declare module '@typegpu/example-toolkit' {
  export type CanvasOptions = {
    width?: number;
    height?: number;
    aspectRatio?: number;
  };

  export type VideoOptions = {
    width?: number;
    height?: number;
  };

  export type TableOptions = {
    label?: string;
  };

  export type ButtonOptions = {
    label?: string;
    onClick?: () => void;
  };

  export type TableRef = {
    setMatrix: (data: number[][]) => void;
  };

  export type ElementOptions = {
    canvas: CanvasOptions;
    video: VideoOptions;
    table: TableOptions;
    button: ButtonOptions;
  };

  export type ElementResults = {
    canvas: HTMLCanvasElement;
    video: HTMLVideoElement;
    table: TableRef;
    button: HTMLButtonElement;
  };

  export type ElementType = keyof ElementOptions;

  type ElementDefs = {
    [K in ElementType]: ElementOptions[K] & {
      type: K;
      key: string;
    };
  };

  export type ElementDef = ElementDefs[ElementType];

  export type LayoutDef = {
    elements: ElementDef[];
  };

  export type AddElement = <T extends 'canvas' | 'video' | 'table' | 'button'>(
    type: T,
    options?: ElementOptions[T],
  ) => Promise<ElementResults[T]>;

  export const addElement: AddElement;

  export function addSelectParameter(
    label: string,
    initial: string,
    options: string[],
    onChange: (newValue: string) => void,
  ): void;

  export function addToggleParameter(
    label: string,
    initial: boolean,
    onChange: (newValue: boolean) => void,
  ): void;

  export function addButtonParameter(label: string, onClick: () => void): void;

  export function addSliderParameter(
    label: string,
    initial: number,
    options: {
      min?: number;
      max?: number;
      step?: number;
    },
    onChange: (newValue: number) => void,
  ): void;

  export function addButton(label: string, onClick: () => void): void;

  import type { WgslPlum } from 'typegpu';
<<<<<<< HEAD
  export type AddSliderParam = (
    label: string,
    initial: number,
    opts: { min?: number; max?: number; step?: number },
  ) => WgslPlum<number>;
=======
>>>>>>> 0a16ca2b

  export function addSliderPlumParameter(
    label: string,
    initial: number,
    options?: { min?: number; max?: number; step?: number },
  ): WgslPlum<number>;

  export function onCleanup(callback: () => unknown): void;

  export type OnFrameFn = (loop: (deltaTime: number) => unknown) => void;

  /**
   * `deltaTime` is time elapsed since last frame in milliseconds
   */
  export const onFrame: OnFrameFn;
}<|MERGE_RESOLUTION|>--- conflicted
+++ resolved
@@ -85,17 +85,7 @@
     onChange: (newValue: number) => void,
   ): void;
 
-  export function addButton(label: string, onClick: () => void): void;
-
   import type { WgslPlum } from 'typegpu';
-<<<<<<< HEAD
-  export type AddSliderParam = (
-    label: string,
-    initial: number,
-    opts: { min?: number; max?: number; step?: number },
-  ) => WgslPlum<number>;
-=======
->>>>>>> 0a16ca2b
 
   export function addSliderPlumParameter(
     label: string,
