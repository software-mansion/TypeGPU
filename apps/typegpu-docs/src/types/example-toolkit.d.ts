--- conflicted
+++ resolved
@@ -85,11 +85,7 @@
     onChange: (newValue: number) => void,
   ): void;
 
-<<<<<<< HEAD
-  import type { TgpuPlum } from 'typegpu';
-=======
-  import type { WgslPlum } from 'typegpu/experimental';
->>>>>>> 31c2d389
+  import type { TgpuPlum } from 'typegpu/experimental';
 
   export function addSliderPlumParameter(
     label: string,
