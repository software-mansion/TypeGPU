import * as Babel from '@babel/standalone';
import type TemplateGenerator from '@babel/template';
import type { TraverseOptions } from '@babel/traverse';
import { filter, groupBy, isNonNull, map, pipe } from 'remeda';
import { transpileModule } from 'typescript';
import { tsCompilerOptions } from '../liveEditor/embeddedTypeScript';
import type { ExampleControlParam } from './exampleControlAtom';
import type { ExampleState } from './exampleState';
import { SANDBOX_MODULES } from './sandboxModules';

// NOTE: @babel/standalone does expose internal packages, as specified in the docs, but the
// typing for @babel/standalone does not expose them.
const template = (
  Babel as unknown as { packages: { template: typeof TemplateGenerator } }
).packages.template;

/**
 * A custom babel plugin for turning:
 *
 * `import Default, { one, two } from 'module'`
 *  into
 * `const { default: Default, one, two } = await _import('module')`
 */
const staticToDynamicImports = {
  visitor: {
    ImportDeclaration(path) {
      const moduleName = path.node.source.value;

      const imports = pipe(
        path.node.specifiers,
        map((imp) => {
          if (imp.type === 'ImportDefaultSpecifier') {
            return ['default', imp.local.name] as const;
          }

          if (imp.type === 'ImportNamespaceSpecifier') {
            return ['*', imp.local.name] as const;
          }

          if (imp.type === 'ImportSpecifier') {
            return [
              imp.imported.type === 'Identifier'
                ? imp.imported.name
                : imp.imported.value,
              imp.local.name,
            ] as const;
          }

          return null;
        }),
        filter(isNonNull),
        groupBy((imp) => (imp[0] === '*' ? 'wildCard' : 'nonWildCard')),
      );

      const wildCard = imports.wildCard;
      const nonWildCard = imports.nonWildCard;

      path.replaceWithMultiple(
        [
          wildCard?.length
            ? [
                template.statement`const ${wildCard[0][1]} = await _import('${moduleName}');`(),
              ]
            : [],
          nonWildCard?.length
            ? [
                template.statement`const { ${nonWildCard.map((imp) => (imp[0] === imp[1] ? imp[0] : `${imp[0]}: ${imp[1]}`)).join(',')} } = await _import('${moduleName}');`(),
              ]
            : [],
        ].flat(),
      );
    },
  } satisfies TraverseOptions,
};

const exportedOptionsToExampleControls = () => {
  return {
    visitor: {
      ExportNamedDeclaration(path, state) {
        // @ts-ignore
        const code: string = state.file.code;
        const declaration = path.node.declaration;

        if (declaration?.type === 'VariableDeclaration') {
          const init = declaration.declarations[0].init;

          if (init) {
            path.replaceWithMultiple([
              template.statement`import { addParameters } from '@typegpu/example-toolkit'`(),
              template.statement`addParameters(${code.slice(init.start ?? 0, init.end ?? 0)});`(),
            ]);
          }
        }

        if (declaration?.type === 'FunctionDeclaration') {
          const body = declaration.body;
          path.replaceWithMultiple([
            template.statement`import { onCleanup } from '@typegpu/example-toolkit'`(),
            template.statement`onCleanup(() => ${code.slice(body.start ?? 0, body.end ?? 0)});`(),
          ]);
        }
      },
    } satisfies TraverseOptions,
  };
};

function tsToJs(code: string): string {
  return transpileModule(code, {
    compilerOptions: tsCompilerOptions,
  }).outputText;
}

type Labelless<T> = T extends unknown ? Omit<T, 'label'> : never;

export async function executeExample(
  exampleCode: string,
): Promise<ExampleState> {
  const cleanupCallbacks: (() => unknown)[] = [];

  let disposed = false;

  const controlParams: ExampleControlParam[] = [];

  const dispose = () => {
    if (disposed) {
      return;
    }
    disposed = true;
    for (const cb of cleanupCallbacks) {
      cb();
    }
  };

  function initializeParam(param: ExampleControlParam) {
    if ('onSelectChange' in param) {
      return param.onSelectChange(param.initial ?? param.options[0]);
    }

    if ('onToggleChange' in param) {
      return param.onToggleChange(param.initial ?? false);
    }

    if ('onSliderChange' in param) {
      return param.onSliderChange(param.initial ?? param.min ?? 0);
    }
  }

  function addParameters(
    options: Record<string, Labelless<ExampleControlParam>>,
  ) {
    for (const [label, value] of Object.entries(options)) {
      const param = {
        ...value,
        label,
      };

      controlParams.push(param);

      // Eager run to initialize the values.
      initializeParam(param);
    }
  }

  try {
    /**
     * Simulated imports from within the sandbox, making only a subset of
     * modules available.
     */
    const _import = async (moduleKey: string) => {
      if (moduleKey === '@typegpu/example-toolkit') {
        return {
          onCleanup(callback: () => unknown) {
            cleanupCallbacks.push(callback);
          },
          addParameters,
        };
      }
<<<<<<< HEAD

      if (moduleKey in SANDBOX_MODULES) {
        return await SANDBOX_MODULES[
          moduleKey as keyof typeof SANDBOX_MODULES
        ].importer?.();
      }

=======
      if (moduleKey === 'wgpu-matrix') {
        return await import('wgpu-matrix');
      }
>>>>>>> 7c8c9684
      throw new Error(`Module ${moduleKey} is not available in the sandbox.`);
    };

    const jsCode = tsToJs(exampleCode);

    const transformedCode =
      Babel.transform(jsCode, {
        compact: false,
        retainLines: true,
        plugins: [exportedOptionsToExampleControls, staticToDynamicImports],
      }).code ?? jsCode;

    const mod = Function(`
return async (_import) => {
${transformedCode}
};
`);

    // Running the code
    await mod()(_import);

    return {
      dispose,
      controlParams,
    };
  } catch (err) {
    dispose();
    throw err;
  }
}<|MERGE_RESOLUTION|>--- conflicted
+++ resolved
@@ -175,7 +175,6 @@
           addParameters,
         };
       }
-<<<<<<< HEAD
 
       if (moduleKey in SANDBOX_MODULES) {
         return await SANDBOX_MODULES[
@@ -183,11 +182,6 @@
         ].importer?.();
       }
 
-=======
-      if (moduleKey === 'wgpu-matrix') {
-        return await import('wgpu-matrix');
-      }
->>>>>>> 7c8c9684
       throw new Error(`Module ${moduleKey} is not available in the sandbox.`);
     };
 
