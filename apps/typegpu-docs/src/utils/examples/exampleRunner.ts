--- conflicted
+++ resolved
@@ -178,15 +178,9 @@
       if (moduleKey === 'typegpu/data') {
         return await import('typegpu/data');
       }
-<<<<<<< HEAD
       if (moduleKey === 'typegpu/std') {
         return await import('typegpu/std');
       }
-      if (moduleKey === '@typegpu/jit') {
-        return await import('@typegpu/jit');
-      }
-=======
->>>>>>> 23cbd1f4
       if (moduleKey === '@typegpu/example-toolkit') {
         return {
           onCleanup(callback: () => unknown) {
