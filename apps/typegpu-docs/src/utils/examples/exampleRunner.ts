import type { ExampleControlParam } from './exampleControlAtom';
import type { ExampleState } from './exampleState';

type Labelless<T> = T extends unknown ? Omit<T, 'label'> : never;

export async function executeExample(
  exampleSources: Record<string, () => void>,
): Promise<ExampleState> {
  const cleanupCallbacks: (() => unknown)[] = [];
  let disposed = false;
  const controlParams: ExampleControlParam[] = [];

  const dispose = () => {
    if (disposed) {
      return;
    }
    disposed = true;
    for (const cb of cleanupCallbacks) {
      cb();
    }
  };

  function addParameters(
    options: Record<string, Labelless<ExampleControlParam>>,
  ) {
    for (const [label, value] of Object.entries(options)) {
      const param = {
        ...value,
        label,
      };

      controlParams.push(param);

      // Eager run to initialize the values.
      initializeParam(param);
    }
  }

  function initializeParam(param: ExampleControlParam) {
    if ('onSelectChange' in param) {
      return param.onSelectChange(param.initial ?? param.options[0]);
    }
    if ('onToggleChange' in param) {
      return param.onToggleChange(param.initial ?? false);
    }
    if ('onSliderChange' in param) {
      return param.onSliderChange(param.initial ?? param.min ?? 0);
    }
  }

  function extractUrlFromViteImport(
    importFn: () => void,
  ): [URL | undefined, boolean] {
    const filePath = String(importFn);
    const match = filePath.match(/\(\)\s*=>\s*import\("([^"]+)"\)/);

    if (match?.[1]) {
      const isRelative = match[1].startsWith('./');
      return [new URL(match[1], window.location.origin), isRelative];
    }

    return [undefined, false];
  }

  function noCacheImport(
    importFn: () => void,
  ): Promise<Record<string, unknown>> {
    const [url, isRelative] = extractUrlFromViteImport(importFn);

    if (!url) {
      throw new Error(`Could not no-cache-import using ${importFn}`);
    }

    url.searchParams.append('update', Date.now().toString());
    return import(
      /* @vite-ignore */ `${isRelative ? '.' : ''}${url.pathname}${url.search}`
    );
  }

<<<<<<< HEAD
  try {
    /**
     * Simulated imports from within the sandbox, making only a subset of
     * modules available.
     */
    const _import = async (moduleKey: string) => {
      if (moduleKey === 'typegpu') {
        return await import('typegpu');
      }
      if (moduleKey === 'typegpu/data') {
        return await import('typegpu/data');
      }
      if (moduleKey === 'typegpu/std') {
        return await import('typegpu/std');
      }
      if (moduleKey === '@typegpu/example-toolkit') {
        return {
          onCleanup(callback: () => unknown) {
            cleanupCallbacks.push(callback);
          },
          addParameters,
        };
      }
      if (moduleKey === 'wgpu-matrix') {
        return await import('wgpu-matrix');
      }
      if (moduleKey === '@loaders.gl/core') {
        return await import('@loaders.gl/core');
      }
      if (moduleKey === '@loaders.gl/obj') {
        return await import('@loaders.gl/obj');
      }
      throw new Error(`Module ${moduleKey} is not available in the sandbox.`);
    };

    const jsCode = tsToJs(exampleCode);

    const transformedCode =
      Babel.transform(jsCode, {
        compact: false,
        retainLines: true,
        plugins: [exportedOptionsToExampleControls, staticToDynamicImports],
      }).code ?? jsCode;

    const mod = Function(`
return async (_import) => {
${transformedCode}
};
`);

    // Running the code
    await mod()(_import);

    return {
      dispose,
      controlParams,
    };
  } catch (err) {
    dispose();
    throw err;
=======
  const entryExampleFile = await noCacheImport(exampleSources['index.ts']);
  const { controls, onCleanup } = entryExampleFile as {
    controls?: Record<string, Labelless<ExampleControlParam>> | undefined;
    onCleanup?: () => void;
  };

  if (controls) {
    addParameters(controls);
  }
  if (onCleanup) {
    cleanupCallbacks.push(onCleanup);
>>>>>>> ff302cab
  }

  return {
    dispose,
    controlParams,
  };
}<|MERGE_RESOLUTION|>--- conflicted
+++ resolved
@@ -77,68 +77,6 @@
     );
   }
 
-<<<<<<< HEAD
-  try {
-    /**
-     * Simulated imports from within the sandbox, making only a subset of
-     * modules available.
-     */
-    const _import = async (moduleKey: string) => {
-      if (moduleKey === 'typegpu') {
-        return await import('typegpu');
-      }
-      if (moduleKey === 'typegpu/data') {
-        return await import('typegpu/data');
-      }
-      if (moduleKey === 'typegpu/std') {
-        return await import('typegpu/std');
-      }
-      if (moduleKey === '@typegpu/example-toolkit') {
-        return {
-          onCleanup(callback: () => unknown) {
-            cleanupCallbacks.push(callback);
-          },
-          addParameters,
-        };
-      }
-      if (moduleKey === 'wgpu-matrix') {
-        return await import('wgpu-matrix');
-      }
-      if (moduleKey === '@loaders.gl/core') {
-        return await import('@loaders.gl/core');
-      }
-      if (moduleKey === '@loaders.gl/obj') {
-        return await import('@loaders.gl/obj');
-      }
-      throw new Error(`Module ${moduleKey} is not available in the sandbox.`);
-    };
-
-    const jsCode = tsToJs(exampleCode);
-
-    const transformedCode =
-      Babel.transform(jsCode, {
-        compact: false,
-        retainLines: true,
-        plugins: [exportedOptionsToExampleControls, staticToDynamicImports],
-      }).code ?? jsCode;
-
-    const mod = Function(`
-return async (_import) => {
-${transformedCode}
-};
-`);
-
-    // Running the code
-    await mod()(_import);
-
-    return {
-      dispose,
-      controlParams,
-    };
-  } catch (err) {
-    dispose();
-    throw err;
-=======
   const entryExampleFile = await noCacheImport(exampleSources['index.ts']);
   const { controls, onCleanup } = entryExampleFile as {
     controls?: Record<string, Labelless<ExampleControlParam>> | undefined;
@@ -150,7 +88,6 @@
   }
   if (onCleanup) {
     cleanupCallbacks.push(onCleanup);
->>>>>>> ff302cab
   }
 
   return {
