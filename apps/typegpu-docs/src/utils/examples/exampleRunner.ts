--- conflicted
+++ resolved
@@ -246,10 +246,6 @@
         () => value,
       )
       .$name(label);
-  }
-
-  function addButton(label: string, onClick: () => void): void {
-    gui.add({ [label]: () => onClick() }, label);
   }
 
   try {
@@ -289,19 +285,11 @@
             cleanupCallbacks.push(() => cancelAnimationFrame(handle));
           }) satisfies OnFrameFn,
           addElement: layout.addElement,
-<<<<<<< HEAD
-          addParameter,
-          addSliderParam: ((label, initial, opts) => {
-            return createSliderParam(gui, label, initial, opts);
-          }) satisfies AddSliderParam,
-          addButton,
-=======
           addSelectParameter,
           addSliderParameter,
           addButtonParameter,
           addToggleParameter,
           addSliderPlumParameter,
->>>>>>> 0a16ca2b
         };
       }
       throw new Error(`Module ${moduleKey} is not available in the sandbox.`);
