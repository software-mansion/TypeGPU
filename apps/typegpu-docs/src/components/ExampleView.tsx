--- conflicted
+++ resolved
@@ -102,25 +102,6 @@
             codeEditorShowing ? 'md:grid-rows-[2fr_3fr]' : '',
           )}
         >
-<<<<<<< HEAD
-          {isGPUSupported ? (
-            <div
-              style={{
-                scrollbarGutter: 'stable both-edges',
-              }}
-              className={cs(
-                'relative flex justify-evenly items-center flex-wrap h-full box-border flex-col md:flex-row md:gap-4',
-                codeEditorShowing
-                  ? 'md:max-h-[calc(40vh-1.25rem)] md:overflow-auto'
-                  : '',
-              )}
-            >
-              <div ref={exampleHtmlRef} className="contents w-full h-full" />
-            </div>
-          ) : (
-            <GPUUnsupportedPanel />
-          )}
-=======
           {isGPUSupported
             ? (
               <div
@@ -128,7 +109,7 @@
                   scrollbarGutter: 'stable both-edges',
                 }}
                 className={cs(
-                  'flex justify-evenly items-center flex-wrap h-full box-border flex-col md:flex-row md:gap-4',
+                  'relative flex justify-evenly items-center flex-wrap h-full box-border flex-col md:flex-row md:gap-4',
                   codeEditorShowing
                     ? 'md:max-h-[calc(40vh-1.25rem)] md:overflow-auto'
                     : '',
@@ -138,7 +119,6 @@
               </div>
             )
             : <GPUUnsupportedPanel />}
->>>>>>> c5efd653
 
           {codeEditorShowing || codeEditorMobileShowing
             ? (
@@ -246,12 +226,7 @@
       } else {
         const aspectRatio = canvas.dataset.aspectRatio ?? '1';
         frame.style.aspectRatio = aspectRatio;
-<<<<<<< HEAD
         frame.style.height = `min(100cqh, calc(100cqw/(${aspectRatio})))`;
-=======
-        frame.style.height =
-          `min(calc(min(100cqw, 100cqh)/(${aspectRatio})), min(100cqw, 100cqh))`;
->>>>>>> c5efd653
       }
 
       for (const prop of canvas.style) {
