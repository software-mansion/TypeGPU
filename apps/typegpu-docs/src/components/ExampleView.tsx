import cs from 'classnames';
import { useAtomValue, useSetAtom } from 'jotai';
import { compressToEncodedURIComponent } from 'lz-string';
import { useCallback, useEffect, useMemo, useRef, useState } from 'react';
import { debounce } from 'remeda';
import {
  codeEditorShownAtom,
  codeEditorShownMobileAtom,
} from '../utils/examples/codeEditorShownAtom';
import { currentExampleAtom } from '../utils/examples/currentExampleAtom';
import { ExecutionCancelledError } from '../utils/examples/errors';
import { PLAYGROUND_KEY } from '../utils/examples/exampleContent';
import { exampleControlsAtom } from '../utils/examples/exampleControlAtom';
import { executeExample } from '../utils/examples/exampleRunner';
import type { ExampleState } from '../utils/examples/exampleState';
import { useLayout } from '../utils/examples/layout';
import type { Example } from '../utils/examples/types';
import { isGPUSupported } from '../utils/isGPUSupported';
import useEvent from '../utils/useEvent';
import { CodeEditor } from './CodeEditor';
import { ControlPanel } from './ControlPanel';
import { Button } from './design/Button';
import { Canvas } from './design/Canvas';
import { Snackbar } from './design/Snackbar';
import { Table } from './design/Table';
import { Video } from './design/Video';

type Props = {
  example: Example;
  isPlayground?: boolean;
};

function useExample(
  exampleCode: string,
  setSnackbarText: (text: string | undefined) => void,
  tags?: string[],
) {
  const exampleRef = useRef<ExampleState | null>(null);
  const setExampleControlParams = useSetAtom(exampleControlsAtom);
  const { def, createLayout, setRef } = useLayout();

  useEffect(() => {
    let cancelled = false;
    setSnackbarText(undefined);

    executeExample(exampleCode, createLayout, tags)
      .then((example) => {
        if (cancelled) {
          // Another instance was started in the meantime.
          example.dispose();
          return;
        }

        // Success
        setExampleControlParams(example.controlParams);
        exampleRef.current = example;
      })
      .catch((err) => {
        if (err instanceof SyntaxError) {
          setSnackbarText(`${err.name}: ${err.message}`);
          console.log(err);
        } else if (err instanceof ExecutionCancelledError) {
          // Ignore, to be expected.
          cancelled = true;
        } else {
          setSnackbarText(`${err.name}: ${err.message}`);
          throw err;
        }
      });

    return () => {
      exampleRef.current?.dispose();
      cancelled = true;
    };
  }, [
    exampleCode,
    createLayout,
    setSnackbarText,
    setExampleControlParams,
    tags,
  ]);

  return {
    def,
    setRef,
  };
}

export function ExampleView({ example, isPlayground = false }: Props) {
  const { code: initialCode, metadata } = example;
  const [code, setCode] = useState(initialCode);
  const [snackbarText, setSnackbarText] = useState<string | undefined>();
  const setCurrentExample = useSetAtom(currentExampleAtom);
  const codeEditorShowing = useAtomValue(codeEditorShownAtom);
  const codeEditorMobileShowing = useAtomValue(codeEditorShownMobileAtom);

  const setCodeWrapper = isPlayground
    ? useCallback(
        (code: string) => {
          const encoded = compressToEncodedURIComponent(code);
          setCurrentExample(`${PLAYGROUND_KEY}${encoded}`);
          localStorage.setItem(PLAYGROUND_KEY, encoded);
          setCode(code);
        },
        [setCurrentExample],
      )
    : setCode;

  useEffect(() => {
    setCodeWrapper(initialCode);
  }, [initialCode, setCodeWrapper]);

  const setCodeDebouncer = useMemo(
    () => debounce(setCodeWrapper, { waitMs: 500 }),
    [setCodeWrapper],
  );

  const handleCodeChange = useEvent((newCode: string) => {
    setCodeDebouncer.call(newCode);
  });

  const { def, setRef } = useExample(code, setSnackbarText, metadata.tags);

  return (
    <>
      {snackbarText && isGPUSupported ? <Snackbar text={snackbarText} /> : null}

      <div className="flex flex-col md:grid gap-4 md:grid-cols-[1fr_18.75rem] h-full">
<<<<<<< HEAD
        <div className="flex-1 grid gap-4">
          {isGPUSupported ? (
            <div
              style={{
                scrollbarGutter: 'stable both-edges',
              }}
              className={cs(
                'flex justify-evenly items-center flex-wrap overflow-auto h-full',
                codeEditorShowing ? 'md:max-h-[calc(50vh-3rem)]' : '',
              )}
            >
              {/* Note: This is a temporary measure to allow for simple examples that do not require the @typegpu/example-toolkit package. */}
              {def.elements.length === 0 ? <Canvas aspectRatio={1} /> : null}

              {def.elements.map((element) => {
                if (element.type === 'canvas') {
                  return (
                    <Canvas
                      key={element.key}
                      ref={(canvas) => setRef(element.key, canvas)}
                      width={element.width}
                      height={element.height}
                      aspectRatio={element.aspectRatio}
                    />
                  );
                }

                if (element.type === 'video') {
                  return (
                    <Video
                      key={element.key}
                      ref={(video) => setRef(element.key, video)}
                      width={element.width}
                      height={element.height}
                    />
                  );
                }

                if (element.type === 'table') {
                  return (
                    <Table
                      key={element.key}
                      ref={(table) => setRef(element.key, table)}
                      label={element.label}
                    />
                  );
                }

                if (element.type === 'button') {
                  return (
                    <Button
                      key={element.key}
                      ref={(button) => setRef(element.key, button)}
                      label={element.label}
                      onClick={element.onClick}
                      accent
                    />
                  );
                }

                return <p key={element}>Unrecognized element</p>;
              })}
            </div>
          ) : (
            <GPUUnsupportedPanel />
          )}
=======
        <div
          className={cs(
            'flex-1 grid gap-4',
            codeEditorShowing ? 'grid-rows-2' : '',
          )}
        >
          <div
            style={{
              scrollbarGutter: 'stable both-edges',
            }}
            className={cs(
              'flex justify-evenly items-center flex-wrap overflow-auto h-full',
              codeEditorShowing ? 'md:max-h-[calc(50vh-3rem)]' : '',
            )}
          >
            {/* Note: This is a temporary measure to allow for simple examples that do not require the @typegpu/example-toolkit package. */}
            {def.elements.length === 0 ? <Canvas aspectRatio={1} /> : null}

            {def.elements.map((element) => {
              if (element.type === 'canvas') {
                return (
                  <Canvas
                    key={element.key}
                    ref={(canvas) => setRef(element.key, canvas)}
                    width={element.width}
                    height={element.height}
                    aspectRatio={element.aspectRatio}
                  />
                );
              }

              if (element.type === 'video') {
                return (
                  <Video
                    key={element.key}
                    ref={(video) => setRef(element.key, video)}
                    width={element.width}
                    height={element.height}
                  />
                );
              }

              if (element.type === 'table') {
                return (
                  <Table
                    key={element.key}
                    ref={(table) => setRef(element.key, table)}
                    label={element.label}
                  />
                );
              }

              if (element.type === 'button') {
                return (
                  <Button
                    key={element.key}
                    ref={(button) => setRef(element.key, button)}
                    label={element.label}
                    onClick={element.onClick}
                    accent
                  />
                );
              }

              return <p key={element}>Unrecognized element</p>;
            })}
          </div>
>>>>>>> 76a9881c

          {codeEditorShowing || codeEditorMobileShowing ? (
            <div
              className={cs(
                codeEditorShowing && !codeEditorMobileShowing
                  ? 'hidden md:block'
                  : '',
                !codeEditorShowing && codeEditorMobileShowing
                  ? 'md:hidden'
                  : '',
                'absolute bg-tameplum-50 z-20 md:relative h-[calc(100%-2rem)] w-[calc(100%-2rem)] md:w-full md:h-full',
              )}
            >
              <div className="absolute inset-0">
                <CodeEditor code={code} onCodeChange={handleCodeChange} />
              </div>
            </div>
          ) : null}
        </div>

        <ControlPanel />
      </div>
    </>
  );
}

function GPUUnsupportedPanel() {
  return (
    <div className="grid place-content-center text-xl leading-8 text-center">
      <div className="text-3xl">
        WebGPU is not enabled/supported in this browser 😔
      </div>
      <div>(Maybe it's hidden under an experimental flag? 🤔)</div>
      <div className="underline bg-gradient-to-r from-gradient-purple-dark to-gradient-blue-dark bg-clip-text text-transparent">
        <a href="/TypeGPU/faq">Read more about the availability</a>
      </div>
    </div>
  );
}<|MERGE_RESOLUTION|>--- conflicted
+++ resolved
@@ -126,8 +126,12 @@
       {snackbarText && isGPUSupported ? <Snackbar text={snackbarText} /> : null}
 
       <div className="flex flex-col md:grid gap-4 md:grid-cols-[1fr_18.75rem] h-full">
-<<<<<<< HEAD
-        <div className="flex-1 grid gap-4">
+        <div
+          className={cs(
+            'flex-1 grid gap-4',
+            codeEditorShowing ? 'grid-rows-2' : '',
+          )}
+        >
           {isGPUSupported ? (
             <div
               style={{
@@ -193,75 +197,6 @@
           ) : (
             <GPUUnsupportedPanel />
           )}
-=======
-        <div
-          className={cs(
-            'flex-1 grid gap-4',
-            codeEditorShowing ? 'grid-rows-2' : '',
-          )}
-        >
-          <div
-            style={{
-              scrollbarGutter: 'stable both-edges',
-            }}
-            className={cs(
-              'flex justify-evenly items-center flex-wrap overflow-auto h-full',
-              codeEditorShowing ? 'md:max-h-[calc(50vh-3rem)]' : '',
-            )}
-          >
-            {/* Note: This is a temporary measure to allow for simple examples that do not require the @typegpu/example-toolkit package. */}
-            {def.elements.length === 0 ? <Canvas aspectRatio={1} /> : null}
-
-            {def.elements.map((element) => {
-              if (element.type === 'canvas') {
-                return (
-                  <Canvas
-                    key={element.key}
-                    ref={(canvas) => setRef(element.key, canvas)}
-                    width={element.width}
-                    height={element.height}
-                    aspectRatio={element.aspectRatio}
-                  />
-                );
-              }
-
-              if (element.type === 'video') {
-                return (
-                  <Video
-                    key={element.key}
-                    ref={(video) => setRef(element.key, video)}
-                    width={element.width}
-                    height={element.height}
-                  />
-                );
-              }
-
-              if (element.type === 'table') {
-                return (
-                  <Table
-                    key={element.key}
-                    ref={(table) => setRef(element.key, table)}
-                    label={element.label}
-                  />
-                );
-              }
-
-              if (element.type === 'button') {
-                return (
-                  <Button
-                    key={element.key}
-                    ref={(button) => setRef(element.key, button)}
-                    label={element.label}
-                    onClick={element.onClick}
-                    accent
-                  />
-                );
-              }
-
-              return <p key={element}>Unrecognized element</p>;
-            })}
-          </div>
->>>>>>> 76a9881c
 
           {codeEditorShowing || codeEditorMobileShowing ? (
             <div
