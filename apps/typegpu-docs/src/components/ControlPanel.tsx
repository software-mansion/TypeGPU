--- conflicted
+++ resolved
@@ -144,7 +144,7 @@
 
   return (
     <>
-      <div className="text-sm">{label}</div>
+      <div className='text-sm'>{label}</div>
 
       <ColorPicker
         value={value}
@@ -225,7 +225,6 @@
 }
 
 function paramToControlRow(param: ExampleControlParam) {
-<<<<<<< HEAD
   return 'onSelectChange' in param
     ? (
       <SelectRow
@@ -269,6 +268,15 @@
         initial={param.initial}
       />
     )
+    : 'onColorChange' in param
+    ? (
+      <ColorPickerRow
+        key={param.label}
+        label={param.label}
+        onChange={param.onColorChange}
+        initial={param.initial}
+      />
+    )
     : 'onButtonClick' in param
     ? (
       <ButtonRow
@@ -289,66 +297,6 @@
     : (
       unreachable(param)
     );
-=======
-  return 'onSelectChange' in param ? (
-    <SelectRow
-      label={param.label}
-      key={param.label}
-      options={param.options}
-      initial={param.initial}
-      onChange={param.onSelectChange}
-    />
-  ) : 'onToggleChange' in param ? (
-    <ToggleRow
-      key={param.label}
-      label={param.label}
-      onChange={param.onToggleChange}
-      initial={param.initial}
-    />
-  ) : 'onSliderChange' in param ? (
-    <SliderRow
-      key={param.label}
-      label={param.label}
-      onChange={param.onSliderChange}
-      min={param.min}
-      max={param.max}
-      step={param.step}
-      initial={param.initial}
-    />
-  ) : 'onVectorSliderChange' in param ? (
-    <VectorSliderRow
-      key={param.label}
-      label={param.label}
-      onChange={param.onVectorSliderChange}
-      min={param.min}
-      max={param.max}
-      step={param.step}
-      initial={param.initial}
-    />
-  ) : 'onColorChange' in param ? (
-    <ColorPickerRow
-      key={param.label}
-      label={param.label}
-      onChange={param.onColorChange}
-      initial={param.initial}
-    />
-  ) : 'onButtonClick' in param ? (
-    <ButtonRow
-      key={param.label}
-      label={param.label}
-      onClick={param.onButtonClick}
-    />
-  ) : 'onTextChange' in param ? (
-    <TextAreaRow
-      key={param.label}
-      label={param.label}
-      onChange={param.onTextChange}
-      initial={param.initial}
-    />
-  ) : (
-    unreachable(param)
-  );
->>>>>>> 2bdaf0a6
 }
 
 const unreachable = (_: never) => null;
