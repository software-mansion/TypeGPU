import * as RadixSlider from '@radix-ui/react-slider';

type Props = {
  min: number[];
  max: number[];
  step: number[];
  value: number[];
  onChange: (value: number[]) => void;
};

export function VectorSlider({ min, max, step, value, onChange }: Props) {
  const handleComponentChange = (index: number, newValue: number) => {
    onChange([...value.slice(0, index), newValue, ...value.slice(index + 1)]);
  };

  const renderSlider = (index: number) => (
    <div key={index} className='flex items-center flex-1'>
      <RadixSlider.Root
        value={[value[index]]}
        min={min[index]}
        max={max[index]}
        step={step[index]}
<<<<<<< HEAD
        onValueChange={(values) =>
          handleComponentChange(index, values[0])}
        className='bg-grayscale-20 h-10 rounded-[0.25rem] relative flex overflow-hidden flex-1'
=======
        onValueChange={(values) => handleComponentChange(index, values[0])}
        className="bg-grayscale-20 h-10 rounded relative flex overflow-hidden flex-1"
>>>>>>> 2bdaf0a6
      >
        <RadixSlider.Track className='flex-1 h-full'>
          <RadixSlider.Range className='absolute h-full bg-gradient-to-br from-gradient-purple to-gradient-blue' />
        </RadixSlider.Track>
        <div className='absolute left-1/2 top-1/2 -translate-x-1/2 -translate-y-1/2 text-xs text-center'>
          {value[index].toFixed(2)}
        </div>
      </RadixSlider.Root>
    </div>
  );

  const containerClass = 'flex w-full';
  const rowClass = 'flex flex-row gap-4 w-full';

  return value.length === 4
    ? (
      <div className={`${containerClass} flex-col gap-2`}>
        <div className={rowClass}>{[0, 1].map(renderSlider)}</div>
        <div className={rowClass}>{[2, 3].map(renderSlider)}</div>
      </div>
    )
    : (
      <div className={`${containerClass} flex-row gap-1`}>
        {value.map((_, index) => renderSlider(index))}
      </div>
    );
}<|MERGE_RESOLUTION|>--- conflicted
+++ resolved
@@ -20,14 +20,9 @@
         min={min[index]}
         max={max[index]}
         step={step[index]}
-<<<<<<< HEAD
         onValueChange={(values) =>
           handleComponentChange(index, values[0])}
-        className='bg-grayscale-20 h-10 rounded-[0.25rem] relative flex overflow-hidden flex-1'
-=======
-        onValueChange={(values) => handleComponentChange(index, values[0])}
-        className="bg-grayscale-20 h-10 rounded relative flex overflow-hidden flex-1"
->>>>>>> 2bdaf0a6
+        className='bg-grayscale-20 h-10 rounded relative flex overflow-hidden flex-1'
       >
         <RadixSlider.Track className='flex-1 h-full'>
           <RadixSlider.Range className='absolute h-full bg-gradient-to-br from-gradient-purple to-gradient-blue' />
