import * as RadixSlider from '@radix-ui/react-slider';

type Props = {
  min: number[];
  max: number[];
  step: number[];
  value: number[];
  onChange: (value: number[]) => void;
};

export function VectorSlider({ min, max, step, value, onChange }: Props) {
  const handleComponentChange = (index: number, newValue: number) => {
    onChange([...value.slice(0, index), newValue, ...value.slice(index + 1)]);
  };

  const renderSlider = (index: number) => (
    <div key={index} className='flex flex-1 items-center'>
      <RadixSlider.Root
        value={[value[index]]}
        min={min[index]}
        max={max[index]}
        step={step[index]}
        onValueChange={(values) =>
          handleComponentChange(index, values[0])}
<<<<<<< HEAD
        className='bg-grayscale-20 h-10 rounded relative flex overflow-hidden flex-1 touch-none'
=======
        className='relative flex h-10 flex-1 touch-none overflow-hidden rounded bg-grayscale-20'
>>>>>>> d3484659
      >
        <RadixSlider.Track className='h-full flex-1'>
          <RadixSlider.Range className='absolute h-full bg-gradient-to-br from-gradient-purple to-gradient-blue' />
        </RadixSlider.Track>
        <div className='-translate-x-1/2 -translate-y-1/2 absolute top-1/2 left-1/2 text-center text-xs'>
          {value[index].toFixed(2)}
        </div>
      </RadixSlider.Root>
    </div>
  );

  const containerClass = 'flex w-full';
  const rowClass = 'flex flex-row gap-4 w-full';

  return value.length === 4
    ? (
      <div className={`${containerClass} flex-col gap-2`}>
        <div className={rowClass}>{[0, 1].map(renderSlider)}</div>
        <div className={rowClass}>{[2, 3].map(renderSlider)}</div>
      </div>
    )
    : (
      <div className={`${containerClass} flex-row gap-1`}>
        {value.map((_, index) => renderSlider(index))}
      </div>
    );
}<|MERGE_RESOLUTION|>--- conflicted
+++ resolved
@@ -22,11 +22,7 @@
         step={step[index]}
         onValueChange={(values) =>
           handleComponentChange(index, values[0])}
-<<<<<<< HEAD
-        className='bg-grayscale-20 h-10 rounded relative flex overflow-hidden flex-1 touch-none'
-=======
         className='relative flex h-10 flex-1 touch-none overflow-hidden rounded bg-grayscale-20'
->>>>>>> d3484659
       >
         <RadixSlider.Track className='h-full flex-1'>
           <RadixSlider.Range className='absolute h-full bg-gradient-to-br from-gradient-purple to-gradient-blue' />
