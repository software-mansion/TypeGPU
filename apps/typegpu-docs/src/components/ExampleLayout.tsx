--- conflicted
+++ resolved
@@ -66,11 +66,7 @@
         menuShownMobile
           ? 'absolute inset-0 z-50 w-full md:static'
           : 'hidden md:flex',
-<<<<<<< HEAD
-        'box-border flex flex-col bg-white md:rounded-2xl md:w-[18.75rem]',
-=======
-        'box-border flex flex-col bg-white md:rounded-2xl md:w-75 p-5 gap-5 overflow-auto',
->>>>>>> f4cd6cd8
+        'box-border flex flex-col bg-white md:rounded-2xl md:w-75',
       )}
     >
       <header className='p-5'>
