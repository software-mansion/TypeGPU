<<<<<<< HEAD
import { onCleanup, onFrame } from '@typegpu/example-toolkit';
import { f32, vec3f } from 'typegpu/data';
import tgpu from 'typegpu/experimental';

const frequentLayout = tgpu.bindGroupLayout({
  inputTexture: { externalTexture: {} },
});

const rareLayout = tgpu.bindGroupLayout({
  sampling: { sampler: 'filtering' },
  color: { uniform: vec3f },
  threshold: { uniform: f32 },
});

const shaderCode = /* wgsl */ `

struct VertexOutput {
  @builtin(position) position: vec4f,
  @location(0) uv: vec2f,
};

@group(0) @binding(0) var inputTexture: texture_external;
@group(1) @binding(0) var sampling: sampler;
@group(1) @binding(1) var<uniform> color: vec3f;
@group(1) @binding(2) var<uniform> threshold: f32;


@vertex
fn main_vert(@builtin(vertex_index) idx: u32) -> VertexOutput {
  const pos = array(
    vec2( 1.0,  1.0),
    vec2( 1.0, -1.0),
    vec2(-1.0, -1.0),
    vec2( 1.0,  1.0),
    vec2(-1.0, -1.0),
    vec2(-1.0,  1.0),
  );

  const uv = array(
    vec2(1.0, 0.0),
    vec2(1.0, 1.0),
    vec2(0.0, 1.0),
    vec2(1.0, 0.0),
    vec2(0.0, 1.0),
    vec2(0.0, 0.0),
  );

  var output: VertexOutput;
  output.position = vec4(pos[idx], 0.0, 1.0);
  output.uv = uv[idx];
  return output;
}

const rgb_to_ycbcr_matrix = mat3x3f(
  0.299,     0.587,     0.114,
 -0.168736, -0.331264,  0.5,
  0.5,      -0.418688, -0.081312,
);

fn rgb_to_ycbcr(rgb: vec3f) -> vec3f {
 return rgb * rgb_to_ycbcr_matrix;
}

@fragment
fn main_frag(@location(0) uv: vec2f) -> @location(0) vec4f {
  var col = textureSampleBaseClampToEdge(inputTexture, sampling, uv);

  let ycbcr = col.rgb * rgb_to_ycbcr_matrix;
  let colycbcr = color * rgb_to_ycbcr_matrix;

  let crDiff = abs(ycbcr.g - colycbcr.g);
  let cbDiff = abs(ycbcr.b - colycbcr.b);
  let distance = length(vec2f(crDiff, cbDiff));

  if (distance < pow(threshold, 2)) {
    col = vec4f();
  }

  return col;
}

`;
=======
import { addSliderPlumParameter } from '@typegpu/example-toolkit';
import { f32, vec2f, vec3f } from 'typegpu/data';
import tgpu, { asUniform, builtin, wgsl } from 'typegpu/experimental';
>>>>>>> 5e6485bd

const width = 500;
const height = 375;

const canvas = document.querySelector('canvas') as HTMLCanvasElement;
const video = document.querySelector('video') as HTMLVideoElement;

let stream: MediaStream;

if (navigator.mediaDevices.getUserMedia) {
  stream = await navigator.mediaDevices.getUserMedia({
    audio: false,
    video: true,
  });
  video.srcObject = stream;
} else {
  throw new Error('getUserMedia not supported');
}

const root = await tgpu.init();
const device = root.device;

const context = canvas.getContext('webgpu') as GPUCanvasContext;
const presentationFormat = navigator.gpu.getPreferredCanvasFormat();

context.configure({
  device,
  format: presentationFormat,
  alphaMode: 'premultiplied',
});

const samplingCanvas = document.createElement('canvas');
const samplingContext = samplingCanvas.getContext('2d');
samplingCanvas.width = width;
samplingCanvas.height = height;

if (!samplingContext) {
  throw new Error('Could not get 2d context');
}

const mediaProcessor = new MediaStreamTrackProcessor({
  track: stream.getVideoTracks()[0],
});
const reader = mediaProcessor.readable.getReader();

const thresholdBuffer = root
  .createBuffer(f32, 0.5)
  .$name('threshold')
  .$usage('uniform');

const colorBuffer = root
  .createBuffer(vec3f, vec3f(0, 1.0, 0))
  .$name('color')
  .$usage('uniform');

const sampler = device.createSampler({
  magFilter: 'linear',
  minFilter: 'linear',
});

const rareBindGroup = rareLayout.populate({
  color: colorBuffer,
  sampling: sampler,
  threshold: thresholdBuffer,
});

const shaderModule = device.createShaderModule({ code: shaderCode });
const renderPipeline = device.createRenderPipeline({
  layout: device.createPipelineLayout({
    bindGroupLayouts: [root.unwrap(frequentLayout), root.unwrap(rareLayout)],
  }),
  vertex: {
    module: shaderModule,
  },
  fragment: {
    module: shaderModule,
    targets: [{ format: presentationFormat }],
  },
});

async function getFrame() {
  const { value: frame } = await reader.read();
  if (!frame && !disposed) {
    throw new Error('No frame');
  }
  return frame;
}

const renderPassDescriptor: GPURenderPassDescriptor = {
  colorAttachments: [
    {
      view: undefined as unknown as GPUTextureView,
      clearValue: [1, 1, 1, 1],
      loadOp: 'clear' as const,
      storeOp: 'store' as const,
    },
  ],
};

async function drawFrame() {
  const frame = await getFrame();
<<<<<<< HEAD
=======
  if (!frame) {
    return;
  }
  root.setSource(externalTexture, frame);

  computeProgram.execute({
    workgroups: [Math.ceil(width / 8), Math.ceil(height / 8), 1],
  });

  renderProgram.execute({
    colorAttachments: [
      {
        view: context.getCurrentTexture().createView(),
        clearValue: [0, 0, 0, 0],
        loadOp: 'clear',
        storeOp: 'store',
      },
    ],

    vertexCount: 6,
  });

  root.flush();
>>>>>>> 5e6485bd

  // Updating the target render texture
  (
    renderPassDescriptor.colorAttachments as [GPURenderPassColorAttachment]
  )[0].view = context.getCurrentTexture().createView();

  const encoder = device.createCommandEncoder();

  const pass = encoder.beginRenderPass(renderPassDescriptor);
  pass.setPipeline(renderPipeline);
  pass.setBindGroup(
    0,
    root.unwrap(
      frequentLayout.populate({
        inputTexture: device.importExternalTexture({ source: frame }),
      }),
    ),
  );
  pass.setBindGroup(1, root.unwrap(rareBindGroup));
  pass.draw(6);
  pass.end();

  device.queue.submit([encoder.finish()]);
  frame.close();
}

let disposed = false;

function run() {
  if (disposed) {
    return;
  }

  if (video.currentTime > 0) {
    drawFrame();
  }

  requestAnimationFrame(run);
}

run();

export function onCleanup() {
  disposed = true;

  for (const track of stream.getTracks()) {
    track.stop();
  }

  reader.cancel();
<<<<<<< HEAD
});

// #region UI

const table = document.querySelector('.rgb') as HTMLDivElement;

video.addEventListener('click', (event) => {
  const { offsetX: x, offsetY: y } = event;

  // Sampling the video frame
  samplingContext.drawImage(video, 0, 0, width, height);
  const [r, g, b] = samplingContext.getImageData(x, y, 1, 1).data;

  table.innerText = `R: ${r} G: ${g} B: ${b}`;
  colorBuffer.write(vec3f(r / 255, g / 255, b / 255));
});

// #endregion

// #region Example Controls

export const controls = {
  threshold: {
    initial: 0.1,
    min: 0,
    max: 1,
    step: 0.01,
    onSliderChange: (value: number) => thresholdBuffer.write(value),
  },
};

// #endregion
=======
}
>>>>>>> 5e6485bd
<|MERGE_RESOLUTION|>--- conflicted
+++ resolved
@@ -1,5 +1,3 @@
-<<<<<<< HEAD
-import { onCleanup, onFrame } from '@typegpu/example-toolkit';
 import { f32, vec3f } from 'typegpu/data';
 import tgpu from 'typegpu/experimental';
 
@@ -81,11 +79,6 @@
 }
 
 `;
-=======
-import { addSliderPlumParameter } from '@typegpu/example-toolkit';
-import { f32, vec2f, vec3f } from 'typegpu/data';
-import tgpu, { asUniform, builtin, wgsl } from 'typegpu/experimental';
->>>>>>> 5e6485bd
 
 const width = 500;
 const height = 375;
@@ -168,9 +161,6 @@
 
 async function getFrame() {
   const { value: frame } = await reader.read();
-  if (!frame && !disposed) {
-    throw new Error('No frame');
-  }
   return frame;
 }
 
@@ -187,32 +177,9 @@
 
 async function drawFrame() {
   const frame = await getFrame();
-<<<<<<< HEAD
-=======
   if (!frame) {
     return;
   }
-  root.setSource(externalTexture, frame);
-
-  computeProgram.execute({
-    workgroups: [Math.ceil(width / 8), Math.ceil(height / 8), 1],
-  });
-
-  renderProgram.execute({
-    colorAttachments: [
-      {
-        view: context.getCurrentTexture().createView(),
-        clearValue: [0, 0, 0, 0],
-        loadOp: 'clear',
-        storeOp: 'store',
-      },
-    ],
-
-    vertexCount: 6,
-  });
-
-  root.flush();
->>>>>>> 5e6485bd
 
   // Updating the target render texture
   (
@@ -239,32 +206,15 @@
   frame.close();
 }
 
-let disposed = false;
+let frameRequest = requestAnimationFrame(run);
 
 function run() {
-  if (disposed) {
-    return;
-  }
+  frameRequest = requestAnimationFrame(run);
 
   if (video.currentTime > 0) {
     drawFrame();
   }
-
-  requestAnimationFrame(run);
-}
-
-run();
-
-export function onCleanup() {
-  disposed = true;
-
-  for (const track of stream.getTracks()) {
-    track.stop();
-  }
-
-  reader.cancel();
-<<<<<<< HEAD
-});
+}
 
 // #region UI
 
@@ -283,7 +233,7 @@
 
 // #endregion
 
-// #region Example Controls
+// #region Example Controls & Cleanup
 
 export const controls = {
   threshold: {
@@ -295,7 +245,14 @@
   },
 };
 
-// #endregion
-=======
-}
->>>>>>> 5e6485bd
+export function onCleanup() {
+  cancelAnimationFrame(frameRequest);
+
+  for (const track of stream.getTracks()) {
+    track.stop();
+  }
+
+  reader.cancel();
+}
+
+// #endregion