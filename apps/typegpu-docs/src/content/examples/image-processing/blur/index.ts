--- conflicted
+++ resolved
@@ -304,8 +304,7 @@
 
 render();
 
-<<<<<<< HEAD
-// #region Example Controls
+// #region Example Controls & Cleanup
 
 export const controls = {
   'filter size': {
@@ -331,13 +330,9 @@
   },
 };
 
-// #endregion
-=======
-root.onPlumChange(filterSize, () => render());
-root.onPlumChange(iterations, () => render());
-
 export function onCleanup() {
   root.destroy();
   root.device.destroy();
 }
->>>>>>> 5e6485bd
+
+// #endregion