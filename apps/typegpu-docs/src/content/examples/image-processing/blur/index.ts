--- conflicted
+++ resolved
@@ -1,11 +1,7 @@
 // Original implementation:
 // https://webgpu.github.io/webgpu-samples/?sample=imageBlur
 
-<<<<<<< HEAD
-import { builtin, i32, location, struct, u32, vec2f } from 'typegpu/data';
-=======
 import * as d from 'typegpu/data';
->>>>>>> df196256
 import tgpu from 'typegpu/experimental';
 
 const tileDim = 128;
@@ -84,9 +80,9 @@
   }
 }`;
 
-const VertexOutput = struct({
-  position: builtin.position,
-  uv: location(0, vec2f),
+const VertexOutput = d.struct({
+  position: d.builtin.position,
+  uv: d.location(0, d.vec2f),
 });
 
 const renderShaderCode = /* wgsl */ `
