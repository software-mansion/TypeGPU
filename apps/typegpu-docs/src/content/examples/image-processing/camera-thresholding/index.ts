<<<<<<< HEAD
import { builtin, f32, location, struct, vec2f } from 'typegpu/data';
import tgpu from 'typegpu/experimental';
=======
import tgpu from 'typegpu';
import * as d from 'typegpu/data';
>>>>>>> df196256

const rareLayout = tgpu.bindGroupLayout({
  sampling: { sampler: 'filtering' },
  threshold: { uniform: d.f32 },
});

const frequentLayout = tgpu.bindGroupLayout({
  inputTexture: { externalTexture: {} },
});

const VertexOutput = struct({
  position: builtin.position,
  uv: location(0, vec2f),
});

const renderShaderCode = /* wgsl */ `

@vertex
fn main_vert(@builtin(vertex_index) idx: u32) -> VertexOutput {
  const pos = array(
    vec2( 1.0,  1.0),
    vec2( 1.0, -1.0),
    vec2(-1.0, -1.0),
    vec2( 1.0,  1.0),
    vec2(-1.0, -1.0),
    vec2(-1.0,  1.0),
  );

  const uv = array(
    vec2(1.0, 0.0),
    vec2(1.0, 1.0),
    vec2(0.0, 1.0),
    vec2(1.0, 0.0),
    vec2(0.0, 1.0),
    vec2(0.0, 0.0),
  );

  var output: VertexOutput;
  output.position = vec4(pos[idx], 0.0, 1.0);
  output.uv = uv[idx];
  return output;
}

@fragment
fn main_frag(@location(0) uv: vec2f) -> @location(0) vec4f {
  var color = textureSampleBaseClampToEdge(inputTexture, sampling, uv);
  let grey = 0.299*color.r + 0.587*color.g + 0.114*color.b;

  if (grey < threshold) {
    return vec4f(0, 0, 0, 1);
  }

  return vec4f(1);
}`;

const video = document.querySelector('video') as HTMLVideoElement;
const canvas = document.querySelector('canvas') as HTMLCanvasElement;

const root = await tgpu.init();
const device = root.device;

const sampler = root.device.createSampler({
  magFilter: 'linear',
  minFilter: 'linear',
});

const thresholdBuffer = root
  .createBuffer(d.f32)
  .$name('threshold')
  .$usage('uniform');

const rareBindGroup = root.createBindGroup(rareLayout, {
  sampling: sampler,
  threshold: thresholdBuffer,
});

if (navigator.mediaDevices.getUserMedia) {
  video.srcObject = await navigator.mediaDevices.getUserMedia({
    video: true,
  });
}

const context = canvas.getContext('webgpu') as GPUCanvasContext;
const presentationFormat = navigator.gpu.getPreferredCanvasFormat();

context.configure({
  device: root.device,
  format: presentationFormat,
  alphaMode: 'premultiplied',
});

const renderShaderModule = device.createShaderModule({
  code: tgpu.resolve({
    input: renderShaderCode,
    extraDependencies: {
      ...rareLayout.bound,
      ...frequentLayout.bound,
      VertexOutput,
    },
  }),
});

const renderPipeline = device.createRenderPipeline({
  layout: device.createPipelineLayout({
    bindGroupLayouts: [root.unwrap(rareLayout), root.unwrap(frequentLayout)],
  }),
  vertex: {
    module: renderShaderModule,
  },
  fragment: {
    module: renderShaderModule,
    targets: [{ format: presentationFormat }],
  },
});

const renderPassDescriptor: GPURenderPassDescriptor = {
  colorAttachments: [
    {
      view: undefined as unknown as GPUTextureView,
      clearValue: [1, 1, 1, 1],
      loadOp: 'clear' as const,
      storeOp: 'store' as const,
    },
  ],
};

let frameRequest = requestAnimationFrame(run);

function run() {
  frameRequest = requestAnimationFrame(run);

  if (!(video.currentTime > 0)) {
    return;
  }

  // Updating the target render texture
  (
    renderPassDescriptor.colorAttachments as [GPURenderPassColorAttachment]
  )[0].view = context.getCurrentTexture().createView();

  const encoder = device.createCommandEncoder();

  const pass = encoder.beginRenderPass(renderPassDescriptor);
  pass.setPipeline(renderPipeline);
  pass.setBindGroup(0, root.unwrap(rareBindGroup));
  pass.setBindGroup(
    1,
    root.unwrap(
      root.createBindGroup(frequentLayout, {
        inputTexture: device.importExternalTexture({ source: video }),
      }),
    ),
  );
  pass.draw(6);
  pass.end();

  device.queue.submit([encoder.finish()]);
}

export function onCleanup() {
  cancelAnimationFrame(frameRequest);

  if (video.srcObject) {
    for (const track of (video.srcObject as MediaStream).getTracks()) {
      track.stop();
    }
  }

  root.destroy();
}

// #region UI

export const controls = {
  threshold: {
    initial: 0.4,
    min: 0,
    max: 1,
    step: 0.01,
    onSliderChange: (threshold: number) => thresholdBuffer.write(threshold),
  },
};

// #endregion<|MERGE_RESOLUTION|>--- conflicted
+++ resolved
@@ -1,10 +1,5 @@
-<<<<<<< HEAD
-import { builtin, f32, location, struct, vec2f } from 'typegpu/data';
+import * as d from 'typegpu/data';
 import tgpu from 'typegpu/experimental';
-=======
-import tgpu from 'typegpu';
-import * as d from 'typegpu/data';
->>>>>>> df196256
 
 const rareLayout = tgpu.bindGroupLayout({
   sampling: { sampler: 'filtering' },
@@ -15,9 +10,9 @@
   inputTexture: { externalTexture: {} },
 });
 
-const VertexOutput = struct({
-  position: builtin.position,
-  uv: location(0, vec2f),
+const VertexOutput = d.struct({
+  position: d.builtin.position,
+  uv: d.location(0, d.vec2f),
 });
 
 const renderShaderCode = /* wgsl */ `
