<<<<<<< HEAD
// -- Hooks into the example environment
import { onCleanup, onFrame } from '@typegpu/example-toolkit';
// --

import { f32 } from 'typegpu/data';
import tgpu from 'typegpu/experimental';

const layout = tgpu.bindGroupLayout({
  inputTexture: { externalTexture: {} },
  sampling: { sampler: 'filtering' },
  threshold: { uniform: f32 },
});

const renderShaderCode = /* wgsl */ `

struct VertexOutput {
  @builtin(position) position: vec4f,
  @location(0) uv: vec2f,
}

@group(0) @binding(0) var inputTexture: texture_external;
@group(0) @binding(1) var sampling: sampler;
@group(0) @binding(2) var<uniform> threshold: f32;

@vertex
fn main_vert(@builtin(vertex_index) idx: u32) -> VertexOutput {
  const pos = array(
    vec2( 1.0,  1.0),
    vec2( 1.0, -1.0),
    vec2(-1.0, -1.0),
    vec2( 1.0,  1.0),
    vec2(-1.0, -1.0),
    vec2(-1.0,  1.0),
  );

  const uv = array(
    vec2(1.0, 0.0),
    vec2(1.0, 1.0),
    vec2(0.0, 1.0),
    vec2(1.0, 0.0),
    vec2(0.0, 1.0),
    vec2(0.0, 0.0),
  );

  var output: VertexOutput;
  output.position = vec4(pos[idx], 0.0, 1.0);
  output.uv = uv[idx];
  return output;
}

@fragment
fn main_frag(@location(0) uv: vec2f) -> @location(0) vec4f {
  var color = textureSampleBaseClampToEdge(inputTexture, sampling, uv);
  let grey = 0.299*color.r + 0.587*color.g + 0.114*color.b;

  if (grey < threshold) {
    return vec4f(0, 0, 0, 1);
  }

  return vec4f(1);
}

`;
=======
import { f32, vec2f } from 'typegpu/data';
import tgpu, { asUniform, builtin, wgsl } from 'typegpu/experimental';
>>>>>>> 5e6485bd

const video = document.querySelector('video') as HTMLVideoElement;
const canvas = document.querySelector('canvas') as HTMLCanvasElement;

const root = await tgpu.init();
const device = root.device;

const sampler = root.device.createSampler({
  magFilter: 'linear',
  minFilter: 'linear',
});

const thresholdBuffer = root
  .createBuffer(f32)
  .$name('threshold')
  .$usage('uniform');

if (navigator.mediaDevices.getUserMedia) {
  video.srcObject = await navigator.mediaDevices.getUserMedia({
    video: true,
  });
}

const context = canvas.getContext('webgpu') as GPUCanvasContext;
const presentationFormat = navigator.gpu.getPreferredCanvasFormat();

context.configure({
  device: root.device,
  format: presentationFormat,
  alphaMode: 'premultiplied',
});

const renderShaderModule = device.createShaderModule({
  code: renderShaderCode,
});

const renderPipeline = device.createRenderPipeline({
  layout: device.createPipelineLayout({
    bindGroupLayouts: [root.unwrap(layout)],
  }),
  vertex: {
    module: renderShaderModule,
  },
  fragment: {
    module: renderShaderModule,
    targets: [{ format: presentationFormat }],
  },
});

const renderPassDescriptor: GPURenderPassDescriptor = {
  colorAttachments: [
    {
      view: undefined as unknown as GPUTextureView,
      clearValue: [1, 1, 1, 1],
      loadOp: 'clear' as const,
      storeOp: 'store' as const,
    },
  ],
};

let disposed = false;

function run() {
  if (disposed) {
    return;
  }

<<<<<<< HEAD
  // Updating the target render texture
  (
    renderPassDescriptor.colorAttachments as [GPURenderPassColorAttachment]
  )[0].view = context.getCurrentTexture().createView();

  const encoder = device.createCommandEncoder();

  const pass = encoder.beginRenderPass(renderPassDescriptor);
  pass.setPipeline(renderPipeline);
  pass.setBindGroup(
    0,
    root.unwrap(
      layout.populate({
        inputTexture: device.importExternalTexture({ source: video }),
        sampling: sampler,
        threshold: thresholdBuffer,
      }),
    ),
  );
  pass.draw(6);
  pass.end();

  device.queue.submit([encoder.finish()]);
});
=======
  if (video.currentTime > 0) {
    renderProgram.execute({
      colorAttachments: [
        {
          view: context.getCurrentTexture().createView(),
          clearValue: [0, 0, 0, 1],
          loadOp: 'clear',
          storeOp: 'store',
        },
      ],

      vertexCount: 6,
    });

    root.flush();
  }

  requestAnimationFrame(run);
}

run();

export function onCleanup() {
  disposed = true;
>>>>>>> 5e6485bd

  if (video.srcObject) {
    for (const track of (video.srcObject as MediaStream).getTracks()) {
      track.stop();
    }
  }

  root.destroy();
  root.device.destroy();
}

// #region UI

export const controls = {
  threshold: {
    initial: 0.4,
    min: 0,
    max: 1,
    step: 0.1,
    onSliderChange: (threshold: number) => thresholdBuffer.write(threshold),
  },
};

// #endregion<|MERGE_RESOLUTION|>--- conflicted
+++ resolved
@@ -1,8 +1,3 @@
-<<<<<<< HEAD
-// -- Hooks into the example environment
-import { onCleanup, onFrame } from '@typegpu/example-toolkit';
-// --
-
 import { f32 } from 'typegpu/data';
 import tgpu from 'typegpu/experimental';
 
@@ -62,10 +57,6 @@
 }
 
 `;
-=======
-import { f32, vec2f } from 'typegpu/data';
-import tgpu, { asUniform, builtin, wgsl } from 'typegpu/experimental';
->>>>>>> 5e6485bd
 
 const video = document.querySelector('video') as HTMLVideoElement;
 const canvas = document.querySelector('canvas') as HTMLCanvasElement;
@@ -126,14 +117,15 @@
   ],
 };
 
-let disposed = false;
+let frameRequest = requestAnimationFrame(run);
 
 function run() {
-  if (disposed) {
+  frameRequest = requestAnimationFrame(run);
+
+  if (!(video.currentTime > 0)) {
     return;
   }
 
-<<<<<<< HEAD
   // Updating the target render texture
   (
     renderPassDescriptor.colorAttachments as [GPURenderPassColorAttachment]
@@ -157,33 +149,10 @@
   pass.end();
 
   device.queue.submit([encoder.finish()]);
-});
-=======
-  if (video.currentTime > 0) {
-    renderProgram.execute({
-      colorAttachments: [
-        {
-          view: context.getCurrentTexture().createView(),
-          clearValue: [0, 0, 0, 1],
-          loadOp: 'clear',
-          storeOp: 'store',
-        },
-      ],
-
-      vertexCount: 6,
-    });
-
-    root.flush();
-  }
-
-  requestAnimationFrame(run);
 }
 
-run();
-
 export function onCleanup() {
-  disposed = true;
->>>>>>> 5e6485bd
+  cancelAnimationFrame(frameRequest);
 
   if (video.srcObject) {
     for (const track of (video.srcObject as MediaStream).getTracks()) {
