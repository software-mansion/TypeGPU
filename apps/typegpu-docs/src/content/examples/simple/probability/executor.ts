import tgpu from 'typegpu';
import type {
  StorageFlag,
  TgpuBuffer,
  TgpuComputeFn,
  TgpuFn,
  TgpuRoot,
  TgpuSlot,
} from 'typegpu';
import * as d from 'typegpu/data';
import {
  randf,
  randomGeneratorSlot,
  type StatefulGenerator,
} from '@typegpu/noise';

export class Executor {
  readonly #root: TgpuRoot;
  // don't exceed max workgroup grid X dimension size
  #count: number;
  #samplesBuffer:
    & TgpuBuffer<d.WgslArray<d.Vec3f>>
    & StorageFlag;
  #seedBuffer:
    & TgpuBuffer<d.WgslArray<d.F32>>
    & StorageFlag;
  readonly #dataMoreWorkersFunc: TgpuComputeFn;
  readonly #distributionSlot: TgpuSlot<TgpuFn<() => d.Vec3f>>;
  readonly #sampleBufferSlot;
  readonly #seedBufferSlot;

  constructor(root: TgpuRoot, count: number) {
    console.assert(
      count > 0,
      'Count cannot be 0. Cannot create buffer of size 0',
    );
    console.assert(
      count <= 65536,
      'Count cannot exceed max workgroup grid X dimension size',
    );

    this.#root = root;
    this.#count = count;
    this.#samplesBuffer = this.#root.createBuffer(d.arrayOf(d.vec3f, count))
      .$usage(
        'storage',
      );
    this.#seedBuffer = this.#root.createBuffer(
      d.arrayOf(d.f32, count),
      Array.from({ length: count }, () => Math.random()),
    )
      .$usage(
        'storage',
      );

    const sampleBufferSlotTempAlias = tgpu.slot(
      this.#samplesBuffer.as('mutable'),
    );
    const distributionSlotTempAlias = tgpu.slot<TgpuFn<() => d.Vec3f>>();
    const seedBufferSlotTempAlias = tgpu.slot(
      this.#seedBuffer.as('mutable'),
    );

    this.#sampleBufferSlot = sampleBufferSlotTempAlias;
    this.#distributionSlot = distributionSlotTempAlias;
    this.#seedBufferSlot = seedBufferSlotTempAlias;

    this.#dataMoreWorkersFunc = tgpu['~unstable'].computeFn({
      in: { gid: d.builtin.globalInvocationId, count: d.builtin.numWorkgroups },
      workgroupSize: [1],
    })((input) => {
      const gid = input.gid;
<<<<<<< HEAD
      randf.seed(gid.x / input.count.x);
=======
      randf.seed(seedBufferSlotTempAlias.$[gid.x]);
>>>>>>> 8d2c97c7
      sampleBufferSlotTempAlias.$[gid.x] = distributionSlotTempAlias.$();
    });
  }

  set count(value: number) {
    this.#count = value;
    this.#samplesBuffer = this.#root.createBuffer(d.arrayOf(d.vec3f, value))
      .$usage(
        'storage',
      );

    this.#seedBuffer = this.#root.createBuffer(
      d.arrayOf(d.f32, value),
      Array.from({ length: value }, () => Math.random()),
    ).$usage('storage');
  }

  get count() {
    return this.#count;
  }

<<<<<<< HEAD
  async executeSingleWorker(
    distribution: TgpuFn<() => d.Vec3f>,
    generator: StatefulGenerator,
    forceReexec = false,
  ): Promise<d.v3f[]> {
    if (this.#samples.length !== 0 && !forceReexec) {
      return this.#samples.slice(0, this.#count);
    }

    if (forceReexec) {
      this.#maxCount = 0;
      this.count = this.#count;
    }

    const pipeline = this.#root['~unstable']
      .with(randomGeneratorSlot, generator)
      .with(this.#sampleBufferSlot, this.#samplesBuffer.as('mutable'))
      .with(this.#distributionSlot, distribution)
      .withCompute(this.#dataSingleWorkerFunc as TgpuComputeFn)
      .createPipeline();

    pipeline.dispatchWorkgroups(1);

    this.#samples = await this.#samplesBuffer.read();
    return this.#samples;
  }

  async executeMoreWorkers(
    distribution: TgpuFn<() => d.Vec3f>,
    generator: StatefulGenerator,
    forceReexec = false,
=======
  async executeMoreWorkers(
    distribution: TgpuFn<() => d.Vec3f>,
>>>>>>> 8d2c97c7
  ): Promise<d.v3f[]> {
    const pipeline = this.#root['~unstable']
      .with(randomGeneratorSlot, generator)
      .with(this.#sampleBufferSlot, this.#samplesBuffer.as('mutable'))
      .with(this.#seedBufferSlot, this.#seedBuffer.as('mutable'))
      .with(this.#distributionSlot, distribution)
      .withCompute(this.#dataMoreWorkersFunc as TgpuComputeFn)
      .createPipeline();

    pipeline.dispatchWorkgroups(this.#count);

    return await this.#samplesBuffer.read();
  }
}<|MERGE_RESOLUTION|>--- conflicted
+++ resolved
@@ -70,11 +70,7 @@
       workgroupSize: [1],
     })((input) => {
       const gid = input.gid;
-<<<<<<< HEAD
-      randf.seed(gid.x / input.count.x);
-=======
       randf.seed(seedBufferSlotTempAlias.$[gid.x]);
->>>>>>> 8d2c97c7
       sampleBufferSlotTempAlias.$[gid.x] = distributionSlotTempAlias.$();
     });
   }
@@ -96,42 +92,9 @@
     return this.#count;
   }
 
-<<<<<<< HEAD
-  async executeSingleWorker(
-    distribution: TgpuFn<() => d.Vec3f>,
-    generator: StatefulGenerator,
-    forceReexec = false,
-  ): Promise<d.v3f[]> {
-    if (this.#samples.length !== 0 && !forceReexec) {
-      return this.#samples.slice(0, this.#count);
-    }
-
-    if (forceReexec) {
-      this.#maxCount = 0;
-      this.count = this.#count;
-    }
-
-    const pipeline = this.#root['~unstable']
-      .with(randomGeneratorSlot, generator)
-      .with(this.#sampleBufferSlot, this.#samplesBuffer.as('mutable'))
-      .with(this.#distributionSlot, distribution)
-      .withCompute(this.#dataSingleWorkerFunc as TgpuComputeFn)
-      .createPipeline();
-
-    pipeline.dispatchWorkgroups(1);
-
-    this.#samples = await this.#samplesBuffer.read();
-    return this.#samples;
-  }
-
   async executeMoreWorkers(
     distribution: TgpuFn<() => d.Vec3f>,
     generator: StatefulGenerator,
-    forceReexec = false,
-=======
-  async executeMoreWorkers(
-    distribution: TgpuFn<() => d.Vec3f>,
->>>>>>> 8d2c97c7
   ): Promise<d.v3f[]> {
     const pipeline = this.#root['~unstable']
       .with(randomGeneratorSlot, generator)
