--- conflicted
+++ resolved
@@ -26,15 +26,8 @@
 });
 
 async function increment() {
-<<<<<<< HEAD
   pipeline.execute();
-  const output = await runtime.readBuffer(counterBuffer);
-  console.log(output);
-=======
-  pipeline.execute({ workgroups: [1, 1] });
-  runtime.flush();
-  table.setMatrix([[await runtime.readBuffer(countBuffer)]]);
->>>>>>> 8c7cb61e
+  table.setMatrix([[await runtime.readBuffer(counterBuffer)]]);
 }
 
 addElement('button', {
