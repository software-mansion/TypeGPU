--- conflicted
+++ resolved
@@ -47,14 +47,7 @@
   }`);
 
 const mainFragment = tgpu['~unstable']
-<<<<<<< HEAD
-  .fragmentFn({
-    in: { uv: d.vec2f },
-    out: d.vec4f,
-  })
-=======
   .fragmentFn({ in: { uv: d.vec2f }, out: d.vec4f })
->>>>>>> 7f17f968
   .does(/* wgsl */ `(input: FragmentInput) -> @location(0) vec4f {
     return getGradientColor((input.uv[0] + input.uv[1]) / 2);
   }`)
