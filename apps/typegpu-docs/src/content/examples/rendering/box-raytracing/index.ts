import { arrayOf, bool, f32, struct, u32, vec3f, vec4f } from 'typegpu/data';
import tgpu, { std, builtin } from 'typegpu/experimental';

// init canvas and values

const X = 7;
const Y = 7;
const Z = 7;

const MAX_BOX_SIZE = 15;
const cubeSize = vec3f(X * MAX_BOX_SIZE, Y * MAX_BOX_SIZE, Z * MAX_BOX_SIZE);
const boxCenter = std.mul(0.5, cubeSize);
const upAxis = vec3f(0, 1, 0);
let rotationSpeed = 2;
let cameraDistance = 250;

let frame = 0;

const canvas = document.querySelector('canvas') as HTMLCanvasElement;
const context = canvas.getContext('webgpu') as GPUCanvasContext;
const presentationFormat = navigator.gpu.getPreferredCanvasFormat();

const root = await tgpu.init();

context.configure({
  device: root.device,
  format: presentationFormat,
  alphaMode: 'premultiplied',
});

// structs

const BoxStruct = struct({
  isActive: u32,
  albedo: vec4f,
});

const RayStruct = struct({
  origin: vec3f,
  direction: vec3f,
});

const IntersectionStruct = struct({
  intersects: bool,
  tMin: f32,
  tMax: f32,
});

const CameraAxesStruct = struct({
  right: vec3f,
  up: vec3f,
  forward: vec3f,
});

const CanvasDimsStruct = struct({ width: u32, height: u32 });

// buffers

const boxMatrixBuffer = root
  .createBuffer(
    arrayOf(arrayOf(arrayOf(BoxStruct, Z), Y), X),
    Array.from({ length: X }, (_, i) =>
      Array.from({ length: Y }, (_, j) =>
        Array.from({ length: Z }, (_, k) => ({
          isActive: X - i + j + (Z - k) > 6 ? 1 : 0,
          albedo: vec4f(i / X, j / Y, k / Z, 1),
        })),
      ),
    ),
  )
  .$name('box_array')
  .$usage('storage');

const cameraPositionBuffer = root
  .createBuffer(vec3f)
  .$name('camera_position')
  .$usage('storage');

const cameraAxesBuffer = root
  .createBuffer(CameraAxesStruct)
  .$name('camera_axes')
  .$usage('storage');

const canvasDimsBuffer = root
  .createBuffer(CanvasDimsStruct)
  .$name('canvas_dims')
  .$usage('uniform');

const boxSizeBuffer = root
  .createBuffer(u32, MAX_BOX_SIZE)
  .$name('box_size')
  .$usage('uniform');

// functions

const getBoxIntersection = tgpu
  .fn([vec3f, vec3f, RayStruct], IntersectionStruct)
  .does(/* wgsl */ `(
  boundMin: vec3f,
  boundMax: vec3f,
  ray: RayStruct
) -> IntersectionStruct {
  var output: IntersectionStruct;

  var tMin: f32;
  var tMax: f32;
  var tMinY: f32;
  var tMaxY: f32;
  var tMinZ: f32;
  var tMaxZ: f32;

  if (ray.direction.x >= 0) {
    tMin = (boundMin.x - ray.origin.x) / ray.direction.x;
    tMax = (boundMax.x - ray.origin.x) / ray.direction.x;
  } else {
    tMin = (boundMax.x - ray.origin.x) / ray.direction.x;
    tMax = (boundMin.x - ray.origin.x) / ray.direction.x;
  }

  if (ray.direction.y >= 0) {
    tMinY = (boundMin.y - ray.origin.y) / ray.direction.y;
    tMaxY = (boundMax.y - ray.origin.y) / ray.direction.y;
  } else {
    tMinY = (boundMax.y - ray.origin.y) / ray.direction.y;
    tMaxY = (boundMin.y - ray.origin.y) / ray.direction.y;
  }

  if (tMin > tMaxY) || (tMinY > tMax) {
    return output;
  }

  if (tMinY > tMin) {
    tMin = tMinY;
  }

  if (tMaxY < tMax) {
    tMax = tMaxY;
  }

  if (ray.direction.z >= 0) {
    tMinZ = (boundMin.z - ray.origin.z) / ray.direction.z;
    tMaxZ = (boundMax.z - ray.origin.z) / ray.direction.z;
  } else {
    tMinZ = (boundMax.z - ray.origin.z) / ray.direction.z;
    tMaxZ = (boundMin.z - ray.origin.z) / ray.direction.z;
  }

  if (tMin > tMaxZ) || (tMinZ > tMax) {
    return output;
  }

  if tMinZ > tMin {
    tMin = tMinZ;
  }

  if tMaxZ < tMax {
    tMax = tMaxZ;
  }

  output.intersects = tMin > 0 && tMax > 0;
  output.tMin = tMin;
  output.tMax = tMax;
  return output;
}
`)
  .$uses({ RayStruct, IntersectionStruct })
  .$name('box_intersection');

const vertexFunction = tgpu
<<<<<<< HEAD
  .vertexFn({ vertexIndex: builtin.vertexIndex }, { outPos: builtin.position })
=======
  .vertexFn(builtin.vertexIndex, VertexOutput.properties)
>>>>>>> 4e7402bb
  .does(/* wgsl */ `(@builtin(vertex_index) vertexIndex: u32) -> VertexOutput {
  var pos = array<vec2f, 6>(
    vec2<f32>( 1,  1),
    vec2<f32>( 1, -1),
    vec2<f32>(-1, -1),
    vec2<f32>( 1,  1),
    vec2<f32>(-1, -1),
    vec2<f32>(-1,  1)
  );

  var output: VertexOutput;
  output.outPos = vec4f(pos[vertexIndex], 0, 1);
  return output;
}`)
  .$name('vertex_main')
  .$uses({
    get VertexOutput() {
      return vertexFunction.Output;
    },
  });

const fragmentFunction = tgpu
<<<<<<< HEAD
  .fragmentFn({ position: builtin.position }, vec4f)
=======
  .fragmentFn(builtin.position, vec4f)
>>>>>>> 4e7402bb
  .does(/* wgsl */ `(@builtin(position) position: vec4f) -> @location(0) vec4f {
  let minDim = f32(min(canvasDims.width, canvasDims.height));

  var ray: RayStruct;
  ray.origin = cameraPosition;
  ray.direction += cameraAxes.right * (position.x - f32(canvasDims.width)/2)/minDim;
  ray.direction += cameraAxes.up * (position.y - f32(canvasDims.height)/2)/minDim;
  ray.direction += cameraAxes.forward;
  ray.direction = normalize(ray.direction);

  let bigBoxIntersection = getBoxIntersection(
    -vec3f(f32(boxSize))/2,
    vec3f(
      cubeSize.x,
      cubeSize.y,
      cubeSize.z,
    ) + vec3f(f32(boxSize))/2,
    ray,
  );

  var color = vec4f(0);

  if bigBoxIntersection.intersects {
    var tMin: f32;
    var intersectionFound = false;

    for (var i = 0; i < X; i = i+1) {
      for (var j = 0; j < Y; j = j+1) {
        for (var k = 0; k < Z; k = k+1) {
          if boxMatrix[i][j][k].isActive == 0 {
            continue;
          }

          let intersection = getBoxIntersection(
            vec3f(f32(i), f32(j), f32(k)) * MAX_BOX_SIZE - vec3f(f32(boxSize))/2,
            vec3f(f32(i), f32(j), f32(k)) * MAX_BOX_SIZE + vec3f(f32(boxSize))/2,
            ray,
          );

          if intersection.intersects && (!intersectionFound || intersection.tMin < tMin) {
            color = boxMatrix[i][j][k].albedo;
            tMin = intersection.tMin;
            intersectionFound = true;
          }
        }
      }
    }
  }

  return color;
}`)
  .$uses({
    RayStruct,
    getBoxIntersection,
    X,
    Y,
    Z,
    MAX_BOX_SIZE,
    cubeSize,
  })
  .$name('fragment_main');

// bind groups and layouts

const renderBindGroupLayout = tgpu.bindGroupLayout({
  boxMatrix: { storage: boxMatrixBuffer.dataType },
  cameraPosition: { storage: cameraPositionBuffer.dataType },
  cameraAxes: { storage: cameraAxesBuffer.dataType },
  canvasDims: { uniform: canvasDimsBuffer.dataType },
  boxSize: { uniform: boxSizeBuffer.dataType },
});

const renderBindGroup = renderBindGroupLayout.populate({
  boxMatrix: boxMatrixBuffer,
  cameraPosition: cameraPositionBuffer,
  cameraAxes: cameraAxesBuffer,
  canvasDims: canvasDimsBuffer,
  boxSize: boxSizeBuffer,
});

// pipeline

const resolved = tgpu.resolve({
  input: [
    `\
@group(0) @binding(0) var<storage, read> boxMatrix: array<array<array<BoxStruct, Z>, Y>, X>;
@group(0) @binding(1) var<storage, read> cameraPosition: vec3f;
@group(0) @binding(2) var<storage, read> cameraAxes: CameraAxesStruct;
@group(0) @binding(3) var<uniform> canvasDims: CanvasDimsStruct;
@group(0) @binding(4) var<uniform> boxSize: u32;`,
    vertexFunction,
    fragmentFunction,
  ],
  extraDependencies: {
    CanvasDimsStruct,
    BoxStruct,
    CameraAxesStruct,
    X,
    Y,
    Z,
  },
});

const resolvedModule = root.device.createShaderModule({
  code: resolved,
});

const pipeline = root.device.createRenderPipeline({
  layout: root.device.createPipelineLayout({
    bindGroupLayouts: [root.unwrap(renderBindGroupLayout)],
  }),
  vertex: { module: resolvedModule },
  fragment: {
    module: resolvedModule,
    targets: [{ format: presentationFormat }],
  },
  primitive: { topology: 'triangle-strip' },
});

// UI

let disposed = false;

const onFrame = (loop: (deltaTime: number) => unknown) => {
  let lastTime = Date.now();
  const runner = () => {
    if (disposed) {
      return;
    }
    const now = Date.now();
    const dt = now - lastTime;
    lastTime = now;
    loop(dt);
    requestAnimationFrame(runner);
  };
  requestAnimationFrame(runner);
};

onFrame((deltaTime) => {
  const width = canvas.width;
  const height = canvas.height;

  const cameraPosition = vec3f(
    Math.cos(frame) * cameraDistance + boxCenter.x,
    boxCenter.y,
    Math.sin(frame) * cameraDistance + boxCenter.z,
  );

  const cameraAxes = (() => {
    const forwardAxis = std.normalize(std.sub(boxCenter, cameraPosition));
    return {
      forward: forwardAxis,
      up: upAxis,
      right: std.cross(upAxis, forwardAxis),
    };
  })();

  cameraPositionBuffer.write(cameraPosition);
  cameraAxesBuffer.write(cameraAxes);
  canvasDimsBuffer.write({ width, height });

  frame += (rotationSpeed * deltaTime) / 1000;

  const textureView = context.getCurrentTexture().createView();

  const commandEncoder = root.device.createCommandEncoder();

  const renderPassDescriptor: GPURenderPassDescriptor = {
    colorAttachments: [
      {
        view: textureView,
        clearValue: [0, 0, 0, 0],
        loadOp: 'clear',
        storeOp: 'store',
      },
    ],
  };
  const passEncoder = commandEncoder.beginRenderPass(renderPassDescriptor);
  passEncoder.setPipeline(pipeline);
  passEncoder.setBindGroup(0, root.unwrap(renderBindGroup));
  passEncoder.draw(6);
  passEncoder.end();

  root.device.queue.submit([commandEncoder.finish()]);

  root.flush();
});

// #region Example controls and cleanup

export const controls = {
  'rotation speed': {
    initial: rotationSpeed,
    min: 0,
    max: 5,
    onSliderChange: (value: number) => {
      rotationSpeed = value;
    },
  },

  'camera distance': {
    initial: cameraDistance,
    min: 100,
    max: 1200,
    onSliderChange: (value: number) => {
      cameraDistance = value;
    },
  },

  'box size': {
    initial: MAX_BOX_SIZE,
    min: 1,
    max: MAX_BOX_SIZE,
    onSliderChange: (value: number) => {
      boxSizeBuffer.write(value);
    },
  },
};

export function onCleanup() {
  disposed = true;
  root.destroy();
  root.device.destroy();
}

// #endregion<|MERGE_RESOLUTION|>--- conflicted
+++ resolved
@@ -167,11 +167,7 @@
   .$name('box_intersection');
 
 const vertexFunction = tgpu
-<<<<<<< HEAD
   .vertexFn({ vertexIndex: builtin.vertexIndex }, { outPos: builtin.position })
-=======
-  .vertexFn(builtin.vertexIndex, VertexOutput.properties)
->>>>>>> 4e7402bb
   .does(/* wgsl */ `(@builtin(vertex_index) vertexIndex: u32) -> VertexOutput {
   var pos = array<vec2f, 6>(
     vec2<f32>( 1,  1),
@@ -194,11 +190,7 @@
   });
 
 const fragmentFunction = tgpu
-<<<<<<< HEAD
   .fragmentFn({ position: builtin.position }, vec4f)
-=======
-  .fragmentFn(builtin.position, vec4f)
->>>>>>> 4e7402bb
   .does(/* wgsl */ `(@builtin(position) position: vec4f) -> @location(0) vec4f {
   let minDim = f32(min(canvasDims.width, canvasDims.height));
 
