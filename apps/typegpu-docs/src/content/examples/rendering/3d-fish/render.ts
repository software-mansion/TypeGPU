--- conflicted
+++ resolved
@@ -94,7 +94,7 @@
     { uv: d.vec2f },
     d.vec4f,
   )(/* wgsl */ `{
-    return textureSample(shaderTexture, shaderSampler, uv);
+    return textureSample(shaderTexture, shaderSampler, in.uv);
   }`)
   .$uses({ shaderTexture: modelTexture, shaderSampler: sampler })
   .$name('sampleShader');
@@ -108,14 +108,7 @@
     // https://en.wikipedia.org/wiki/Phong_reflection_model
     // then apply sea fog and sea desaturation
 
-<<<<<<< HEAD
-    const viewDirection = std.normalize(
-      std.sub(camera.value.position.xyz, input.worldPosition),
-    );
     const textureColorWithAlpha = sampleTexture({ uv: input.textureUV }); // base color
-=======
-    const textureColorWithAlpha = sampleTexture(input.textureUV); // base color
->>>>>>> 497f71e0
     const textureColor = textureColorWithAlpha.xyz;
 
     const ambient = std.mul(0.5, std.mul(textureColor, p.lightColor));
