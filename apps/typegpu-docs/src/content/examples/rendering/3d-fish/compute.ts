--- conflicted
+++ resolved
@@ -70,21 +70,12 @@
       }
     }
 
-<<<<<<< HEAD
     if (layout.$.mouseRay.activated === 1) {
-      const distanceVector = distanceVectorFromLine(
-        layout.$.mouseRay.pointX,
-        layout.$.mouseRay.pointY,
-        fishData.position,
-      );
-=======
-    if (mouseRay.value.activated === 1) {
       const distanceVector = distanceVectorFromLine({
-        lineStart: mouseRay.value.pointX,
-        lineEnd: mouseRay.value.pointY,
+        lineStart: layout.$.mouseRay.pointX,
+        lineEnd: layout.$.mouseRay.pointY,
         point: fishData.position,
       });
->>>>>>> fbd420fc
       const limit = p.fishMouseRayRepulsionDistance;
       const str =
         std.pow(2, std.clamp(limit - std.length(distanceVector), 0, limit)) - 1;
