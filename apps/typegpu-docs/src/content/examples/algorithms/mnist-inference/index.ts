--- conflicted
+++ resolved
@@ -1,5 +1,6 @@
 import tgpu, { type StorageFlag, type TgpuBuffer } from 'typegpu';
 import * as d from 'typegpu/data';
+import * as std from 'typegpu/std';
 
 const SIZE = 28;
 
@@ -37,12 +38,10 @@
 
 // Shader code
 
-const fallbackShader = tgpu.resolve({
+const relu = tgpu.fn([d.f32], d.f32)((x) => std.max(0, x));
+
+const defaultShader = tgpu.resolve({
   template: `
-  fn relu(x: f32) -> f32 {
-    return max(0.0, x);
-  }
-
   @compute @workgroup_size(1)
   fn main(@builtin(global_invocation_id) gid: vec3u) {
     let inputSize = arrayLength( &input );
@@ -53,7 +52,7 @@
     var sum = 0.0;
 
     for (var j = 0u; j < inputSize; j = j + 1) {
-      sum = sum + input[j] * weights[weightsOffset + j];
+      sum = fma(input[j], weights[weightsOffset + j], sum);
     }
 
     let total = sum + biases[i];
@@ -61,49 +60,34 @@
   }
 `,
   externals: {
+    relu,
     ...weightsBiasesLayout.bound,
     ...ioLayout.bound,
   },
 });
 
-<<<<<<< HEAD
 const subgroupShader = `enable subgroups;
   ${
   tgpu.resolve({
     template: `
-  fn relu(x: f32) -> f32 {
-    return max(0.0, x);
-  }
-
-  // WebGPU guarantees a subgroup size of at least 4
-  var<workgroup> subgroupSums: array<f32, 64 / 4>;
-
-  @compute @workgroup_size(64)
-  fn main(
-      @builtin(local_invocation_id) lid: vec3u,
-      @builtin(workgroup_id) wid: vec3u,
-      @builtin(subgroup_invocation_id) sid: u32,
-      @builtin(subgroup_size) ssize: u32
-  ) {
+    // WebGPU guarantees a subgroup size of at least 4
+    var<workgroup> subgroupSums: array<f32, 64 / 4>;
+
+    @compute @workgroup_size(64)
+    fn main(
+        @builtin(local_invocation_id) lid: vec3u,
+        @builtin(workgroup_id) wid: vec3u,
+        @builtin(subgroup_invocation_id) sid: u32,
+        @builtin(subgroup_size) ssize: u32
+    ) {
       let neuronIndex = wid.x;
       let inputSize = arrayLength(&input);
       let weightsOffset = neuronIndex * inputSize;
 
-      var partial: f32 = 0.0;
-      for (var j = lid.x; j < inputSize; j = j + 64) {
-        partial = partial + input[j] * weights[weightsOffset + j];
+      var partial = 0.;
+      for (var j = lid.x; j < inputSize; j += 64) {
+        partial = fma(input[j], weights[weightsOffset + j], partial);
       }
-=======
-const ReadonlyFloats = {
-  storage: d.arrayOf(d.f32),
-  access: 'readonly',
-} as const;
-
-const MutableFloats = {
-  storage: d.arrayOf(d.f32),
-  access: 'mutable',
-} as const;
->>>>>>> 678730d8
 
       let subgroupSum = subgroupAdd(partial);
       let subgroupId = lid.x / ssize;
@@ -123,10 +107,11 @@
         }
         total = total + biases[neuronIndex];
         output[neuronIndex] = relu(total);
-      }
+     }
   }
 `,
     externals: {
+      relu,
       ...weightsBiasesLayout.bound,
       ...ioLayout.bound,
     },
@@ -139,7 +124,7 @@
   }),
   compute: {
     module: device.createShaderModule({
-      code: useSubgroups ? subgroupShader : fallbackShader,
+      code: useSubgroups ? subgroupShader : defaultShader,
     }),
   },
 });
@@ -252,7 +237,6 @@
       querySet.resolve();
       const results = await querySet.read();
       const inferenceTimeMs = Number(results[1] - results[0]) / 1_000_000;
-      console.log(`Inference took ${inferenceTimeMs} ms`);
 
       inferenceTimeEl.textContent = `${inferenceTimeMs.toFixed(2)} ms`;
     } else {
@@ -281,7 +265,7 @@
     }),
     compute: {
       module: device.createShaderModule({
-        code: useSubgroups ? subgroupShader : fallbackShader,
+        code: useSubgroups ? subgroupShader : defaultShader,
       }),
     },
   });
