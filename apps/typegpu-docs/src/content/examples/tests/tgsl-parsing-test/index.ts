import tgpu from 'typegpu';
import * as d from 'typegpu/data';
<<<<<<< HEAD
import { infixOperatorsTests } from './infix-operators.ts';
=======
import { arrayAndStructConstructorsTest } from './array-and-struct-constructors.ts';
>>>>>>> 48a2f6ad
import { logicalExpressionTests } from './logical-expressions.ts';
import { matrixOpsTests } from './matrix-ops.ts';

const root = await tgpu.init();
const result = root.createMutable(d.i32, 0);

const computeRunTests = tgpu['~unstable']
  .computeFn({ workgroupSize: [1] })(() => {
    let s = true;
    s = s && logicalExpressionTests();
    s = s && matrixOpsTests();
<<<<<<< HEAD
    s = s && infixOperatorsTests();
=======
    s = s && arrayAndStructConstructorsTest();
>>>>>>> 48a2f6ad

    if (s) {
      result.value = 1;
    } else {
      result.value = 0;
    }
  });

const pipeline = root['~unstable']
  .withCompute(computeRunTests)
  .createPipeline();

async function runTests() {
  pipeline.dispatchWorkgroups(1);
  return await result.read();
}

// #region Example controls and cleanup

export const controls = {
  'Run tests': {
    async onButtonClick() {
      const table = document.querySelector<HTMLDivElement>('.result');
      if (!table) {
        throw new Error('Nowhere to display the results');
      }
      table.innerText = (await runTests())
        ? 'Tests succeeded!'
        : 'Tests failed.';
    },
  },
  'Log resolved pipeline': {
    async onButtonClick() {
      console.log(tgpu.resolve({ externals: { pipeline } }));
    },
  },
};

export function onCleanup() {
  root.destroy();
}

// #endregion<|MERGE_RESOLUTION|>--- conflicted
+++ resolved
@@ -1,10 +1,7 @@
 import tgpu from 'typegpu';
 import * as d from 'typegpu/data';
-<<<<<<< HEAD
+import { arrayAndStructConstructorsTest } from './array-and-struct-constructors.ts';
 import { infixOperatorsTests } from './infix-operators.ts';
-=======
-import { arrayAndStructConstructorsTest } from './array-and-struct-constructors.ts';
->>>>>>> 48a2f6ad
 import { logicalExpressionTests } from './logical-expressions.ts';
 import { matrixOpsTests } from './matrix-ops.ts';
 
@@ -16,11 +13,8 @@
     let s = true;
     s = s && logicalExpressionTests();
     s = s && matrixOpsTests();
-<<<<<<< HEAD
     s = s && infixOperatorsTests();
-=======
     s = s && arrayAndStructConstructorsTest();
->>>>>>> 48a2f6ad
 
     if (s) {
       result.value = 1;
