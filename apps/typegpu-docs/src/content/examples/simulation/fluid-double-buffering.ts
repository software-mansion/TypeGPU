--- conflicted
+++ resolved
@@ -19,12 +19,9 @@
   type Wgsl,
   type WgslBindable,
   type WgslBuffer,
-<<<<<<< HEAD
   builtin,
-=======
   createRuntime,
   wgsl,
->>>>>>> 75dc973d
 } from 'typegpu';
 import {
   type Parsed,
