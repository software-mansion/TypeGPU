--- conflicted
+++ resolved
@@ -17,27 +17,6 @@
 
 const MAX_GRID_SIZE = 1024;
 
-<<<<<<< HEAD
-=======
-const randSeed = tgpu['~unstable'].privateVar(d.vec2f);
-
-const setupRandomSeed = tgpu['~unstable'].fn([d.vec2f]).does((coord) => {
-  randSeed.value = coord;
-});
-
-/**
- * Yoinked from https://www.cg.tuwien.ac.at/research/publications/2023/PETER-2023-PSW/PETER-2023-PSW-.pdf
- * "Particle System in WebGPU" by Benedikt Peter
- */
-const rand01 = tgpu['~unstable'].fn([], d.f32).does(() => {
-  const a = std.dot(randSeed.value, d.vec2f(23.14077926, 232.61690225));
-  const b = std.dot(randSeed.value, d.vec2f(54.47856553, 345.84153136));
-  randSeed.value.x = std.fract(std.cos(a) * 136.8168);
-  randSeed.value.y = std.fract(std.cos(b) * 534.7645);
-  return randSeed.value.y;
-});
-
->>>>>>> 7c8c9684
 type GridData = typeof GridData;
 /**
  * x - velocity.x
