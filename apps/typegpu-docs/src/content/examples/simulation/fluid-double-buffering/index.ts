--- conflicted
+++ resolved
@@ -380,7 +380,7 @@
     }),
   )
   .$usage('uniform');
-const sourceParamsUniform = unstable_asUniform(sourceParamsBuffer);
+const sourceParamsUniform = sourceParamsBuffer.as('uniform');
 
 const getMinimumInFlow = tgpu['~unstable']
   .fn([d.i32, d.i32], d.f32)
@@ -399,15 +399,7 @@
       return sourceParamsUniform.value.intensity;
     }
 
-<<<<<<< HEAD
     return 0;
-=======
-    return 0.;
-  }`)
-  .$uses({
-    sourceParams: sourceParamsBuffer.as('uniform'),
-    gridSize: gridSizeUniform,
->>>>>>> 4e213c6c
   });
 
 const mainCompute = tgpu['~unstable']
