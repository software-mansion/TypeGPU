import { randf } from '@typegpu/noise';
import tgpu, { type TgpuBufferMutable, type TgpuBufferReadonly } from 'typegpu';
import * as d from 'typegpu/data';
import * as std from 'typegpu/std';

const canvas = document.querySelector('canvas') as HTMLCanvasElement;
const context = canvas.getContext('webgpu') as GPUCanvasContext;
const presentationFormat = navigator.gpu.getPreferredCanvasFormat();

const root = await tgpu.init();

context.configure({
  device: root.device,
  format: presentationFormat,
  alphaMode: 'premultiplied',
});

const MAX_GRID_SIZE = 1024;

<<<<<<< HEAD
const randSeed = tgpu['~unstable'].privateVar(d.vec2f);

const setupRandomSeed = tgpu['~unstable'].fn([d.vec2f])((coord) => {
  randSeed.value = coord;
});

/**
 * Yoinked from https://www.cg.tuwien.ac.at/research/publications/2023/PETER-2023-PSW/PETER-2023-PSW-.pdf
 * "Particle System in WebGPU" by Benedikt Peter
 */
const rand01 = tgpu['~unstable'].fn(
  [],
  d.f32,
)(() => {
  const a = std.dot(randSeed.value, d.vec2f(23.14077926, 232.61690225));
  const b = std.dot(randSeed.value, d.vec2f(54.47856553, 345.84153136));
  randSeed.value.x = std.fract(std.cos(a) * 136.8168);
  randSeed.value.y = std.fract(std.cos(b) * 534.7645);
  return randSeed.value.y;
});

=======
>>>>>>> 08bf2676
type GridData = typeof GridData;
/**
 * x - velocity.x
 * y - velocity.y
 * z - density
 * w - <unused>
 */
const GridData = d.arrayOf(d.vec4f, MAX_GRID_SIZE ** 2);

type BoxObstacle = typeof BoxObstacle;
const BoxObstacle = d.struct({
  center: d.vec2u,
  size: d.vec2u,
  enabled: d.u32,
});

const gridSize = 256;
const gridSizeBuffer = root.createBuffer(d.i32).$usage('uniform');
const gridSizeUniform = gridSizeBuffer.as('uniform');

const gridAlphaBuffer = root.createBuffer(GridData).$usage('storage');
const gridBetaBuffer = root.createBuffer(GridData).$usage('storage');

const inputGridSlot = tgpu['~unstable'].slot<
  TgpuBufferReadonly<GridData> | TgpuBufferMutable<GridData>
>();
const outputGridSlot = tgpu['~unstable'].slot<TgpuBufferMutable<GridData>>();

const MAX_OBSTACLES = 4;

const prevObstaclesBuffer = root
  .createBuffer(d.arrayOf(BoxObstacle, MAX_OBSTACLES))
  .$usage('storage');

const prevObstacleReadonly = prevObstaclesBuffer.as('readonly');

const obstaclesBuffer = root
  .createBuffer(d.arrayOf(BoxObstacle, MAX_OBSTACLES))
  .$usage('storage');

const obstaclesReadonly = obstaclesBuffer.as('readonly');

const isValidCoord = tgpu['~unstable'].fn(
  [d.i32, d.i32],
  d.bool,
)(
  (x, y) =>
    x < gridSizeUniform.value && x >= 0 && y < gridSizeUniform.value && y >= 0,
);

const coordsToIndex = tgpu['~unstable'].fn(
  [d.i32, d.i32],
  d.i32,
)((x, y) => x + y * gridSizeUniform.value);

const getCell = tgpu['~unstable'].fn(
  [d.i32, d.i32],
  d.vec4f,
)((x, y) => inputGridSlot.value[coordsToIndex(x, y)]);

const setCell = tgpu['~unstable'].fn([d.i32, d.i32, d.vec4f])((x, y, value) => {
  const index = coordsToIndex(x, y);
  outputGridSlot.value[index] = value;
});

const setVelocity = tgpu['~unstable'].fn([d.i32, d.i32, d.vec2f])(
  (x, y, velocity) => {
    const index = coordsToIndex(x, y);
    outputGridSlot.value[index].x = velocity.x;
    outputGridSlot.value[index].y = velocity.y;
  },
);

const addDensity = tgpu['~unstable'].fn([d.i32, d.i32, d.f32])(
  (x, y, density) => {
    const index = coordsToIndex(x, y);
    outputGridSlot.value[index].z = inputGridSlot.value[index].z + density;
  },
);

const flowFromCell = tgpu['~unstable'].fn(
  [d.i32, d.i32, d.i32, d.i32],
  d.f32,
)((myX, myY, x, y) => {
  if (!isValidCoord(x, y)) {
    return 0;
  }
  const src = getCell(x, y);

  const destPos = d.vec2i(x + d.i32(src.x), y + d.i32(src.y));
  const dest = getCell(destPos.x, destPos.y);
  const diff = src.z - dest.z;
  let outFlow = std.min(std.max(0.01, 0.3 + diff * 0.1), src.z);

  if (std.length(src.xy) < 0.5) {
    outFlow = 0;
  }

  if (myX === x && myY === y) {
    // 'src.z - outFlow' is how much is left in the src
    return src.z - outFlow;
  }

  if (destPos.x === myX && destPos.y === myY) {
    return outFlow;
  }

  return 0;
});

const timeBuffer = root.createBuffer(d.f32).$usage('uniform');
const timeUniform = timeBuffer.as('uniform');

const isInsideObstacle = tgpu['~unstable'].fn(
  [d.i32, d.i32],
  d.bool,
)((x, y) => {
  for (let obsIdx = 0; obsIdx < MAX_OBSTACLES; obsIdx++) {
    const obs = obstaclesReadonly.value[obsIdx];

    if (obs.enabled === 0) {
      continue;
    }

    const minX = std.max(0, d.i32(obs.center.x) - d.i32(obs.size.x) / 2);
    const maxX = std.min(
      d.i32(gridSize),
      d.i32(obs.center.x) + d.i32(obs.size.x) / 2,
    );
    const minY = std.max(0, d.i32(obs.center.y) - d.i32(obs.size.y) / 2);
    const maxY = std.min(
      d.i32(gridSize),
      d.i32(obs.center.y) + d.i32(obs.size.y) / 2,
    );

    if (x >= minX && x <= maxX && y >= minY && y <= maxY) {
      return true;
    }
  }

  return false;
});

const isValidFlowOut = tgpu['~unstable'].fn(
  [d.i32, d.i32],
  d.bool,
)((x, y) => {
  if (!isValidCoord(x, y)) {
    return false;
  }

  if (isInsideObstacle(x, y)) {
    return false;
  }

  return true;
});

<<<<<<< HEAD
const computeVelocity = tgpu['~unstable'].fn(
  [d.i32, d.i32],
  d.vec2f,
)((x, y) => {
  const gravityCost = 0.5;

  const neighborOffsets = [
    d.vec2i(0, 1),
    d.vec2i(0, -1),
    d.vec2i(1, 0),
    d.vec2i(-1, 0),
  ];

  const cell = getCell(x, y);
  let leastCost = cell.z;

  const dirChoices = [
    d.vec2f(0, 0),
    d.vec2f(0, 0),
    d.vec2f(0, 0),
    d.vec2f(0, 0),
  ];
  let dirChoiceCount = 1;

  for (let i = 0; i < 4; i++) {
    const offset = neighborOffsets[i];
    const neighborDensity = getCell(x + offset.x, y + offset.y);
    const cost = neighborDensity.z + d.f32(offset.y) * gravityCost;

    if (!isValidFlowOut(x + offset.x, y + offset.y)) {
      continue;
    }
=======
    const leastCostDir =
      dirChoices[d.u32(randf.sample() * d.f32(dirChoiceCount))];
    return leastCostDir;
  });
>>>>>>> 08bf2676

    if (cost === leastCost) {
      dirChoices[dirChoiceCount] = d.vec2f(d.f32(offset.x), d.f32(offset.y));
      dirChoiceCount++;
    } else if (cost < leastCost) {
      leastCost = cost;
      dirChoices[0] = d.vec2f(d.f32(offset.x), d.f32(offset.y));
      dirChoiceCount = 1;
    }
  }

  const leastCostDir = dirChoices[d.u32(rand01() * d.f32(dirChoiceCount))];
  return leastCostDir;
});

const mainInitWorld = tgpu['~unstable'].computeFn({
  in: { gid: d.builtin.globalInvocationId },
  workgroupSize: [1],
})((input) => {
  const x = d.i32(input.gid.x);
  const y = d.i32(input.gid.y);
  const index = coordsToIndex(x, y);

  let value = d.vec4f();

  if (!isValidFlowOut(x, y)) {
    value = d.vec4f(0, 0, 0, 0);
  } else {
    // Ocean
    if (y < d.i32(gridSizeUniform.value) / 2) {
      const depth = 1 - d.f32(y) / (d.f32(gridSizeUniform.value) / 2);
      value = d.vec4f(0, 0, 10 + depth * 10, 0);
    }
  }

  outputGridSlot.value[index] = value;
});

const mainMoveObstacles = tgpu['~unstable'].computeFn({ workgroupSize: [1] })(
  () => {
    for (let obsIdx = 0; obsIdx < MAX_OBSTACLES; obsIdx++) {
      const obs = prevObstacleReadonly.value[obsIdx];
      const nextObs = obstaclesReadonly.value[obsIdx];

      if (obs.enabled === 0) {
        continue;
      }

      const diff = std.sub(
        d.vec2i(d.i32(nextObs.center.x), d.i32(nextObs.center.y)),
        d.vec2i(d.i32(obs.center.x), d.i32(obs.center.y)),
      );

      const minX = std.max(0, d.i32(obs.center.x) - d.i32(obs.size.x) / 2);
      const maxX = std.min(
        d.i32(gridSize),
        d.i32(obs.center.x) + d.i32(obs.size.x) / 2,
      );
      const minY = std.max(0, d.i32(obs.center.y) - d.i32(obs.size.y) / 2);
      const maxY = std.min(
        d.i32(gridSize),
        d.i32(obs.center.y) + d.i32(obs.size.y) / 2,
      );

      const nextMinX = std.max(
        0,
        d.i32(nextObs.center.x) - d.i32(obs.size.x) / 2,
      );
      const nextMaxX = std.min(
        d.i32(gridSize),
        d.i32(nextObs.center.x) + d.i32(obs.size.x) / 2,
      );
      const nextMinY = std.max(
        0,
        d.i32(nextObs.center.y) - d.i32(obs.size.y) / 2,
      );
      const nextMaxY = std.min(
        d.i32(gridSize),
        d.i32(nextObs.center.y) + d.i32(obs.size.y) / 2,
      );

      // does it move right
      if (diff.x > 0) {
        for (let y = minY; y <= maxY; y++) {
          let rowDensity = d.f32(0);
          for (let x = maxX; x <= nextMaxX; x++) {
            const cell = getCell(x, y);
            rowDensity += cell.z;
            cell.z = 0;
            setCell(x, y, cell);
          }

          addDensity(nextMaxX + 1, y, rowDensity);
        }
      }

      // does it move left
      if (diff.x < 0) {
        for (let y = minY; y <= maxY; y++) {
          let rowDensity = d.f32(0);
          for (let x = nextMinX; x < minX; x++) {
            const cell = getCell(x, y);
            rowDensity += cell.z;
            cell.z = 0;
            setCell(x, y, cell);
          }

          addDensity(nextMinX - 1, y, rowDensity);
        }
      }

      // does it move up
      if (diff.y > 0) {
        for (let x = minX; x <= maxX; x++) {
          let colDensity = d.f32(0);
          for (let y = maxY; y <= nextMaxY; y++) {
            const cell = getCell(x, y);
            colDensity += cell.z;
            cell.z = 0;
            setCell(x, y, cell);
          }

          addDensity(x, nextMaxY + 1, colDensity);
        }
      }

      // does it move down
      for (let x = minX; x <= maxX; x++) {
        let colDensity = d.f32(0);
        for (let y = nextMinY; y < minY; y++) {
          const cell = getCell(x, y);
          colDensity += cell.z;
          cell.z = 0;
          setCell(x, y, cell);
        }

        addDensity(x, nextMinY - 1, colDensity);
      }

      // Recompute velocity around the obstacle so that no cells end up inside it on the next tick.

      // left column
      for (let y = nextMinY; y <= nextMaxY; y++) {
        const newVel = computeVelocity(nextMinX - 1, y);
        setVelocity(nextMinX - 1, y, newVel);
      }

      // right column
      for (
        let y = std.max(1, nextMinY);
        y <= std.min(nextMaxY, gridSize - 2);
        y++
      ) {
        const newVel = computeVelocity(nextMaxX + 2, y);
        setVelocity(nextMaxX + 2, y, newVel);
      }
    }
  },
);

let sourceIntensity = 0.1;
let sourceRadius = 0.01;

const sourceParamsBuffer = root
  .createBuffer(
    d.struct({
      center: d.vec2f,
      radius: d.f32,
      intensity: d.f32,
    }),
  )
  .$usage('uniform');
const sourceParamsUniform = sourceParamsBuffer.as('uniform');

const getMinimumInFlow = tgpu['~unstable'].fn(
  [d.i32, d.i32],
  d.f32,
)((x, y) => {
  const gridSizeF = d.f32(gridSizeUniform.value);
  const sourceRadius = std.max(1, sourceParamsUniform.value.radius * gridSizeF);
  const sourcePos = d.vec2f(
    sourceParamsUniform.value.center.x * gridSizeF,
    sourceParamsUniform.value.center.y * gridSizeF,
  );

  if (
    std.length(d.vec2f(d.f32(x) - sourcePos.x, d.f32(y) - sourcePos.y)) <
    sourceRadius
  ) {
    return sourceParamsUniform.value.intensity;
  }

  return 0;
});

const mainCompute = tgpu['~unstable'].computeFn({
  in: { gid: d.builtin.globalInvocationId },
  workgroupSize: [8, 8],
})((input) => {
  const x = d.i32(input.gid.x);
  const y = d.i32(input.gid.y);
  const index = coordsToIndex(x, y);

<<<<<<< HEAD
  setupRandomSeed(d.vec2f(d.f32(index), timeUniform.value));
=======
    randf.seed2(d.vec2f(d.f32(index), timeUniform.value));
>>>>>>> 08bf2676

  const next = getCell(x, y);
  const nextVelocity = computeVelocity(x, y);
  next.x = nextVelocity.x;
  next.y = nextVelocity.y;

  // Processing in-flow

  next.z = flowFromCell(x, y, x, y);
  next.z += flowFromCell(x, y, x, y + 1);
  next.z += flowFromCell(x, y, x, y - 1);
  next.z += flowFromCell(x, y, x + 1, y);
  next.z += flowFromCell(x, y, x - 1, y);

  const minInflow = getMinimumInFlow(x, y);
  next.z = std.max(minInflow, next.z);

  outputGridSlot.value[index] = next;
});

const OBSTACLE_BOX = 0;
const OBSTACLE_LEFT_WALL = 1;

const obstacles: {
  x: number;
  y: number;
  width: number;
  height: number;
  enabled: boolean;
}[] = [
  { x: 0.5, y: 0.2, width: 0.2, height: 0.2, enabled: true }, // box
  { x: 0, y: 0.5, width: 0.1, height: 1, enabled: true }, // left wall
  { x: 1, y: 0.5, width: 0.1, height: 1, enabled: true }, // right wall
  { x: 0.5, y: 0, width: 1, height: 0.1, enabled: true }, // floor
];

function obstaclesToConcrete(): d.Infer<BoxObstacle>[] {
  return obstacles.map(({ x, y, width, height, enabled }) => ({
    center: d.vec2u(Math.round(x * gridSize), Math.round(y * gridSize)),
    size: d.vec2u(Math.round(width * gridSize), Math.round(height * gridSize)),
    enabled: enabled ? 1 : 0,
  }));
}

let boxX = 0.5;
const limitedBoxX = () => {
  const leftWallWidth = obstacles[OBSTACLE_LEFT_WALL].width;
  return Math.max(boxX, leftWallX + leftWallWidth / 2 + 0.15);
};

let boxY = 0.2;
let leftWallX = 0;

const vertexMain = tgpu['~unstable'].vertexFn({
  in: { idx: d.builtin.vertexIndex },
  out: { pos: d.builtin.position, uv: d.vec2f },
})((input) => {
  const pos = [d.vec2f(1, 1), d.vec2f(-1, 1), d.vec2f(1, -1), d.vec2f(-1, -1)];
  const uv = [d.vec2f(1, 1), d.vec2f(0, 1), d.vec2f(1, 0), d.vec2f(0, 0)];

  return {
    pos: d.vec4f(pos[input.idx].x, pos[input.idx].y, 0.0, 1.0),
    uv: uv[input.idx],
  };
});

const fragmentMain = tgpu['~unstable'].fragmentFn({
  in: { uv: d.vec2f },
  out: d.vec4f,
})((input) => {
  const x = d.i32(input.uv.x * d.f32(gridSizeUniform.value));
  const y = d.i32(input.uv.y * d.f32(gridSizeUniform.value));

  const index = coordsToIndex(x, y);
  const cell = inputGridSlot.value[index];
  const density = std.max(0, cell.z);

  const obstacleColor = d.vec4f(0.1, 0.1, 0.1, 1);

  const background = d.vec4f(0.9, 0.9, 0.9, 1);
  const firstColor = d.vec4f(0.2, 0.6, 1, 1);
  const secondColor = d.vec4f(0.2, 0.3, 0.6, 1);
  const thirdColor = d.vec4f(0.1, 0.2, 0.4, 1);

  const firstThreshold = d.f32(2);
  const secondThreshold = d.f32(10);
  const thirdThreshold = d.f32(20);

  if (isInsideObstacle(x, y)) {
    return obstacleColor;
  }

  if (density <= 0) {
    return background;
  }

  if (density <= firstThreshold) {
    const t = 1 - std.pow(1 - density / firstThreshold, 2);
    return std.mix(background, firstColor, t);
  }

  if (density <= secondThreshold) {
    return std.mix(
      firstColor,
      secondColor,
      (density - firstThreshold) / (secondThreshold - firstThreshold),
    );
  }

  return std.mix(
    secondColor,
    thirdColor,
    std.min((density - secondThreshold) / thirdThreshold, 1),
  );
});

function makePipelines(
  inputGridReadonly: TgpuBufferReadonly<GridData>,
  outputGridMutable: TgpuBufferMutable<GridData>,
) {
  const initWorldPipeline = root['~unstable']
    .with(inputGridSlot, outputGridMutable)
    .with(outputGridSlot, outputGridMutable)
    .withCompute(mainInitWorld)
    .createPipeline();

  const computePipeline = root['~unstable']
    .with(inputGridSlot, inputGridReadonly)
    .with(outputGridSlot, outputGridMutable)
    .withCompute(mainCompute)
    .createPipeline();

  const moveObstaclesPipeline = root['~unstable']
    .with(inputGridSlot, outputGridMutable)
    .with(outputGridSlot, outputGridMutable)
    .withCompute(mainMoveObstacles)
    .createPipeline();

  const renderPipeline = root['~unstable']
    .with(inputGridSlot, inputGridReadonly)
    .withVertex(vertexMain, {})
    .withFragment(fragmentMain, { format: presentationFormat })
    .withPrimitive({ topology: 'triangle-strip' })
    .createPipeline();

  return {
    init() {
      initWorldPipeline.dispatchWorkgroups(gridSize, gridSize);
    },

    applyMovedObstacles(bufferData: d.Infer<BoxObstacle>[]) {
      obstaclesBuffer.write(bufferData);
      moveObstaclesPipeline.dispatchWorkgroups(1);
      prevObstaclesBuffer.write(bufferData);
    },

    compute() {
      computePipeline.dispatchWorkgroups(
        gridSize / mainCompute.shell.workgroupSize[0],
        gridSize / mainCompute.shell.workgroupSize[1],
      );
    },

    render() {
      const textureView = context.getCurrentTexture().createView();

      renderPipeline
        .withColorAttachment({
          view: textureView,
          clearValue: [0, 0, 0, 1],
          loadOp: 'clear',
          storeOp: 'store',
        })
        .draw(4);
    },
  };
}

const even = makePipelines(
  // in
  gridAlphaBuffer.as('readonly'),
  // out
  gridBetaBuffer.as('mutable'),
);

const odd = makePipelines(
  // in
  gridBetaBuffer.as('readonly'),
  // out
  gridAlphaBuffer.as('mutable'),
);

let primary = even;

gridSizeBuffer.write(gridSize);
obstaclesBuffer.write(obstaclesToConcrete());
prevObstaclesBuffer.write(obstaclesToConcrete());
primary.init();

let msSinceLastTick = 0;
const timestep = 15;
const stepsPerTick = 64;

function tick() {
  timeBuffer.write(Date.now() % 1000);

  sourceParamsBuffer.write({
    center: d.vec2f(0.5, 0.9),
    intensity: sourceIntensity,
    radius: sourceRadius,
  });

  primary = primary === even ? odd : even;
  primary.compute();
}

let disposed = false;

const onFrame = (loop: (deltaTime: number) => unknown) => {
  let lastTime = Date.now();
  const runner = () => {
    if (disposed) {
      return;
    }
    const now = Date.now();
    const dt = now - lastTime;
    lastTime = now;
    loop(dt);
    requestAnimationFrame(runner);
  };
  requestAnimationFrame(runner);
};

onFrame((deltaTime) => {
  msSinceLastTick += deltaTime;

  if (msSinceLastTick >= timestep) {
    for (let i = 0; i < stepsPerTick; ++i) {
      tick();
    }
    primary.render();
    msSinceLastTick -= timestep;
  }
});

export const controls = {
  'source intensity': {
    initial: sourceIntensity,
    min: 0,
    max: 1,
    step: 0.01,
    onSliderChange: (value: number) => {
      sourceIntensity = value;
    },
  },

  'source radius': {
    initial: sourceRadius,
    min: 0.01,
    max: 0.1,
    step: 0.01,
    onSliderChange: (value: number) => {
      sourceRadius = value;
    },
  },

  'box x': {
    initial: boxX,
    min: 0.2,
    max: 0.8,
    step: 0.01,
    onSliderChange: (value: number) => {
      boxX = value;
      obstacles[OBSTACLE_BOX].x = limitedBoxX();
      primary.applyMovedObstacles(obstaclesToConcrete());
    },
  },

  'box y': {
    initial: boxY,
    min: 0.2,
    max: 0.85,
    step: 0.01,
    onSliderChange: (value: number) => {
      boxY = value;
      obstacles[OBSTACLE_BOX].y = boxY;
      primary.applyMovedObstacles(obstaclesToConcrete());
    },
  },

  'left wall: x': {
    initial: leftWallX,
    min: 0,
    max: 0.6,
    step: 0.01,
    onSliderChange: (value: number) => {
      leftWallX = value;
      obstacles[OBSTACLE_LEFT_WALL].x = leftWallX;
      obstacles[OBSTACLE_BOX].x = limitedBoxX();
      primary.applyMovedObstacles(obstaclesToConcrete());
    },
  },
};

export function onCleanup() {
  disposed = true;
  root.destroy();
}<|MERGE_RESOLUTION|>--- conflicted
+++ resolved
@@ -17,30 +17,6 @@
 
 const MAX_GRID_SIZE = 1024;
 
-<<<<<<< HEAD
-const randSeed = tgpu['~unstable'].privateVar(d.vec2f);
-
-const setupRandomSeed = tgpu['~unstable'].fn([d.vec2f])((coord) => {
-  randSeed.value = coord;
-});
-
-/**
- * Yoinked from https://www.cg.tuwien.ac.at/research/publications/2023/PETER-2023-PSW/PETER-2023-PSW-.pdf
- * "Particle System in WebGPU" by Benedikt Peter
- */
-const rand01 = tgpu['~unstable'].fn(
-  [],
-  d.f32,
-)(() => {
-  const a = std.dot(randSeed.value, d.vec2f(23.14077926, 232.61690225));
-  const b = std.dot(randSeed.value, d.vec2f(54.47856553, 345.84153136));
-  randSeed.value.x = std.fract(std.cos(a) * 136.8168);
-  randSeed.value.y = std.fract(std.cos(b) * 534.7645);
-  return randSeed.value.y;
-});
-
-=======
->>>>>>> 08bf2676
 type GridData = typeof GridData;
 /**
  * x - velocity.x
@@ -199,7 +175,6 @@
   return true;
 });
 
-<<<<<<< HEAD
 const computeVelocity = tgpu['~unstable'].fn(
   [d.i32, d.i32],
   d.vec2f,
@@ -232,12 +207,6 @@
     if (!isValidFlowOut(x + offset.x, y + offset.y)) {
       continue;
     }
-=======
-    const leastCostDir =
-      dirChoices[d.u32(randf.sample() * d.f32(dirChoiceCount))];
-    return leastCostDir;
-  });
->>>>>>> 08bf2676
 
     if (cost === leastCost) {
       dirChoices[dirChoiceCount] = d.vec2f(d.f32(offset.x), d.f32(offset.y));
@@ -249,7 +218,8 @@
     }
   }
 
-  const leastCostDir = dirChoices[d.u32(rand01() * d.f32(dirChoiceCount))];
+  const leastCostDir =
+    dirChoices[d.u32(randf.sample() * d.f32(dirChoiceCount))];
   return leastCostDir;
 });
 
@@ -441,11 +411,7 @@
   const y = d.i32(input.gid.y);
   const index = coordsToIndex(x, y);
 
-<<<<<<< HEAD
-  setupRandomSeed(d.vec2f(d.f32(index), timeUniform.value));
-=======
-    randf.seed2(d.vec2f(d.f32(index), timeUniform.value));
->>>>>>> 08bf2676
+  randf.seed2(d.vec2f(d.f32(index), timeUniform.value));
 
   const next = getCell(x, y);
   const nextVelocity = computeVelocity(x, y);
