--- conflicted
+++ resolved
@@ -26,43 +26,21 @@
 
 const randSeed = wgsl.var(d.vec2f);
 
-<<<<<<< HEAD
-const setupRandomSeed = tgpu.fn([vec2f]).does((coord) => {
+const setupRandomSeed = tgpu.fn([d.vec2f]).does((coord) => {
   randSeed.value = coord;
 });
-=======
-const setupRandomSeed = tgpu
-  .fn([d.vec2f])
-  .does((coord) => {
-    randSeed.value = coord;
-  })
-  .$uses({ randSeed });
->>>>>>> df196256
 
 /**
  * Yoinked from https://www.cg.tuwien.ac.at/research/publications/2023/PETER-2023-PSW/PETER-2023-PSW-.pdf
  * "Particle System in WebGPU" by Benedikt Peter
  */
-<<<<<<< HEAD
-const rand01 = tgpu.fn([], f32).does(() => {
-  const a = std.dot(randSeed.value, vec2f(23.14077926, 232.61690225));
-  const b = std.dot(randSeed.value, vec2f(54.47856553, 345.84153136));
+const rand01 = tgpu.fn([], d.f32).does(() => {
+  const a = std.dot(randSeed.value, d.vec2f(23.14077926, 232.61690225));
+  const b = std.dot(randSeed.value, d.vec2f(54.47856553, 345.84153136));
   randSeed.value.x = std.fract(std.cos(a) * 136.8168);
   randSeed.value.y = std.fract(std.cos(b) * 534.7645);
   return randSeed.value.y;
 });
-=======
-const rand01 = tgpu
-  .fn([], d.f32)
-  .does(() => {
-    const a = std.dot(randSeed.value, d.vec2f(23.14077926, 232.61690225));
-    const b = std.dot(randSeed.value, d.vec2f(54.47856553, 345.84153136));
-    randSeed.value.x = std.fract(std.cos(a) * 136.8168);
-    randSeed.value.y = std.fract(std.cos(b) * 534.7645);
-    return randSeed.value.y;
-  })
-  .$uses({ std, d, randSeed });
->>>>>>> df196256
 
 type GridData = typeof GridData;
 /**
@@ -117,64 +95,28 @@
   );
 
 const coordsToIndex = tgpu
-<<<<<<< HEAD
-  .fn([i32, i32], i32)
+  .fn([d.i32, d.i32], d.i32)
   .does((x, y) => x + y * gridSizeUniform.value);
 
-const getCell = tgpu.fn([i32, i32], vec4f).does((x, y) => {
-  return inputGridSlot.value[coordsToIndex(x, y)];
-});
-
-const setCell = tgpu.fn([i32, i32, vec4f]).does((x, y, value) => {
+const getCell = tgpu
+  .fn([d.i32, d.i32], d.vec4f)
+  .does((x, y) => inputGridSlot.value[coordsToIndex(x, y)]);
+
+const setCell = tgpu.fn([d.i32, d.i32, d.vec4f]).does((x, y, value) => {
   const index = coordsToIndex(x, y);
   outputGridSlot.value[index] = value;
 });
 
-const setVelocity = tgpu.fn([i32, i32, vec2f]).does((x, y, velocity) => {
+const setVelocity = tgpu.fn([d.i32, d.i32, d.vec2f]).does((x, y, velocity) => {
   const index = coordsToIndex(x, y);
   outputGridSlot.value[index].x = velocity.x;
   outputGridSlot.value[index].y = velocity.y;
 });
 
-const addDensity = tgpu.fn([i32, i32, f32]).does((x, y, density) => {
+const addDensity = tgpu.fn([d.i32, d.i32, d.f32]).does((x, y, density) => {
   const index = coordsToIndex(x, y);
   outputGridSlot.value[index].z = inputGridSlot.value[index].z + density;
 });
-=======
-  .fn([d.i32, d.i32], d.i32)
-  .does((x, y) => x + y * gridSizeUniform.value)
-  .$uses({ gridSizeUniform });
-
-const getCell = tgpu
-  .fn([d.i32, d.i32], d.vec4f)
-  .does((x, y) => inputGridSlot.value[coordsToIndex(x, y)])
-  .$uses({ coordsToIndex, inputGridSlot });
-
-const setCell = tgpu
-  .fn([d.i32, d.i32, d.vec4f])
-  .does((x, y, value) => {
-    const index = coordsToIndex(x, y);
-    outputGridSlot.value[index] = value;
-  })
-  .$uses({ coordsToIndex, outputGridSlot });
-
-const setVelocity = tgpu
-  .fn([d.i32, d.i32, d.vec2f])
-  .does((x, y, velocity) => {
-    const index = coordsToIndex(x, y);
-    outputGridSlot.value[index].x = velocity.x;
-    outputGridSlot.value[index].y = velocity.y;
-  })
-  .$uses({ coordsToIndex, outputGridSlot });
-
-const addDensity = tgpu
-  .fn([d.i32, d.i32, d.f32])
-  .does((x, y, density) => {
-    const index = coordsToIndex(x, y);
-    outputGridSlot.value[index].z = inputGridSlot.value[index].z + density;
-  })
-  .$uses({ coordsToIndex, outputGridSlot, inputGridSlot });
->>>>>>> df196256
 
 const flowFromCell = wgsl.fn`
   (my_x: i32, my_y: i32, x: i32, y: i32) -> f32 {
