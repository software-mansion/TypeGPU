import { randf } from '@typegpu/noise';
import tgpu, { type TgpuBufferMutable, type TgpuBufferReadonly } from 'typegpu';
import * as d from 'typegpu/data';
import * as std from 'typegpu/std';

const canvas = document.querySelector('canvas') as HTMLCanvasElement;
const context = canvas.getContext('webgpu') as GPUCanvasContext;
const presentationFormat = navigator.gpu.getPreferredCanvasFormat();

const root = await tgpu.init();

context.configure({
  device: root.device,
  format: presentationFormat,
  alphaMode: 'premultiplied',
});

const MAX_GRID_SIZE = 1024;

type GridData = typeof GridData;
/**
 * x - velocity.x
 * y - velocity.y
 * z - density
 * w - <unused>
 */
const GridData = d.arrayOf(d.vec4f, MAX_GRID_SIZE ** 2);

type BoxObstacle = typeof BoxObstacle;
const BoxObstacle = d.struct({
  center: d.vec2u,
  size: d.vec2u,
  enabled: d.u32,
});

const gridSize = 256;
const gridSizeBuffer = root.createBuffer(d.i32).$usage('uniform');
const gridSizeUniform = gridSizeBuffer.as('uniform');

const gridAlphaBuffer = root.createBuffer(GridData).$usage('storage');
const gridBetaBuffer = root.createBuffer(GridData).$usage('storage');

const inputGridSlot = tgpu['~unstable'].slot<
  TgpuBufferReadonly<GridData> | TgpuBufferMutable<GridData>
>();
const outputGridSlot = tgpu['~unstable'].slot<TgpuBufferMutable<GridData>>();

const MAX_OBSTACLES = 4;

const prevObstaclesBuffer = root
  .createBuffer(d.arrayOf(BoxObstacle, MAX_OBSTACLES))
  .$usage('storage');

const prevObstacleReadonly = prevObstaclesBuffer.as('readonly');

const obstaclesBuffer = root
  .createBuffer(d.arrayOf(BoxObstacle, MAX_OBSTACLES))
  .$usage('storage');

const obstaclesReadonly = obstaclesBuffer.as('readonly');

const isValidCoord = tgpu['~unstable']
  .fn([d.i32, d.i32], d.bool)
  .does(
    (x, y) =>
      x < gridSizeUniform.value &&
      x >= 0 &&
      y < gridSizeUniform.value &&
      y >= 0,
  );

const coordsToIndex = tgpu['~unstable']
  .fn([d.i32, d.i32], d.i32)
  .does((x, y) => x + y * gridSizeUniform.value);

const getCell = tgpu['~unstable']
  .fn([d.i32, d.i32], d.vec4f)
  .does((x, y) => inputGridSlot.value[coordsToIndex(x, y)]);

const setCell = tgpu['~unstable']
  .fn([d.i32, d.i32, d.vec4f])
  .does((x, y, value) => {
    const index = coordsToIndex(x, y);
    outputGridSlot.value[index] = value;
  });

const setVelocity = tgpu['~unstable']
  .fn([d.i32, d.i32, d.vec2f])
  .does((x, y, velocity) => {
    const index = coordsToIndex(x, y);
    outputGridSlot.value[index].x = velocity.x;
    outputGridSlot.value[index].y = velocity.y;
  });

const addDensity = tgpu['~unstable']
  .fn([d.i32, d.i32, d.f32])
  .does((x, y, density) => {
    const index = coordsToIndex(x, y);
    outputGridSlot.value[index].z = inputGridSlot.value[index].z + density;
  });

const flowFromCell = tgpu['~unstable']
  .fn([d.i32, d.i32, d.i32, d.i32], d.f32)
  .does((myX, myY, x, y) => {
    if (!isValidCoord(x, y)) {
      return 0;
    }
    const src = getCell(x, y);

    const destPos = d.vec2i(x + d.i32(src.x), y + d.i32(src.y));
    const dest = getCell(destPos.x, destPos.y);
    const diff = src.z - dest.z;
    let outFlow = std.min(std.max(0.01, 0.3 + diff * 0.1), src.z);

    if (std.length(src.xy) < 0.5) {
      outFlow = 0;
    }

    if (myX === x && myY === y) {
      // 'src.z - outFlow' is how much is left in the src
      return src.z - outFlow;
    }

    if (destPos.x === myX && destPos.y === myY) {
      return outFlow;
    }

    return 0;
  });

const timeBuffer = root.createBuffer(d.f32).$usage('uniform');
const timeUniform = timeBuffer.as('uniform');

const isInsideObstacle = tgpu['~unstable']
  .fn([d.i32, d.i32], d.bool)
  .does((x, y) => {
    for (let obsIdx = 0; obsIdx < MAX_OBSTACLES; obsIdx++) {
      const obs = obstaclesReadonly.value[obsIdx];

      if (obs.enabled === 0) {
        continue;
      }

      const minX = std.max(0, d.i32(obs.center.x) - d.i32(obs.size.x) / 2);
      const maxX = std.min(
        d.i32(gridSize),
        d.i32(obs.center.x) + d.i32(obs.size.x) / 2,
      );
      const minY = std.max(0, d.i32(obs.center.y) - d.i32(obs.size.y) / 2);
      const maxY = std.min(
        d.i32(gridSize),
        d.i32(obs.center.y) + d.i32(obs.size.y) / 2,
      );

      if (x >= minX && x <= maxX && y >= minY && y <= maxY) {
        return true;
      }
    }

    return false;
  });

const isValidFlowOut = tgpu['~unstable']
  .fn([d.i32, d.i32], d.bool)
  .does((x, y) => {
    if (!isValidCoord(x, y)) {
      return false;
    }

    if (isInsideObstacle(x, y)) {
      return false;
    }

    return true;
  });

const computeVelocity = tgpu['~unstable']
  .fn([d.i32, d.i32], d.vec2f)
  .does((x, y) => {
    const gravityCost = 0.5;

    const neighborOffsets = [
      d.vec2i(0, 1),
      d.vec2i(0, -1),
      d.vec2i(1, 0),
      d.vec2i(-1, 0),
    ];

    const cell = getCell(x, y);
    let leastCost = cell.z;

    const dirChoices = [
      d.vec2f(0, 0),
      d.vec2f(0, 0),
      d.vec2f(0, 0),
      d.vec2f(0, 0),
    ];
    let dirChoiceCount = 1;

    for (let i = 0; i < 4; i++) {
      const offset = neighborOffsets[i];
      const neighborDensity = getCell(x + offset.x, y + offset.y);
      const cost = neighborDensity.z + d.f32(offset.y) * gravityCost;

      if (!isValidFlowOut(x + offset.x, y + offset.y)) {
        continue;
      }

      if (cost === leastCost) {
        dirChoices[dirChoiceCount] = d.vec2f(d.f32(offset.x), d.f32(offset.y));
        dirChoiceCount++;
      } else if (cost < leastCost) {
        leastCost = cost;
        dirChoices[0] = d.vec2f(d.f32(offset.x), d.f32(offset.y));
        dirChoiceCount = 1;
      }
    }

<<<<<<< HEAD
    let least_cost_dir = dir_choices[u32(rand01() * f32(dir_choice_count))];
    return least_cost_dir;
  }`)
  .$uses({ getCell, isValidFlowOut, isValidCoord, rand01: randf.sample });
=======
    const leastCostDir = dirChoices[d.u32(rand01() * d.f32(dirChoiceCount))];
    return leastCostDir;
  });
>>>>>>> 76d4106d

const mainInitWorld = tgpu['~unstable']
  .computeFn({ in: { gid: d.builtin.globalInvocationId }, workgroupSize: [1] })
  .does((input) => {
    const x = d.i32(input.gid.x);
    const y = d.i32(input.gid.y);
    const index = coordsToIndex(x, y);

    let value = d.vec4f();

    if (!isValidFlowOut(x, y)) {
      value = d.vec4f(0, 0, 0, 0);
    } else {
      // Ocean
      if (y < d.i32(gridSizeUniform.value) / 2) {
        const depth = 1 - d.f32(y) / (d.f32(gridSizeUniform.value) / 2);
        value = d.vec4f(0, 0, 10 + depth * 10, 0);
      }
    }

    outputGridSlot.value[index] = value;
  });

const mainMoveObstacles = tgpu['~unstable']
  .computeFn({ workgroupSize: [1] })
  .does(() => {
    for (let obsIdx = 0; obsIdx < MAX_OBSTACLES; obsIdx++) {
      const obs = prevObstacleReadonly.value[obsIdx];
      const nextObs = obstaclesReadonly.value[obsIdx];

      if (obs.enabled === 0) {
        continue;
      }

      const diff = std.sub(
        d.vec2i(d.i32(nextObs.center.x), d.i32(nextObs.center.y)),
        d.vec2i(d.i32(obs.center.x), d.i32(obs.center.y)),
      );

      const minX = std.max(0, d.i32(obs.center.x) - d.i32(obs.size.x) / 2);
      const maxX = std.min(
        d.i32(gridSize),
        d.i32(obs.center.x) + d.i32(obs.size.x) / 2,
      );
      const minY = std.max(0, d.i32(obs.center.y) - d.i32(obs.size.y) / 2);
      const maxY = std.min(
        d.i32(gridSize),
        d.i32(obs.center.y) + d.i32(obs.size.y) / 2,
      );

      const nextMinX = std.max(
        0,
        d.i32(nextObs.center.x) - d.i32(obs.size.x) / 2,
      );
      const nextMaxX = std.min(
        d.i32(gridSize),
        d.i32(nextObs.center.x) + d.i32(obs.size.x) / 2,
      );
      const nextMinY = std.max(
        0,
        d.i32(nextObs.center.y) - d.i32(obs.size.y) / 2,
      );
      const nextMaxY = std.min(
        d.i32(gridSize),
        d.i32(nextObs.center.y) + d.i32(obs.size.y) / 2,
      );

      // does it move right
      if (diff.x > 0) {
        for (let y = minY; y <= maxY; y++) {
          let rowDensity = d.f32(0);
          for (let x = maxX; x <= nextMaxX; x++) {
            const cell = getCell(x, y);
            rowDensity += cell.z;
            cell.z = 0;
            setCell(x, y, cell);
          }

          addDensity(nextMaxX + 1, y, rowDensity);
        }
      }

      // does it move left
      if (diff.x < 0) {
        for (let y = minY; y <= maxY; y++) {
          let rowDensity = d.f32(0);
          for (let x = nextMinX; x < minX; x++) {
            const cell = getCell(x, y);
            rowDensity += cell.z;
            cell.z = 0;
            setCell(x, y, cell);
          }

          addDensity(nextMinX - 1, y, rowDensity);
        }
      }

      // does it move up
      if (diff.y > 0) {
        for (let x = minX; x <= maxX; x++) {
          let colDensity = d.f32(0);
          for (let y = maxY; y <= nextMaxY; y++) {
            const cell = getCell(x, y);
            colDensity += cell.z;
            cell.z = 0;
            setCell(x, y, cell);
          }

          addDensity(x, nextMaxY + 1, colDensity);
        }
      }

      // does it move down
      for (let x = minX; x <= maxX; x++) {
        let colDensity = d.f32(0);
        for (let y = nextMinY; y < minY; y++) {
          const cell = getCell(x, y);
          colDensity += cell.z;
          cell.z = 0;
          setCell(x, y, cell);
        }

        addDensity(x, nextMinY - 1, colDensity);
      }

      // Recompute velocity around the obstacle so that no cells end up inside it on the next tick.

      // left column
      for (let y = nextMinY; y <= nextMaxY; y++) {
        const newVel = computeVelocity(nextMinX - 1, y);
        setVelocity(nextMinX - 1, y, newVel);
      }

      // right column
      for (
        let y = std.max(1, nextMinY);
        y <= std.min(nextMaxY, gridSize - 2);
        y++
      ) {
        const newVel = computeVelocity(nextMaxX + 2, y);
        setVelocity(nextMaxX + 2, y, newVel);
      }
    }
  });

let sourceIntensity = 0.1;
let sourceRadius = 0.01;

const sourceParamsBuffer = root
  .createBuffer(
    d.struct({
      center: d.vec2f,
      radius: d.f32,
      intensity: d.f32,
    }),
  )
  .$usage('uniform');
const sourceParamsUniform = sourceParamsBuffer.as('uniform');

const getMinimumInFlow = tgpu['~unstable']
  .fn([d.i32, d.i32], d.f32)
  .does((x, y) => {
    const gridSizeF = d.f32(gridSizeUniform.value);
    const sourceRadius = std.max(
      1,
      sourceParamsUniform.value.radius * gridSizeF,
    );
    const sourcePos = d.vec2f(
      sourceParamsUniform.value.center.x * gridSizeF,
      sourceParamsUniform.value.center.y * gridSizeF,
    );

    if (
      std.length(d.vec2f(d.f32(x) - sourcePos.x, d.f32(y) - sourcePos.y)) <
      sourceRadius
    ) {
      return sourceParamsUniform.value.intensity;
    }

    return 0;
  });

const mainCompute = tgpu['~unstable']
  .computeFn({
    in: { gid: d.builtin.globalInvocationId },
    workgroupSize: [8, 8],
  })
  .does((input) => {
    const x = d.i32(input.gid.x);
    const y = d.i32(input.gid.y);
    const index = coordsToIndex(x, y);

    randf.seed2(d.vec2f(d.f32(index), timeUniform.value));

    const next = getCell(x, y);
    const nextVelocity = computeVelocity(x, y);
    next.x = nextVelocity.x;
    next.y = nextVelocity.y;

    // Processing in-flow

    next.z = flowFromCell(x, y, x, y);
    next.z += flowFromCell(x, y, x, y + 1);
    next.z += flowFromCell(x, y, x, y - 1);
    next.z += flowFromCell(x, y, x + 1, y);
    next.z += flowFromCell(x, y, x - 1, y);

    const minInflow = getMinimumInFlow(x, y);
    next.z = std.max(minInflow, next.z);

    outputGridSlot.value[index] = next;
  });

const OBSTACLE_BOX = 0;
const OBSTACLE_LEFT_WALL = 1;

const obstacles: {
  x: number;
  y: number;
  width: number;
  height: number;
  enabled: boolean;
}[] = [
  { x: 0.5, y: 0.2, width: 0.2, height: 0.2, enabled: true }, // box
  { x: 0, y: 0.5, width: 0.1, height: 1, enabled: true }, // left wall
  { x: 1, y: 0.5, width: 0.1, height: 1, enabled: true }, // right wall
  { x: 0.5, y: 0, width: 1, height: 0.1, enabled: true }, // floor
];

function obstaclesToConcrete(): d.Infer<BoxObstacle>[] {
  return obstacles.map(({ x, y, width, height, enabled }) => ({
    center: d.vec2u(Math.round(x * gridSize), Math.round(y * gridSize)),
    size: d.vec2u(Math.round(width * gridSize), Math.round(height * gridSize)),
    enabled: enabled ? 1 : 0,
  }));
}

let boxX = 0.5;
const limitedBoxX = () => {
  const leftWallWidth = obstacles[OBSTACLE_LEFT_WALL].width;
  return Math.max(boxX, leftWallX + leftWallWidth / 2 + 0.15);
};

let boxY = 0.2;
let leftWallX = 0;

const vertexMain = tgpu['~unstable']
  .vertexFn({
    in: { idx: d.builtin.vertexIndex },
    out: { pos: d.builtin.position, uv: d.vec2f },
  })
  .does((input) => {
    const pos = [
      d.vec2f(1, 1),
      d.vec2f(-1, 1),
      d.vec2f(1, -1),
      d.vec2f(-1, -1),
    ];
    const uv = [d.vec2f(1, 1), d.vec2f(0, 1), d.vec2f(1, 0), d.vec2f(0, 0)];

    return {
      pos: d.vec4f(pos[input.idx].x, pos[input.idx].y, 0.0, 1.0),
      uv: uv[input.idx],
    };
  });

const fragmentMain = tgpu['~unstable']
  .fragmentFn({ in: { uv: d.vec2f }, out: d.vec4f })
  .does((input) => {
    const x = d.i32(input.uv.x * d.f32(gridSizeUniform.value));
    const y = d.i32(input.uv.y * d.f32(gridSizeUniform.value));

    const index = coordsToIndex(x, y);
    const cell = inputGridSlot.value[index];
    const density = std.max(0, cell.z);

    const obstacleColor = d.vec4f(0.1, 0.1, 0.1, 1);

    const background = d.vec4f(0.9, 0.9, 0.9, 1);
    const firstColor = d.vec4f(0.2, 0.6, 1, 1);
    const secondColor = d.vec4f(0.2, 0.3, 0.6, 1);
    const thirdColor = d.vec4f(0.1, 0.2, 0.4, 1);

    const firstThreshold = d.f32(2);
    const secondThreshold = d.f32(10);
    const thirdThreshold = d.f32(20);

    if (isInsideObstacle(x, y)) {
      return obstacleColor;
    }

    if (density <= 0) {
      return background;
    }

    if (density <= firstThreshold) {
      const t = 1 - std.pow(1 - density / firstThreshold, 2);
      return std.mix(background, firstColor, t);
    }

    if (density <= secondThreshold) {
      return std.mix(
        firstColor,
        secondColor,
        (density - firstThreshold) / (secondThreshold - firstThreshold),
      );
    }

    return std.mix(
      secondColor,
      thirdColor,
      std.min((density - secondThreshold) / thirdThreshold, 1),
    );
  });

function makePipelines(
  inputGridReadonly: TgpuBufferReadonly<GridData>,
  outputGridMutable: TgpuBufferMutable<GridData>,
) {
  const initWorldPipeline = root['~unstable']
    .with(inputGridSlot, outputGridMutable)
    .with(outputGridSlot, outputGridMutable)
    .withCompute(mainInitWorld)
    .createPipeline();

  const computePipeline = root['~unstable']
    .with(inputGridSlot, inputGridReadonly)
    .with(outputGridSlot, outputGridMutable)
    .withCompute(mainCompute)
    .createPipeline();

  const moveObstaclesPipeline = root['~unstable']
    .with(inputGridSlot, outputGridMutable)
    .with(outputGridSlot, outputGridMutable)
    .withCompute(mainMoveObstacles)
    .createPipeline();

  const renderPipeline = root['~unstable']
    .with(inputGridSlot, inputGridReadonly)
    .withVertex(vertexMain, {})
    .withFragment(fragmentMain, { format: presentationFormat })
    .withPrimitive({ topology: 'triangle-strip' })
    .createPipeline();

  return {
    init() {
      initWorldPipeline.dispatchWorkgroups(gridSize, gridSize);
    },

    applyMovedObstacles(bufferData: d.Infer<BoxObstacle>[]) {
      obstaclesBuffer.write(bufferData);
      moveObstaclesPipeline.dispatchWorkgroups(1);
      prevObstaclesBuffer.write(bufferData);
    },

    compute() {
      computePipeline.dispatchWorkgroups(
        gridSize / mainCompute.shell.workgroupSize[0],
        gridSize / mainCompute.shell.workgroupSize[1],
      );
    },

    render() {
      const textureView = context.getCurrentTexture().createView();

      renderPipeline
        .withColorAttachment({
          view: textureView,
          clearValue: [0, 0, 0, 1],
          loadOp: 'clear',
          storeOp: 'store',
        })
        .draw(4);
    },
  };
}

const even = makePipelines(
  // in
  gridAlphaBuffer.as('readonly'),
  // out
  gridBetaBuffer.as('mutable'),
);

const odd = makePipelines(
  // in
  gridBetaBuffer.as('readonly'),
  // out
  gridAlphaBuffer.as('mutable'),
);

let primary = even;

gridSizeBuffer.write(gridSize);
obstaclesBuffer.write(obstaclesToConcrete());
prevObstaclesBuffer.write(obstaclesToConcrete());
primary.init();

let msSinceLastTick = 0;
const timestep = 15;
const stepsPerTick = 64;

function tick() {
  timeBuffer.write(Date.now() % 1000);

  sourceParamsBuffer.write({
    center: d.vec2f(0.5, 0.9),
    intensity: sourceIntensity,
    radius: sourceRadius,
  });

  primary = primary === even ? odd : even;
  primary.compute();
}

let disposed = false;

const onFrame = (loop: (deltaTime: number) => unknown) => {
  let lastTime = Date.now();
  const runner = () => {
    if (disposed) {
      return;
    }
    const now = Date.now();
    const dt = now - lastTime;
    lastTime = now;
    loop(dt);
    requestAnimationFrame(runner);
  };
  requestAnimationFrame(runner);
};

onFrame((deltaTime) => {
  msSinceLastTick += deltaTime;

  if (msSinceLastTick >= timestep) {
    for (let i = 0; i < stepsPerTick; ++i) {
      tick();
    }
    primary.render();
    msSinceLastTick -= timestep;
  }
});

export const controls = {
  'source intensity': {
    initial: sourceIntensity,
    min: 0,
    max: 1,
    step: 0.01,
    onSliderChange: (value: number) => {
      sourceIntensity = value;
    },
  },

  'source radius': {
    initial: sourceRadius,
    min: 0.01,
    max: 0.1,
    step: 0.01,
    onSliderChange: (value: number) => {
      sourceRadius = value;
    },
  },

  'box x': {
    initial: boxX,
    min: 0.2,
    max: 0.8,
    step: 0.01,
    onSliderChange: (value: number) => {
      boxX = value;
      obstacles[OBSTACLE_BOX].x = limitedBoxX();
      primary.applyMovedObstacles(obstaclesToConcrete());
    },
  },

  'box y': {
    initial: boxY,
    min: 0.2,
    max: 0.85,
    step: 0.01,
    onSliderChange: (value: number) => {
      boxY = value;
      obstacles[OBSTACLE_BOX].y = boxY;
      primary.applyMovedObstacles(obstaclesToConcrete());
    },
  },

  'left wall: x': {
    initial: leftWallX,
    min: 0,
    max: 0.6,
    step: 0.01,
    onSliderChange: (value: number) => {
      leftWallX = value;
      obstacles[OBSTACLE_LEFT_WALL].x = leftWallX;
      obstacles[OBSTACLE_BOX].x = limitedBoxX();
      primary.applyMovedObstacles(obstaclesToConcrete());
    },
  },
};

export function onCleanup() {
  disposed = true;
  root.destroy();
}<|MERGE_RESOLUTION|>--- conflicted
+++ resolved
@@ -216,16 +216,10 @@
       }
     }
 
-<<<<<<< HEAD
-    let least_cost_dir = dir_choices[u32(rand01() * f32(dir_choice_count))];
-    return least_cost_dir;
-  }`)
-  .$uses({ getCell, isValidFlowOut, isValidCoord, rand01: randf.sample });
-=======
-    const leastCostDir = dirChoices[d.u32(rand01() * d.f32(dirChoiceCount))];
+    const leastCostDir =
+      dirChoices[d.u32(randf.sample() * d.f32(dirChoiceCount))];
     return leastCostDir;
   });
->>>>>>> 76d4106d
 
 const mainInitWorld = tgpu['~unstable']
   .computeFn({ in: { gid: d.builtin.globalInvocationId }, workgroupSize: [1] })
