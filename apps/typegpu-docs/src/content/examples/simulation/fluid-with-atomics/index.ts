--- conflicted
+++ resolved
@@ -1,16 +1,5 @@
 import * as d from 'typegpu/data';
-<<<<<<< HEAD
-import tgpu, { asUniform, asMutable, asReadonly } from 'typegpu/experimental';
-=======
-import tgpu, {
-  asMutable,
-  asReadonly,
-  asUniform,
-  asVertex,
-  builtin,
-  type TgpuBuffer,
-} from 'typegpu/experimental';
->>>>>>> 9fb717aa
+import tgpu, { asMutable, asReadonly, asUniform } from 'typegpu/experimental';
 
 const root = await tgpu.init();
 
@@ -30,15 +19,15 @@
   }
 });
 
-const MAX_WATER_LEVEL_UNPRESSURIZED = '510u';
+const MAX_WATER_LEVEL_UNPRESSURIZED = 'u32(0xFF)';
 const MAX_WATER_LEVEL = '((1u << 24) - 1u)';
 const MAX_PRESSURE = '12u';
 
 const options = {
-  size: 64,
-  timestep: 25,
+  size: 32,
+  timestep: 50,
   stepsPerTimestep: 1,
-  workgroupSize: 16,
+  workgroupSize: 1,
   viscosity: 1000,
   brushSize: 0,
   brushType: 'water',
@@ -209,7 +198,7 @@
 
   if (isWaterSource(x, y)) {
     persistFlags(x, y);
-    addToCell(x, y, 10u);
+    addToCell(x, y, 20u);
     return false;
   }
 
@@ -246,7 +235,7 @@
     return;
   }
 
-  var remainingWater: u32 = getWaterLevel(x, y);
+  var remainingWater = getWaterLevel(x, y);
 
   if (remainingWater == 0u) {
     return;
@@ -316,25 +305,9 @@
     getStableStateBelow,
     subtractFromCell,
     addToCell,
+    updateCell,
     viscosityData: viscosityUniform,
   });
-
-const compute = tgpu
-  .computeFn([d.builtin.globalInvocationId], {
-    workgroupSize: [options.workgroupSize, options.workgroupSize],
-  })
-  .does(/* wgsl */ `(@builtin(global_invocation_id) gid: vec3u) {
-  let x = gid.x;
-  let y = gid.y;
-  decideWaterLevel(x, y);
-}`)
-  .$uses({ decideWaterLevel });
-
-console.log(
-  tgpu.resolve({
-    input: [compute],
-  }),
-);
 
 const vertex = tgpu
   .vertexFn(
@@ -351,9 +324,7 @@
   let x = ((f32(idx % w) + squareData.x) / f32(w) - 0.5) * 2. * f32(w) / f32(max(w, h));
   let y = (f32((idx - (idx % w)) / w + u32(squareData.y)) / f32(h) - 0.5) * 2. * f32(h) / f32(max(w, h));
   let cellFlags = currentStateData >> 24;
-  let cellVal = f32(currentStateData & 0xFFFFFF);
-  var cell: f32;
-  cell = cellVal;
+  var cell = f32(currentStateData & 0xFFFFFF);
   if (cellFlags == 1u) {
     cell = -1.;
   }
@@ -363,7 +334,7 @@
   if (cellFlags == 3u) {
     cell = -3.;
   }
-  return VertexOut(vec4<f32>(x, y, 0., 1.), cell);
+  return VertexOut(vec4f(x, y, 0., 1.), cell);
 }`)
   .$uses({
     sizeData: sizeUniform,
@@ -371,27 +342,24 @@
 
 const fragment = tgpu.fragmentFn({ cell: d.f32 }, d.vec4f).does(/* wgsl */ `(@location(0) cell: f32) -> @location(0) vec4f {
   if (cell == -1.) {
-    return vec4<f32>(0.5, 0.5, 0.5, 1.);
+    return vec4f(0.5, 0.5, 0.5, 1.);
   }
   if (cell == -2.) {
-    return vec4<f32>(0., 1., 0., 1.);
+    return vec4f(0., 1., 0., 1.);
   }
   if (cell == -3.) {
-    return vec4<f32>(1., 0., 0., 1.);
-  }
-
-  var r = f32((u32(cell) >> 16) & 0xFF)/255.;
-  var g = f32((u32(cell) >> 8) & 0xFF)/255.;
-  var b = f32(u32(cell) & 0xFF)/255.;
-  if (r > 0.) { g = 1.;}
-  if (g > 0.) { b = 1.;}
-  if (b > 0. && b < 0.5) { b = 0.5;}
-
-  if (r == 0. && g == 0. && b == 0.) {
-    return vec4<f32>(0.937, 0.937, 0.976, 1.);
-  }
-
-  return vec4f(r, g, b, 1.);
+    return vec4f(1., 0., 0., 1.);
+  }
+
+  let normalized = min(cell / f32(0xFF), 1.);
+
+  if (normalized == 0.) {
+    return vec4f(0.937, 0.937, 0.976, 1.);
+  }
+
+  let res = 1. / (1. + exp(-(normalized - 0.2) * 10.));
+  return vec4f(0, 0, max(0.5, res), res);
+
 }`);
 
 const vertexInstanceLayout = tgpu.vertexLayout(
@@ -412,6 +380,15 @@
 
 function resetGameData() {
   drawCanvasData = new Uint32Array(options.size * options.size);
+
+  const compute = tgpu
+    .computeFn([d.builtin.globalInvocationId], {
+      workgroupSize: [options.workgroupSize, options.workgroupSize],
+    })
+    .does(/* wgsl */ `(@builtin(global_invocation_id) gid: vec3u) {
+    decideWaterLevel(gid.x, gid.y);
+  }`)
+    .$uses({ decideWaterLevel });
 
   const cpp = root.withCompute(compute).createPipeline();
   const vp = root
@@ -425,7 +402,9 @@
     .withPrimitive({
       topology: 'triangle-strip',
     })
-    .createPipeline();
+    .createPipeline()
+    .with(vertexLayout, squareBuffer)
+    .with(vertexInstanceLayout, currentStateBuffer);
 
   currentStateBuffer.write(Array.from({ length: 1024 ** 2 }, () => 0));
   nextStateBuffer.write(Array.from({ length: 1024 ** 2 }, () => 0));
@@ -444,14 +423,11 @@
       clearValue: [0, 0, 0, 0],
       loadOp: 'clear' as const,
       storeOp: 'store' as const,
-    })
-      .with(vertexLayout, squareBuffer)
-      .with(vertexInstanceLayout, currentStateBuffer)
-      .draw(4, options.size ** 2);
+    }).draw(4, options.size ** 2);
 
     root.flush();
 
-    nextStateBuffer.copyFrom(currentStateBuffer);
+    currentStateBuffer.copyFrom(nextStateBuffer);
   };
 
   applyDrawCanvas = () => {
@@ -618,7 +594,7 @@
 
 export const controls = {
   size: {
-    initial: '64',
+    initial: '32',
     options: [16, 32, 64, 128, 256, 512, 1024].map((x) => x.toString()),
     onSelectChange: (value: string) => {
       options.size = Number.parseInt(value);
@@ -627,7 +603,7 @@
   },
 
   'timestep (ms)': {
-    initial: 15,
+    initial: 50,
     min: 15,
     max: 100,
     step: 1,
@@ -637,7 +613,7 @@
   },
 
   'steps per timestep': {
-    initial: 10,
+    initial: 1,
     min: 1,
     max: 50,
     step: 1,
@@ -647,7 +623,7 @@
   },
 
   'workgroup size': {
-    initial: '16',
+    initial: '1',
     options: [1, 2, 4, 8, 16].map((x) => x.toString()),
     onSelectChange: (value: string) => {
       options.workgroupSize = Number.parseInt(value);
