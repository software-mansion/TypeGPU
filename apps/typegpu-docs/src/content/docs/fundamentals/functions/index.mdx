--- conflicted
+++ resolved
@@ -281,15 +281,11 @@
 
 ## Usage in pipelines
 
-<<<<<<< HEAD
-Typed functions are crucial for simplified [pipeline](/TypeGPU/fundamentals/pipelines) creation offered by TypeGPU. You can define and run pipelines as follows:
-=======
 :::caution[Experimental]
 Pipelines are an *unstable* feature. The API may be subject to change in the near future.
 :::
 
-Typed functions are crucial for simplified pipeline creation offered by TypeGPU. You can define and run pipelines as follows:
->>>>>>> a65bbc24
+Typed functions are crucial for simplified [pipeline](/TypeGPU/fundamentals/pipelines) creation offered by TypeGPU. You can define and run pipelines as follows:
 
 ```ts twoslash
 import tgpu from 'typegpu';
