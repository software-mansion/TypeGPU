--- conflicted
+++ resolved
@@ -182,7 +182,6 @@
 });
 ```
 
-<<<<<<< HEAD
 :::caution[WebGPU Interoperability]
 If you create a buffer from an existing WebGPU buffer that happens to be mapped, the data will be written directly to the buffer (the buffer will not be unmapped).
 If you pass an unmapped buffer, the data will be written to the buffer using `GPUQueue.writeBuffer`.
@@ -192,10 +191,7 @@
 
 ### Partial writes
 
-When you want to update only a subset of a buffer’s fields, you can use the `.writePartial(data)` method. This method updates only the fields provided in the `data` object and leaves the other fields unchanged.
-=======
 When you want to update only a subset of a buffer’s fields, you can use the `.writePartial(data)` method. This method updates only the fields provided in the `data` object and leaves the other ones unchanged.
->>>>>>> d9b63cdb
 
 The format of the `data` value depends on your schema type:
 
