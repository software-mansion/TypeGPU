--- conflicted
+++ resolved
@@ -120,18 +120,6 @@
 
 const bgColor = root.createUniform(d.vec4f, d.vec4f(0.114, 0.447, 0.941, 1));
 
-<<<<<<< HEAD
-const fragmentTgsl = tgpu['~unstable'].fragmentFn({
-  out: d.vec4f,
-})(() => backgroundColorUniform.value);
-//                              ^?
-
-const fragmentWgsl = tgpu['~unstable'].fragmentFn({
-  out: d.vec4f,
-})`{ 
-  return backgroundColorUniform; 
-}`.$uses({ backgroundColorUniform });
-=======
 const fragmentTgsl = tgpu['~unstable'].fragmentFn({ out: d.vec4f })(() => {
   return bgColor.$;
 //               ^?
@@ -141,7 +129,6 @@
   return bgColor; 
 }
 `.$uses({ bgColor });
->>>>>>> 81050741
 ```
 
 * **Operators** --
