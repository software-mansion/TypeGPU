--- conflicted
+++ resolved
@@ -16,13 +16,8 @@
 // ---cut---
 const data = root.createMutable(d.arrayOf(d.u32, 8), [0, 1, 2, 3, 4, 5, 6, 7]);
 
-<<<<<<< HEAD
 const doubleUp = root['~unstable'].prepareDispatch((x) => {
-  'kernel';
-=======
-const doubleUp = prepareDispatch(root, (x) => {
-  'use gpu';
->>>>>>> 7d84965e
+  'use gpu';
   data.$[x] *= 2;
 });
 
@@ -56,13 +51,8 @@
   d.arrayOf(d.arrayOf(d.f32, 512), 1024),
 );
 
-<<<<<<< HEAD
 root['~unstable'].prepareDispatch((x, y) => {
-  'kernel';
-=======
-prepareDispatch(root, (x, y) => {
-  'use gpu';
->>>>>>> 7d84965e
+  'use gpu';
   randf.seed2(d.vec2f(x, y).div(1024));
   waterLevelMutable.$[x][y] = 10 + randf.sample();
 }).dispatch(1024, 512);
@@ -94,13 +84,8 @@
   buffer: buffer2,
 });
 
-<<<<<<< HEAD
 const test = root['~unstable'].prepareDispatch((x) => {
-  'kernel';
-=======
-const test = prepareDispatch(root, (x) => {
-  'use gpu';
->>>>>>> 7d84965e
+  'use gpu';
   layout.$.buffer[x] *= 2;
 });
 
@@ -144,13 +129,8 @@
 const root = await tgpu.init();
 // ---cut---
 const callCountMutable = root.createMutable(d.u32, 0);
-<<<<<<< HEAD
 const compute = root['~unstable'].prepareDispatch(() => {
-  'kernel';
-=======
-const compute = prepareDispatch(root, () => {
-  'use gpu';
->>>>>>> 7d84965e
+  'use gpu';
   callCountMutable.$ += 1;
   console.log('Call number', callCountMutable.$);
 });
