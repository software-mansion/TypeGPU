--- conflicted
+++ resolved
@@ -110,7 +110,6 @@
 The callback is not called if the global invocation id of a thread would exceed the size in any dimension.
 :::
 
-<<<<<<< HEAD
 ## *batch*
 By default, TypeGPU pipelines and render passes are submitted to the GPU immediately.
 If you want to give the GPU an opportunity to better utilize its resources,
@@ -185,7 +184,7 @@
 :::danger
 Nested batching is not supported and will result in a runtime error.
 :::
-=======
+
 ## *console.log*
 
 Yes, you read that correctly, TypeGPU implements logging to the console on the GPU!
@@ -204,7 +203,7 @@
   console.log('Call number', callCountMutable.$);
 });
 
-dispatch(); 
+dispatch();
 dispatch();
 
 // Eventually...
@@ -266,5 +265,4 @@
 - TypeGPU needs to handle every logged data type individually.
 Currently, the only supported types are `bool`, `u32`, `vec2u`, `vec3u` and `vec4u`.
 - `console.log` currently does not support template literals and string substitutions.
-- Other `console` methods like `clear` or `warn` are not yet supported.
->>>>>>> eef9852b
+- Other `console` methods like `clear` or `warn` are not yet supported.