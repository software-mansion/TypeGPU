--- conflicted
+++ resolved
@@ -226,13 +226,8 @@
   console.log('Call number', callCountMutable.$);
 });
 
-<<<<<<< HEAD
-dispatch();
-dispatch();
-=======
 compute.dispatch(); 
 compute.dispatch();
->>>>>>> 0897d0ff
 
 // Eventually...
 // "[GPU] Call number 1"
