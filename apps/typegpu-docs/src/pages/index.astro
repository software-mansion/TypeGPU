--- conflicted
+++ resolved
@@ -4,35 +4,7 @@
 import PageLayout from '../layouts/PageLayout.astro';
 ---
 
-<<<<<<< HEAD
 <PageLayout>
-=======
-<html>
-  <head>
-    <title>TypeGPU</title>
-    <meta charset="UTF-8">
-    <meta name="viewport" content="width=device-width, initial-scale=1.0">
-    <link rel="icon" href="typegpu/favicon.svg">
-    <style is:global>
-        @font-face {
-            font-family: 'Aeonik';
-            src: url('/typegpu/fonts/Aeonik-Regular.woff') format('woff');
-            font-weight: 400;
-            font-style: normal;
-            font-display: swap;
-        }
-
-        @font-face {
-            font-family: 'Aeonik';
-            src: url('/typegpu/fonts/Aeonik-Medium.otf') format('opentype');
-            font-weight: 500;
-            font-style: normal;
-            font-display: swap;
-        }
-    </style>
-  </head>
-  <body>
->>>>>>> 5890a07f
     <div class="grid w-full min-h-20 place-items-center">
         <div class="p-4 text-sm text-center lg:text-base font-greyscale-80">
             <span class="font-medium font-greyscale-100">Ongoing development:</span> TypeGPU is under heavy development and is far from being production-ready.
