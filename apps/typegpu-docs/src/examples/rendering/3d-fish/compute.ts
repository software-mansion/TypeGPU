import * as d from 'typegpu/data';
import * as std from 'typegpu/std';
import * as p from './params.ts';
import { computeBindGroupLayout as layout } from './schemas.ts';
import { projectPointOnLine } from './tgsl-helpers.ts';

<<<<<<< HEAD
export const computeShader = tgpu['~unstable'].computeFn({
  in: { gid: d.builtin.globalInvocationId },
  workgroupSize: [p.workGroupSize],
})((input) => {
  const fishIndex = input.gid.x;
  const fishData = layout.$.currentFishData[fishIndex];
=======
export const simulate = (fishIndex: number) => {
  'use gpu';
  // TODO: replace it with struct copy when Chromium is fixed
  const fishData = ModelData({
    position: layout.$.currentFishData[fishIndex].position,
    direction: layout.$.currentFishData[fishIndex].direction,
    scale: layout.$.currentFishData[fishIndex].scale,
    variant: layout.$.currentFishData[fishIndex].variant,
    applySeaDesaturation:
      layout.$.currentFishData[fishIndex].applySeaDesaturation,
    applySeaFog: layout.$.currentFishData[fishIndex].applySeaFog,
    applySinWave: layout.$.currentFishData[fishIndex].applySinWave,
  });
>>>>>>> 5d59c43b
  let separation = d.vec3f();
  let alignment = d.vec3f();
  let alignmentCount = 0;
  let cohesion = d.vec3f();
  let cohesionCount = 0;
  let wallRepulsion = d.vec3f();
  let rayRepulsion = d.vec3f();

  for (let i = 0; i < p.fishAmount; i += 1) {
    if (d.u32(i) === fishIndex) {
      continue;
    }

    const other = layout.$.currentFishData[i];
    const dist = std.length(fishData.position.sub(other.position));
    if (dist < layout.$.fishBehavior.separationDist) {
      separation = separation.add(fishData.position.sub(other.position));
    }
    if (dist < layout.$.fishBehavior.alignmentDist) {
      alignment = alignment.add(other.direction);
      alignmentCount = alignmentCount + 1;
    }
    if (dist < layout.$.fishBehavior.cohesionDist) {
      cohesion = cohesion.add(other.position);
      cohesionCount = cohesionCount + 1;
    }
  }
  if (alignmentCount > 0) {
    alignment = alignment.mul(1 / d.f32(alignmentCount));
  }
  if (cohesionCount > 0) {
    cohesion = std.sub(
      std.mul(1 / d.f32(cohesionCount), cohesion),
      fishData.position,
    );
  }
  for (let i = 0; i < 3; i += 1) {
    const repulsion = d.vec3f();
    repulsion[i] = 1.0;

    const axisAquariumSize = p.aquariumSize[i] / 2;
    const axisPosition = fishData.position[i];
    const distance = p.fishWallRepulsionDistance;

    if (axisPosition > axisAquariumSize - distance) {
      const str = axisPosition - (axisAquariumSize - distance);
      wallRepulsion = wallRepulsion.sub(repulsion.mul(str));
    }

    if (axisPosition < -axisAquariumSize + distance) {
      const str = -axisAquariumSize + distance - axisPosition;
      wallRepulsion = wallRepulsion.add(repulsion.mul(str));
    }
  }

  if (layout.$.mouseRay.activated === 1) {
    const proj = projectPointOnLine(
      fishData.position,
      layout.$.mouseRay.line,
    );
    const diff = fishData.position.sub(proj);
    const limit = p.fishMouseRayRepulsionDistance;
    const str = std.pow(2, std.clamp(limit - std.length(diff), 0, limit)) - 1;
    rayRepulsion = std.normalize(diff).mul(str);
  }

  let direction = d.vec3f(fishData.direction);

  direction = direction.add(
    separation.mul(layout.$.fishBehavior.separationStr),
  );
  direction = direction.add(
    alignment.mul(layout.$.fishBehavior.alignmentStr),
  );
  direction = direction.add(
    cohesion.mul(layout.$.fishBehavior.cohesionStr),
  );
  direction = direction.add(
    wallRepulsion.mul(p.fishWallRepulsionStrength),
  );
  direction = direction.add(
    rayRepulsion.mul(p.fishMouseRayRepulsionStrength),
  );
  direction = std.normalize(direction).mul(
    std.clamp(std.length(fishData.direction), 0, 0.01),
  );

  const translation = direction.mul(
    d.f32(std.min(999, layout.$.timePassed)) / 8,
  );
<<<<<<< HEAD

  const nextFishData = layout.$.nextFishData[fishIndex];
  nextFishData.position = fishData.position.add(translation);
  nextFishData.direction = d.vec3f(direction);
});
=======
  fishData.position = std.add(fishData.position, translation);
  layout.$.nextFishData[fishIndex] = fishData;
};
>>>>>>> 5d59c43b
<|MERGE_RESOLUTION|>--- conflicted
+++ resolved
@@ -4,28 +4,9 @@
 import { computeBindGroupLayout as layout } from './schemas.ts';
 import { projectPointOnLine } from './tgsl-helpers.ts';
 
-<<<<<<< HEAD
-export const computeShader = tgpu['~unstable'].computeFn({
-  in: { gid: d.builtin.globalInvocationId },
-  workgroupSize: [p.workGroupSize],
-})((input) => {
-  const fishIndex = input.gid.x;
-  const fishData = layout.$.currentFishData[fishIndex];
-=======
 export const simulate = (fishIndex: number) => {
   'use gpu';
-  // TODO: replace it with struct copy when Chromium is fixed
-  const fishData = ModelData({
-    position: layout.$.currentFishData[fishIndex].position,
-    direction: layout.$.currentFishData[fishIndex].direction,
-    scale: layout.$.currentFishData[fishIndex].scale,
-    variant: layout.$.currentFishData[fishIndex].variant,
-    applySeaDesaturation:
-      layout.$.currentFishData[fishIndex].applySeaDesaturation,
-    applySeaFog: layout.$.currentFishData[fishIndex].applySeaFog,
-    applySinWave: layout.$.currentFishData[fishIndex].applySinWave,
-  });
->>>>>>> 5d59c43b
+  const fishData = layout.$.currentFishData[fishIndex];
   let separation = d.vec3f();
   let alignment = d.vec3f();
   let alignmentCount = 0;
@@ -116,14 +97,8 @@
   const translation = direction.mul(
     d.f32(std.min(999, layout.$.timePassed)) / 8,
   );
-<<<<<<< HEAD
 
   const nextFishData = layout.$.nextFishData[fishIndex];
   nextFishData.position = fishData.position.add(translation);
   nextFishData.direction = d.vec3f(direction);
-});
-=======
-  fishData.position = std.add(fishData.position, translation);
-  layout.$.nextFishData[fishIndex] = fishData;
-};
->>>>>>> 5d59c43b
+};