--- conflicted
+++ resolved
@@ -453,12 +453,7 @@
   inputGridReadonly: TgpuBufferReadonly<GridData>,
   outputGridMutable: TgpuBufferMutable<GridData>,
 ) {
-<<<<<<< HEAD
-  const initWorldAction = root['~unstable']
-=======
   const initWorldPipeline = root['~unstable']
-    .with(inputGridSlot, outputGridMutable)
->>>>>>> b6d0075c
     .with(outputGridSlot, outputGridMutable)
     .createGuardedComputePipeline((xu, yu) => {
       'use gpu';
