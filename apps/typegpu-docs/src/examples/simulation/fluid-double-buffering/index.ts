import { randf } from '@typegpu/noise';
import tgpu, { type TgpuBufferMutable, type TgpuBufferReadonly } from 'typegpu';
import * as d from 'typegpu/data';
import * as std from 'typegpu/std';

const MAX_GRID_SIZE = 1024;

type GridData = typeof GridData;
/**
 * x - velocity.x
 * y - velocity.y
 * z - density
 * w - <unused>
 */
const GridData = d.arrayOf(d.vec4f, MAX_GRID_SIZE ** 2);

type BoxObstacle = typeof BoxObstacle;
const BoxObstacle = d.struct({
  center: d.vec2i,
  size: d.vec2i,
  enabled: d.u32,
});

const gridSize = 256;

const inputGridSlot = tgpu.slot<
  TgpuBufferReadonly<GridData> | TgpuBufferMutable<GridData>
>();
const outputGridSlot = tgpu.slot<TgpuBufferMutable<GridData>>();

const MAX_OBSTACLES = 4;
const BoxObstacleArray = d.arrayOf(BoxObstacle, MAX_OBSTACLES);

const isValidCoord = (x: number, y: number): boolean => {
  'use gpu';
  return x < gridSize && x >= 0 && y < gridSize && y >= 0;
};

const coordsToIndex = (x: number, y: number) => {
  'use gpu';
  return x + y * gridSize;
};

const getCell = (x: number, y: number): d.v4f => {
<<<<<<< HEAD
  'kernel';
  return d.vec4f(inputGridSlot.$[coordsToIndex(x, y)]);
=======
  'use gpu';
  return inputGridSlot.$[coordsToIndex(x, y)];
>>>>>>> 7d84965e
};

const setCell = (x: number, y: number, value: d.v4f) => {
  'use gpu';
  const index = coordsToIndex(x, y);
  outputGridSlot.$[index] = d.vec4f(value);
};

const setVelocity = (x: number, y: number, velocity: d.v2f) => {
  'use gpu';
  const index = coordsToIndex(x, y);
  outputGridSlot.$[index].x = velocity.x;
  outputGridSlot.$[index].y = velocity.y;
};

const addDensity = (x: number, y: number, density: number) => {
  'use gpu';
  const index = coordsToIndex(x, y);
  outputGridSlot.$[index].z = inputGridSlot.$[index].z + density;
};

const flowFromCell = (myX: number, myY: number, x: number, y: number) => {
  'use gpu';
  if (!isValidCoord(x, y)) {
    return 0;
  }
  const src = getCell(x, y);

  const destPos = d.vec2i(x + d.i32(src.x), y + d.i32(src.y));
  const dest = getCell(destPos.x, destPos.y);
  const diff = src.z - dest.z;
  let outFlow = std.min(std.max(0.01, 0.3 + diff * 0.1), src.z);

  if (std.length(src.xy) < 0.5) {
    outFlow = 0;
  }

  if (myX === x && myY === y) {
    // 'src.z - outFlow' is how much is left in the src
    return src.z - outFlow;
  }

  if (destPos.x === myX && destPos.y === myY) {
    return outFlow;
  }

  return 0;
};

const root = await tgpu.init();

const gridAlphaBuffer = root.createBuffer(GridData).$usage('storage');
const gridBetaBuffer = root.createBuffer(GridData).$usage('storage');
const prevObstacles = root.createReadonly(BoxObstacleArray);
const obstacles = root.createReadonly(BoxObstacleArray);
const time = root.createUniform(d.f32);

const isInsideObstacle = (x: number, y: number): boolean => {
  'use gpu';
  for (let obsIdx = 0; obsIdx < MAX_OBSTACLES; obsIdx++) {
    const obs = obstacles.$[obsIdx];

    if (obs.enabled === 0) {
      continue;
    }

    const minX = std.max(0, obs.center.x - d.i32(obs.size.x / 2));
    const maxX = std.min(gridSize, obs.center.x + d.i32(obs.size.x / 2));
    const minY = std.max(0, obs.center.y - d.i32(obs.size.y / 2));
    const maxY = std.min(gridSize, obs.center.y + d.i32(obs.size.y / 2));

    if (x >= minX && x <= maxX && y >= minY && y <= maxY) {
      return true;
    }
  }

  return false;
};

const isValidFlowOut = (x: number, y: number): boolean => {
  'use gpu';
  if (!isValidCoord(x, y)) {
    return false;
  }

  if (isInsideObstacle(x, y)) {
    return false;
  }

  return true;
};

const computeVelocity = (x: number, y: number): d.v2f => {
  'use gpu';
  const gravityCost = 0.5;

  const neighborOffsets = [
    d.vec2i(0, 1),
    d.vec2i(0, -1),
    d.vec2i(1, 0),
    d.vec2i(-1, 0),
  ];

  const cell = getCell(x, y);
  let leastCost = cell.z;

  const dirChoices = [
    d.vec2f(0, 0),
    d.vec2f(0, 0),
    d.vec2f(0, 0),
    d.vec2f(0, 0),
  ];
  let dirChoiceCount = 1;

  for (let i = 0; i < 4; i++) {
    const offset = neighborOffsets[i];
    const neighborDensity = getCell(x + offset.x, y + offset.y);
    const cost = neighborDensity.z + d.f32(offset.y) * gravityCost;

    if (!isValidFlowOut(x + offset.x, y + offset.y)) {
      continue;
    }

    if (cost === leastCost) {
      dirChoices[dirChoiceCount] = d.vec2f(d.f32(offset.x), d.f32(offset.y));
      dirChoiceCount++;
    } else if (cost < leastCost) {
      leastCost = cost;
      dirChoices[0] = d.vec2f(d.f32(offset.x), d.f32(offset.y));
      dirChoiceCount = 1;
    }
  }

  const leastCostDir =
    dirChoices[d.u32(randf.sample() * d.f32(dirChoiceCount))];
  return leastCostDir;
};

const mainInitWorld = tgpu['~unstable'].computeFn({
  in: { gid: d.builtin.globalInvocationId },
  workgroupSize: [1],
})((input) => {
  const x = d.i32(input.gid.x);
  const y = d.i32(input.gid.y);
  const index = coordsToIndex(x, y);

  let value = d.vec4f();

  if (!isValidFlowOut(x, y)) {
    value = d.vec4f();
  } else {
    // Ocean
    if (y < d.i32(gridSize / 2)) {
      const depth = 1 - d.f32(y) / (d.f32(gridSize) / 2);
      value = d.vec4f(0, 0, 10 + depth * 10, 0);
    }
  }

  outputGridSlot.$[index] = d.vec4f(value);
});

const mainMoveObstacles = tgpu['~unstable'].computeFn({ workgroupSize: [1] })(
  () => {
    for (let obsIdx = 0; obsIdx < MAX_OBSTACLES; obsIdx++) {
      const obs = prevObstacles.$[obsIdx];
      const nextObs = obstacles.$[obsIdx];

      if (obs.enabled === 0) {
        continue;
      }

      const diff = std.sub(nextObs.center.xy, obs.center.xy);

      const minX = std.max(0, obs.center.x - d.i32(obs.size.x / 2));
      const maxX = std.min(gridSize, obs.center.x + d.i32(obs.size.x / 2));
      const minY = std.max(0, obs.center.y - d.i32(obs.size.y / 2));
      const maxY = std.min(gridSize, obs.center.y + d.i32(obs.size.y / 2));

      const nextMinX = std.max(0, nextObs.center.x - d.i32(obs.size.x / 2));
      const nextMaxX = std.min(
        gridSize,
        nextObs.center.x + d.i32(obs.size.x / 2),
      );
      const nextMinY = std.max(
        0,
        nextObs.center.y - d.i32(obs.size.y / 2),
      );
      const nextMaxY = std.min(
        gridSize,
        nextObs.center.y + d.i32(obs.size.y / 2),
      );

      // does it move right
      if (diff.x > 0) {
        for (let y = minY; y <= maxY; y++) {
          let rowDensity = d.f32(0);
          for (let x = maxX; x <= nextMaxX; x++) {
            const cell = getCell(x, y);
            rowDensity += cell.z;
            cell.z = 0;
            setCell(x, y, cell);
          }

          addDensity(nextMaxX + 1, y, rowDensity);
        }
      }

      // does it move left
      if (diff.x < 0) {
        for (let y = minY; y <= maxY; y++) {
          let rowDensity = d.f32(0);
          for (let x = nextMinX; x < minX; x++) {
            const cell = getCell(x, y);
            rowDensity += cell.z;
            cell.z = 0;
            setCell(x, y, cell);
          }

          addDensity(nextMinX - 1, y, rowDensity);
        }
      }

      // does it move up
      if (diff.y > 0) {
        for (let x = minX; x <= maxX; x++) {
          let colDensity = d.f32(0);
          for (let y = maxY; y <= nextMaxY; y++) {
            const cell = getCell(x, y);
            colDensity += cell.z;
            cell.z = 0;
            setCell(x, y, cell);
          }

          addDensity(x, nextMaxY + 1, colDensity);
        }
      }

      // does it move down
      for (let x = minX; x <= maxX; x++) {
        let colDensity = d.f32(0);
        for (let y = nextMinY; y < minY; y++) {
          const cell = getCell(x, y);
          colDensity += cell.z;
          cell.z = 0;
          setCell(x, y, cell);
        }

        addDensity(x, nextMinY - 1, colDensity);
      }

      // Recompute velocity around the obstacle so that no cells end up inside it on the next tick.

      // left column
      for (let y = nextMinY; y <= nextMaxY; y++) {
        const newVel = computeVelocity(nextMinX - 1, y);
        setVelocity(nextMinX - 1, y, newVel);
      }

      // right column
      for (
        let y = std.max(1, nextMinY);
        y <= std.min(nextMaxY, gridSize - 2);
        y++
      ) {
        const newVel = computeVelocity(nextMaxX + 2, y);
        setVelocity(nextMaxX + 2, y, newVel);
      }
    }
  },
);

let sourceIntensity = 0.1;
let sourceRadius = 0.01;

const sourceParams = root.createUniform(d.struct({
  center: d.vec2f,
  radius: d.f32,
  intensity: d.f32,
}));

const getMinimumInFlow = (x: number, y: number): number => {
  'use gpu';
  const gridSizeF = d.f32(gridSize);
  const sourceRadius = std.max(1, sourceParams.$.radius * gridSizeF);
  const sourcePos = d.vec2f(
    sourceParams.$.center.x * gridSizeF,
    sourceParams.$.center.y * gridSizeF,
  );

  if (std.distance(d.vec2f(d.f32(x), d.f32(y)), sourcePos) < sourceRadius) {
    return sourceParams.$.intensity;
  }

  return 0;
};

const mainCompute = tgpu['~unstable'].computeFn({
  in: { gid: d.builtin.globalInvocationId },
  workgroupSize: [8, 8],
})((input) => {
  const x = d.i32(input.gid.x);
  const y = d.i32(input.gid.y);
  const index = coordsToIndex(x, y);

  randf.seed2(d.vec2f(d.f32(index), time.$));

  const next = getCell(x, y);
  const nextVelocity = computeVelocity(x, y);
  next.x = nextVelocity.x;
  next.y = nextVelocity.y;

  // Processing in-flow

  next.z = flowFromCell(x, y, x, y);
  next.z += flowFromCell(x, y, x, y + 1);
  next.z += flowFromCell(x, y, x, y - 1);
  next.z += flowFromCell(x, y, x + 1, y);
  next.z += flowFromCell(x, y, x - 1, y);

  const minInflow = getMinimumInFlow(x, y);
  next.z = std.max(minInflow, next.z);

  outputGridSlot.$[index] = d.vec4f(next);
});

const OBSTACLE_BOX = 0;
const OBSTACLE_LEFT_WALL = 1;

const obstaclesCpu: {
  x: number;
  y: number;
  width: number;
  height: number;
  enabled: boolean;
}[] = [
  { x: 0.5, y: 0.2, width: 0.2, height: 0.2, enabled: true }, // box
  { x: 0, y: 0.5, width: 0.1, height: 1, enabled: true }, // left wall
  { x: 1, y: 0.5, width: 0.1, height: 1, enabled: true }, // right wall
  { x: 0.5, y: 0, width: 1, height: 0.1, enabled: true }, // floor
];

function obstaclesToConcrete(): d.Infer<BoxObstacle>[] {
  return obstaclesCpu.map(({ x, y, width, height, enabled }) => ({
    center: d.vec2i(Math.round(x * gridSize), Math.round(y * gridSize)),
    size: d.vec2i(Math.round(width * gridSize), Math.round(height * gridSize)),
    enabled: enabled ? 1 : 0,
  }));
}

let boxX = 0.5;
const limitedBoxX = () => {
  const leftWallWidth = obstaclesCpu[OBSTACLE_LEFT_WALL].width;
  return Math.max(boxX, leftWallX + leftWallWidth / 2 + 0.15);
};

let boxY = 0.2;
let leftWallX = 0;

const vertexMain = tgpu['~unstable'].vertexFn({
  in: { idx: d.builtin.vertexIndex },
  out: { pos: d.builtin.position, uv: d.vec2f },
})((input) => {
  const pos = [d.vec2f(1, 1), d.vec2f(-1, 1), d.vec2f(1, -1), d.vec2f(-1, -1)];
  const uv = [d.vec2f(1, 1), d.vec2f(0, 1), d.vec2f(1, 0), d.vec2f(0, 0)];

  return {
    pos: d.vec4f(pos[input.idx].x, pos[input.idx].y, 0.0, 1.0),
    uv: uv[input.idx],
  };
});

const fragmentMain = tgpu['~unstable'].fragmentFn({
  in: { uv: d.vec2f },
  out: d.vec4f,
})((input) => {
  const x = d.i32(input.uv.x * d.f32(gridSize));
  const y = d.i32(input.uv.y * d.f32(gridSize));

  const index = coordsToIndex(x, y);
  const cell = inputGridSlot.$[index];
  const density = std.max(0, cell.z);

  const obstacleColor = d.vec4f(0.1, 0.1, 0.1, 1);

  const background = d.vec4f(0.9, 0.9, 0.9, 1);
  const firstColor = d.vec4f(0.2, 0.6, 1, 1);
  const secondColor = d.vec4f(0.2, 0.3, 0.6, 1);
  const thirdColor = d.vec4f(0.1, 0.2, 0.4, 1);

  const firstThreshold = d.f32(2);
  const secondThreshold = d.f32(10);
  const thirdThreshold = d.f32(20);

  if (isInsideObstacle(x, y)) {
    return obstacleColor;
  }

  if (density <= 0) {
    return background;
  }

  if (density <= firstThreshold) {
    const t = 1 - std.pow(1 - density / firstThreshold, 2);
    return std.mix(background, firstColor, t);
  }

  if (density <= secondThreshold) {
    return std.mix(
      firstColor,
      secondColor,
      (density - firstThreshold) / (secondThreshold - firstThreshold),
    );
  }

  return std.mix(
    secondColor,
    thirdColor,
    std.min((density - secondThreshold) / thirdThreshold, 1),
  );
});

const canvas = document.querySelector('canvas') as HTMLCanvasElement;
const context = canvas.getContext('webgpu') as GPUCanvasContext;
const presentationFormat = navigator.gpu.getPreferredCanvasFormat();

context.configure({
  device: root.device,
  format: presentationFormat,
  alphaMode: 'premultiplied',
});

function makePipelines(
  inputGridReadonly: TgpuBufferReadonly<GridData>,
  outputGridMutable: TgpuBufferMutable<GridData>,
) {
  const initWorldPipeline = root['~unstable']
    .with(inputGridSlot, outputGridMutable)
    .with(outputGridSlot, outputGridMutable)
    .withCompute(mainInitWorld)
    .createPipeline();

  const computePipeline = root['~unstable']
    .with(inputGridSlot, inputGridReadonly)
    .with(outputGridSlot, outputGridMutable)
    .withCompute(mainCompute)
    .createPipeline();

  const moveObstaclesPipeline = root['~unstable']
    .with(inputGridSlot, outputGridMutable)
    .with(outputGridSlot, outputGridMutable)
    .withCompute(mainMoveObstacles)
    .createPipeline();

  const renderPipeline = root['~unstable']
    .with(inputGridSlot, inputGridReadonly)
    .withVertex(vertexMain, {})
    .withFragment(fragmentMain, { format: presentationFormat })
    .withPrimitive({ topology: 'triangle-strip' })
    .createPipeline();

  return {
    init() {
      initWorldPipeline.dispatchWorkgroups(gridSize, gridSize);
    },

    applyMovedObstacles(bufferData: d.Infer<BoxObstacle>[]) {
      obstacles.write(bufferData);
      moveObstaclesPipeline.dispatchWorkgroups(1);
      prevObstacles.write(bufferData);
    },

    compute() {
      computePipeline.dispatchWorkgroups(
        gridSize / mainCompute.shell.workgroupSize[0],
        gridSize / mainCompute.shell.workgroupSize[1],
      );
    },

    render() {
      const textureView = context.getCurrentTexture().createView();

      renderPipeline
        .withColorAttachment({
          view: textureView,
          clearValue: [0, 0, 0, 1],
          loadOp: 'clear',
          storeOp: 'store',
        })
        .draw(4);
    },
  };
}

const even = makePipelines(
  // in
  gridAlphaBuffer.as('readonly'),
  // out
  gridBetaBuffer.as('mutable'),
);

const odd = makePipelines(
  // in
  gridBetaBuffer.as('readonly'),
  // out
  gridAlphaBuffer.as('mutable'),
);

let primary = even;

obstacles.write(obstaclesToConcrete());
prevObstacles.write(obstaclesToConcrete());
primary.init();

let msSinceLastTick = 0;
const timestep = 15;
const stepsPerTick = 64;

function tick() {
  time.write(Date.now() % 1000);

  sourceParams.write({
    center: d.vec2f(0.5, 0.9),
    intensity: sourceIntensity,
    radius: sourceRadius,
  });

  primary = primary === even ? odd : even;
  primary.compute();
}

let disposed = false;

const onFrame = (loop: (deltaTime: number) => unknown) => {
  let lastTime = Date.now();
  const runner = () => {
    if (disposed) {
      return;
    }
    const now = Date.now();
    const dt = now - lastTime;
    lastTime = now;
    loop(dt);
    requestAnimationFrame(runner);
  };
  requestAnimationFrame(runner);
};

onFrame((deltaTime) => {
  msSinceLastTick += deltaTime;

  if (msSinceLastTick >= timestep) {
    for (let i = 0; i < stepsPerTick; ++i) {
      tick();
    }
    primary.render();
    msSinceLastTick -= timestep;
  }
});

export const controls = {
  'source intensity': {
    initial: sourceIntensity,
    min: 0,
    max: 1,
    step: 0.01,
    onSliderChange: (value: number) => {
      sourceIntensity = value;
    },
  },

  'source radius': {
    initial: sourceRadius,
    min: 0.01,
    max: 0.1,
    step: 0.01,
    onSliderChange: (value: number) => {
      sourceRadius = value;
    },
  },

  'box x': {
    initial: boxX,
    min: 0.2,
    max: 0.8,
    step: 0.01,
    onSliderChange: (value: number) => {
      boxX = value;
      obstaclesCpu[OBSTACLE_BOX].x = limitedBoxX();
      primary.applyMovedObstacles(obstaclesToConcrete());
    },
  },

  'box y': {
    initial: boxY,
    min: 0.2,
    max: 0.85,
    step: 0.01,
    onSliderChange: (value: number) => {
      boxY = value;
      obstaclesCpu[OBSTACLE_BOX].y = boxY;
      primary.applyMovedObstacles(obstaclesToConcrete());
    },
  },

  'left wall: x': {
    initial: leftWallX,
    min: 0,
    max: 0.6,
    step: 0.01,
    onSliderChange: (value: number) => {
      leftWallX = value;
      obstaclesCpu[OBSTACLE_LEFT_WALL].x = leftWallX;
      obstaclesCpu[OBSTACLE_BOX].x = limitedBoxX();
      primary.applyMovedObstacles(obstaclesToConcrete());
    },
  },
};

export function onCleanup() {
  disposed = true;
  root.destroy();
}<|MERGE_RESOLUTION|>--- conflicted
+++ resolved
@@ -42,13 +42,8 @@
 };
 
 const getCell = (x: number, y: number): d.v4f => {
-<<<<<<< HEAD
-  'kernel';
+  'use gpu';
   return d.vec4f(inputGridSlot.$[coordsToIndex(x, y)]);
-=======
-  'use gpu';
-  return inputGridSlot.$[coordsToIndex(x, y)];
->>>>>>> 7d84965e
 };
 
 const setCell = (x: number, y: number, value: d.v4f) => {
