--- conflicted
+++ resolved
@@ -192,12 +192,7 @@
       continue;
     }
 
-<<<<<<< HEAD
-  outputGridSlot.$[index] = d.vec4f(value);
-});
-=======
     const diff = std.sub(nextObs.center.xy, obs.center.xy);
->>>>>>> 5d59c43b
 
     const minX = std.max(0, obs.center.x - d.i32(obs.size.x / 2));
     const maxX = std.min(gridSize, obs.center.x + d.i32(obs.size.x / 2));
@@ -345,13 +340,8 @@
   const minInflow = getMinimumInFlow(x, y);
   next.z = std.max(minInflow, next.z);
 
-<<<<<<< HEAD
   outputGridSlot.$[index] = d.vec4f(next);
-});
-=======
-  outputGridSlot.$[index] = next;
-};
->>>>>>> 5d59c43b
+};
 
 const OBSTACLE_BOX = 0;
 const OBSTACLE_LEFT_WALL = 1;
@@ -484,7 +474,7 @@
         }
       }
 
-      outputGridSlot.$[index] = value;
+      outputGridSlot.$[index] = d.vec4f(value);
     });
 
   const simulatePipeline = root['~unstable']
