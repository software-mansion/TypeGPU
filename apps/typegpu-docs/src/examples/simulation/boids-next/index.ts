--- conflicted
+++ resolved
@@ -177,18 +177,9 @@
 
 const { currentTrianglePos, nextTrianglePos } = computeBindGroupLayout.bound;
 
-<<<<<<< HEAD
-const mainCompute = tgpu['~unstable'].computeFn({
-  in: { gid: d.builtin.globalInvocationId },
-  workgroupSize: [1],
-})((input) => {
-  const index = input.gid.x;
-  const instanceInfo = TriangleData(currentTrianglePos.value[index]);
-=======
 const simulate = (index: number) => {
   'use gpu';
-  const instanceInfo = currentTrianglePos.value[index];
->>>>>>> 5d59c43b
+  const instanceInfo = TriangleData(currentTrianglePos.value[index]);
   let separation = d.vec2f();
   let alignment = d.vec2f();
   let cohesion = d.vec2f();
@@ -255,13 +246,8 @@
 
   instanceInfo.position = std.add(instanceInfo.position, instanceInfo.velocity);
 
-<<<<<<< HEAD
   nextTrianglePos.value[index] = TriangleData(instanceInfo);
-});
-=======
-  nextTrianglePos.value[index] = instanceInfo;
-};
->>>>>>> 5d59c43b
+};
 
 const simulatePipeline = root['~unstable']
   .createGuardedComputePipeline(simulate);
