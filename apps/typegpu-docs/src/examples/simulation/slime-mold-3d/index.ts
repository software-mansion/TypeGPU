--- conflicted
+++ resolved
@@ -106,13 +106,8 @@
 
 const agentsData = root.createMutable(d.arrayOf(Agent, NUM_AGENTS));
 
-<<<<<<< HEAD
 root['~unstable'].prepareDispatch((x) => {
-  'kernel';
-=======
-prepareDispatch(root, (x) => {
   'use gpu';
->>>>>>> 7d84965e
   randf.seed(x / NUM_AGENTS);
   const pos = randf.inUnitSphere().mul(resolution.x / 4).add(resolution.div(2));
   const center = resolution.div(2);
