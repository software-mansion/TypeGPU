--- conflicted
+++ resolved
@@ -65,7 +65,6 @@
   alphaMode: 'premultiplied',
 });
 
-<<<<<<< HEAD
 const Weights = d.struct({
   inside: d.f32,
   ring: d.f32,
@@ -76,35 +75,6 @@
   color: d.vec3f,
   strength: d.f32,
 });
-=======
-const sampleWithChromaticAberration = (
-  uv: d.v2f,
-  offset: number,
-  dir: d.v2f,
-  blur: number,
-): d.v3f => {
-  'kernel';
-  const red = std.textureSampleBias(
-    sampledView,
-    sampler,
-    uv.add(dir.mul(offset)),
-    blur,
-  );
-  const green = std.textureSampleBias(
-    sampledView,
-    sampler,
-    uv,
-    blur,
-  );
-  const blue = std.textureSampleBias(
-    sampledView,
-    sampler,
-    uv.sub(dir.mul(offset)),
-    blur,
-  );
-  return d.vec3f(red.x, green.y, blue.z);
-};
->>>>>>> 96116fcb
 
 const calculateWeights = (
   sdfDist: number,
