import {
  addMul,
  endCapSlot,
  joinSlot,
  lineCaps,
  lineJoins,
  lineSegmentIndicesCapLevel0,
  lineSegmentIndicesCapLevel1,
  lineSegmentIndicesCapLevel2,
  lineSegmentIndicesCapLevel3,
  lineSegmentVariableWidth,
  lineSegmentWireframeIndicesCapLevel0,
  lineSegmentWireframeIndicesCapLevel1,
  lineSegmentWireframeIndicesCapLevel2,
  lineSegmentWireframeIndicesCapLevel3,
  startCapSlot,
  uvToLineSegment,
} from '@typegpu/geometry';
import tgpu from 'typegpu';
import {
  arrayOf,
  builtin,
  f32,
  interpolate,
  struct,
  u16,
  u32,
  vec2f,
  vec3f,
  vec4f,
} from 'typegpu/data';
import { clamp, cos, min, mix, select, sin } from 'typegpu/std';
import type { ColorAttachment } from '../../../../../../packages/typegpu/src/core/pipeline/renderPipeline.ts';
import { TEST_SEGMENT_COUNT } from './constants.ts';
import * as testCases from './testCases.ts';

const presentationFormat = navigator.gpu.getPreferredCanvasFormat();
const canvas = document.querySelector('canvas');
const context = canvas?.getContext('webgpu');

if (!canvas) {
  throw new Error('Could not find canvas');
}
if (!context) {
  throw new Error('Could not create WebGPU context');
}

const adapter = await navigator.gpu.requestAdapter({
  powerPreference: 'high-performance',
});
const device = await adapter?.requestDevice({
  requiredFeatures: ['timestamp-query'],
});
if (!device) {
  throw new Error('Could not get WebGPU device');
}
const root = tgpu.initFromDevice({ device });

context.configure({
  device: root.device,
  format: presentationFormat,
  alphaMode: 'premultiplied',
});

const Uniforms = struct({
  time: f32,
  fillType: u32,
});

const uniformsBuffer = root
  .createBuffer(Uniforms, {
    time: 0,
    fillType: 1,
  })
  .$usage('uniform');

const bindGroupLayout = tgpu.bindGroupLayout({
  uniforms: {
    uniform: Uniforms,
  },
});

const uniformsBindGroup = root.createBindGroup(bindGroupLayout, {
  uniforms: uniformsBuffer,
});

const indexBuffer = root
  .createBuffer(
    arrayOf(u16, lineSegmentIndicesCapLevel3.length),
    lineSegmentIndicesCapLevel3,
  )
  .$usage('index');

const outlineIndexBuffer = root
  .createBuffer(
    arrayOf(u16, lineSegmentWireframeIndicesCapLevel3.length),
    lineSegmentWireframeIndicesCapLevel3,
  )
  .$usage('index');

const testCaseSlot = tgpu.slot(testCases.arms);

const mainVertex = tgpu['~unstable'].vertexFn({
  in: {
    instanceIndex: builtin.instanceIndex,
    vertexIndex: builtin.vertexIndex,
  },
  out: {
    outPos: builtin.position,
    position: vec2f,
    uv: vec2f,
    instanceIndex: interpolate('flat', u32),
    vertexIndex: interpolate('flat', u32),
    situationIndex: interpolate('flat', u32),
  },
})(({ vertexIndex, instanceIndex }) => {
  'use gpu';
  const t = bindGroupLayout.$.uniforms.time;
  const A = testCaseSlot.$(instanceIndex, t);
  const B = testCaseSlot.$(instanceIndex + 1, t);
  const C = testCaseSlot.$(instanceIndex + 2, t);
  const D = testCaseSlot.$(instanceIndex + 3, t);

  // disconnect lines if radius is < 0
  if (A.radius < 0 || B.radius < 0 || C.radius < 0 || D.radius < 0) {
    return {
      outPos: vec4f(),
      position: vec2f(),
      uv: vec2f(),
      instanceIndex: 0,
      vertexIndex: 0,
      situationIndex: 0,
    };
  }

  const result = lineSegmentVariableWidth(vertexIndex, A, B, C, D);
  const uv = uvToLineSegment(B.position, C.position, result.vertexPosition);

  return {
    outPos: vec4f(result.vertexPosition, 0, 1),
    position: result.vertexPosition,
    uv: uv,
    instanceIndex,
    vertexIndex,
    situationIndex: result.situationIndex,
  };
});

console.log(tgpu.resolve({ externals: { lineSegmentVariableWidth } }));

const mainFragment = tgpu['~unstable'].fragmentFn({
  in: {
    instanceIndex: interpolate('flat', u32),
    vertexIndex: interpolate('flat', u32),
    situationIndex: interpolate('flat', u32),
    frontFacing: builtin.frontFacing,
    screenPosition: builtin.position,
    position: vec2f,
    uv: vec2f,
  },
  out: vec4f,
})(
  ({
    instanceIndex,
    vertexIndex,
    situationIndex,
    frontFacing,
    screenPosition,
    position,
    uv,
  }) => {
    'use gpu';
    const fillType = bindGroupLayout.$.uniforms.fillType;
    if (fillType === 1) {
      // typegpu gradient
      return mix(
        vec4f(0.77, 0.39, 1, 0.5),
        vec4f(0.11, 0.44, 0.94, 0.5),
        position.x * 0.5 + 0.5,
      );
    }
    let color = vec3f();
    const colors = [
      vec3f(1, 0, 0), // 0
      vec3f(0, 1, 0), // 1
      vec3f(0, 0, 1), // 2
      vec3f(1, 0, 1), // 3
      vec3f(1, 1, 0), // 4
      vec3f(0, 1, 1), // 5
      vec3f(0.75, 0.25, 0.25), // 6
      vec3f(0.25, 0.75, 0.25), // 7
      vec3f(0.25, 0.25, 0.75), // 8
    ];
    if (fillType === 2) {
      color = colors[instanceIndex % colors.length];
    }
    if (fillType === 3) {
      color = colors[vertexIndex % colors.length];
    }
    if (fillType === 4) {
      color = colors[situationIndex % colors.length];
    }
    if (fillType === 5) {
      color = vec3f(uv.x, cos(uv.y * 100), 0);
    }
    if (frontFacing) {
      return vec4f(color, 0.5);
    }
    return vec4f(
      color,
      select(
        f32(0),
        f32(1),
        (u32(screenPosition.x) >> 3) % 2 !== (u32(screenPosition.y) >> 3) % 2,
      ),
    );
  },
);

const centerlineVertex = tgpu['~unstable'].vertexFn({
  in: {
    vertexIndex: builtin.vertexIndex,
  },
  out: {
    outPos: builtin.position,
  },
})(({ vertexIndex }) => {
  const t = bindGroupLayout.$.uniforms.time;
  const vertex = testCaseSlot.$(vertexIndex, t);
  if (vertex.radius < 0) {
    return {
      outPos: vec4f(),
    };
  }
  return {
    outPos: vec4f(vertex.position, 0, 1),
  };
});

const outlineFragment = tgpu['~unstable'].fragmentFn({
  in: {
    _unused: builtin.frontFacing,
  },
  out: vec4f,
})(() => {
  return vec4f(0, 0, 0, 0.2);
});

const alphaBlend: GPUBlendState = {
  color: {
    operation: 'add',
    srcFactor: 'src-alpha',
    dstFactor: 'one-minus-src-alpha',
  },
  alpha: { operation: 'add', srcFactor: 'one', dstFactor: 'one' },
};

const CIRCLE_SEGMENT_COUNT = 256;
const CIRCLE_MIN_STEP = (2 * Math.PI) / CIRCLE_SEGMENT_COUNT;
const CIRCLE_MAX_STEP = Math.PI / 8;
const CIRCLE_DASH_LEN = 0.0025 * Math.PI;

const circlesVertex = tgpu['~unstable'].vertexFn({
  in: {
    instanceIndex: builtin.instanceIndex,
    vertexIndex: builtin.vertexIndex,
  },
  out: {
    outPos: builtin.position,
  },
})(({ instanceIndex, vertexIndex }) => {
  const t = bindGroupLayout.$.uniforms.time;
  const vertex = testCaseSlot.$(instanceIndex, t);
  if (vertex.radius < 0) {
    return {
      outPos: vec4f(),
    };
  }
  const step = clamp(
    CIRCLE_DASH_LEN / vertex.radius,
    CIRCLE_MIN_STEP,
    CIRCLE_MAX_STEP,
  );
  const angle = min(2 * Math.PI, step * f32(vertexIndex));
  const unit = vec2f(cos(angle), sin(angle));
  return {
    outPos: vec4f(addMul(vertex.position, unit, vertex.radius), 0, 1),
  };
});

let testCase = testCases.arms;
let join = lineJoins.round;
let startCap = lineCaps.round;
let endCap = lineCaps.round;

function createPipelines() {
  const fill = root['~unstable']
    .with(joinSlot, join)
    .with(startCapSlot, startCap)
    .with(endCapSlot, endCap)
    .with(testCaseSlot, testCase)
    .withVertex(mainVertex, {})
    .withFragment(mainFragment, {
      format: presentationFormat,
      blend: alphaBlend,
    })
    .withPrimitive({
      // cullMode: 'back',
    })
    .createPipeline()
    .withIndexBuffer(indexBuffer);

  const outline = root['~unstable']
    .with(joinSlot, join)
    .with(startCapSlot, startCap)
    .with(endCapSlot, endCap)
    .with(testCaseSlot, testCase)
    .withVertex(mainVertex, {})
    .withFragment(outlineFragment, {
      format: presentationFormat,
      blend: alphaBlend,
    })
    .withPrimitive({
      topology: 'line-list',
    })
    .createPipeline()
    .withIndexBuffer(outlineIndexBuffer);

  const centerline = root['~unstable']
    .with(testCaseSlot, testCase)
    .withVertex(centerlineVertex, {})
    .withFragment(outlineFragment, {
      format: presentationFormat,
      blend: alphaBlend,
    })
    .withPrimitive({
      topology: 'line-strip',
    })
    .createPipeline();

  const circles = root['~unstable']
    .with(testCaseSlot, testCase)
    .withVertex(circlesVertex, {})
    .withFragment(outlineFragment, {
      format: presentationFormat,
      blend: alphaBlend,
    })
    .withPrimitive({
      topology: 'line-list',
    })
    .createPipeline();

  return {
    fill,
    outline,
    centerline,
    circles,
  };
}

let pipelines = createPipelines();

let showRadii = false;
let wireframe = true;
let fillType = 1;
let animationSpeed = 1;
let reverse = false;
let subdiv = {
  fillCount: lineSegmentIndicesCapLevel3.length,
  wireframeCount: lineSegmentWireframeIndicesCapLevel3.length,
};

const draw = (timeMs: number) => {
  uniformsBuffer.writePartial({
    time: timeMs * 1e-3,
  });
  const colorAttachment: ColorAttachment = {
    view: context.getCurrentTexture().createView(),
    clearValue: [1, 1, 1, 1],
    loadOp: 'load',
    storeOp: 'store',
  };
  pipelines.fill
    .with(uniformsBindGroup)
    .withColorAttachment({ ...colorAttachment, loadOp: 'clear' })
    .withPerformanceCallback((start, end) => {
      if (frameId % 20 === 0) {
        console.log(`${(Number(end - start) * 1e-6).toFixed(2)} ms`);
      }
    })
    .drawIndexed(subdiv.fillCount, fillType === 0 ? 0 : TEST_SEGMENT_COUNT);

  if (wireframe) {
    pipelines.outline
      .with(uniformsBindGroup)
      .withColorAttachment(colorAttachment)
      .drawIndexed(subdiv.wireframeCount, TEST_SEGMENT_COUNT);
  }
  if (showRadii) {
    pipelines.circles
      .with(uniformsBindGroup)
      .withColorAttachment(colorAttachment)
      .draw(CIRCLE_SEGMENT_COUNT + 1, TEST_SEGMENT_COUNT);

    pipelines.centerline
      .with(uniformsBindGroup)
      .withColorAttachment(colorAttachment)
      .draw(TEST_SEGMENT_COUNT);
  }
};

let time = 0;
let lastFrameTime = 0;
let frameId = -1;
const runAnimationFrame = (timeMs: number) => {
  const deltaTime = timeMs - lastFrameTime;
  draw(time);
  frameId = requestAnimationFrame(runAnimationFrame);
  time += deltaTime * animationSpeed * (reverse ? -1 : 1);
  lastFrameTime = timeMs;
};
runAnimationFrame(0);

const fillOptions = {
  none: 0,
  solid: 1,
  instance: 2,
  triangle: 3,
  situation: 4,
  distanceToSegment: 5,
};

const subdivs = [
  {
    fillCount: lineSegmentIndicesCapLevel0.length,
    wireframeCount: lineSegmentWireframeIndicesCapLevel0.length,
  },
  {
    fillCount: lineSegmentIndicesCapLevel1.length,
    wireframeCount: lineSegmentWireframeIndicesCapLevel1.length,
  },
  {
    fillCount: lineSegmentIndicesCapLevel2.length,
    wireframeCount: lineSegmentWireframeIndicesCapLevel2.length,
  },
  {
    fillCount: lineSegmentIndicesCapLevel3.length,
    wireframeCount: lineSegmentWireframeIndicesCapLevel3.length,
  },
];

export const controls = {
  'Test Case': {
    initial: Object.keys(testCases)[0],
    options: Object.keys(testCases),
    onSelectChange: async (selected: keyof typeof testCases) => {
<<<<<<< HEAD
      // biome-ignore lint/performance/noDynamicNamespaceImportAccess: this is intended
=======
      // biome-ignore lint/performance/noDynamicNamespaceImportAccess: no other way
>>>>>>> ff87f57d
      testCase = testCases[selected];
      pipelines = createPipelines();
    },
  },
  'Start Cap': {
    initial: 'round',
    options: Object.keys(lineCaps),
    onSelectChange: async (selected: keyof typeof lineCaps) => {
      startCap = lineCaps[selected];
      pipelines = createPipelines();
    },
  },
  'End Cap': {
    initial: 'round',
    options: Object.keys(lineCaps),
    onSelectChange: async (selected: keyof typeof lineCaps) => {
      endCap = lineCaps[selected];
      pipelines = createPipelines();
    },
  },
  Join: {
    initial: 'round',
    options: Object.keys(lineJoins),
    onSelectChange: async (selected: keyof typeof lineJoins) => {
      join = lineJoins[selected];
      pipelines = createPipelines();
    },
  },
  Fill: {
    initial: 'solid',
    options: Object.keys(fillOptions),
    onSelectChange: async (selected: keyof typeof fillOptions) => {
      fillType = fillOptions[selected];
      uniformsBuffer.writePartial({ fillType });
    },
  },
  'Subdiv. Level': {
    initial: 2,
    min: 0,
    step: 1,
    max: 3,
    onSliderChange: (value: number) => {
      subdiv = subdivs[value];
    },
  },
  Wireframe: {
    initial: true,
    onToggleChange: (value: boolean) => {
      wireframe = value;
    },
  },
  'Radius and centerline': {
    initial: false,
    onToggleChange: (value: boolean) => {
      showRadii = value;
    },
  },
  'Animation speed': {
    initial: 1,
    min: 0,
    step: 0.001,
    max: 5,
    onSliderChange: (value: number) => {
      animationSpeed = value;
    },
  },
  Reverse: {
    initial: false,
    onToggleChange: (value: boolean) => {
      reverse = value;
    },
  },
};

export function onCleanup() {
  root.destroy();
  cancelAnimationFrame(frameId);
}<|MERGE_RESOLUTION|>--- conflicted
+++ resolved
@@ -454,11 +454,7 @@
     initial: Object.keys(testCases)[0],
     options: Object.keys(testCases),
     onSelectChange: async (selected: keyof typeof testCases) => {
-<<<<<<< HEAD
-      // biome-ignore lint/performance/noDynamicNamespaceImportAccess: this is intended
-=======
       // biome-ignore lint/performance/noDynamicNamespaceImportAccess: no other way
->>>>>>> ff87f57d
       testCase = testCases[selected];
       pipelines = createPipelines();
     },
