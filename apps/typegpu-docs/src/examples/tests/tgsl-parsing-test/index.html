<<<<<<< HEAD
<div class="result">Wait for the tests to finish running...</div>;
=======
<div class="result">Wait for the tests to finish running...</div>
>>>>>>> eef9852b
<|MERGE_RESOLUTION|>--- conflicted
+++ resolved
@@ -1,5 +1 @@
-<<<<<<< HEAD
-<div class="result">Wait for the tests to finish running...</div>;
-=======
-<div class="result">Wait for the tests to finish running...</div>
->>>>>>> eef9852b
+<div class="result">Wait for the tests to finish running...</div>