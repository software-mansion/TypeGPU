--- conflicted
+++ resolved
@@ -50,62 +50,37 @@
 export const controls = {
   'One argument': {
     onButtonClick: () =>
-<<<<<<< HEAD
-      root['~unstable'].prepareDispatch(() => {
-        'kernel';
-=======
-      prepareDispatch(root, () => {
-        'use gpu';
->>>>>>> 7d84965e
+      root['~unstable'].prepareDispatch(() => {
+        'use gpu';
         console.log(d.u32(321));
       }).dispatch(),
   },
   'Multiple arguments': {
     onButtonClick: () =>
-<<<<<<< HEAD
-      root['~unstable'].prepareDispatch(() => {
-        'kernel';
-=======
-      prepareDispatch(root, () => {
-        'use gpu';
->>>>>>> 7d84965e
+      root['~unstable'].prepareDispatch(() => {
+        'use gpu';
         console.log(1, d.vec3u(2, 3, 4), 5, 6);
       }).dispatch(),
   },
   'String literals': {
     onButtonClick: () =>
-<<<<<<< HEAD
-      root['~unstable'].prepareDispatch(() => {
-        'kernel';
-=======
-      prepareDispatch(root, () => {
-        'use gpu';
->>>>>>> 7d84965e
+      root['~unstable'].prepareDispatch(() => {
+        'use gpu';
         console.log(2, 'plus', 3, 'equals', 5);
       }).dispatch(),
   },
   'Two logs': {
     onButtonClick: () =>
-<<<<<<< HEAD
-      root['~unstable'].prepareDispatch(() => {
-        'kernel';
-=======
-      prepareDispatch(root, () => {
-        'use gpu';
->>>>>>> 7d84965e
+      root['~unstable'].prepareDispatch(() => {
+        'use gpu';
         console.log('First log.');
         console.log('Second log.');
       }).dispatch(),
   },
   'Different types': {
     onButtonClick: () =>
-<<<<<<< HEAD
-      root['~unstable'].prepareDispatch(() => {
-        'kernel';
-=======
-      prepareDispatch(root, () => {
-        'use gpu';
->>>>>>> 7d84965e
+      root['~unstable'].prepareDispatch(() => {
+        'use gpu';
         console.log('--- scalars ---');
         console.log(d.f32(3.14));
         console.log(d.i32(-2_000_000_000));
@@ -153,13 +128,8 @@
       const SimpleArray = d.arrayOf(d.u32, 2);
       const ComplexArray = d.arrayOf(SimpleArray, 3);
 
-<<<<<<< HEAD
-      root['~unstable'].prepareDispatch(() => {
-        'kernel';
-=======
-      prepareDispatch(root, () => {
-        'use gpu';
->>>>>>> 7d84965e
+      root['~unstable'].prepareDispatch(() => {
+        'use gpu';
         const simpleStruct = SimpleStruct({ vec: d.vec3u(1, 2, 3), num: 4 });
         console.log(simpleStruct);
 
@@ -179,26 +149,16 @@
   },
   'Two threads': {
     onButtonClick: () =>
-<<<<<<< HEAD
       root['~unstable'].prepareDispatch((x) => {
-        'kernel';
-=======
-      prepareDispatch(root, (x) => {
-        'use gpu';
->>>>>>> 7d84965e
+        'use gpu';
         console.log('Log from thread', x);
       }).dispatch(2),
   },
   '100 dispatches': {
     onButtonClick: async () => {
       const indexUniform = root.createUniform(d.u32);
-<<<<<<< HEAD
       const test = root['~unstable'].prepareDispatch(() => {
-        'kernel';
-=======
-      const test = prepareDispatch(root, () => {
-        'use gpu';
->>>>>>> 7d84965e
+        'use gpu';
         console.log('Log from dispatch', indexUniform.$);
       });
       for (let i = 0; i < 100; i++) {
@@ -210,13 +170,8 @@
   'Varying size logs': {
     onButtonClick: async () => {
       const logCountUniform = root.createUniform(d.u32);
-<<<<<<< HEAD
       const test = root['~unstable'].prepareDispatch(() => {
-        'kernel';
-=======
-      const test = prepareDispatch(root, () => {
-        'use gpu';
->>>>>>> 7d84965e
+        'use gpu';
         for (let i = d.u32(); i < logCountUniform.$; i++) {
           console.log('Log index', i + 1, 'out of', logCountUniform.$);
         }
@@ -275,13 +230,8 @@
   },
   'Too many logs': {
     onButtonClick: () =>
-<<<<<<< HEAD
       root['~unstable'].prepareDispatch((x) => {
-        'kernel';
-=======
-      prepareDispatch(root, (x) => {
-        'use gpu';
->>>>>>> 7d84965e
+        'use gpu';
         console.log('Log 1 from thread', x);
         console.log('Log 2 from thread', x);
         console.log('Log 3 from thread', x);
