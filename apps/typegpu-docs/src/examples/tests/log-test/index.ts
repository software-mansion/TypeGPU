--- conflicted
+++ resolved
@@ -40,28 +40,14 @@
     onButtonClick: () =>
       prepareDispatch(root, () => {
         'kernel';
-<<<<<<< HEAD
-        console.log(d.bool(true));
-        console.log(d.u32(3_000_000_000));
-        console.log(d.vec2u(1, 2));
-        console.log(d.vec3u(1, 2, 3));
-        console.log(d.vec4u(1, 2, 3, 4));
-      }).dispatch(),
-=======
         console.log('First log.');
         console.log('Second log.');
-      })(),
->>>>>>> 8e52358d
+      }).dispatch(),
   },
   'Different types': {
     onButtonClick: () =>
       prepareDispatch(root, () => {
         'kernel';
-<<<<<<< HEAD
-        console.log('First log.');
-        console.log('Second log.');
-      }).dispatch(),
-=======
         console.log('--- scalars ---');
         console.log(d.f32(3.14));
         console.log(d.i32(-2_000_000_000));
@@ -100,8 +86,7 @@
         } else {
           console.log("The 'shader-f16' flag is not enabled.");
         }
-      })(),
->>>>>>> 8e52358d
+      }).dispatch(),
   },
   'Two threads': {
     onButtonClick: () =>
@@ -198,13 +183,10 @@
   },
   'Too much data': {
     onButtonClick: () => {
-<<<<<<< HEAD
-=======
       const dispatch = prepareDispatch(root, () => {
         'kernel';
         console.log(d.mat4x4f(), d.mat4x4f(), 1);
       });
->>>>>>> 8e52358d
       try {
         prepareDispatch(root, () => {
           'kernel';
