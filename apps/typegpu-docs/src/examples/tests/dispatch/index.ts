import tgpu from 'typegpu';
import * as d from 'typegpu/data';
import * as std from 'typegpu/std';

const root = await tgpu.init();

function isEqual(e1: unknown, e2: unknown): boolean {
  if (Array.isArray(e1) && Array.isArray(e2)) {
    return e1.every((elem, i) => isEqual(elem, e2[i]));
  }
  return e1 === e2;
}

async function test0d(): Promise<boolean> {
  const mutable = root.createMutable(d.u32);
  root['~unstable'].createGuardedComputePipeline(() => {
    'use gpu';
    mutable.$ = 126;
  }).dispatchThreads();
  const filled = await mutable.read();
  return isEqual(filled, 126);
}

async function test1d(): Promise<boolean> {
  const size = [7] as const;
  const mutable = root.createMutable(d.arrayOf(d.u32, size[0]));
  root['~unstable'].createGuardedComputePipeline((x) => {
    'use gpu';
    mutable.$[x] = x;
  }).dispatchThreads(...size);
  const filled = await mutable.read();
  return isEqual(filled, [0, 1, 2, 3, 4, 5, 6]);
}

async function test2d(): Promise<boolean> {
  const size = [2, 3] as const;
  const mutable = root.createMutable(
    d.arrayOf(d.arrayOf(d.vec2u, size[1]), size[0]),
  );
  root['~unstable'].createGuardedComputePipeline((x, y) => {
    'use gpu';
    mutable.$[x][y] = d.vec2u(x, y);
  }).dispatchThreads(...size);
  const filled = await mutable.read();
  return isEqual(filled, [
    [d.vec2u(0, 0), d.vec2u(0, 1), d.vec2u(0, 2)],
    [d.vec2u(1, 0), d.vec2u(1, 1), d.vec2u(1, 2)],
  ]);
}

async function test3d(): Promise<boolean> {
  const size = [2, 1, 2] as const;
  const mutable = root.createMutable(
    d.arrayOf(
      d.arrayOf(d.arrayOf(d.vec3u, size[2]), size[1]),
      size[0],
    ),
  );
  root['~unstable'].createGuardedComputePipeline((x, y, z) => {
    'use gpu';
    mutable.$[x][y][z] = d.vec3u(x, y, z);
  }).dispatchThreads(...size);
  const filled = await mutable.read();
  return isEqual(filled, [
    [[d.vec3u(0, 0, 0), d.vec3u(0, 0, 1)]],
    [[d.vec3u(1, 0, 0), d.vec3u(1, 0, 1)]],
  ]);
}

async function testWorkgroupSize(): Promise<boolean> {
  const mutable = root.createMutable(d.atomic(d.u32));
<<<<<<< HEAD
  root['~unstable'].createGuardedComputePipeline((x, y, z) => {
=======
  root['~unstable'].createGuardedComputePipeline((_x, _y, _z) => {
>>>>>>> f9a44022
    'use gpu';
    std.atomicAdd(mutable.$, 1);
  }).dispatchThreads(4, 3, 2);
  const filled = await mutable.read();
  return isEqual(filled, 4 * 3 * 2);
}

async function testMultipleDispatches(): Promise<boolean> {
  const size = [7] as const;
  const mutable = root
    .createMutable(d.arrayOf(d.u32, size[0]), [0, 1, 2, 3, 4, 5, 6]);
  const test = root['~unstable'].createGuardedComputePipeline((x: number) => {
    'use gpu';
    mutable.$[x] *= 2;
  });
  test.dispatchThreads(6);
  test.dispatchThreads(2);
  test.dispatchThreads(4);
  const filled = await mutable.read();
  return isEqual(filled, [0 * 8, 1 * 8, 2 * 4, 3 * 4, 4 * 2, 5 * 2, 6 * 1]);
}

async function testDifferentBindGroups(): Promise<boolean> {
  const layout = tgpu.bindGroupLayout({
    buffer: { storage: d.arrayOf(d.u32), access: 'mutable' },
  });
  const buffer1 = root
    .createBuffer(d.arrayOf(d.u32, 3), [1, 2, 3]).$usage('storage');
  const buffer2 = root
    .createBuffer(d.arrayOf(d.u32, 4), [2, 4, 8, 16]).$usage('storage');
  const bindGroup1 = root.createBindGroup(layout, {
    buffer: buffer1,
  });
  const bindGroup2 = root.createBindGroup(layout, {
    buffer: buffer2,
  });

  const test = root['~unstable'].createGuardedComputePipeline(() => {
    'use gpu';
    for (let i = d.u32(); i < std.arrayLength(layout.$.buffer); i++) {
      layout.$.buffer[i] *= 2;
    }
  });

  test.with(bindGroup1).dispatchThreads();
  test.with(bindGroup2).dispatchThreads();

  const filled1 = await buffer1.read();
  const filled2 = await buffer2.read();
  return isEqual(filled1, [2, 4, 6]) && isEqual(filled2, [4, 8, 16, 32]);
}

async function testSlots(): Promise<boolean> {
  const result = root.createMutable(d.f32);
  const valueSlot = tgpu.slot(1);

  const main = () => {
    'use gpu';
    result.$ += valueSlot.$;
  };

  root['~unstable'].createGuardedComputePipeline(main).dispatchThreads(); // add 1
  root['~unstable']
    .with(valueSlot, 3)
    .createGuardedComputePipeline(main)
    .dispatchThreads(); // add 3

  return await result.read() === 4;
}

async function runTests(): Promise<boolean> {
  let result = true;
  result = await test0d() && result;
  result = await test1d() && result;
  result = await test2d() && result;
  result = await test3d() && result;
  result = await testWorkgroupSize() && result;
  result = await testMultipleDispatches() && result;
  result = await testDifferentBindGroups() && result;
  result = await testSlots() && result;
  return result;
}

const table = document.querySelector<HTMLDivElement>('.result');
if (!table) {
  throw new Error('Nowhere to display the results');
}
runTests().then((result) => {
  table.innerText = `Tests ${result ? 'succeeded' : 'failed'}.`;
});

// #region Example controls and cleanup

export function onCleanup() {
  root.destroy();
}

// #endregion<|MERGE_RESOLUTION|>--- conflicted
+++ resolved
@@ -69,11 +69,7 @@
 
 async function testWorkgroupSize(): Promise<boolean> {
   const mutable = root.createMutable(d.atomic(d.u32));
-<<<<<<< HEAD
-  root['~unstable'].createGuardedComputePipeline((x, y, z) => {
-=======
   root['~unstable'].createGuardedComputePipeline((_x, _y, _z) => {
->>>>>>> f9a44022
     'use gpu';
     std.atomicAdd(mutable.$, 1);
   }).dispatchThreads(4, 3, 2);
