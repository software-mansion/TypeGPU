--- conflicted
+++ resolved
@@ -13,13 +13,8 @@
 
 async function test0d(): Promise<boolean> {
   const mutable = root.createMutable(d.u32);
-<<<<<<< HEAD
   root['~unstable'].prepareDispatch(() => {
-    'kernel';
-=======
-  prepareDispatch(root, () => {
     'use gpu';
->>>>>>> 7d84965e
     mutable.$ = 126;
   }).dispatch();
   const filled = await mutable.read();
@@ -29,13 +24,8 @@
 async function test1d(): Promise<boolean> {
   const size = [7] as const;
   const mutable = root.createMutable(d.arrayOf(d.u32, size[0]));
-<<<<<<< HEAD
   root['~unstable'].prepareDispatch((x) => {
-    'kernel';
-=======
-  prepareDispatch(root, (x) => {
     'use gpu';
->>>>>>> 7d84965e
     mutable.$[x] = x;
   }).dispatch(...size);
   const filled = await mutable.read();
@@ -47,13 +37,8 @@
   const mutable = root.createMutable(
     d.arrayOf(d.arrayOf(d.vec2u, size[1]), size[0]),
   );
-<<<<<<< HEAD
   root['~unstable'].prepareDispatch((x, y) => {
-    'kernel';
-=======
-  prepareDispatch(root, (x, y) => {
     'use gpu';
->>>>>>> 7d84965e
     mutable.$[x][y] = d.vec2u(x, y);
   }).dispatch(...size);
   const filled = await mutable.read();
@@ -71,13 +56,8 @@
       size[0],
     ),
   );
-<<<<<<< HEAD
   root['~unstable'].prepareDispatch((x, y, z) => {
-    'kernel';
-=======
-  prepareDispatch(root, (x, y, z) => {
     'use gpu';
->>>>>>> 7d84965e
     mutable.$[x][y][z] = d.vec3u(x, y, z);
   }).dispatch(...size);
   const filled = await mutable.read();
@@ -89,13 +69,8 @@
 
 async function testWorkgroupSize(): Promise<boolean> {
   const mutable = root.createMutable(d.atomic(d.u32));
-<<<<<<< HEAD
   root['~unstable'].prepareDispatch((x, y, z) => {
-    'kernel';
-=======
-  prepareDispatch(root, (x, y, z) => {
     'use gpu';
->>>>>>> 7d84965e
     std.atomicAdd(mutable.$, 1);
   }).dispatch(4, 3, 2);
   const filled = await mutable.read();
@@ -106,13 +81,8 @@
   const size = [7] as const;
   const mutable = root
     .createMutable(d.arrayOf(d.u32, size[0]), [0, 1, 2, 3, 4, 5, 6]);
-<<<<<<< HEAD
   const test = root['~unstable'].prepareDispatch((x: number) => {
-    'kernel';
-=======
-  const test = prepareDispatch(root, (x: number) => {
     'use gpu';
->>>>>>> 7d84965e
     mutable.$[x] *= 2;
   });
   test.dispatch(6);
@@ -137,13 +107,8 @@
     buffer: buffer2,
   });
 
-<<<<<<< HEAD
   const test = root['~unstable'].prepareDispatch(() => {
-    'kernel';
-=======
-  const test = prepareDispatch(root, () => {
     'use gpu';
->>>>>>> 7d84965e
     for (let i = d.u32(); i < std.arrayLength(layout.$.buffer); i++) {
       layout.$.buffer[i] *= 2;
     }
