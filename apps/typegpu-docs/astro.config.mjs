--- conflicted
+++ resolved
@@ -212,14 +212,14 @@
               slug: 'ecosystem/typegpu-noise',
             },
             {
-<<<<<<< HEAD
               label: '@typegpu/three',
               slug: 'ecosystem/typegpu-three',
               badge: { text: 'new' },
-=======
+            },
+            {
               label: '@typegpu/sdf',
               slug: 'ecosystem/typegpu-sdf',
->>>>>>> f71969f9
+              badge: { text: 'new' },
             },
             DEV && {
               label: '@typegpu/color',
