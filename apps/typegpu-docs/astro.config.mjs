--- conflicted
+++ resolved
@@ -11,12 +11,9 @@
 import typegpu from 'unplugin-typegpu/rollup';
 import { imagetools } from 'vite-imagetools';
 import wasm from 'vite-plugin-wasm';
-<<<<<<< HEAD
 import basicSsl from '@vitejs/plugin-basic-ssl';
 import rehypeMathJax from 'rehype-mathjax';
 import remarkMath from 'remark-math';
-=======
->>>>>>> a7a58334
 
 /**
  * @template T
