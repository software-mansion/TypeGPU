// @ts-check

import react from '@astrojs/react';
import sitemap from '@astrojs/sitemap';
import starlight from '@astrojs/starlight';
import tailwind from '@astrojs/tailwind';
import { defineConfig } from 'astro/config';
import typegpu from 'rollup-plugin-typegpu';
import starlightBlog from 'starlight-blog';
import starlightTypeDoc, { typeDocSidebarGroup } from 'starlight-typedoc';
import importRawRedirectPlugin from './vite-import-raw-redirect-plugin.mjs';

/**
 * @template T
 * @param {T[]} items
 */
const stripFalsy = (items) =>
  items.filter(/** @return {item is Exclude<T, boolean>} */ (item) => !!item);

const DEV = import.meta.env.DEV;

/**
 * Plugin that converts code transformed by the `typegpu` plugin to a raw string.
 * @returns {{
 *   name: string;
 *   enforce: 'post';
 *   transform(code: string, id: string): { code: string } | undefined;
 * }}
 */
function toRawPlugin() {
  return {
    name: 'to-raw',
    enforce: 'post',

    transform(code, id) {
      if (id.endsWith('?tgpu=true')) {
        return {
          code: `export default ${JSON.stringify(code)
            .replace(/\u2028/g, '\\u2028')
            .replace(/\u2029/g, '\\u2029')};`,
        };
      }
    },
  };
}

// https://astro.build/config
export default defineConfig({
  site: 'https://docs.swmansion.com',
  base: 'TypeGPU',
  vite: {
    plugins: [
      typegpu({ include: [/tgpu=true/] }),
      toRawPlugin(),
      importRawRedirectPlugin({
        'typegpu/dist/index.d.ts?raw': '../../packages/typegpu/dist/index.d.ts',
        'typegpu/dist/data/index.d.ts?raw':
          '../../packages/typegpu/dist/data/index.d.ts',
<<<<<<< HEAD
=======
        'typegpu/dist/std/index.d.ts?raw':
          '../../packages/typegpu/dist/std/index.d.ts',
        'typegpu/dist/experimental/index.d.ts?raw':
          '../../packages/typegpu/dist/experimental/index.d.ts',
>>>>>>> 25e7ee6a
      }),
    ],
  },
  integrations: [
    starlight({
      title: 'TypeGPU',
      customCss: ['./src/tailwind.css', './src/fonts/font-face.css'],
      plugins: stripFalsy([
        starlightBlog(),
        DEV &&
          starlightTypeDoc({
            entryPoints: [
              '../../packages/typegpu/src/index.ts',
              '../../packages/typegpu/src/data/index.ts',
              '../../packages/typegpu/src/std/index.ts',
            ],
            tsconfig: '../../packages/typegpu/tsconfig.json',
            typeDoc: {
              excludeInternal: true,
              excludeReferences: true,
            },
          }),
      ]),
      logo: {
        light: './src/assets/typegpu-logo-light.svg',
        dark: './src/assets/typegpu-logo-dark.svg',
        alt: 'TypeGPU Logo',
        replacesTitle: true,
      },
      components: {
        Head: './src/components/starlight/Head.astro',
        ThemeSelect: './src/components/starlight/ThemeSelect.astro',
        Sidebar: './src/components/starlight/Sidebar.astro',
      },
      social: {
        github: 'https://github.com/software-mansion/TypeGPU',
      },
      sidebar: stripFalsy([
        {
          label: 'Why TypeGPU?',
          slug: 'why-typegpu',
        },
        {
          label: 'Getting Started',
          slug: 'getting-started',
        },
        {
          label: 'Fundamentals',
          items: stripFalsy([
            {
              label: 'Roots',
              slug: 'fundamentals/roots',
            },
            {
              label: 'Buffers',
              slug: 'fundamentals/buffers',
            },
            {
              label: 'Data Schemas',
              slug: 'fundamentals/data-schemas',
            },
            {
              label: 'Bind Groups',
              slug: 'fundamentals/bind-groups',
            },
            {
              label: 'Resolve',
              slug: 'fundamentals/resolve',
              badge: { text: '0.3' },
            },
            DEV && {
              label: 'Slots',
              slug: 'fundamentals/slots',
            },
            // {
            //   label: 'Basic Principles',
            //   slug: 'guides/basic-principles',
            // },
            // {
            //   label: 'State Management',
            //   slug: 'guides/state-management',
            // },
            // {
            //   label: 'Parametrized Functions',
            //   slug: 'guides/parametrized-functions',
            // },
          ]),
        },
        {
          label: 'Integration',
          items: stripFalsy([
            {
              label: 'WebGPU Interoperability',
              slug: 'integration/webgpu-interoperability',
              badge: { text: 'new' },
            },
            {
              label: 'Working with wgpu-matrix',
              slug: 'integration/working-with-wgpu-matrix',
            },
          ]),
        },
        {
          label: 'Tooling',
          items: stripFalsy([
            {
              label: 'Generator CLI',
              slug: 'tooling/tgpu-gen',
            },
          ]),
        },
        DEV && {
          label: 'Tutorials',
          items: [
            {
              label:
                'From a Triangle to Simulating Boids: Step-by-step Tutorial',
              slug: 'tutorials/triangle-to-boids',
            },
            {
              label: 'Game of life tutorial',
              slug: 'tutorials/game-of-life',
            },
          ],
        },
        {
          label: 'Reference',
          items: stripFalsy([
            {
              label: 'Data Schema Cheatsheet',
              slug: 'reference/data-schema-cheatsheet',
            },
            DEV && typeDocSidebarGroup,
          ]),
        },
      ]),
    }),
    tailwind({
      applyBaseStyles: false,
    }),
    react(),
    sitemap(),
  ],
});<|MERGE_RESOLUTION|>--- conflicted
+++ resolved
@@ -56,13 +56,8 @@
         'typegpu/dist/index.d.ts?raw': '../../packages/typegpu/dist/index.d.ts',
         'typegpu/dist/data/index.d.ts?raw':
           '../../packages/typegpu/dist/data/index.d.ts',
-<<<<<<< HEAD
-=======
         'typegpu/dist/std/index.d.ts?raw':
           '../../packages/typegpu/dist/std/index.d.ts',
-        'typegpu/dist/experimental/index.d.ts?raw':
-          '../../packages/typegpu/dist/experimental/index.d.ts',
->>>>>>> 25e7ee6a
       }),
     ],
   },
