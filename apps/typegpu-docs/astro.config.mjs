// @ts-check

import react from '@astrojs/react';
import sitemap from '@astrojs/sitemap';
import starlight from '@astrojs/starlight';
import tailwindVite from '@tailwindcss/vite';
import { defineConfig } from 'astro/config';
import starlightBlog from 'starlight-blog';
import starlightTypeDoc, { typeDocSidebarGroup } from 'starlight-typedoc';
import typegpu from 'unplugin-typegpu/rollup';
import { imagetools } from 'vite-imagetools';
import wasm from 'vite-plugin-wasm';
import basicSsl from '@vitejs/plugin-basic-ssl';
import rehypeMathJax from 'rehype-mathjax';
import remarkMath from 'remark-math';

/**
 * @template T
 * @param {T[]} items
 */
const stripFalsy = (items) =>
  items.filter(/** @return {item is Exclude<T, boolean>} */ (item) => !!item);

const DEV = import.meta.env.DEV;

// https://astro.build/config
export default defineConfig({
  site: 'https://docs.swmansion.com',
  base: 'TypeGPU',
  server: {
    // Required for '@rolldown/browser' to work in dev mode.
    // Since the service worker is hosted on the /TypeGPU path,
    // fetches from /@fs/ fail due to CORS. This fixes that.
    headers: {
      'Cross-Origin-Embedder-Policy': 'require-corp',
      'Cross-Origin-Opener-Policy': 'same-origin',
    },
  },
  markdown: {
    remarkPlugins: [remarkMath],
    rehypePlugins: [rehypeMathJax],
  },
  vite: {
    define: {
      // Required for '@rolldown/browser' to work.
      'process.env.NODE_DEBUG_NATIVE': '""',
    },
    optimizeDeps: {
      exclude: [
        '@rolldown/browser',
        'onnxruntime-web',
      ],
    },
    // Allowing query params, for invalidation
    plugins: [
      wasm(),
      tailwindVite(),
      typegpu({ include: [/\.m?[jt]sx?/] }),
      imagetools(),
      {
        ...basicSsl(),
        apply(_, { mode }) {
          return DEV && mode === 'https';
        },
      },
    ],
    ssr: {
      noExternal: [
        'wgsl-wasm-transpiler-bundler',
        '@rolldown/browser',
        'onnxruntime-web',
      ],
    },
  },
  integrations: [
    starlight({
      title: 'TypeGPU',
      customCss: [
        './src/tailwind.css',
        './src/fonts/font-face.css',
        './src/mathjax.css',
      ],
      plugins: stripFalsy([
        starlightBlog({
          navigation: 'none',
        }),
        starlightTypeDoc({
          entryPoints: [
            '../../packages/typegpu/src/index.ts',
            '../../packages/typegpu/src/data/index.ts',
            '../../packages/typegpu/src/std/index.ts',
          ],
          tsconfig: '../../packages/typegpu/tsconfig.json',
          typeDoc: {
            excludeInternal: true,
            excludeReferences: true,
          },
        }),
      ]),
      logo: {
        light: './src/assets/typegpu-logo-light.svg',
        dark: './src/assets/typegpu-logo-dark.svg',
        alt: 'TypeGPU Logo',
        replacesTitle: true,
      },
      components: {
        Head: './src/components/starlight/Head.astro',
        ThemeSelect: './src/components/starlight/ThemeSelect.astro',
        Sidebar: './src/components/starlight/Sidebar.astro',
      },
      social: [
        {
          label: 'GitHub',
          href: 'https://github.com/software-mansion/TypeGPU',
          icon: 'github',
        },
      ],
      sidebar: stripFalsy([
        {
          label: 'Why TypeGPU?',
          slug: 'why-typegpu',
        },
        {
          label: 'Getting Started',
          slug: 'getting-started',
        },
        {
          label: 'Fundamentals',
          items: stripFalsy([
            {
              label: 'Roots',
              slug: 'fundamentals/roots',
            },
            {
              label: 'Functions',
              slug: 'fundamentals/functions',
            },
            {
              label: 'Pipelines',
              slug: 'fundamentals/pipelines',
              badge: { text: 'new' },
            },
            {
              label: 'Buffers',
              slug: 'fundamentals/buffers',
            },
            {
              label: 'Textures',
              slug: 'fundamentals/textures',
              badge: { text: 'new' },
            },
            {
              label: 'Variables',
              slug: 'fundamentals/variables',
              badge: { text: 'new' },
            },
            {
              label: 'Data Schemas',
              slug: 'fundamentals/data-schemas',
            },
            {
              label: 'Bind Groups',
              slug: 'fundamentals/bind-groups',
            },
            {
              label: 'Resolve',
              slug: 'fundamentals/resolve',
            },
            {
              label: 'Vertex Layouts',
              slug: 'fundamentals/vertex-layouts',
            },
            {
              label: 'Enabling Features',
              slug: 'fundamentals/enabling-features',
              badge: { text: 'new' },
            },
            {
              label: 'Timing Your Pipelines',
              slug: 'fundamentals/timestamp-queries',
              badge: { text: 'new' },
            },
            {
              label: 'Slots',
              slug: 'fundamentals/slots',
              badge: { text: 'new' },
            },
            {
              label: 'Utilities',
              slug: 'fundamentals/utils',
              badge: { text: 'new' },
            },
            // {
            //   label: 'Basic Principles',
            //   slug: 'guides/basic-principles',
            // },
            // {
            //   label: 'State Management',
            //   slug: 'guides/state-management',
            // },
            // {
            //   label: 'Parametrized Functions',
            //   slug: 'guides/parametrized-functions',
            // },
          ]),
        },
        {
          label: 'Ecosystem',
          items: stripFalsy([
            {
              label: '@typegpu/noise',
              slug: 'ecosystem/typegpu-noise',
            },
            {
              label: '@typegpu/three',
              slug: 'ecosystem/typegpu-three',
<<<<<<< HEAD
=======
              badge: { text: 'new' },
>>>>>>> 4e94772d
            },
            DEV && {
              label: '@typegpu/color',
              slug: 'ecosystem/typegpu-color',
            },
            DEV && {
              label: 'Third-party',
              slug: 'ecosystem/third-party',
            },
          ]),
        },
        {
          label: 'Integration',
          items: stripFalsy([
            {
              label: 'WebGPU Interoperability',
              slug: 'integration/webgpu-interoperability',
            },
            {
              label: 'React Native',
              slug: 'integration/react-native',
              badge: { text: 'new' },
            },
            {
              label: 'WESL Interoperability',
              slug: 'integration/wesl-interoperability',
            },
            {
              label: 'Working with wgpu-matrix',
              slug: 'integration/working-with-wgpu-matrix',
            },
          ]),
        },
        {
          label: 'Tooling',
          items: stripFalsy([
            {
              label: 'Build Plugin',
              slug: 'tooling/unplugin-typegpu',
              badge: { text: 'new' },
            },
            {
              label: 'Generator CLI',
              slug: 'tooling/tgpu-gen',
            },
          ]),
        },
        DEV && {
          label: 'Tutorials',
          items: [
            {
              label:
                'From a Triangle to Simulating Boids: Step-by-step Tutorial',
              slug: 'tutorials/triangle-to-boids',
            },
            {
              label: 'Game of life tutorial',
              slug: 'tutorials/game-of-life',
            },
          ],
        },
        {
          label: 'Reference',
          items: stripFalsy([
            DEV && {
              label: 'Naming Convention',
              slug: 'reference/naming-convention',
            },
            DEV && {
              label: 'Shader Generation',
              slug: 'reference/shader-generation',
            },
            typeDocSidebarGroup,
          ]),
        },
      ]),
    }),
    react(),
    sitemap(),
  ],
});<|MERGE_RESOLUTION|>--- conflicted
+++ resolved
@@ -214,10 +214,7 @@
             {
               label: '@typegpu/three',
               slug: 'ecosystem/typegpu-three',
-<<<<<<< HEAD
-=======
-              badge: { text: 'new' },
->>>>>>> 4e94772d
+              badge: { text: 'new' },
             },
             DEV && {
               label: '@typegpu/color',
