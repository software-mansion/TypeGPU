--- conflicted
+++ resolved
@@ -78,19 +78,6 @@
             // },
           ],
         },
-<<<<<<< HEAD
-        {
-          label: 'Tutorials',
-          items: [
-            {
-              label: 'From Triangle to Boids Simulation',
-              slug: 'tutorials/triangle-to-boids/index',
-            },
-          ],
-        },
-        // typeDocSidebarGroup,
-=======
->>>>>>> f4693041
         {
           label: '🙋 FAQ',
           slug: 'faq',
