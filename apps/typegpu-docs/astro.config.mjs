// @ts-check

import react from '@astrojs/react';
import sitemap from '@astrojs/sitemap';
import starlight from '@astrojs/starlight';
import tailwindVite from '@tailwindcss/vite';
import { defineConfig } from 'astro/config';
import starlightBlog from 'starlight-blog';
import starlightTypeDoc, { typeDocSidebarGroup } from 'starlight-typedoc';
import typegpu from 'unplugin-typegpu/rollup';
import { imagetools } from 'vite-imagetools';
import wasm from 'vite-plugin-wasm';
import basicSsl from '@vitejs/plugin-basic-ssl';

/**
 * @template T
 * @param {T[]} items
 */
const stripFalsy = (items) =>
  items.filter(/** @return {item is Exclude<T, boolean>} */ (item) => !!item);

const DEV = import.meta.env.DEV;

// https://astro.build/config
export default defineConfig({
  site: 'https://docs.swmansion.com',
  base: 'TypeGPU',
  vite: {
    // Allowing query params, for invalidation
    plugins: [
      wasm(),
      tailwindVite(),
      typegpu({ include: [/\.m?[jt]sx?/] }),
<<<<<<< HEAD
      /** @type {any} */ imagetools(),
      {
        ...basicSsl(),
        apply(_, { mode }) {
          return DEV && mode === 'https';
        },
      },
=======
      imagetools(),
>>>>>>> fc88a64c
    ],
    ssr: {
      noExternal: [
        'wgsl-wasm-transpiler-bundler',
      ],
    },
  },
  integrations: [
    starlight({
      title: 'TypeGPU',
      customCss: ['./src/tailwind.css', './src/fonts/font-face.css'],
      plugins: stripFalsy([
        starlightBlog({
          navigation: 'none',
        }),
        starlightTypeDoc({
          entryPoints: [
            '../../packages/typegpu/src/index.ts',
            '../../packages/typegpu/src/data/index.ts',
            '../../packages/typegpu/src/std/index.ts',
          ],
          tsconfig: '../../packages/typegpu/tsconfig.json',
          typeDoc: {
            excludeInternal: true,
            excludeReferences: true,
          },
        }),
      ]),
      logo: {
        light: './src/assets/typegpu-logo-light.svg',
        dark: './src/assets/typegpu-logo-dark.svg',
        alt: 'TypeGPU Logo',
        replacesTitle: true,
      },
      components: {
        Head: './src/components/starlight/Head.astro',
        ThemeSelect: './src/components/starlight/ThemeSelect.astro',
        Sidebar: './src/components/starlight/Sidebar.astro',
      },
      social: [
        {
          label: 'GitHub',
          href: 'https://github.com/software-mansion/TypeGPU',
          icon: 'github',
        },
      ],
      sidebar: stripFalsy([
        {
          label: 'Why TypeGPU?',
          slug: 'why-typegpu',
        },
        {
          label: 'Getting Started',
          slug: 'getting-started',
        },
        {
          label: 'Fundamentals',
          items: stripFalsy([
            {
              label: 'Roots',
              slug: 'fundamentals/roots',
            },
            {
              label: 'Functions',
              slug: 'fundamentals/functions',
            },
            {
              label: 'TGSL',
              slug: 'fundamentals/tgsl',
              badge: { text: 'new' },
            },
            {
              label: 'Pipelines',
              slug: 'fundamentals/pipelines',
              badge: { text: 'new' },
            },
            {
              label: 'Buffers',
              slug: 'fundamentals/buffers',
            },
            {
              label: 'Data Schemas',
              slug: 'fundamentals/data-schemas',
            },
            {
              label: 'Bind Groups',
              slug: 'fundamentals/bind-groups',
            },
            {
              label: 'Resolve',
              slug: 'fundamentals/resolve',
            },
            {
              label: 'Vertex Layouts',
              slug: 'fundamentals/vertex-layouts',
            },
            {
              label: 'Enabling Features',
              slug: 'fundamentals/enabling-features',
              badge: { text: 'new' },
            },
            {
              label: 'Timing Your Pipelines',
              slug: 'fundamentals/timestamp-queries',
              badge: { text: 'new' },
            },
            {
              label: 'Slots',
              slug: 'fundamentals/slots',
              badge: { text: 'new' },
            },
            // {
            //   label: 'Basic Principles',
            //   slug: 'guides/basic-principles',
            // },
            // {
            //   label: 'State Management',
            //   slug: 'guides/state-management',
            // },
            // {
            //   label: 'Parametrized Functions',
            //   slug: 'guides/parametrized-functions',
            // },
          ]),
        },
        {
          label: 'Ecosystem',
          items: stripFalsy([
            {
              label: '@typegpu/noise',
              slug: 'ecosystem/typegpu-noise',
            },
            DEV && {
              label: '@typegpu/color',
              slug: 'ecosystem/typegpu-color',
            },
            DEV && {
              label: 'Third-party',
              slug: 'ecosystem/third-party',
            },
          ]),
        },
        {
          label: 'Integration',
          items: stripFalsy([
            {
              label: 'WebGPU Interoperability',
              slug: 'integration/webgpu-interoperability',
            },
            {
              label: 'React Native',
              slug: 'integration/react-native',
              badge: { text: 'new' },
            },
            {
              label: 'WESL Interoperability',
              slug: 'integration/wesl-interoperability',
            },
            {
              label: 'Working with wgpu-matrix',
              slug: 'integration/working-with-wgpu-matrix',
            },
          ]),
        },
        {
          label: 'Tooling',
          items: stripFalsy([
            {
              label: 'Build Plugin',
              slug: 'tooling/unplugin-typegpu',
              badge: { text: 'new' },
            },
            {
              label: 'Generator CLI',
              slug: 'tooling/tgpu-gen',
            },
          ]),
        },
        DEV && {
          label: 'Tutorials',
          items: [
            {
              label:
                'From a Triangle to Simulating Boids: Step-by-step Tutorial',
              slug: 'tutorials/triangle-to-boids',
            },
            {
              label: 'Game of life tutorial',
              slug: 'tutorials/game-of-life',
            },
          ],
        },
        {
          label: 'Reference',
          items: stripFalsy([
            DEV && {
              label: 'Naming Convention',
              slug: 'reference/naming-convention',
            },
            typeDocSidebarGroup,
          ]),
        },
      ]),
    }),
    react(),
    sitemap(),
  ],
});<|MERGE_RESOLUTION|>--- conflicted
+++ resolved
@@ -31,17 +31,13 @@
       wasm(),
       tailwindVite(),
       typegpu({ include: [/\.m?[jt]sx?/] }),
-<<<<<<< HEAD
-      /** @type {any} */ imagetools(),
+      imagetools(),
       {
         ...basicSsl(),
         apply(_, { mode }) {
           return DEV && mode === 'https';
         },
       },
-=======
-      imagetools(),
->>>>>>> fc88a64c
     ],
     ssr: {
       noExternal: [
