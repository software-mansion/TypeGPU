// import starlightTypeDoc, { typeDocSidebarGroup } from 'starlight-typedoc';
import react from '@astrojs/react';
import starlight from '@astrojs/starlight';
import tailwind from '@astrojs/tailwind';
import { defineConfig } from 'astro/config';
import importRawRedirectPlugin from './vite-import-raw-redirect-plugin';

// https://astro.build/config
export default defineConfig({
  site: 'https://docs.swmansion.com',
  base: 'typegpu',
  vite: {
    plugins: [
      importRawRedirectPlugin({
        'typegpu/dist/index.d.ts?raw': '../../packages/typegpu/dist/index.d.ts',
        'typegpu/dist/data/index.d.ts?raw':
          '../../packages/typegpu/dist/data/index.d.ts',
        'typegpu/dist/macro/index.d.ts?raw':
          '../../packages/typegpu/dist/macro/index.d.ts',
        'typegpu/dist/experimental/index.d.ts?raw':
          '../../packages/typegpu/dist/experimental/index.d.ts',
      }),
    ],
  },
  integrations: [
    starlight({
      title: 'TypeGPU',
      logo: {
        light: '/public/typegpu-logo-light.svg',
        dark: '/public/typegpu-logo-dark.svg',
        alt: 'TypeGPU Logo',
        replacesTitle: true,
      },
      components: {
        Head: './src/components/starlight/Head.astro',
      },
      social: {
        github: 'https://github.com/software-mansion/typegpu',
      },
      sidebar: [
        // {
        //   label: '⭐️ Live Examples',
        //   link: 'examples',
        //   attrs: {
        //     'data-astro-reload': true,
        //   },
        // },
        {
          label: 'Guides',
          items: [
            // Each item here is one entry in the navigation menu.
            {
              label: 'Getting Started',
              slug: 'guides/getting-started',
            },
<<<<<<< HEAD
            {
              label: 'Basic Principles',
              slug: 'guides/basic-principles',
            },
            {
              label: 'Defining Data Types',
              slug: 'guides/defining-data-types',
            },
            {
              label: 'State Management',
              slug: 'guides/state-management',
            },
            {
              label: 'Parametrized Functions',
              slug: 'guides/parametrized-functions',
            },
=======
            // {
            //   label: 'Basic Principles',
            //   slug: 'guides/basic-principles',
            // },
            // {
            //   label: 'State Management',
            //   slug: 'guides/state-management',
            // },
            // {
            //   label: 'Parametrized Functions',
            //   slug: 'guides/parametrized-functions',
            // },
>>>>>>> 5d3cdde1
          ],
        },
        {
          label: '🙋 FAQ',
          slug: 'faq',
        },
      ],
    }),
    tailwind(),
    react(),
  ],
});<|MERGE_RESOLUTION|>--- conflicted
+++ resolved
@@ -53,24 +53,10 @@
               label: 'Getting Started',
               slug: 'guides/getting-started',
             },
-<<<<<<< HEAD
-            {
-              label: 'Basic Principles',
-              slug: 'guides/basic-principles',
-            },
             {
               label: 'Defining Data Types',
               slug: 'guides/defining-data-types',
             },
-            {
-              label: 'State Management',
-              slug: 'guides/state-management',
-            },
-            {
-              label: 'Parametrized Functions',
-              slug: 'guides/parametrized-functions',
-            },
-=======
             // {
             //   label: 'Basic Principles',
             //   slug: 'guides/basic-principles',
@@ -83,7 +69,6 @@
             //   label: 'Parametrized Functions',
             //   slug: 'guides/parametrized-functions',
             // },
->>>>>>> 5d3cdde1
           ],
         },
         {
