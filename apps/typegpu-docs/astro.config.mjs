--- conflicted
+++ resolved
@@ -54,25 +54,12 @@
               slug: 'guides/getting-started',
             },
             {
-<<<<<<< HEAD
               label: 'Typed Buffers',
               slug: 'guides/tgpu-buffer-api',
             },
             {
-              label: 'Basic Principles',
-              slug: 'guides/basic-principles',
-            },
-            {
-              label: 'State Management',
-              slug: 'guides/state-management',
-            },
-            {
-              label: 'Parametrized Functions',
-              slug: 'guides/parametrized-functions',
-=======
               label: 'Defining Data Types',
               slug: 'guides/defining-data-types',
->>>>>>> 913f7f3e
             },
             // {
             //   label: 'Basic Principles',
