import { wgsl } from 'wigsill';

const factor = wgsl.slot(10);

const multiply = wgsl.fn()`() -> {
  return 12 * ${factor};
}`;

export const sampleShader = wgsl`
fn add(a: f32, b: f32) -> f32 {
<<<<<<< HEAD
  ${multiply}();
  ${multiply}();

  return a + ${wgsl.constant('123 + 5')};
=======
  return a + ${wgsl.constant('123 + 5').$name('x')};
>>>>>>> a5f34567
}
`;<|MERGE_RESOLUTION|>--- conflicted
+++ resolved
@@ -8,13 +8,9 @@
 
 export const sampleShader = wgsl`
 fn add(a: f32, b: f32) -> f32 {
-<<<<<<< HEAD
   ${multiply}();
   ${multiply}();
 
-  return a + ${wgsl.constant('123 + 5')};
-=======
   return a + ${wgsl.constant('123 + 5').$name('x')};
->>>>>>> a5f34567
 }
 `;