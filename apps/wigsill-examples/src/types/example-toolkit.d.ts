--- conflicted
+++ resolved
@@ -14,26 +14,10 @@
     label?: string;
   };
 
-<<<<<<< HEAD
   export type ButtonOptions = {
     label?: string;
     onClick?: () => void;
   }
-=======
-  export type TableRef = {
-    setMatrix: (data: number[][]) => void;
-  };
-
-  export type ElementDefs = {
-    'canvas': CanvasDef;
-    'video': VideoDef;
-    'table': TableDef;
-  };
-
-  export type ElementDef = ElementDefs[keyof ElementDefs];
-  export type ElementType = keyof ElementDefs;
-  export type ElementOptions<T> = Omit<ElementDefs[T], 'type' | 'key'>;
->>>>>>> 7649da74
 
   export type ElementOptions = {
     canvas: CanvasOptions;
@@ -67,11 +51,13 @@
     >;
   };
 
-  export type ElementDef = ElementDefs[ElementType];
-
   export type TableRef = {
     setMatrix: (data: number[][]) => void;
   };
+
+  export type ElementDef = ElementDefs[keyof ElementDefs];
+  export type ElementType = keyof ElementDefs;
+  export type ElementOptions<T> = Omit<ElementDefs[T], 'type' | 'key'>;
 
   export type LayoutDef = {
     elements: ElementDef[];
@@ -79,11 +65,7 @@
 
   export type AddElement = <T extends 'canvas' | 'video' | 'table' | 'button'>(
     type: T,
-<<<<<<< HEAD
     options?: ElementOptions[T],
-=======
-    options?: ElementOptions<T>,
->>>>>>> 7649da74
   ) => Promise<ElementResults[T]>;
 
   export const addElement: AddElement;
