--- conflicted
+++ resolved
@@ -10,19 +10,7 @@
   onCleanup,
   onFrame,
 } from '@wigsill/example-toolkit';
-<<<<<<< HEAD
-import { ProgramBuilder, createRuntime, u32, wgsl } from 'wigsill';
-=======
-import {
-  createRuntime,
-  makeArena,
-  struct,
-  u32,
-  vec2f,
-  vec4f,
-  wgsl,
-} from 'wigsill';
->>>>>>> 0745cfa8
+import { createRuntime, struct, u32, vec2f, vec4f, wgsl } from 'wigsill';
 
 const runtime = await createRuntime();
 const device = runtime.device;
@@ -44,60 +32,9 @@
   alphaMode: 'premultiplied',
 });
 
-<<<<<<< HEAD
-const mainCode = wgsl`
-struct VertexOutput {
-  @builtin(position) pos: vec4f,
-  @location(0) uv: vec2f,
-}
-
-@vertex
-fn main_vert(
-  @builtin(vertex_index) VertexIndex: u32
-) -> VertexOutput {
-  var pos = array<vec2f, 4>(
-    vec2(0.5, 0.5), // top-right
-    vec2(-0.5, 0.5), // top-left
-    vec2(0.5, -0.5), // bottom-right
-    vec2(-0.5, -0.5) // bottom-left
-  );
-
-  var uv = array<vec2f, 4>(
-    vec2(1., 1.), // top-right
-    vec2(0., 1.), // top-left
-    vec2(1., 0.), // bottom-right
-    vec2(0., 0.) // bottom-left
-  );
-
-  var output: VertexOutput;
-  output.pos = vec4f(pos[VertexIndex], 0.0, 1.0);
-  output.uv = uv[VertexIndex];
-  return output;
-}
-
-@fragment
-fn main_frag(
-  @builtin(position) Position: vec4f,
-  @location(0) uv: vec2f,
-) -> @location(0) vec4f {
-  let red = floor(uv.x * f32(${xSpanData})) / f32(${xSpanData});
-  let green = floor(uv.y * f32(${ySpanData})) / f32(${ySpanData});
-  return vec4(red, green, 0.5, 1.0);
-}
-  `;
-
-const program = new ProgramBuilder(runtime, mainCode).build({
-  bindingGroup: 0,
-  shaderStage: GPUShaderStage.VERTEX | GPUShaderStage.FRAGMENT,
-});
-
-const shaderModule = device.createShaderModule({
-  code: program.code,
-=======
 const outputStruct = struct({
   '@builtin(position) pos': vec4f,
   '@location(0) uv': vec2f,
->>>>>>> 0745cfa8
 });
 
 const renderPipeline = runtime.makeRenderPipeline({
@@ -144,8 +81,6 @@
   primitive: {
     topology: 'triangle-strip',
   },
-
-  arenas: [mainArena],
 });
 
 addParameter(
