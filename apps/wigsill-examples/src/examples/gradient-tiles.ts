--- conflicted
+++ resolved
@@ -15,13 +15,8 @@
 const runtime = await createRuntime();
 const device = runtime.device;
 
-<<<<<<< HEAD
-const xSpanData = wgsl.buffer(u32).alias('x-span');
-const ySpanData = wgsl.buffer(u32).alias('y-span');
-=======
 const xSpanData = wgsl.buffer(u32).$name('x-span');
 const ySpanData = wgsl.buffer(u32).$name('y-span');
->>>>>>> a5f34567
 
 const mainArena = makeArena({
   bufferBindingType: 'uniform',
