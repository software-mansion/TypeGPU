/*
{
  "title": "Gradient Tiles"
}
*/

import {
  addElement,
  addParameter,
  onCleanup,
  onFrame,
} from '@wigsill/example-toolkit';
import {
  createRuntime,
  makeArena,
  u32,
  wgsl,
  struct,
  vec2f,
  vec4f,
} from 'wigsill';

const runtime = await createRuntime();
const device = runtime.device;

const canvas = await addElement('canvas');
<<<<<<< HEAD
const context = canvas.getContext('webgpu');
=======

const context = canvas.getContext('webgpu') as GPUCanvasContext;
>>>>>>> 40fb0de8

const devicePixelRatio = window.devicePixelRatio;
canvas.width = canvas.clientWidth * devicePixelRatio;
canvas.height = canvas.clientHeight * devicePixelRatio;
const presentationFormat = navigator.gpu.getPreferredCanvasFormat();

context.configure({
  device,
  format: presentationFormat,
  alphaMode: 'premultiplied',
});

const xSpanData = wgsl.memory(u32).alias('x-span');
const ySpanData = wgsl.memory(u32).alias('y-span');

const mainArena = makeArena({
  bufferBindingType: 'uniform',
  memoryEntries: [xSpanData, ySpanData],
  usage: GPUBufferUsage.COPY_DST | GPUBufferUsage.UNIFORM,
});

const outputStruct = struct({
  '@builtin(position) pos': vec4f,
  '@location(0) uv': vec2f,
});

const renderPipeline = runtime.makeRenderPipeline({
  vertex: {
    args: ['@builtin(vertex_index) VertexIndex: u32'],
    output: outputStruct,
    code: wgsl`
      var pos = array<vec2f, 4>(
        vec2(0.5, 0.5), // top-right
        vec2(-0.5, 0.5), // top-left
        vec2(0.5, -0.5), // bottom-right
        vec2(-0.5, -0.5) // bottom-left
      );

      var uv = array<vec2f, 4>(
        vec2(1., 1.), // top-right
        vec2(0., 1.), // top-left
        vec2(1., 0.), // bottom-right
        vec2(0., 0.) // bottom-left
      );

      var output: ${outputStruct};
      output.pos = vec4f(pos[VertexIndex], 0.0, 1.0);
      output.uv = uv[VertexIndex];
      return output;
    `,
  },

  fragment: {
    args: [
      `
  @builtin(position) Position: vec4f,
  @location(0) uv: vec2f,
  `,
    ],
    code: wgsl.code`
  let red = floor(uv.x * f32(${xSpanData})) / f32(${xSpanData});
  let green = floor(uv.y * f32(${ySpanData})) / f32(${ySpanData});
  return vec4(red, green, 0.5, 1.0);`,
    output: '@location(0) vec4f',
    target: [
      {
        format: presentationFormat,
      },
    ],
  },

  primitive: {
    topology: 'triangle-strip',
  },

  arenas: [mainArena],
});

addParameter(
  'x-span',
  { initial: 16, min: 1, max: 16, step: 1 },
  (xSpan: number) => xSpanData.write(runtime, xSpan),
);

addParameter(
  'y-span',
  { initial: 16, min: 1, max: 16, step: 1 },
  (ySpan: number) => ySpanData.write(runtime, ySpan),
);

onFrame(() => {
<<<<<<< HEAD
  const textureView = context!.getCurrentTexture().createView();
=======
  const commandEncoder = device.createCommandEncoder();
  const textureView = context.getCurrentTexture().createView();
>>>>>>> 40fb0de8

  renderPipeline.execute(4, {
    colorAttachments: [
      {
        view: textureView,
        clearValue: [0, 0, 0, 0],
        loadOp: 'clear',
        storeOp: 'store',
      },
    ],
  });

  runtime.flush();
});

onCleanup(() => {
  // TODO: Clean up
});<|MERGE_RESOLUTION|>--- conflicted
+++ resolved
@@ -13,23 +13,18 @@
 import {
   createRuntime,
   makeArena,
+  struct,
   u32,
-  wgsl,
-  struct,
   vec2f,
   vec4f,
+  wgsl,
 } from 'wigsill';
 
 const runtime = await createRuntime();
 const device = runtime.device;
 
 const canvas = await addElement('canvas');
-<<<<<<< HEAD
-const context = canvas.getContext('webgpu');
-=======
-
 const context = canvas.getContext('webgpu') as GPUCanvasContext;
->>>>>>> 40fb0de8
 
 const devicePixelRatio = window.devicePixelRatio;
 canvas.width = canvas.clientWidth * devicePixelRatio;
@@ -121,12 +116,7 @@
 );
 
 onFrame(() => {
-<<<<<<< HEAD
-  const textureView = context!.getCurrentTexture().createView();
-=======
-  const commandEncoder = device.createCommandEncoder();
   const textureView = context.getCurrentTexture().createView();
->>>>>>> 40fb0de8
 
   renderPipeline.execute(4, {
     colorAttachments: [
