--- conflicted
+++ resolved
@@ -7,14 +7,10 @@
 
 // -- Hooks into the example environment
 import { addElement, addParameter, onFrame } from '@wigsill/example-toolkit';
-<<<<<<< HEAD
-import { f32, struct, vec2f, vec4f, wgsl } from 'wigsill';
-=======
 // --
 
 import wgsl from 'wigsill';
 import { f32, struct, vec2f, vec4f } from 'wigsill/data';
->>>>>>> a0af7258
 import { createRuntime } from 'wigsill/web';
 
 // Layout
@@ -133,11 +129,7 @@
 addParameter(
   'threshold',
   { initial: 0.4, min: 0, max: 1 },
-<<<<<<< HEAD
-  (threshold: number) => runtime.write(thresholdBuffer, threshold),
-=======
   (threshold: number) => runtime.writeBuffer(thresholdBuffer, threshold),
->>>>>>> a0af7258
 );
 
 onFrame(() => {
