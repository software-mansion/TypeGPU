--- conflicted
+++ resolved
@@ -7,26 +7,11 @@
 
 // -- Hooks into the example environment
 import { addElement, addParameter, onFrame } from '@wigsill/example-toolkit';
-<<<<<<< HEAD
-import { builtin } from 'wigsill';
-import {
-  arrayOf,
-  bool,
-  createRuntime,
-  f32,
-  struct,
-  u32,
-  vec3f,
-  vec4f,
-  wgsl,
-} from 'wigsill';
-=======
 // --
 
 import wgsl from 'wigsill';
 import { arrayOf, bool, f32, struct, u32, vec3f, vec4f } from 'wigsill/data';
 import { createRuntime } from 'wigsill/web';
->>>>>>> 9bf9add2
 
 const runtime = await createRuntime();
 const device = runtime.device;
@@ -175,10 +160,10 @@
         vec2<f32>(-1,  1)
       );
 
-      let outPos = vec4f(pos[${builtin.vertexIndex}], 0, 1);
+      let outPos = vec4f(pos[${wgsl.builtin.vertexIndex}], 0, 1);
     `,
     output: {
-      [builtin.position]: 'outPos',
+      [wgsl.builtin.position]: 'outPos',
     },
   },
 
@@ -188,8 +173,8 @@
 
       var ray: ${rayStruct};
       ray.origin = ${cameraPositionData};
-      ray.direction += ${cameraAxesData}.right * (${builtin.position}.x - f32(${canvasDimsData}.width)/2)/minDim;
-      ray.direction += ${cameraAxesData}.up * (${builtin.position}.y - f32(${canvasDimsData}.height)/2)/minDim;
+      ray.direction += ${cameraAxesData}.right * (${wgsl.builtin.position}.x - f32(${canvasDimsData}.width)/2)/minDim;
+      ray.direction += ${cameraAxesData}.up * (${wgsl.builtin.position}.y - f32(${canvasDimsData}.height)/2)/minDim;
       ray.direction += ${cameraAxesData}.forward;
       ray.direction = normalize(ray.direction);
 
