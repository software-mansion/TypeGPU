/*
{
  "title": "Matrix Multiplication"
}
*/

import { addElement, addParameter } from '@wigsill/example-toolkit';
import {
  createRuntime,
  dynamicArrayOf,
  f32,
  struct,
  vec2f,
  wgsl,
} from 'wigsill';

const runtime = await createRuntime();

const workgroupSize = [8, 8] as [number, number];

const matrixStruct = struct({
  size: vec2f,
  numbers: dynamicArrayOf(f32, 65),
});

<<<<<<< HEAD
type MatrixType = typeof matrixStruct.__unwrapped;

let firstMatrix: MatrixType;
let secondMatrix: MatrixType;

const firstMatrixData = wgsl.buffer(matrixStruct).$name('first_matrix');
const secondMatrixData = wgsl.buffer(matrixStruct).$name('second_matrix');
const resultMatrixData = wgsl.buffer(matrixStruct).$name('result_matrix');
=======
const firstMatrixBuffer = wgsl
  .buffer(matrixStruct)
  .$name('first_matrix')
  .$allowReadonlyStorage();
>>>>>>> b9c93136

const secondMatrixBuffer = wgsl
  .buffer(matrixStruct)
  .$name('second_matrix')
  .$allowReadonlyStorage();

const resultMatrixBuffer = wgsl
  .buffer(matrixStruct)
  .$name('result_matrix')
  .$allowMutableStorage();

const firstMatrixData = firstMatrixBuffer.asReadonlyStorage();
const secondMatrixData = secondMatrixBuffer.asReadonlyStorage();
const resultMatrixData = resultMatrixBuffer.asStorage();

const program = runtime.makeComputePipeline({
  workgroupSize: workgroupSize,
  args: ['@builtin(global_invocation_id)  global_id: vec3<u32>'],
  code: wgsl`
    if (global_id.x >= u32(${firstMatrixData}.size.x) || global_id.y >= u32(${secondMatrixData}.size.y)) {
      return;
    }

<<<<<<< HEAD
    if (global_id.x == 0 && global_id.y == 0) {
      ${resultMatrixData}.size = vec2(${firstMatrixData}.size.x, ${secondMatrixData}.size.y);
      ${resultMatrixData}.numbers.count = u32(${firstMatrixData}.size.x * ${secondMatrixData}.size.y);
=======
    if (global_id.x + global_id.y == 0u) {
      ${resultMatrixData}.size = vec2(${firstMatrixData}.size.x, ${secondMatrixData}.size.y);
      ${resultMatrixData}.numbers.count = u32(${firstMatrixData}.size.x) * u32(${secondMatrixData}.size.y);
>>>>>>> b9c93136
    }

    let resultCell = vec2(global_id.x, global_id.y);
    var result = 0.0;

    for (var i = 0u; i < u32(${firstMatrixData}.size.y); i = i + 1u) {
      let a = i + resultCell.x * u32(${firstMatrixData}.size.y);
      let b = resultCell.y + i * u32(${secondMatrixData}.size.y);
      result = result + ${firstMatrixData}.numbers.values[a] * ${secondMatrixData}.numbers.values[b];
    }

    let index = resultCell.y + resultCell.x * u32(${secondMatrixData}.size.y);
    ${resultMatrixData}.numbers.values[index] = result;
`,
});

<<<<<<< HEAD
let firstMatrixRowCount = 3;
let firstMatrixColumnCount = 4;
let secondMatrixColumnCount = 2;

const firstTable = await addElement('table', {
  label: 'first matrix',
});
const secondTable = await addElement('table', {
  label: 'second matrix',
});
const resultTable = await addElement('table', {
  label: 'result matrix',
});

async function run() {
  firstMatrix = {
    size: [firstMatrixRowCount, firstMatrixColumnCount],
    numbers: Array(firstMatrixRowCount * firstMatrixColumnCount)
      .fill(0)
      .map(() => Math.floor(Math.random() * 10)),
  };

  firstMatrixData.write(runtime, firstMatrix);

  secondMatrix = {
    size: [firstMatrixColumnCount, secondMatrixColumnCount],
    numbers: Array(firstMatrixColumnCount * secondMatrixColumnCount)
      .fill(0)
      .map(() => Math.floor(Math.random() * 10)),
  };

  secondMatrixData.write(runtime, secondMatrix);

  const resultMatrixSize = firstMatrix.size[0] * secondMatrix.size[1];

  const gpuReadBuffer = device.createBuffer({
    size: resultMatrixSize * 4,
    usage: GPUBufferUsage.COPY_DST | GPUBufferUsage.MAP_READ,
  });

  const workgroupCountX = Math.ceil(firstMatrix.size[0] / workgroupSize[0]);
  const workgroupCountY = Math.ceil(secondMatrix.size[1] / workgroupSize[1]);

  program.execute([workgroupCountX, workgroupCountY]);
  runtime.flush();

  const encoder = device.createCommandEncoder();
  encoder.copyBufferToBuffer(
    runtime.bufferFor(resultArena),
    12,
    gpuReadBuffer,
    0,
    resultMatrixSize * 4,
  );

  device.queue.submit([encoder.finish()]);

  await gpuReadBuffer.mapAsync(GPUMapMode.READ);
  const arrayBuffer = gpuReadBuffer.getMappedRange();
  const multiplicationResult = [...new Float32Array(arrayBuffer)];

  const unflatMatrix = (matrix: MatrixType) =>
    Array(matrix.size[0])
      .fill(0)
      .map((_, i) =>
        Array(matrix.size[1])
          .fill(0)
          .map((_, j) => matrix.numbers[i * matrix.size[1] + j]),
      );

  firstTable.setMatrix(unflatMatrix(firstMatrix));
  secondTable.setMatrix(unflatMatrix(secondMatrix));

  resultTable.setMatrix(
    unflatMatrix({
      size: [firstMatrixRowCount, secondMatrixColumnCount],
      numbers: multiplicationResult,
    }),
  );
}
=======
firstMatrixBuffer.write(runtime, firstMatrix);
secondMatrixBuffer.write(runtime, secondMatrix);

const workgroupCountX = Math.ceil(firstMatrix.size[0] / workgroupSize[0]);
const workgroupCountY = Math.ceil(secondMatrix.size[1] / workgroupSize[1]);
program.execute([workgroupCountX, workgroupCountY]);
runtime.flush();

const multiplicationResult = await resultMatrixBuffer.read(runtime);
>>>>>>> b9c93136

let initializing = true;

addParameter(
  'firstMatrixRowCount',
  {
    initial: firstMatrixRowCount,
    min: 1,
    max: 6,
    step: 1,
  },
  (value) => {
    firstMatrixRowCount = value;
    if (!initializing) run();
  },
);

addParameter(
  'firstMatrixColumnCount',
  {
    initial: firstMatrixColumnCount,
    min: 1,
    max: 6,
    step: 1,
  },
  (value) => {
    firstMatrixColumnCount = value;
    if (!initializing) run();
  },
);

<<<<<<< HEAD
addParameter(
  'secondMatrixColumnCount',
  {
    initial: secondMatrixColumnCount,
    min: 1,
    max: 6,
    step: 1,
  },
  (value) => {
    secondMatrixColumnCount = value;
    if (!initializing) run();
  },
);

initializing = false;
run();
=======
  for (let i = 0; i < secondMatrix.size[1]; i++) {
    for (let j = 0; j < firstMatrix.size[0]; j++) {
      context.fillText(
        multiplicationResult.numbers[
          j * secondMatrix.size[1] + i
        ]?.toString() ?? '_',
        i * 80 + 120,
        j * 80 + 120,
      );
    }
  }
});
>>>>>>> b9c93136
<|MERGE_RESOLUTION|>--- conflicted
+++ resolved
@@ -23,21 +23,15 @@
   numbers: dynamicArrayOf(f32, 65),
 });
 
-<<<<<<< HEAD
 type MatrixType = typeof matrixStruct.__unwrapped;
 
 let firstMatrix: MatrixType;
 let secondMatrix: MatrixType;
 
-const firstMatrixData = wgsl.buffer(matrixStruct).$name('first_matrix');
-const secondMatrixData = wgsl.buffer(matrixStruct).$name('second_matrix');
-const resultMatrixData = wgsl.buffer(matrixStruct).$name('result_matrix');
-=======
 const firstMatrixBuffer = wgsl
   .buffer(matrixStruct)
   .$name('first_matrix')
   .$allowReadonlyStorage();
->>>>>>> b9c93136
 
 const secondMatrixBuffer = wgsl
   .buffer(matrixStruct)
@@ -61,15 +55,9 @@
       return;
     }
 
-<<<<<<< HEAD
-    if (global_id.x == 0 && global_id.y == 0) {
-      ${resultMatrixData}.size = vec2(${firstMatrixData}.size.x, ${secondMatrixData}.size.y);
-      ${resultMatrixData}.numbers.count = u32(${firstMatrixData}.size.x * ${secondMatrixData}.size.y);
-=======
     if (global_id.x + global_id.y == 0u) {
       ${resultMatrixData}.size = vec2(${firstMatrixData}.size.x, ${secondMatrixData}.size.y);
       ${resultMatrixData}.numbers.count = u32(${firstMatrixData}.size.x) * u32(${secondMatrixData}.size.y);
->>>>>>> b9c93136
     }
 
     let resultCell = vec2(global_id.x, global_id.y);
@@ -86,7 +74,6 @@
 `,
 });
 
-<<<<<<< HEAD
 let firstMatrixRowCount = 3;
 let firstMatrixColumnCount = 4;
 let secondMatrixColumnCount = 2;
@@ -109,7 +96,7 @@
       .map(() => Math.floor(Math.random() * 10)),
   };
 
-  firstMatrixData.write(runtime, firstMatrix);
+  firstMatrixBuffer.write(runtime, firstMatrix);
 
   secondMatrix = {
     size: [firstMatrixColumnCount, secondMatrixColumnCount],
@@ -118,14 +105,7 @@
       .map(() => Math.floor(Math.random() * 10)),
   };
 
-  secondMatrixData.write(runtime, secondMatrix);
-
-  const resultMatrixSize = firstMatrix.size[0] * secondMatrix.size[1];
-
-  const gpuReadBuffer = device.createBuffer({
-    size: resultMatrixSize * 4,
-    usage: GPUBufferUsage.COPY_DST | GPUBufferUsage.MAP_READ,
-  });
+  secondMatrixBuffer.write(runtime, secondMatrix);
 
   const workgroupCountX = Math.ceil(firstMatrix.size[0] / workgroupSize[0]);
   const workgroupCountY = Math.ceil(secondMatrix.size[1] / workgroupSize[1]);
@@ -133,20 +113,7 @@
   program.execute([workgroupCountX, workgroupCountY]);
   runtime.flush();
 
-  const encoder = device.createCommandEncoder();
-  encoder.copyBufferToBuffer(
-    runtime.bufferFor(resultArena),
-    12,
-    gpuReadBuffer,
-    0,
-    resultMatrixSize * 4,
-  );
-
-  device.queue.submit([encoder.finish()]);
-
-  await gpuReadBuffer.mapAsync(GPUMapMode.READ);
-  const arrayBuffer = gpuReadBuffer.getMappedRange();
-  const multiplicationResult = [...new Float32Array(arrayBuffer)];
+  const multiplicationResult = await resultMatrixBuffer.read(runtime);
 
   const unflatMatrix = (matrix: MatrixType) =>
     Array(matrix.size[0])
@@ -160,24 +127,8 @@
   firstTable.setMatrix(unflatMatrix(firstMatrix));
   secondTable.setMatrix(unflatMatrix(secondMatrix));
 
-  resultTable.setMatrix(
-    unflatMatrix({
-      size: [firstMatrixRowCount, secondMatrixColumnCount],
-      numbers: multiplicationResult,
-    }),
-  );
+  resultTable.setMatrix(unflatMatrix(multiplicationResult));
 }
-=======
-firstMatrixBuffer.write(runtime, firstMatrix);
-secondMatrixBuffer.write(runtime, secondMatrix);
-
-const workgroupCountX = Math.ceil(firstMatrix.size[0] / workgroupSize[0]);
-const workgroupCountY = Math.ceil(secondMatrix.size[1] / workgroupSize[1]);
-program.execute([workgroupCountX, workgroupCountY]);
-runtime.flush();
-
-const multiplicationResult = await resultMatrixBuffer.read(runtime);
->>>>>>> b9c93136
 
 let initializing = true;
 
@@ -209,7 +160,6 @@
   },
 );
 
-<<<<<<< HEAD
 addParameter(
   'secondMatrixColumnCount',
   {
@@ -225,18 +175,4 @@
 );
 
 initializing = false;
-run();
-=======
-  for (let i = 0; i < secondMatrix.size[1]; i++) {
-    for (let j = 0; j < firstMatrix.size[0]; j++) {
-      context.fillText(
-        multiplicationResult.numbers[
-          j * secondMatrix.size[1] + i
-        ]?.toString() ?? '_',
-        i * 80 + 120,
-        j * 80 + 120,
-      );
-    }
-  }
-});
->>>>>>> b9c93136
+run();