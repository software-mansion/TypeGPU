--- conflicted
+++ resolved
@@ -5,16 +5,12 @@
 }
 */
 
-<<<<<<< HEAD
-import { f32, wgsl } from 'wigsill';
-=======
 // -- Hooks into the example environment
 import { addElement } from '@wigsill/example-toolkit';
 // --
 
 import wgsl from 'wigsill';
 import { f32 } from 'wigsill/data';
->>>>>>> a0af7258
 import { createRuntime } from 'wigsill/web';
 
 const countBuffer = wgsl.buffer(f32).$allowMutableStorage();
@@ -32,11 +28,7 @@
 async function increment() {
   pipeline.execute([1, 1]);
   runtime.flush();
-<<<<<<< HEAD
-  console.log(await runtime.read(countBuffer));
-=======
   console.log(await runtime.readBuffer(countBuffer));
->>>>>>> a0af7258
 }
 
 addElement('button', {
