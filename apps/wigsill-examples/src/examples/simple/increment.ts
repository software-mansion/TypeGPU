--- conflicted
+++ resolved
@@ -5,14 +5,13 @@
 }
 */
 
-<<<<<<< HEAD
+// -- Hooks into the example environment
+import { addElement } from '@wigsill/example-toolkit';
+// --
+
 import wgsl from 'wigsill';
 import { f32 } from 'wigsill/data';
 import { createRuntime } from 'wigsill/web';
-=======
-import { addElement } from '@wigsill/example-toolkit';
-import { createRuntime, f32, wgsl } from 'wigsill';
->>>>>>> 298c446b
 
 const countBuffer = wgsl.buffer(f32).$allowMutableStorage();
 const countData = countBuffer.asStorage();
