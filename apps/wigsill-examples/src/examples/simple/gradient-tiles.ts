/*
{
  "title": "Gradient Tiles",
  "category": "simple"
}
*/

// -- Hooks into the example environment
import {
  addElement,
  addSliderParam,
  onCleanup,
  onFrame,
} from '@wigsill/example-toolkit';
// --

import wgsl, { builtin } from 'wigsill';
import { u32, vec2f } from 'wigsill/data';
import { createRuntime } from 'wigsill/web';

const xSpanPlum = addSliderParam('x span', 16, { min: 1, max: 16, step: 1 });
const ySpanPlum = addSliderParam('y span', 16, { min: 1, max: 16, step: 1 });

const spanPlum = wgsl.plum((get) => ({ x: get(xSpanPlum), y: get(ySpanPlum) }));
const spanBuffer = wgsl
  .buffer(struct({ x: u32, y: u32 }), spanPlum)
  .$name('span')
  .$allowUniform();

const runtime = await createRuntime();
const canvas = await addElement('canvas', { aspectRatio: 1 });
const context = canvas.getContext('webgpu') as GPUCanvasContext;
const presentationFormat = navigator.gpu.getPreferredCanvasFormat();

context.configure({
  device: runtime.device,
  format: presentationFormat,
  alphaMode: 'premultiplied',
});

const renderPipeline = runtime.makeRenderPipeline({
  vertex: {
    code: wgsl`
      var pos = array<vec2f, 4>(
        vec2(1, 1), // top-right
        vec2(-1, 1), // top-left
        vec2(1, -1), // bottom-right
        vec2(-1, -1) // bottom-left
      );

      var uv = array<vec2f, 4>(
        vec2(1., 1.), // top-right
        vec2(0., 1.), // top-left
        vec2(1., 0.), // bottom-right
        vec2(0., 0.) // bottom-left
      );

      let posOut = vec4f(pos[${builtin.vertexIndex}], 0.0, 1.0);
      let uvOut = uv[${builtin.vertexIndex}];
    `,
    output: {
      [builtin.position]: 'posOut',
      uvOut: [vec2f, 'uv'],
    },
  },

  fragment: {
    code: wgsl.code`
<<<<<<< HEAD
      let red = floor(uvOut.x * f32(${xSpanData})) / f32(${xSpanData});
      let green = floor(uvOut.y * f32(${ySpanData})) / f32(${ySpanData});
=======
      let span = ${spanBuffer.asUniform()};
      let red = floor(uv.x * f32(span.x)) / f32(span.x);
      let green = floor(uv.y * f32(span.y)) / f32(span.y);
>>>>>>> 32974cdc
      return vec4(red, green, 0.5, 1.0);
    `,
    target: [
      {
        format: presentationFormat,
      },
    ],
  },

  primitive: {
    topology: 'triangle-strip',
  },
});

onFrame(() => {
  const textureView = context.getCurrentTexture().createView();

  renderPipeline.execute({
    colorAttachments: [
      {
        view: textureView,
        clearValue: [0, 0, 0, 0],
        loadOp: 'clear',
        storeOp: 'store',
      },
    ],

    vertexCount: 4,
  });

  runtime.flush();
});

onCleanup(() => {
  runtime.dispose();
});<|MERGE_RESOLUTION|>--- conflicted
+++ resolved
@@ -15,7 +15,7 @@
 // --
 
 import wgsl, { builtin } from 'wigsill';
-import { u32, vec2f } from 'wigsill/data';
+import { struct, u32, vec2f } from 'wigsill/data';
 import { createRuntime } from 'wigsill/web';
 
 const xSpanPlum = addSliderParam('x span', 16, { min: 1, max: 16, step: 1 });
@@ -60,20 +60,15 @@
     `,
     output: {
       [builtin.position]: 'posOut',
-      uvOut: [vec2f, 'uv'],
+      uvOut: [vec2f, 'uvOut'],
     },
   },
 
   fragment: {
     code: wgsl.code`
-<<<<<<< HEAD
-      let red = floor(uvOut.x * f32(${xSpanData})) / f32(${xSpanData});
-      let green = floor(uvOut.y * f32(${ySpanData})) / f32(${ySpanData});
-=======
       let span = ${spanBuffer.asUniform()};
-      let red = floor(uv.x * f32(span.x)) / f32(span.x);
-      let green = floor(uv.y * f32(span.y)) / f32(span.y);
->>>>>>> 32974cdc
+      let red = floor(uvOut.x * f32(span.x)) / f32(span.x);
+      let green = floor(uvOut.y * f32(span.y)) / f32(span.y);
       return vec4(red, green, 0.5, 1.0);
     `,
     target: [
