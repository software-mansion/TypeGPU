--- conflicted
+++ resolved
@@ -12,15 +12,11 @@
   onCleanup,
   onFrame,
 } from '@wigsill/example-toolkit';
-<<<<<<< HEAD
-import { builtin, createRuntime, u32, vec2f, wgsl } from 'wigsill';
-=======
 // --
 
 import wgsl from 'wigsill';
-import { struct, u32, vec2f, vec4f } from 'wigsill/data';
+import { u32, vec2f } from 'wigsill/data';
 import { createRuntime } from 'wigsill/web';
->>>>>>> 9bf9add2
 
 const runtime = await createRuntime();
 const device = runtime.device;
@@ -62,18 +58,11 @@
         vec2(0., 0.) // bottom-left
       );
 
-<<<<<<< HEAD
-      let posOut = vec4f(pos[${builtin.vertexIndex}], 0.0, 1.0);
-      let uvOut = uv[${builtin.vertexIndex}];
-=======
-      var output: ${outputStruct};
-      output.pos = vec4f(pos[VertexIndex] * 0.9, 0.0, 1.0);
-      output.uv = uv[VertexIndex];
-      return output;
->>>>>>> 9bf9add2
+      let posOut = vec4f(pos[${wgsl.builtin.vertexIndex}], 0.0, 1.0);
+      let uvOut = uv[${wgsl.builtin.vertexIndex}];
     `,
     output: {
-      [builtin.position]: 'posOut',
+      [wgsl.builtin.position]: 'posOut',
       uvOut: [vec2f, 'uv'],
     },
   },
