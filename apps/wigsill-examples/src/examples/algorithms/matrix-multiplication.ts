/*
{
  "title": "Matrix Multiplication",
  "category": "algorithms"
}
*/

// -- Hooks into the example environment
import { addElement, addParameter } from '@wigsill/example-toolkit';
<<<<<<< HEAD
import { builtin } from 'wigsill';
import {
  type Parsed,
  createRuntime,
  dynamicArrayOf,
  f32,
  struct,
  vec2f,
  wgsl,
} from 'wigsill';
=======
// --

import wgsl from 'wigsill';
import { type Parsed, dynamicArrayOf, f32, struct, vec2f } from 'wigsill/data';
import { createRuntime } from 'wigsill/web';
>>>>>>> 9bf9add2

const runtime = await createRuntime();

const workgroupSize = [8, 8] as [number, number];

const matrixStruct = struct({
  size: vec2f,
  numbers: dynamicArrayOf(f32, 65),
});

type MatrixType = Parsed<typeof matrixStruct>;

let firstMatrix: MatrixType;
let secondMatrix: MatrixType;

const firstMatrixBuffer = wgsl
  .buffer(matrixStruct)
  .$name('first_matrix')
  .$allowReadonlyStorage();

const secondMatrixBuffer = wgsl
  .buffer(matrixStruct)
  .$name('second_matrix')
  .$allowReadonlyStorage();

const resultMatrixBuffer = wgsl
  .buffer(matrixStruct)
  .$name('result_matrix')
  .$allowMutableStorage();

const firstMatrixData = firstMatrixBuffer.asReadonlyStorage();
const secondMatrixData = secondMatrixBuffer.asReadonlyStorage();
const resultMatrixData = resultMatrixBuffer.asStorage();

const program = runtime.makeComputePipeline({
  workgroupSize: workgroupSize,
  code: wgsl`
    if (${builtin.globalInvocationId}.x >= u32(${firstMatrixData}.size.x) || ${builtin.globalInvocationId}.y >= u32(${secondMatrixData}.size.y)) {
      return;
    }

    if (${builtin.globalInvocationId}.x + ${builtin.globalInvocationId}.y == 0u) {
      ${resultMatrixData}.size = vec2(${firstMatrixData}.size.x, ${secondMatrixData}.size.y);
      ${resultMatrixData}.numbers.count = u32(${firstMatrixData}.size.x) * u32(${secondMatrixData}.size.y);
    }

    let resultCell = vec2(${builtin.globalInvocationId}.x, ${builtin.globalInvocationId}.y);
    var result = 0.0;

    for (var i = 0u; i < u32(${firstMatrixData}.size.y); i = i + 1u) {
      let a = i + resultCell.x * u32(${firstMatrixData}.size.y);
      let b = resultCell.y + i * u32(${secondMatrixData}.size.y);
      result = result + ${firstMatrixData}.numbers.values[a] * ${secondMatrixData}.numbers.values[b];
    }

    let index = resultCell.y + resultCell.x * u32(${secondMatrixData}.size.y);
    ${resultMatrixData}.numbers.values[index] = result;
`,
});

let firstMatrixRowCount = 3;
let firstMatrixColumnCount = 4;
let secondMatrixColumnCount = 2;

const firstTable = await addElement('table', {
  label: 'first matrix',
});
const secondTable = await addElement('table', {
  label: 'second matrix',
});
const resultTable = await addElement('table', {
  label: 'result matrix',
});

function createMatrix(
  size: [number, number],
  initValue: (row: number, col: number) => number,
) {
  return {
    size: size,
    numbers: Array(size[0] * size[1])
      .fill(0)
      .map((_, i) => initValue(Math.floor(i / size[1]), i % size[1])),
  };
}

async function run() {
  firstMatrix = createMatrix(
    [firstMatrixRowCount, firstMatrixColumnCount],
    () => Math.floor(Math.random() * 10),
  );

  runtime.writeBuffer(firstMatrixBuffer, firstMatrix);

  secondMatrix = createMatrix(
    [firstMatrixColumnCount, secondMatrixColumnCount],
    () => Math.floor(Math.random() * 10),
  );

  runtime.writeBuffer(secondMatrixBuffer, secondMatrix);

  const workgroupCountX = Math.ceil(firstMatrix.size[0] / workgroupSize[0]);
  const workgroupCountY = Math.ceil(secondMatrix.size[1] / workgroupSize[1]);

  program.execute([workgroupCountX, workgroupCountY]);
  runtime.flush();

  const multiplicationResult = await runtime.readBuffer(resultMatrixBuffer);

  const unflatMatrix = (matrix: MatrixType) =>
    Array(matrix.size[0])
      .fill(0)
      .map((_, i) =>
        Array(matrix.size[1])
          .fill(0)
          .map((_, j) => matrix.numbers[i * matrix.size[1] + j]),
      );

  firstTable.setMatrix(unflatMatrix(firstMatrix));
  secondTable.setMatrix(unflatMatrix(secondMatrix));

  resultTable.setMatrix(unflatMatrix(multiplicationResult));
}

let initializing = true;

addParameter(
  'firstMatrixRowCount',
  {
    initial: firstMatrixRowCount,
    min: 1,
    max: 6,
    step: 1,
  },
  (value) => {
    if (value !== firstMatrixRowCount) {
      firstMatrixRowCount = value;
      if (!initializing) run();
    }
  },
);

addParameter(
  'firstMatrixColumnCount',
  {
    initial: firstMatrixColumnCount,
    min: 1,
    max: 6,
    step: 1,
  },
  (value) => {
    if (value !== firstMatrixColumnCount) {
      firstMatrixColumnCount = value;
      if (!initializing) run();
    }
  },
);

addParameter(
  'secondMatrixColumnCount',
  {
    initial: secondMatrixColumnCount,
    min: 1,
    max: 6,
    step: 1,
  },
  (value) => {
    if (value !== secondMatrixColumnCount) {
      secondMatrixColumnCount = value;
      if (!initializing) run();
    }
  },
);

addElement('button', {
  label: 'Reshuffle',
  onClick: run,
});

initializing = false;
run();<|MERGE_RESOLUTION|>--- conflicted
+++ resolved
@@ -7,24 +7,11 @@
 
 // -- Hooks into the example environment
 import { addElement, addParameter } from '@wigsill/example-toolkit';
-<<<<<<< HEAD
-import { builtin } from 'wigsill';
-import {
-  type Parsed,
-  createRuntime,
-  dynamicArrayOf,
-  f32,
-  struct,
-  vec2f,
-  wgsl,
-} from 'wigsill';
-=======
 // --
 
 import wgsl from 'wigsill';
 import { type Parsed, dynamicArrayOf, f32, struct, vec2f } from 'wigsill/data';
 import { createRuntime } from 'wigsill/web';
->>>>>>> 9bf9add2
 
 const runtime = await createRuntime();
 
@@ -62,16 +49,16 @@
 const program = runtime.makeComputePipeline({
   workgroupSize: workgroupSize,
   code: wgsl`
-    if (${builtin.globalInvocationId}.x >= u32(${firstMatrixData}.size.x) || ${builtin.globalInvocationId}.y >= u32(${secondMatrixData}.size.y)) {
+    if (${wgsl.builtin.globalInvocationId}.x >= u32(${firstMatrixData}.size.x) || ${wgsl.builtin.globalInvocationId}.y >= u32(${secondMatrixData}.size.y)) {
       return;
     }
 
-    if (${builtin.globalInvocationId}.x + ${builtin.globalInvocationId}.y == 0u) {
+    if (${wgsl.builtin.globalInvocationId}.x + ${wgsl.builtin.globalInvocationId}.y == 0u) {
       ${resultMatrixData}.size = vec2(${firstMatrixData}.size.x, ${secondMatrixData}.size.y);
       ${resultMatrixData}.numbers.count = u32(${firstMatrixData}.size.x) * u32(${secondMatrixData}.size.y);
     }
 
-    let resultCell = vec2(${builtin.globalInvocationId}.x, ${builtin.globalInvocationId}.y);
+    let resultCell = vec2(${wgsl.builtin.globalInvocationId}.x, ${wgsl.builtin.globalInvocationId}.y);
     var result = 0.0;
 
     for (var i = 0u; i < u32(${firstMatrixData}.size.y); i = i + 1u) {
