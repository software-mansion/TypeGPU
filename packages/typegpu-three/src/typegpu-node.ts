--- conflicted
+++ resolved
@@ -221,25 +221,6 @@
   }
 }
 
-<<<<<<< HEAD
-export function fromTSL<T extends d.AnyWgslData, TNode extends THREE.Node>(
-  node: TSL.ShaderNodeObject<TNode>,
-  type: (length: number) => T,
-): TSLAccessor<T, TNode>;
-export function fromTSL<T extends d.AnyWgslData, TNode extends THREE.Node>(
-  node: TSL.ShaderNodeObject<TNode>,
-  type: T,
-): TSLAccessor<T, TNode>;
-export function fromTSL<T extends d.AnyWgslData, TNode extends THREE.Node>(
-  node: TSL.ShaderNodeObject<TNode>,
-  type: T | ((length: number) => T),
-): TSLAccessor<T, TNode> {
-  return new TSLAccessor<T, TNode>(
-    node,
-    d.isData(type) ? type as T : (type as (length: number) => T)(0),
-  );
-}
-=======
 export const fromTSL = tgpu['~unstable'].comptime<
   & (<T extends d.AnyWgslData, TNode extends THREE.Node>(
     node: THREE.TSL.NodeObject<TNode>,
@@ -252,5 +233,4 @@
 >((node, type) => {
   const dataType = d.isData(type) ? type : (type as (length: number) => any)(0);
   return new TSLAccessor(node, dataType);
-});
->>>>>>> 4e94772d
+});