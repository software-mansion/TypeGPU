import type NodeFunction from 'three/src/nodes/core/NodeFunction.js';
import * as THREE from 'three/webgpu';
import * as TSL from 'three/tsl';
import tgpu, { isVariable, type Namespace, type TgpuVar } from 'typegpu';
import * as d from 'typegpu/data';
import WGSLNodeBuilder from 'three/src/renderers/webgpu/nodes/WGSLNodeBuilder.js';

/**
 * State held by the node, used during shader generation.
 */
interface TgpuFnNodeData extends THREE.NodeData {
  custom: {
    nodeFunction: NodeFunction;
    priorCode: THREE.Node;
    functionId: string;
    dependencies: TSLAccessor<d.AnyWgslData, THREE.Node>[];
  };
}

class BuilderData {
  names: WeakMap<object, string>;
  namespace: Namespace;
  codeGeneratedThusFar: string;

  constructor() {
    this.names = new WeakMap();
    this.namespace = tgpu['~unstable'].namespace();
    this.codeGeneratedThusFar = '';

    this.namespace.on('name', (event) => {
      if (isVariable(event.target)) {
        this.names.set(event.target, event.name);
      }
    });
  }
}

const builderDataMap = new WeakMap<THREE.NodeBuilder, BuilderData>();

interface TgpuFnNodeContext {
  readonly builder: THREE.NodeBuilder;
  readonly builderData: BuilderData;
  readonly dependencies: TSLAccessor<d.AnyWgslData, THREE.Node>[];
}

let currentlyGeneratingFnNodeCtx: TgpuFnNodeContext | undefined;

function forceExplicitVoidReturn(codeIn: string) {
  if (codeIn.includes('->')) {
    // Has return type, so we don't need to force it
    return codeIn;
  }

  const closingParen = codeIn.indexOf(')');
  if (closingParen === -1) {
    throw new Error('Invalid code: missing closing parenthesis');
  }

  return codeIn.substring(0, closingParen + 1) + '-> void' +
    codeIn.substring(closingParen + 1);
}

class TgpuFnNode<T> extends THREE.Node {
  #impl: () => T;

  constructor(impl: () => T) {
    super('typegpu-fn-node');
    this.#impl = impl;

    // TODO: Figure out what this does. Apparently it's used for global cache,
    // but I don't know the ramifications of that. The CodeNode sets this to true too.
    this.global = true;
  }

  static get type() {
    return 'TgpuFnNode';
  }

  getNodeType(builder: THREE.NodeBuilder) {
    return this.#getNodeFunction(builder).type;
  }

  #getNodeFunction(builder: THREE.NodeBuilder) {
    const nodeData = builder.getDataFromNode(this) as TgpuFnNodeData;
    let builderData = builderDataMap.get(builder);

    if (!builderData) {
      builderData = new BuilderData();
      builderDataMap.set(builder, builderData);
    }

    if (!nodeData.custom) {
      if (currentlyGeneratingFnNodeCtx !== undefined) {
        console.warn('[@typegpu/three] Nested function generation detected');
      }

      const ctx: TgpuFnNodeContext = {
        builder,
        builderData,
        dependencies: [],
      };
      currentlyGeneratingFnNodeCtx = ctx;
      let resolved: string;
      try {
        resolved = tgpu.resolve({
          names: builderData.namespace,
          template: '___ID___ fnName',
          externals: { fnName: this.#impl },
        });
      } finally {
        currentlyGeneratingFnNodeCtx = undefined;
      }

      const [code = '', functionId] = resolved.split('___ID___').map((s) =>
        s.trim()
      );
      builderData.codeGeneratedThusFar += code;
      let lastFnStart = builderData.codeGeneratedThusFar.indexOf(
        `\nfn ${functionId}`,
      );
      if (lastFnStart === -1) {
        // We're starting with the function declaration
        lastFnStart = 0;
      }

      // Extracting the function code
      const fnCode = builderData.codeGeneratedThusFar.slice(lastFnStart).trim();

      nodeData.custom = {
        functionId: functionId ?? '',
        nodeFunction: builder.parser.parseFunction(
          // TODO: Upstream a fix to Three.js that accepts functions with no return type
          forceExplicitVoidReturn(fnCode),
        ),
        // Including code that was resolved before the function as another node
        // that this node depends on
        priorCode: TSL.code(code),
        dependencies: ctx.dependencies,
      };
    }

    return nodeData.custom.nodeFunction;
  }

  generate(
    builder: THREE.NodeBuilder,
    output: string | null | undefined,
  ): string | null | undefined {
    this.#getNodeFunction(builder); // making sure the node function exists

    const nodeData = builder.getDataFromNode(this) as TgpuFnNodeData;
    const builderData = builderDataMap.get(builder) as BuilderData;

    // Building dependencies
    for (const dep of nodeData.custom.dependencies) {
      dep.node.build(builder);
    }
    nodeData.custom.priorCode.build(builder);

    for (const dep of nodeData.custom.dependencies) {
      if (!dep.var) {
        continue;
      }

      const varName = builderData.names.get(dep.var);
      const varValue = dep.node.build(builder);
      // @ts-expect-error: It's there
      builder.addLineFlowCode(`${varName} = ${varValue};\n`, this);
    }

    if (output === 'property') {
      return nodeData.custom.functionId;
    }
    return `${nodeData.custom.functionId}()`;
  }
}

export function toTSL(
  fn: () => unknown,
): THREE.TSL.NodeObject<THREE.Node> {
  return TSL.nodeObject(new TgpuFnNode(fn));
}

export class TSLAccessor<T extends d.AnyWgslData, TNode extends THREE.Node> {
  readonly #dataType: T;

  readonly var: TgpuVar<'private', T> | undefined;
  readonly node: THREE.TSL.NodeObject<TNode>;

  constructor(
    node: THREE.TSL.NodeObject<TNode>,
    dataType: T,
  ) {
    this.node = node;
    this.#dataType = dataType;

    // @ts-expect-error: The properties exist on the node
    if (!node.isStorageBufferNode && !node.isUniformNode) {
      this.var = tgpu.privateVar(dataType);
    }
  }

  get $(): d.InferGPU<T> {
    const ctx = currentlyGeneratingFnNodeCtx;

    if (!ctx) {
      throw new Error('Can only access TSL nodes on the GPU.');
    }

    // biome-ignore lint/suspicious/noExplicitAny: smh
    ctx.dependencies.push(this as any);

    if (this.var) {
      return this.var.$;
    }

    return tgpu['~unstable'].rawCodeSnippet(
      this.node.build(ctx.builder) as string,
      this.#dataType,
    ).$;
  }
}

<<<<<<< HEAD
export function fromTSL<T extends d.AnyWgslData, TNode extends THREE.Node>(
  node: TSL.ShaderNodeObject<TNode>,
  options: { type: (length: number) => T },
): TSLAccessor<T, TNode>;
export function fromTSL<T extends d.AnyWgslData, TNode extends THREE.Node>(
  node: TSL.ShaderNodeObject<TNode>,
  options: { type: T },
): TSLAccessor<T, TNode>;
export function fromTSL<T extends d.AnyWgslData, TNode extends THREE.Node>(
  node: TSL.ShaderNodeObject<TNode>,
  options: { type: T } | { type: (length: number) => T },
): TSLAccessor<T, TNode> {
  const tgpuType = d.isData(options.type)
    ? options.type as T
    : (options.type as (length: number) => T)(0);

  const builder = new WGSLNodeBuilder();

  const nodeType = (typeof node.getNodeType === 'function')
    ? node.getNodeType(builder)
    : (node.nodeType || null);

  if (!nodeType) {
    console.log('Node type is missing or could not be resolved.');
  } else {
    const wgslType = builder.getType(nodeType);
    console.log(`TSL '${wgslType}' ('${nodeType}') vs TGPU '${tgpuType}'`);
  }

  return new TSLAccessor<T, TNode>(node, tgpuType);
}
=======
export const fromTSL = tgpu['~unstable'].comptime<
  & (<T extends d.AnyWgslData, TNode extends THREE.Node>(
    node: THREE.TSL.NodeObject<TNode>,
    type: (length: number) => T,
  ) => TSLAccessor<T, TNode>)
  & (<T extends d.AnyWgslData, TNode extends THREE.Node>(
    node: THREE.TSL.NodeObject<TNode>,
    type: T,
  ) => TSLAccessor<T, TNode>)
>((node, type) => {
  const dataType = d.isData(type) ? type : (type as (length: number) => any)(0);
  return new TSLAccessor(node, dataType);
});
>>>>>>> 0de6b04f
<|MERGE_RESOLUTION|>--- conflicted
+++ resolved
@@ -221,7 +221,6 @@
   }
 }
 
-<<<<<<< HEAD
 export function fromTSL<T extends d.AnyWgslData, TNode extends THREE.Node>(
   node: TSL.ShaderNodeObject<TNode>,
   options: { type: (length: number) => T },
@@ -252,19 +251,4 @@
   }
 
   return new TSLAccessor<T, TNode>(node, tgpuType);
-}
-=======
-export const fromTSL = tgpu['~unstable'].comptime<
-  & (<T extends d.AnyWgslData, TNode extends THREE.Node>(
-    node: THREE.TSL.NodeObject<TNode>,
-    type: (length: number) => T,
-  ) => TSLAccessor<T, TNode>)
-  & (<T extends d.AnyWgslData, TNode extends THREE.Node>(
-    node: THREE.TSL.NodeObject<TNode>,
-    type: T,
-  ) => TSLAccessor<T, TNode>)
->((node, type) => {
-  const dataType = d.isData(type) ? type : (type as (length: number) => any)(0);
-  return new TSLAccessor(node, dataType);
-});
->>>>>>> 0de6b04f
+}