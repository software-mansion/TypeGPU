--- conflicted
+++ resolved
@@ -19,7 +19,7 @@
   sdRhombus,
   sdRoundedBox3d,
   sdSphere,
-<<<<<<< HEAD
+  sdTriangle3d,
 } from './3d.ts';
 
 export {
@@ -29,8 +29,4 @@
   opSmoothDifference,
   opSmoothUnion,
   opUnion,
-} from './operators.ts';
-=======
-  sdTriangle3d,
-} from './3d.ts';
->>>>>>> fdb90b1b
+} from './operators.ts';