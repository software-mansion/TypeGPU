--- conflicted
+++ resolved
@@ -21,13 +21,9 @@
  * @prop {string} outputPath
  * @prop {boolean} toTs
  * @prop {'commonjs' | 'esmodule'} moduleSyntax
-<<<<<<< HEAD
  * @prop {'keep' | 'overwrite'} [existingFileStrategy]
  * @prop {Set<string>} [declaredIdentifiers]
  * @prop {{tgpu?: boolean, data?: boolean }} [usedImports]
-=======
- * @prop {string[]} [exportsList]
->>>>>>> 712e0804
  */
 
 /**
