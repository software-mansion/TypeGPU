import { describe, expect, it } from 'vitest';
import type { ValueDecl } from '../src/grammar.ts';
import { parse } from '../src/index.ts';

describe('value_decl', () => {
  it('parses non-typed', () => {
<<<<<<< HEAD
    expect(parse('const example = 123;')).toStrictEqual({
      type: 'value_decl',
      ident: 'example',
      typespec: null,
      expr: {
        type: 'int_literal',
        value: '123',
      },
    } satisfies ValueDecl);
  });

  it('parses typed', () => {
    expect(parse('const example: i32 = 123;')).toStrictEqual({
      type: 'value_decl',
      ident: 'example',
      typespec: {
        type: 'template_elaborated_ident',
        ident: 'i32',
        template_list: null,
      },
      expr: {
        type: 'int_literal',
        value: '123',
      },
    } satisfies ValueDecl);
=======
    expect(parse('const example = 123;')).toEqual(
      {
        type: 'value_decl',
        ident: 'example',
        typespec: null,
        expr: {
          type: 'int_literal',
          value: '123',
        },
      } satisfies ValueDecl,
    );
  });

  it('parses typed', () => {
    expect(parse('const example: i32 = 123;')).toEqual(
      {
        type: 'value_decl',
        ident: 'example',
        typespec: {
          type: 'template_elaborated_ident',
          ident: 'i32',
          template_list: null,
        },
        expr: {
          type: 'int_literal',
          value: '123',
        },
      } satisfies ValueDecl,
    );
>>>>>>> cf8e5551
  });
});<|MERGE_RESOLUTION|>--- conflicted
+++ resolved
@@ -4,34 +4,7 @@
 
 describe('value_decl', () => {
   it('parses non-typed', () => {
-<<<<<<< HEAD
-    expect(parse('const example = 123;')).toStrictEqual({
-      type: 'value_decl',
-      ident: 'example',
-      typespec: null,
-      expr: {
-        type: 'int_literal',
-        value: '123',
-      },
-    } satisfies ValueDecl);
-  });
-
-  it('parses typed', () => {
-    expect(parse('const example: i32 = 123;')).toStrictEqual({
-      type: 'value_decl',
-      ident: 'example',
-      typespec: {
-        type: 'template_elaborated_ident',
-        ident: 'i32',
-        template_list: null,
-      },
-      expr: {
-        type: 'int_literal',
-        value: '123',
-      },
-    } satisfies ValueDecl);
-=======
-    expect(parse('const example = 123;')).toEqual(
+    expect(parse('const example = 123;')).toStrictEqual(
       {
         type: 'value_decl',
         ident: 'example',
@@ -45,7 +18,7 @@
   });
 
   it('parses typed', () => {
-    expect(parse('const example: i32 = 123;')).toEqual(
+    expect(parse('const example: i32 = 123;')).toStrictEqual(
       {
         type: 'value_decl',
         ident: 'example',
@@ -60,6 +33,5 @@
         },
       } satisfies ValueDecl,
     );
->>>>>>> cf8e5551
   });
 });