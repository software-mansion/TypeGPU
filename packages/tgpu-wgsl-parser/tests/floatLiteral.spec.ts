--- conflicted
+++ resolved
@@ -23,19 +23,12 @@
 
   it('parses float', () => {
     for (const exampleFloat of EXAMPLE_FLOAT_LITERALS) {
-<<<<<<< HEAD
-      expect(parse(exampleFloat)).toStrictEqual({
-        type: 'float_literal',
-        value: exampleFloat,
-      } satisfies FloatLiteral);
-=======
-      expect(parse(exampleFloat)).toEqual(
+      expect(parse(exampleFloat)).toStrictEqual(
         {
           type: 'float_literal',
           value: exampleFloat,
         } satisfies FloatLiteral,
       );
->>>>>>> cf8e5551
     }
   });
 });