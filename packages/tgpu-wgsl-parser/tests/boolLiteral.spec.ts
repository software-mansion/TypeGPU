import { describe, expect, it } from 'vitest';
import type { BoolLiteral } from '../src/grammar.ts';
import { parse } from '../src/index.ts';

describe('bool_literal', () => {
  it('parses "true"', () => {
<<<<<<< HEAD
    expect(parse('true')).toStrictEqual({
      type: 'bool_literal',
      value: 'true',
    } satisfies BoolLiteral);
  });

  it('parses "false"', () => {
    expect(parse('false')).toStrictEqual({
      type: 'bool_literal',
      value: 'false',
    } satisfies BoolLiteral);
=======
    expect(parse('true')).toEqual(
      {
        type: 'bool_literal',
        value: 'true',
      } satisfies BoolLiteral,
    );
  });

  it('parses "false"', () => {
    expect(parse('false')).toEqual(
      {
        type: 'bool_literal',
        value: 'false',
      } satisfies BoolLiteral,
    );
>>>>>>> cf8e5551
  });
});<|MERGE_RESOLUTION|>--- conflicted
+++ resolved
@@ -4,20 +4,7 @@
 
 describe('bool_literal', () => {
   it('parses "true"', () => {
-<<<<<<< HEAD
-    expect(parse('true')).toStrictEqual({
-      type: 'bool_literal',
-      value: 'true',
-    } satisfies BoolLiteral);
-  });
-
-  it('parses "false"', () => {
-    expect(parse('false')).toStrictEqual({
-      type: 'bool_literal',
-      value: 'false',
-    } satisfies BoolLiteral);
-=======
-    expect(parse('true')).toEqual(
+    expect(parse('true')).toStrictEqual(
       {
         type: 'bool_literal',
         value: 'true',
@@ -26,12 +13,11 @@
   });
 
   it('parses "false"', () => {
-    expect(parse('false')).toEqual(
+    expect(parse('false')).toStrictEqual(
       {
         type: 'bool_literal',
         value: 'false',
       } satisfies BoolLiteral,
     );
->>>>>>> cf8e5551
   });
 });