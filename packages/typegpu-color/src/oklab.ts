import tgpu from 'typegpu';
import { f32, struct, vec3f } from 'typegpu/data';
import {
  abs,
  clamp,
  length,
  max,
  min,
  mix,
  pow,
  select,
  sign,
  sqrt,
} from 'typegpu/std';
import { linearToSrgb, srgbToLinear } from './srgb.ts';

<<<<<<< HEAD
const cbrt = tgpu['~unstable'].fn(
  [f32],
  f32,
)((x) => {
  'kernel & js';
  return sign(x) * pow(abs(x), f32(1) / 3);
});

export const linearRgbToOklab = tgpu['~unstable'].fn(
  [vec3f],
  vec3f,
)((rgb) => {
  'kernel & js';
=======
const cbrt = tgpu['~unstable'].fn([f32], f32)((x) =>
  sign(x) * pow(abs(x), f32(1) / 3)
);

export const linearRgbToOklab = tgpu['~unstable'].fn([vec3f], vec3f)((rgb) => {
>>>>>>> 68585e39
  const l = 0.4122214708 * rgb.x + 0.5363325363 * rgb.y + 0.0514459929 * rgb.z;
  const m = 0.2119034982 * rgb.x + 0.6806995451 * rgb.y + 0.1073969566 * rgb.z;
  const s = 0.0883024619 * rgb.x + 0.2817188376 * rgb.y + 0.6299787005 * rgb.z;

  const l_ = cbrt(l);
  const m_ = cbrt(m);
  const s_ = cbrt(s);

  return vec3f(
    0.2104542553 * l_ + 0.793617785 * m_ - 0.0040720468 * s_,
    1.9779984951 * l_ - 2.428592205 * m_ + 0.4505937099 * s_,
    0.0259040371 * l_ + 0.7827717662 * m_ - 0.808675766 * s_,
  );
});

<<<<<<< HEAD
export const oklabToLinearRgb = tgpu['~unstable'].fn(
  [vec3f],
  vec3f,
)((lab) => {
  'kernel & js';
=======
export const oklabToLinearRgb = tgpu['~unstable'].fn([vec3f], vec3f)((lab) => {
>>>>>>> 68585e39
  const l_ = lab.x + 0.3963377774 * lab.y + 0.2158037573 * lab.z;
  const m_ = lab.x - 0.1055613458 * lab.y - 0.0638541728 * lab.z;
  const s_ = lab.x - 0.0894841775 * lab.y - 1.291485548 * lab.z;

  const l = l_ * l_ * l_;
  const m = m_ * m_ * m_;
  const s = s_ * s_ * s_;

  return vec3f(
    4.0767416621 * l - 3.3077115913 * m + 0.2309699292 * s,
    -1.2684380046 * l + 2.6097574011 * m - 0.3413193965 * s,
    -0.0041960863 * l - 0.7034186147 * m + 1.707614701 * s,
  );
});

/**
 * Finds the maximum saturation possible for a given hue that fits in sRGB.
 * Saturation here is defined as S = C/L,
 * a and b must be normalized so a^2 + b^2 == 1
 */

<<<<<<< HEAD
const computeMaxSaturation = tgpu['~unstable'].fn(
  [f32, f32],
  f32,
)((a, b) => {
  'kernel & js';
=======
const computeMaxSaturation = tgpu['~unstable'].fn([f32, f32], f32)((a, b) => {
>>>>>>> 68585e39
  // Max saturation will be when one of r, g or b goes below zero.

  // Select different coefficients depending on which component goes below zero first
  let k0 = f32(0);
  let k1 = f32(0);
  let k2 = f32(0);
  let k3 = f32(0);
  let k4 = f32(0);
  let wl = f32(0);
  let wm = f32(0);
  let ws = f32(0);

  if (-1.88170328 * a - 0.80936493 * b > 1) {
    // Red component
    k0 = 1.19086277;
    k1 = 1.76576728;
    k2 = 0.59662641;
    k3 = 0.75515197;
    k4 = 0.56771245;
    wl = 4.0767416621;
    wm = -3.3077115913;
    ws = 0.2309699292;
  } else if (1.81444104 * a - 1.19445276 * b > 1) {
    // Green component
    k0 = 0.73956515;
    k1 = -0.45954404;
    k2 = 0.08285427;
    k3 = 0.1254107;
    k4 = 0.14503204;
    wl = -1.2684380046;
    wm = 2.6097574011;
    ws = -0.3413193965;
  } else {
    // Blue component
    k0 = 1.35733652;
    k1 = -0.00915799;
    k2 = -1.1513021;
    k3 = -0.50559606;
    k4 = 0.00692167;
    wl = -0.0041960863;
    wm = -0.7034186147;
    ws = 1.707614701;
  }

  const k_l = 0.3963377774 * a + 0.2158037573 * b;
  const k_m = -0.1055613458 * a - 0.0638541728 * b;
  const k_s = -0.0894841775 * a - 1.291485548 * b;

  // Approximate max saturation using a polynomial:
  let S = k0 + k1 * a + k2 * b + k3 * a * a + k4 * a * b;

  // Do one step Halley's method to get closer
  // this gives an error less than 10e6, except for some blue hues where the dS/dh is close to infinite
  // this should be sufficient for most applications, otherwise do two/three steps
  {
    const l_ = 1 + S * k_l;
    const m_ = 1 + S * k_m;
    const s_ = 1 + S * k_s;

    const l = l_ * l_ * l_;
    const m = m_ * m_ * m_;
    const s = s_ * s_ * s_;

    const l_dS = 3 * k_l * l_ * l_;
    const m_dS = 3 * k_m * m_ * m_;
    const s_dS = 3 * k_s * s_ * s_;

    const l_dS2 = 6 * k_l * k_l * l_;
    const m_dS2 = 6 * k_m * k_m * m_;
    const s_dS2 = 6 * k_s * k_s * s_;

    const f = wl * l + wm * m + ws * s;
    const f1 = wl * l_dS + wm * m_dS + ws * s_dS;
    const f2 = wl * l_dS2 + wm * m_dS2 + ws * s_dS2;

    S = S - (f * f1) / (f1 * f1 - 0.5 * f * f2);
  }

  return S;
});

const LC = struct({
  L: f32,
  C: f32,
});

/**
 * Finds L_cusp and C_cusp for a given hue
 * a and b must be normalized so a^2 + b^2 == 1
 */
<<<<<<< HEAD
const findCusp = tgpu['~unstable'].fn(
  [f32, f32],
  LC,
)((a, b) => {
  'kernel & js';
=======
const findCusp = tgpu['~unstable'].fn([f32, f32], LC)((a, b) => {
>>>>>>> 68585e39
  // First, find the maximum saturation (saturation S = C/L)
  const S_cusp = computeMaxSaturation(a, b);

  // Convert to linear sRGB to find the first point where at least one of r,g or b >= 1:
  const rgb_at_max = oklabToLinearRgb(vec3f(1, S_cusp * a, S_cusp * b));
  const L_cusp = cbrt(1.0 / max(max(rgb_at_max.x, rgb_at_max.y), rgb_at_max.z));
  const C_cusp = L_cusp * S_cusp;

  return LC({ L: L_cusp, C: C_cusp });
});

/**
 * Finds intersection of the line defined by
 * L = L0 * (1 - t) + t * L1;
 * C = t * C1;
 * a and b must be normalized so a^2 + b^2 == 1
 */

const findGamutIntersection = tgpu['~unstable'].fn(
  [f32, f32, f32, f32, f32, LC],
  f32,
)((a, b, L1, C1, L0, cusp) => {
  'kernel & js';
  const FLT_MAX = 3.40282346e38;

  // Find the intersection for upper and lower half separately
  let t = f32(0);
  if ((L1 - L0) * cusp.C - (cusp.L - L0) * C1 <= 0) {
    // Lower half

    t = (cusp.C * L0) / (C1 * cusp.L + cusp.C * (L0 - L1));
  } else {
    // Upper half

    // First intersect with triangle
    t = (cusp.C * (L0 - 1)) / (C1 * (cusp.L - 1) + cusp.C * (L0 - L1));

    // Then one step Halley's method
    {
      const dL = L1 - L0;
      const dC = C1;

      const k_l = 0.3963377774 * a + 0.2158037573 * b;
      const k_m = -0.1055613458 * a - 0.0638541728 * b;
      const k_s = -0.0894841775 * a - 1.291485548 * b;

      const l_dt = dL + dC * k_l;
      const m_dt = dL + dC * k_m;
      const s_dt = dL + dC * k_s;

      // If higher accuracy is required, 2 or 3 iterations of the following block can be used:
      {
        const L = L0 * (1 - t) + t * L1;
        const C = t * C1;

        const l_ = L + C * k_l;
        const m_ = L + C * k_m;
        const s_ = L + C * k_s;

        const l = l_ * l_ * l_;
        const m = m_ * m_ * m_;
        const s = s_ * s_ * s_;

        const ldt = 3 * l_dt * l_ * l_;
        const mdt = 3 * m_dt * m_ * m_;
        const sdt = 3 * s_dt * s_ * s_;

        const ldt2 = 6 * l_dt * l_dt * l_;
        const mdt2 = 6 * m_dt * m_dt * m_;
        const sdt2 = 6 * s_dt * s_dt * s_;

        const r = 4.0767416621 * l - 3.3077115913 * m + 0.2309699292 * s - 1;
        const r1 = 4.0767416621 * ldt - 3.3077115913 * mdt + 0.2309699292 * sdt;
        const r2 = 4.0767416621 * ldt2 - 3.3077115913 * mdt2 +
          0.2309699292 * sdt2;

        const u_r = r1 / (r1 * r1 - 0.5 * r * r2);
        let t_r = -r * u_r;

        const g = -1.2684380046 * l + 2.6097574011 * m - 0.3413193965 * s - 1;
        const g1 = -1.2684380046 * ldt + 2.6097574011 * mdt -
          0.3413193965 * sdt;
        const g2 = -1.2684380046 * ldt2 + 2.6097574011 * mdt2 -
          0.3413193965 * sdt2;

        const u_g = g1 / (g1 * g1 - 0.5 * g * g2);
        let t_g = -g * u_g;

        const b = -0.0041960863 * l - 0.7034186147 * m + 1.707614701 * s - 1;
        const b1 = -0.0041960863 * ldt - 0.7034186147 * mdt + 1.707614701 * sdt;
        const b2 = -0.0041960863 * ldt2 - 0.7034186147 * mdt2 +
          1.707614701 * sdt2;

        const u_b = b1 / (b1 * b1 - 0.5 * b * b2);
        let t_b = -b * u_b;

        t_r = select(FLT_MAX, t_r, u_r >= 0);
        t_g = select(FLT_MAX, t_g, u_g >= 0);
        t_b = select(FLT_MAX, t_b, u_b >= 0);

        t += min(t_r, min(t_g, t_b));
      }
    }
  }

  return t;
});

<<<<<<< HEAD
const gamutClipPreserveChroma = tgpu['~unstable'].fn(
  [vec3f],
  vec3f,
)((lab) => {
  'kernel & js';
=======
const gamutClipPreserveChroma = tgpu['~unstable'].fn([vec3f], vec3f)((lab) => {
>>>>>>> 68585e39
  const L = lab.x;
  const eps = 0.00001;
  const C = max(eps, length(lab.yz));
  const a_ = lab.y / C;
  const b_ = lab.z / C;
  const L0 = clamp(L, 0, 1);
  const cusp = findCusp(a_, b_);
  const t = clamp(findGamutIntersection(a_, b_, L, C, L0, cusp), 0, 1);
  const L_clipped = mix(L0, L, t);
  const C_clipped = t * C;

  return vec3f(L_clipped, C_clipped * a_, C_clipped * b_);
});

export const oklabGamutClipAlphaAccess = tgpu['~unstable'].accessor(f32, 0.2);

<<<<<<< HEAD
const gamutClipAdaptiveL05 = tgpu['~unstable'].fn(
  [vec3f],
  vec3f,
)((lab) => {
  'kernel & js';
  const alpha = oklabGamutClipAlphaSlot.value();
=======
const gamutClipAdaptiveL05 = tgpu['~unstable'].fn([vec3f], vec3f)((lab) => {
  const alpha = oklabGamutClipAlphaAccess.value;
>>>>>>> 68585e39
  const L = lab.x;
  const eps = 0.00001;
  const C = max(eps, length(lab.yz));
  const a_ = lab.y / C;
  const b_ = lab.z / C;

  const Ld = L - 0.5;
  const e1 = 0.5 + abs(Ld) + alpha * C;
  const L0 = 0.5 * (1 + sign(Ld) * (e1 - sqrt(max(0, e1 * e1 - 2 * abs(Ld)))));

  const cusp = findCusp(a_, b_);
  const t = clamp(findGamutIntersection(a_, b_, L, C, L0, cusp), 0, 1);
  const L_clipped = mix(L0, L, t);
  const C_clipped = t * C;

  return vec3f(L_clipped, C_clipped * a_, C_clipped * b_);
});

<<<<<<< HEAD
const gamutClipAdaptiveL0cusp = tgpu['~unstable'].fn(
  [vec3f],
  vec3f,
)((lab) => {
  'kernel & js';
  const alpha = oklabGamutClipAlphaSlot.value();
=======
const gamutClipAdaptiveL0cusp = tgpu['~unstable'].fn([vec3f], vec3f)((lab) => {
  const alpha = oklabGamutClipAlphaAccess.value;
>>>>>>> 68585e39
  const L = lab.x;
  const eps = 0.00001;
  const C = max(eps, length(lab.yz));
  const a_ = lab.y / C;
  const b_ = lab.z / C;

  const cusp = findCusp(a_, b_);
  const Ld = L - cusp.L;
  const k = 2 * select(cusp.L, 1 - cusp.L, Ld > 0);

  const e1 = 0.5 * k + abs(Ld) + (alpha * C) / k;
  const L0 = cusp.L +
    0.5 * (sign(Ld) * (e1 - sqrt(max(0, e1 * e1 - 2 * k * abs(Ld)))));

  const t = clamp(findGamutIntersection(a_, b_, L, C, L0, cusp), 0, 1);
  const L_clipped = mix(L0, L, t);
  const C_clipped = t * C;

  return vec3f(L_clipped, C_clipped * a_, C_clipped * b_);
});

export const oklabGamutClipSlot = tgpu['~unstable'].slot(gamutClipAdaptiveL05);
export const oklabGamutClip = {
  preserveChroma: gamutClipPreserveChroma,
  adaptiveL05: gamutClipAdaptiveL05,
  adaptiveL0Cusp: gamutClipAdaptiveL0cusp,
};

<<<<<<< HEAD
export const oklabToRgb = tgpu['~unstable'].fn(
  [vec3f],
  vec3f,
)((lab) => {
  'kernel & js';
  return linearToSrgb(oklabToLinearRgb(oklabGamutClipSlot.value(lab)));
});

export const rgbToOklab = tgpu['~unstable'].fn(
  [vec3f],
  vec3f,
)((rgb) => {
  'kernel & js';
  return linearRgbToOklab(srgbToLinear(rgb));
});
=======
export const oklabToRgb = tgpu['~unstable'].fn([vec3f], vec3f)((lab) =>
  linearToSrgb(oklabToLinearRgb(oklabGamutClipSlot.value(lab)))
);

export const rgbToOklab = tgpu['~unstable'].fn([vec3f], vec3f)((rgb) =>
  linearRgbToOklab(srgbToLinear(rgb))
);
>>>>>>> 68585e39
<|MERGE_RESOLUTION|>--- conflicted
+++ resolved
@@ -14,27 +14,13 @@
 } from 'typegpu/std';
 import { linearToSrgb, srgbToLinear } from './srgb.ts';
 
-<<<<<<< HEAD
-const cbrt = tgpu['~unstable'].fn(
-  [f32],
-  f32,
-)((x) => {
+const cbrt = tgpu['~unstable'].fn([f32], f32)((x) => {
   'kernel & js';
   return sign(x) * pow(abs(x), f32(1) / 3);
 });
 
-export const linearRgbToOklab = tgpu['~unstable'].fn(
-  [vec3f],
-  vec3f,
-)((rgb) => {
-  'kernel & js';
-=======
-const cbrt = tgpu['~unstable'].fn([f32], f32)((x) =>
-  sign(x) * pow(abs(x), f32(1) / 3)
-);
-
 export const linearRgbToOklab = tgpu['~unstable'].fn([vec3f], vec3f)((rgb) => {
->>>>>>> 68585e39
+  'kernel & js';
   const l = 0.4122214708 * rgb.x + 0.5363325363 * rgb.y + 0.0514459929 * rgb.z;
   const m = 0.2119034982 * rgb.x + 0.6806995451 * rgb.y + 0.1073969566 * rgb.z;
   const s = 0.0883024619 * rgb.x + 0.2817188376 * rgb.y + 0.6299787005 * rgb.z;
@@ -50,15 +36,8 @@
   );
 });
 
-<<<<<<< HEAD
-export const oklabToLinearRgb = tgpu['~unstable'].fn(
-  [vec3f],
-  vec3f,
-)((lab) => {
-  'kernel & js';
-=======
 export const oklabToLinearRgb = tgpu['~unstable'].fn([vec3f], vec3f)((lab) => {
->>>>>>> 68585e39
+  'kernel & js';
   const l_ = lab.x + 0.3963377774 * lab.y + 0.2158037573 * lab.z;
   const m_ = lab.x - 0.1055613458 * lab.y - 0.0638541728 * lab.z;
   const s_ = lab.x - 0.0894841775 * lab.y - 1.291485548 * lab.z;
@@ -80,15 +59,8 @@
  * a and b must be normalized so a^2 + b^2 == 1
  */
 
-<<<<<<< HEAD
-const computeMaxSaturation = tgpu['~unstable'].fn(
-  [f32, f32],
-  f32,
-)((a, b) => {
-  'kernel & js';
-=======
 const computeMaxSaturation = tgpu['~unstable'].fn([f32, f32], f32)((a, b) => {
->>>>>>> 68585e39
+  'kernel & js';
   // Max saturation will be when one of r, g or b goes below zero.
 
   // Select different coefficients depending on which component goes below zero first
@@ -179,15 +151,8 @@
  * Finds L_cusp and C_cusp for a given hue
  * a and b must be normalized so a^2 + b^2 == 1
  */
-<<<<<<< HEAD
-const findCusp = tgpu['~unstable'].fn(
-  [f32, f32],
-  LC,
-)((a, b) => {
-  'kernel & js';
-=======
 const findCusp = tgpu['~unstable'].fn([f32, f32], LC)((a, b) => {
->>>>>>> 68585e39
+  'kernel & js';
   // First, find the maximum saturation (saturation S = C/L)
   const S_cusp = computeMaxSaturation(a, b);
 
@@ -296,15 +261,8 @@
   return t;
 });
 
-<<<<<<< HEAD
-const gamutClipPreserveChroma = tgpu['~unstable'].fn(
-  [vec3f],
-  vec3f,
-)((lab) => {
-  'kernel & js';
-=======
 const gamutClipPreserveChroma = tgpu['~unstable'].fn([vec3f], vec3f)((lab) => {
->>>>>>> 68585e39
+  'kernel & js';
   const L = lab.x;
   const eps = 0.00001;
   const C = max(eps, length(lab.yz));
@@ -321,17 +279,9 @@
 
 export const oklabGamutClipAlphaAccess = tgpu['~unstable'].accessor(f32, 0.2);
 
-<<<<<<< HEAD
-const gamutClipAdaptiveL05 = tgpu['~unstable'].fn(
-  [vec3f],
-  vec3f,
-)((lab) => {
-  'kernel & js';
-  const alpha = oklabGamutClipAlphaSlot.value();
-=======
 const gamutClipAdaptiveL05 = tgpu['~unstable'].fn([vec3f], vec3f)((lab) => {
+  'kernel & js';
   const alpha = oklabGamutClipAlphaAccess.value;
->>>>>>> 68585e39
   const L = lab.x;
   const eps = 0.00001;
   const C = max(eps, length(lab.yz));
@@ -350,17 +300,9 @@
   return vec3f(L_clipped, C_clipped * a_, C_clipped * b_);
 });
 
-<<<<<<< HEAD
-const gamutClipAdaptiveL0cusp = tgpu['~unstable'].fn(
-  [vec3f],
-  vec3f,
-)((lab) => {
-  'kernel & js';
-  const alpha = oklabGamutClipAlphaSlot.value();
-=======
 const gamutClipAdaptiveL0cusp = tgpu['~unstable'].fn([vec3f], vec3f)((lab) => {
+  'kernel & js';
   const alpha = oklabGamutClipAlphaAccess.value;
->>>>>>> 68585e39
   const L = lab.x;
   const eps = 0.00001;
   const C = max(eps, length(lab.yz));
@@ -389,28 +331,12 @@
   adaptiveL0Cusp: gamutClipAdaptiveL0cusp,
 };
 
-<<<<<<< HEAD
-export const oklabToRgb = tgpu['~unstable'].fn(
-  [vec3f],
-  vec3f,
-)((lab) => {
+export const oklabToRgb = tgpu['~unstable'].fn([vec3f], vec3f)((lab) => {
   'kernel & js';
   return linearToSrgb(oklabToLinearRgb(oklabGamutClipSlot.value(lab)));
 });
 
-export const rgbToOklab = tgpu['~unstable'].fn(
-  [vec3f],
-  vec3f,
-)((rgb) => {
+export const rgbToOklab = tgpu['~unstable'].fn([vec3f], vec3f)((rgb) => {
   'kernel & js';
   return linearRgbToOklab(srgbToLinear(rgb));
-});
-=======
-export const oklabToRgb = tgpu['~unstable'].fn([vec3f], vec3f)((lab) =>
-  linearToSrgb(oklabToLinearRgb(oklabGamutClipSlot.value(lab)))
-);
-
-export const rgbToOklab = tgpu['~unstable'].fn([vec3f], vec3f)((rgb) =>
-  linearRgbToOklab(srgbToLinear(rgb))
-);
->>>>>>> 68585e39
+});