import { describe, expect, expectTypeOf, vi } from 'vitest';
<<<<<<< HEAD
import { matchUpVaryingLocations } from '../src/core/pipeline/renderPipeline.ts';
=======
>>>>>>> 81050741
import type { TgpuQuerySet } from '../src/core/querySet/querySet.ts';
import * as d from '../src/data/index.ts';
import tgpu, {
  MissingBindGroupsError,
  type TgpuFragmentFnShell,
  type TgpuRenderPipeline,
  type TgpuVertexFnShell,
} from '../src/index.ts';
import { $internal } from '../src/shared/symbols.ts';
import { it } from './utils/extendedIt.ts';
<<<<<<< HEAD
import { parse, parseResolved } from './utils/parseResolved.ts';

describe('TgpuRenderPipeline', () => {
  const vert = tgpu['~unstable'].vertexFn({
    out: { a: d.vec3f, b: d.vec2f },
  })`{}`;
  const vertWithBuiltin = tgpu['~unstable'].vertexFn({
    out: { a: d.vec3f, b: d.vec2f, pos: d.builtin.position },
  })`{}`;

  it('allows fragment functions to use a subset of the vertex output', ({ root }) => {
    const emptyFragment = tgpu['~unstable'].fragmentFn({ in: {}, out: {} })(
      '',
    );
    const emptyFragmentWithBuiltin = tgpu['~unstable'].fragmentFn({
      in: { pos: d.builtin.frontFacing },
      out: {},
=======

describe('Inter-Stage Variables', () => {
  describe('Non-empty vertex output', () => {
    const vert = tgpu['~unstable'].vertexFn({
      out: { a: d.vec3f, b: d.vec2f },
>>>>>>> 81050741
    })('');
    const fullFragment = tgpu['~unstable'].fragmentFn({
      in: { a: d.vec3f, b: d.vec2f },
      out: d.vec4f,
    })('');

    // Using none
    const pipeline = root
      .withVertex(vert, {})
      .withFragment(emptyFragment, {})
      .createPipeline();

    // Using none (builtins are erased from the vertex output)
    const pipeline2 = root
      .withVertex(vertWithBuiltin, {})
      .withFragment(emptyFragment, {})
      .createPipeline();

    // Using none (builtins are ignored in the fragment input)
    const pipeline3 = root
      .withVertex(vert, {})
      .withFragment(emptyFragmentWithBuiltin, {})
      .createPipeline();

    // Using none (builtins are ignored in both input and output,
    // so their conflict of the `pos` key is fine)
    const pipeline4 = root
      .withVertex(vertWithBuiltin, {})
      .withFragment(emptyFragmentWithBuiltin, {})
      .createPipeline();

    // Using all
    const pipeline5 = root
      .withVertex(vert, {})
      .withFragment(fullFragment, { format: 'rgba8unorm' })
      .createPipeline();

    expect(pipeline).toBeDefined();
    expect(pipeline2).toBeDefined();
    expect(pipeline3).toBeDefined();
    expect(pipeline4).toBeDefined();
    expect(pipeline5).toBeDefined();
  });

  it('rejects fragment functions that use non-existent vertex output', ({ root }) => {
    const fragment = tgpu['~unstable'].fragmentFn({
      in: { a: d.vec3f, c: d.f32 },
      out: {},
    })('');

    // @ts-expect-error: Missing from vertex output
    root.withVertex(vert, {}).withFragment(fragment, {}).createPipeline();
  });

  it('rejects fragment functions that use mismatched vertex output data types', ({ root }) => {
    const fragment = tgpu['~unstable'].fragmentFn({
      in: { a: d.vec3f, b: d.f32 },
      out: {},
    })('');

    // @ts-expect-error: Mismatched vertex output
    root.withVertex(vert, {}).withFragment(fragment, {}).createPipeline();
  });

  it('throws an error if bind groups are missing', ({ root }) => {
    const utgpu = tgpu['~unstable'];

    const layout = tgpu
      .bindGroupLayout({ alpha: { uniform: d.f32 } })
      .$name('example-layout');

    const vertexFn = utgpu
      .vertexFn({ out: { pos: d.builtin.position } })(
        '() { layout.bound.alpha; }',
      )
      .$uses({ layout });

    const fragmentFn = utgpu.fragmentFn({ out: { out: d.vec4f } })('() {}');

    const pipeline = root
      .withVertex(vertexFn, {})
      .withFragment(fragmentFn, { out: { format: 'rgba8unorm' } })
      .createPipeline()
      // biome-ignore lint/suspicious/noExplicitAny: <not testing color attachment at this time>
      .withColorAttachment({ out: {} } as any);

    expect(() => pipeline.draw(6)).toThrowError(
      new MissingBindGroupsError([layout]),
    );

    expect(() => pipeline.draw(6)).toThrowErrorMatchingInlineSnapshot(
      `[Error: Missing bind groups for layouts: 'example-layout'. Please provide it using pipeline.with(layout, bindGroup).(...)]`,
    );
  });

  it('allows to omit input in entry function shell', () => {
    expectTypeOf(
      tgpu['~unstable'].vertexFn({ in: {}, out: { pos: d.builtin.position } }),
      // biome-ignore lint/complexity/noBannedTypes: it's fine
    ).toEqualTypeOf<TgpuVertexFnShell<{}, { pos: d.BuiltinPosition }>>();

    expectTypeOf(
      tgpu['~unstable'].vertexFn({ out: { pos: d.builtin.position } }),
      // biome-ignore lint/complexity/noBannedTypes: it's fine
    ).toEqualTypeOf<TgpuVertexFnShell<{}, { pos: d.BuiltinPosition }>>();

    expectTypeOf(
      tgpu['~unstable'].fragmentFn({ in: {}, out: {} }),
      // biome-ignore lint/complexity/noBannedTypes: it's fine
    ).toEqualTypeOf<TgpuFragmentFnShell<{}, {}>>();

    expectTypeOf(
      tgpu['~unstable'].fragmentFn({ out: {} }),
      // biome-ignore lint/complexity/noBannedTypes: it's fine
    ).toEqualTypeOf<TgpuFragmentFnShell<{}, {}>>();
  });

  it('is resolvable', ({ root }) => {
    const pipeline = root['~unstable'].withVertex(
      vertWithBuiltin.$name('vertex'),
      {},
    )
      .withFragment(
        tgpu['~unstable'].fragmentFn({
          in: { a: d.builtin.position },
          out: d.vec4f,
        })(() => d.vec4f(1, 2, 3, 4)).$name('fragment'),
        { format: 'r8unorm' },
      ).createPipeline();

    expect(parseResolved({ pipeline })).toEqual(parse(`

      struct vertex_Output { 
        @location(0) a: vec3f,
        @location(1) b: vec2f,
        @builtin(position) pos: vec4f,
      } 
        
      @vertex fn vertex() -> vertex_Output {

      }
      
      struct fragment_Input { 
        @builtin(position) a: vec4f,
      }
      
      @fragment fn fragment(_arg_0: fragment_Input) -> @location(0) vec4f { 
        return vec4f(1, 2, 3, 4); 
      }
    `));
  });

  it('resolves with correct locations when pairing up a vertex and a fragment function', ({ root }) => {
    const vertexMain = tgpu['~unstable']
      .vertexFn({
        out: {
          foo: d.vec3f,
          bar: d.vec3f,
          baz: d.location(0, d.vec3f),
          baz2: d.location(5, d.f32),
          baz3: d.u32,
        },
      })(() => ({
        foo: d.vec3f(),
        bar: d.vec3f(),
        baz: d.vec3f(),
        baz2: 0,
        baz3: 0,
      }))
      .$name('vertexMain');

    const fragmentMain = tgpu['~unstable']
      .fragmentFn({
        in: {
          baz3: d.u32,
          bar: d.vec3f,
          foo: d.location(2, d.vec3f),
          baz2: d.f32,
        },
        out: d.vec4f,
      })(() => d.vec4f()).$name('fragmentMain');

    const pipeline = root['~unstable'].withVertex(vertexMain, {}).withFragment(
      fragmentMain,
      { format: 'r8unorm' },
    ).createPipeline();

    expect(parseResolved({ pipeline })).toStrictEqual(parse(`
      struct vertexMain_Output {
        @location(2) foo: vec3f,
        @location(1) bar: vec3f,
        @location(0) baz: vec3f,
        @location(5) baz2: f32,
        @location(3) baz3: u32,
      }

      @vertex fn vertexMain() -> vertexMain_Output {
        return vertexMain_Output(vec3f(), vec3f(), vec3f(), 0, 0);
      }

      struct fragmentMain_Input {
        @location(3) baz3: u32,
        @location(1) bar: vec3f,
        @location(2) foo: vec3f,
        @location(5) baz2: f32,
      }

      @fragment fn fragmentMain(_arg_0: fragmentMain_Input) -> @location(0) vec4f {
        return vec4f();
      }
    `));
  });

  it('resolves with correct locations when pairing up a vertex and a fragment function with rawFn implementation', ({ root }) => {
    const vertexMain = tgpu['~unstable']
      .vertexFn({
        out: {
          foo: d.vec3f,
          bar: d.vec3f,
          position: d.builtin.position,
          baz: d.location(0, d.vec3f),
          baz2: d.location(5, d.f32),
          baz3: d.u32,
        },
      })`{}`.$name('vertexMain');

    const fragmentMain = tgpu['~unstable']
      .fragmentFn({
        in: {
          position: d.builtin.position,
          baz3: d.u32,
          bar: d.vec3f,
          foo: d.location(2, d.vec3f),
          baz2: d.f32,
        },
        out: d.vec4f,
      })`{}`.$name('fragmentMain');

    const pipeline = root['~unstable'].withVertex(vertexMain, {}).withFragment(
      fragmentMain,
      { format: 'r8unorm' },
    ).createPipeline();

    expect(parseResolved({ pipeline })).toStrictEqual(parse(`
      struct vertexMain_Output {
        @location(2) foo: vec3f,
        @location(1) bar: vec3f,
        @builtin(position) position: vec4f,
        @location(0) baz: vec3f,
        @location(5) baz2: f32,
        @location(3) baz3: u32,
      }

      @vertex fn vertexMain() -> vertexMain_Output {}

      struct fragmentMain_Input {
        @builtin(position) position: vec4f,
        @location(3) baz3: u32,
        @location(1) bar: vec3f,
        @location(2) foo: vec3f,
        @location(5) baz2: f32,
      }

      @fragment fn fragmentMain(in: fragmentMain_Input) -> @location(0) vec4f {}
    `));
  });

  it('logs warning when resolving pipeline having vertex and fragment functions with conflicting user-defined locations', ({ root }) => {
    using consoleWarnSpy = vi.spyOn(console, 'warn').mockImplementation(
      () => {},
    );

    const vertexMain = tgpu['~unstable']
      .vertexFn({
        out: {
          foo: d.vec3f,
          bar: d.location(0, d.vec3f),
        },
      })(() => ({
        foo: d.vec3f(),
        bar: d.vec3f(),
      }))
      .$name('vertexMain');

    const fragmentMain = tgpu['~unstable']
      .fragmentFn({
        in: {
          bar: d.location(1, d.vec3f),
        },
        out: d.vec4f,
      })(() => d.vec4f()).$name('fragmentMain');

    const pipeline = root['~unstable'].withVertex(vertexMain, {}).withFragment(
      fragmentMain,
      { format: 'r8unorm' },
    ).createPipeline();

    tgpu.resolve({ externals: { pipeline } });
    expect(consoleWarnSpy).toHaveBeenCalledWith(
      'Mismatched custom location for key: bar, using location set on vertex output: 0',
    );
  });

  it('does not log warning when resolving pipeline having vertex and fragment functions with non-conflicting user-defined locations', ({ root }) => {
    using consoleWarnSpy = vi.spyOn(console, 'warn').mockImplementation(
      () => {},
    );

    const vertexMain = tgpu['~unstable']
      .vertexFn({
        out: {
          foo: d.vec3f,
          bar: d.location(0, d.vec3f),
        },
      })(() => ({
        foo: d.vec3f(),
        bar: d.vec3f(),
      }))
      .$name('vertexMain');

    const fragmentMain = tgpu['~unstable']
      .fragmentFn({
        in: {
          bar: d.location(0, d.vec3f),
        },
        out: d.vec4f,
      })(() => d.vec4f()).$name('fragmentMain');

    const pipeline = root['~unstable'].withVertex(vertexMain, {})
      .withFragment(
        fragmentMain,
        { format: 'r8unorm' },
      ).createPipeline();

    tgpu.resolve({ externals: { pipeline } });
    expect(consoleWarnSpy).not.toHaveBeenCalledWith(
      'Mismatched custom location for key: bar, using location set on vertex output: 0',
    );
  });

  describe('Performance Callbacks', () => {
    it('should add performance callback with automatic query set', ({ root }) => {
      const vertexFn = tgpu['~unstable'].vertexFn({
        out: { pos: d.builtin.position },
      })('').$name('vertex');

      const fragmentFn = tgpu['~unstable'].fragmentFn({
        out: { color: d.vec4f },
      })('').$name('fragment');

      const callback = vi.fn();
      const pipeline = root
        .withVertex(vertexFn, {})
        .withFragment(fragmentFn, { color: { format: 'rgba8unorm' } })
        .createPipeline()
        .withPerformanceCallback(callback);

      expect(pipeline).toBeDefined();
      expectTypeOf(pipeline).toEqualTypeOf<TgpuRenderPipeline>();

      expect(pipeline[$internal].priors.performanceCallback).toBe(callback);

      const timestampWrites = pipeline[$internal].priors.timestampWrites;
      expect(timestampWrites).toBeDefined();
      expect(timestampWrites?.beginningOfPassWriteIndex).toBe(0);
      expect(timestampWrites?.endOfPassWriteIndex).toBe(1);
    });

    it('should create automatic query set when adding performance callback', ({ root, device }) => {
      const vertexFn = tgpu['~unstable'].vertexFn({
        out: { pos: d.builtin.position },
      })('').$name('vertex');

      const fragmentFn = tgpu['~unstable'].fragmentFn({
        out: { color: d.vec4f },
      })('').$name('fragment');

      const callback = vi.fn();
      const pipeline = root
        .withVertex(vertexFn, {})
        .withFragment(fragmentFn, { color: { format: 'rgba8unorm' } })
        .createPipeline()
        .withPerformanceCallback(callback)
        .withColorAttachment({
          color: {
            view: {} as unknown as GPUTextureView,
            loadOp: 'clear',
            storeOp: 'store',
          },
        });

      const timestampWrites = pipeline[$internal].priors.timestampWrites;
      expect(timestampWrites?.querySet).toBeDefined();

      if (timestampWrites?.querySet && 'count' in timestampWrites.querySet) {
        expect(timestampWrites.querySet.count).toBe(2);
      }

      (timestampWrites?.querySet as TgpuQuerySet<'timestamp'>).querySet;

      expect(device.mock.createQuerySet).toHaveBeenCalledWith({
        type: 'timestamp',
        count: 2,
      });
    });

    it('should replace previous performance callback', ({ root }) => {
      const vertexFn = tgpu['~unstable'].vertexFn({
        out: { pos: d.builtin.position },
      })('').$name('vertex');

      const fragmentFn = tgpu['~unstable'].fragmentFn({
        out: { color: d.vec4f },
      })('').$name('fragment');

      const callback1 = vi.fn();
      const callback2 = vi.fn();

      const pipeline = root
        .withVertex(vertexFn, {})
        .withFragment(fragmentFn, { color: { format: 'rgba8unorm' } })
        .createPipeline()
        .withPerformanceCallback(callback1)
        .withPerformanceCallback(callback2);

      expect(pipeline).toBeDefined();

      expect(pipeline[$internal].priors.performanceCallback).toBe(
        callback2,
      );
      expect(pipeline[$internal].priors.performanceCallback).not.toBe(
        callback1,
      );
    });

    it('should throw error if timestamp-query feature is not enabled', ({ root, device }) => {
      const originalFeatures = device.features;
      //@ts-ignore
      device.features = new Set();

      const vertexFn = tgpu['~unstable'].vertexFn({
        out: { pos: d.builtin.position },
      })('').$name('vertex');

      const fragmentFn = tgpu['~unstable'].fragmentFn({
        out: { color: d.vec4f },
      })('').$name('fragment');

      const callback = vi.fn();

      expect(() => {
        root
          .withVertex(vertexFn, {})
          .withFragment(fragmentFn, { color: { format: 'rgba8unorm' } })
          .createPipeline()
          .withPerformanceCallback(callback);
      }).toThrow(
        'Performance callback requires the "timestamp-query" feature to be enabled on GPU device.',
      );

      //@ts-ignore
      device.features = originalFeatures;
    });
  });

  describe('Timestamp Writes', () => {
    it('should add timestamp writes with custom query set', ({ root }) => {
      const vertexFn = tgpu['~unstable'].vertexFn({
        out: { pos: d.builtin.position },
      })('').$name('vertex');

      const fragmentFn = tgpu['~unstable'].fragmentFn({
        out: { color: d.vec4f },
      })('').$name('fragment');

      const querySet = root.createQuerySet('timestamp', 4);

      const pipeline = root
        .withVertex(vertexFn, {})
        .withFragment(fragmentFn, { color: { format: 'rgba8unorm' } })
        .createPipeline()
        .withTimestampWrites({
          querySet,
          beginningOfPassWriteIndex: 0,
          endOfPassWriteIndex: 1,
        });

      expect(pipeline).toBeDefined();
      expectTypeOf(pipeline).toEqualTypeOf<TgpuRenderPipeline>();

      const timestampWrites = pipeline[$internal].priors.timestampWrites;
      expect(timestampWrites?.querySet).toBe(querySet);
      expect(timestampWrites?.beginningOfPassWriteIndex).toBe(0);
      expect(timestampWrites?.endOfPassWriteIndex).toBe(1);
    });

    it('should add timestamp writes with raw GPU query set', ({ root, device }) => {
      const vertexFn = tgpu['~unstable'].vertexFn({
        out: { pos: d.builtin.position },
      })('').$name('vertex');

      const fragmentFn = tgpu['~unstable'].fragmentFn({
        out: { color: d.vec4f },
      })('').$name('fragment');

      const rawQuerySet = device.createQuerySet({
        type: 'timestamp',
        count: 4,
      });

      const pipeline = root
        .withVertex(vertexFn, {})
        .withFragment(fragmentFn, { color: { format: 'rgba8unorm' } })
        .createPipeline()
        .withTimestampWrites({
          querySet: rawQuerySet,
          beginningOfPassWriteIndex: 2,
          endOfPassWriteIndex: 3,
        });

      expect(pipeline).toBeDefined();

      const timestampWrites = pipeline[$internal].priors.timestampWrites;
      expect(timestampWrites?.querySet).toBe(rawQuerySet);
      expect(timestampWrites?.beginningOfPassWriteIndex).toBe(2);
      expect(timestampWrites?.endOfPassWriteIndex).toBe(3);
    });

    it('should handle optional timestamp write indices', ({ root }) => {
      const vertexFn = tgpu['~unstable'].vertexFn({
        out: { pos: d.builtin.position },
      })('').$name('vertex');

      const fragmentFn = tgpu['~unstable'].fragmentFn({
        out: { color: d.vec4f },
      })('').$name('fragment');

      const querySet = root.createQuerySet('timestamp', 4);

      const pipeline1 = root
        .withVertex(vertexFn, {})
        .withFragment(fragmentFn, { color: { format: 'rgba8unorm' } })
        .createPipeline()
        .withTimestampWrites({
          querySet,
          beginningOfPassWriteIndex: 0,
        });

      const pipeline2 = root
        .withVertex(vertexFn, {})
        .withFragment(fragmentFn, { color: { format: 'rgba8unorm' } })
        .createPipeline()
        .withTimestampWrites({
          querySet,
          endOfPassWriteIndex: 1,
        });

      const pipeline3 = root
        .withVertex(vertexFn, {})
        .withFragment(fragmentFn, { color: { format: 'rgba8unorm' } })
        .createPipeline()
        .withTimestampWrites({
          querySet,
        });

      expect(pipeline1).toBeDefined();
      expect(pipeline2).toBeDefined();
      expect(pipeline3).toBeDefined();

      expect(
        pipeline1[$internal].priors.timestampWrites?.beginningOfPassWriteIndex,
      ).toBe(0);
      expect(pipeline1[$internal].priors.timestampWrites?.endOfPassWriteIndex)
        .toBeUndefined();

      expect(
        pipeline2[$internal].priors.timestampWrites?.beginningOfPassWriteIndex,
      ).toBeUndefined();
      expect(pipeline2[$internal].priors.timestampWrites?.endOfPassWriteIndex)
        .toBe(1);

      expect(
        pipeline3[$internal].priors.timestampWrites?.beginningOfPassWriteIndex,
      ).toBeUndefined();
      expect(pipeline3[$internal].priors.timestampWrites?.endOfPassWriteIndex)
        .toBeUndefined();
    });

    it('should setup timestamp writes in render pass descriptor', ({ root, commandEncoder }) => {
      const vertexFn = tgpu['~unstable'].vertexFn({
        out: { pos: d.builtin.position },
      })('').$name('vertex');

      const fragmentFn = tgpu['~unstable'].fragmentFn({
        out: { color: d.vec4f },
      })('').$name('fragment');

      const querySet = root.createQuerySet('timestamp', 4);

      const pipeline = root
        .withVertex(vertexFn, {})
        .withFragment(fragmentFn, { color: { format: 'rgba8unorm' } })
        .createPipeline()
        .withTimestampWrites({
          querySet,
          beginningOfPassWriteIndex: 1,
          endOfPassWriteIndex: 2,
        })
        .withColorAttachment({
          color: {
            view: {} as unknown as GPUTextureView,
            loadOp: 'clear',
            storeOp: 'store',
          },
        });

      pipeline.draw(3);

      expect(commandEncoder.beginRenderPass).toHaveBeenCalledWith(
        expect.objectContaining({
          label: 'pipeline',
          timestampWrites: {
            querySet: querySet.querySet,
            beginningOfPassWriteIndex: 1,
            endOfPassWriteIndex: 2,
          },
        }),
      );
    });
  });

  it('should handle depth stencil attachments with timestamp writes', ({ root, commandEncoder }) => {
    const vertexFn = tgpu['~unstable'].vertexFn({
      out: { pos: d.builtin.position },
    })('').$name('vertex');

    const fragmentFn = tgpu['~unstable'].fragmentFn({
      out: { color: d.vec4f },
    })('').$name('fragment');

    const querySet = root.createQuerySet('timestamp', 2);

    const pipeline = root
      .withVertex(vertexFn, {})
      .withFragment(fragmentFn, { color: { format: 'rgba8unorm' } })
      .createPipeline()
      .withTimestampWrites({
        querySet,
        beginningOfPassWriteIndex: 0,
        endOfPassWriteIndex: 1,
      })
      .withColorAttachment({
        color: {
          view: {} as unknown as GPUTextureView,
          loadOp: 'clear',
          storeOp: 'store',
        },
      })
      .withDepthStencilAttachment({
        view: {} as unknown as GPUTextureView,
        stencilLoadOp: 'load',
      });

    pipeline.draw(3);

    expect(commandEncoder.beginRenderPass).toHaveBeenCalledWith(
      expect.objectContaining({
        timestampWrites: {
          querySet: querySet.querySet,
          beginningOfPassWriteIndex: 0,
          endOfPassWriteIndex: 1,
        },
      }),
    );
  });
});

describe('matchUpVaryingLocations', () => {
  it('works for empty arguments', () => {
    expect(matchUpVaryingLocations({}, {})).toStrictEqual({});
  });

  it('works for empty fragment', () => {
    expect(matchUpVaryingLocations({
      a: d.u32,
    }, undefined)).toStrictEqual({
      a: 0,
    });
  });

  it('works for non-empty', () => {
    expect(matchUpVaryingLocations({
      a: d.u32,
    }, {
      a: d.u32,
    })).toStrictEqual({
      a: 0,
    });
  });

  it('works with unsused vertex attributes', () => {
    expect(matchUpVaryingLocations({
      a: d.u32,
      b: d.u32,
      c: d.u32,
    }, {
      b: d.u32,
    })).toStrictEqual({
      a: 0,
      b: 1,
      c: 2,
    });
  });

  it('works with custom locations in vertex out', () => {
    expect(matchUpVaryingLocations({
      a: d.u32,
      b: d.location(5, d.u32),
      c: d.u32,
    }, {
      b: d.u32,
    })).toStrictEqual({
      a: 0,
      b: 5,
      c: 1,
    });
  });

  it('works with custom locations in fragment in', () => {
    expect(matchUpVaryingLocations({
      a: d.u32,
      b: d.u32,
      c: d.u32,
    }, {
      b: d.u32,
      c: d.location(0, d.u32),
    })).toStrictEqual({
      a: 1,
      b: 2,
      c: 0,
    });
  });

  it('works with custom locations in both', () => {
    expect(matchUpVaryingLocations({
      a: d.u32,
      b: d.location(1, d.u32),
      c: d.u32,
    }, {
      b: d.u32,
      c: d.location(0, d.u32),
    })).toStrictEqual({
      a: 2,
      b: 1,
      c: 0,
    });
  });

  it('works with builtins in vertex out', () => {
    expect(matchUpVaryingLocations({
      a: d.u32,
      b: d.location(1, d.u32),
      c: d.u32,
      d: d.builtin.position,
    }, {
      b: d.u32,
      c: d.location(0, d.u32),
    })).toStrictEqual({
      a: 2,
      b: 1,
      c: 0,
    });
  });

  it('works with builtins in fragment in', () => {
    expect(matchUpVaryingLocations({
      a: d.u32,
      b: d.location(1, d.u32),
      c: d.u32,
    }, {
      b: d.u32,
      c: d.location(0, d.u32),
      d: d.builtin.position,
    })).toStrictEqual({
      a: 2,
      b: 1,
      c: 0,
    });
  });

  it('works with builtins in both', () => {
    expect(matchUpVaryingLocations({
      a: d.u32,
      d: d.builtin.position,
      b: d.location(1, d.u32),
      c: d.u32,
    }, {
      d: d.builtin.position,
      b: d.u32,
      c: d.location(0, d.u32),
    })).toStrictEqual({
      a: 2,
      b: 1,
      c: 0,
    });
  });
});<|MERGE_RESOLUTION|>--- conflicted
+++ resolved
@@ -1,8 +1,5 @@
 import { describe, expect, expectTypeOf, vi } from 'vitest';
-<<<<<<< HEAD
 import { matchUpVaryingLocations } from '../src/core/pipeline/renderPipeline.ts';
-=======
->>>>>>> 81050741
 import type { TgpuQuerySet } from '../src/core/querySet/querySet.ts';
 import * as d from '../src/data/index.ts';
 import tgpu, {
@@ -13,7 +10,6 @@
 } from '../src/index.ts';
 import { $internal } from '../src/shared/symbols.ts';
 import { it } from './utils/extendedIt.ts';
-<<<<<<< HEAD
 import { parse, parseResolved } from './utils/parseResolved.ts';
 
 describe('TgpuRenderPipeline', () => {
@@ -31,13 +27,6 @@
     const emptyFragmentWithBuiltin = tgpu['~unstable'].fragmentFn({
       in: { pos: d.builtin.frontFacing },
       out: {},
-=======
-
-describe('Inter-Stage Variables', () => {
-  describe('Non-empty vertex output', () => {
-    const vert = tgpu['~unstable'].vertexFn({
-      out: { a: d.vec3f, b: d.vec2f },
->>>>>>> 81050741
     })('');
     const fullFragment = tgpu['~unstable'].fragmentFn({
       in: { a: d.vec3f, b: d.vec2f },
