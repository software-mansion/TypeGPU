import { describe, expect, expectTypeOf, vi } from 'vitest';
import * as d from '../src/data/index.ts';
import tgpu, {
  MissingBindGroupsError,
  type TgpuFragmentFnShell,
  type TgpuRenderPipeline,
  type TgpuVertexFnShell,
} from '../src/index.ts';
import { $internal } from '../src/shared/symbols.ts';
import { it } from './utils/extendedIt.ts';
<<<<<<< HEAD
import { parse, parseResolved } from './utils/parseResolved.ts';

describe('TgpuRenderPipeline', () => {
  const vert = tgpu['~unstable'].vertexFn({
    out: { a: d.vec3f, b: d.vec2f },
  })`{}`;
  const vertWithBuiltin = tgpu['~unstable'].vertexFn({
    out: { a: d.vec3f, b: d.vec2f, pos: d.builtin.position },
  })`{}`;

  it('allows fragment functions to use a subset of the vertex output', ({ root }) => {
    const emptyFragment = tgpu['~unstable'].fragmentFn({ in: {}, out: {} })(
      '',
    );
    const emptyFragmentWithBuiltin = tgpu['~unstable'].fragmentFn({
      in: { pos: d.builtin.frontFacing },
      out: {},
    })('');
    const fullFragment = tgpu['~unstable'].fragmentFn({
      in: { a: d.vec3f, b: d.vec2f },
      out: d.vec4f,
    })('');

    // Using none
    const pipeline = root
      .withVertex(vert, {})
      .withFragment(emptyFragment, {})
      .createPipeline();

    // Using none (builtins are erased from the vertex output)
    const pipeline2 = root
      .withVertex(vertWithBuiltin, {})
      .withFragment(emptyFragment, {})
      .createPipeline();

    // Using none (builtins are ignored in the fragment input)
    const pipeline3 = root
      .withVertex(vert, {})
      .withFragment(emptyFragmentWithBuiltin, {})
      .createPipeline();

    // Using none (builtins are ignored in both input and output,
    // so their conflict of the `pos` key is fine)
    const pipeline4 = root
      .withVertex(vertWithBuiltin, {})
      .withFragment(emptyFragmentWithBuiltin, {})
      .createPipeline();

    // Using all
    const pipeline5 = root
      .withVertex(vert, {})
      .withFragment(fullFragment, { format: 'rgba8unorm' })
      .createPipeline();

    expect(pipeline).toBeDefined();
    expect(pipeline2).toBeDefined();
    expect(pipeline3).toBeDefined();
    expect(pipeline4).toBeDefined();
    expect(pipeline5).toBeDefined();
  });

  it('rejects fragment functions that use non-existent vertex output', ({ root }) => {
    const fragment = tgpu['~unstable'].fragmentFn({
      in: { a: d.vec3f, c: d.f32 },
      out: {},
=======
import type { TgpuQuerySet } from '../src/core/querySet/querySet.ts';

describe('Inter-Stage Variables', () => {
  describe('Non-empty vertex output', () => {
    const vert = tgpu['~unstable'].vertexFn({
      out: { a: d.vec3f, b: d.vec2f },
>>>>>>> ff5850c6
    })('');

    // @ts-expect-error: Missing from vertex output
    root.withVertex(vert, {}).withFragment(fragment, {}).createPipeline();
  });

  it('rejects fragment functions that use mismatched vertex output data types', ({ root }) => {
    const fragment = tgpu['~unstable'].fragmentFn({
      in: { a: d.vec3f, b: d.f32 },
      out: {},
    })('');

    // @ts-expect-error: Mismatched vertex output
    root.withVertex(vert, {}).withFragment(fragment, {}).createPipeline();
  });

  it('throws an error if bind groups are missing', ({ root }) => {
    const utgpu = tgpu['~unstable'];

    const layout = tgpu
      .bindGroupLayout({ alpha: { uniform: d.f32 } })
      .$name('example-layout');

    const vertexFn = utgpu
      .vertexFn({ out: { pos: d.builtin.position } })(
        '() { layout.bound.alpha; }',
      )
      .$uses({ layout });

    const fragmentFn = utgpu.fragmentFn({ out: { out: d.vec4f } })('() {}');

    const pipeline = root
      .withVertex(vertexFn, {})
      .withFragment(fragmentFn, { out: { format: 'rgba8unorm' } })
      .createPipeline()
      // biome-ignore lint/suspicious/noExplicitAny: <not testing color attachment at this time>
      .withColorAttachment({ out: {} } as any);

    expect(() => pipeline.draw(6)).toThrowError(
      new MissingBindGroupsError([layout]),
    );

    expect(() => pipeline.draw(6)).toThrowErrorMatchingInlineSnapshot(
      `[Error: Missing bind groups for layouts: 'example-layout'. Please provide it using pipeline.with(layout, bindGroup).(...)]`,
    );
  });

  it('allows to omit input in entry function shell', () => {
    expectTypeOf(
      tgpu['~unstable'].vertexFn({ in: {}, out: { pos: d.builtin.position } }),
      // biome-ignore lint/complexity/noBannedTypes: it's fine
    ).toEqualTypeOf<TgpuVertexFnShell<{}, { pos: d.BuiltinPosition }>>();

    expectTypeOf(
      tgpu['~unstable'].vertexFn({ out: { pos: d.builtin.position } }),
      // biome-ignore lint/complexity/noBannedTypes: it's fine
    ).toEqualTypeOf<TgpuVertexFnShell<{}, { pos: d.BuiltinPosition }>>();

    expectTypeOf(
      tgpu['~unstable'].fragmentFn({ in: {}, out: {} }),
      // biome-ignore lint/complexity/noBannedTypes: it's fine
    ).toEqualTypeOf<TgpuFragmentFnShell<{}, {}>>();

    expectTypeOf(
      tgpu['~unstable'].fragmentFn({ out: {} }),
      // biome-ignore lint/complexity/noBannedTypes: it's fine
    ).toEqualTypeOf<TgpuFragmentFnShell<{}, {}>>();
  });

<<<<<<< HEAD
  it('is resolvable', ({ root }) => {
    const pipeline = root['~unstable'].withVertex(
      vertWithBuiltin.$name('vertex'),
      {},
    )
      .withFragment(
        tgpu['~unstable'].fragmentFn({
          in: { a: d.builtin.position },
          out: d.vec4f,
        })(() => d.vec4f(1, 2, 3, 4)).$name('fragment'),
        { format: 'r8unorm' },
      ).createPipeline();

    expect(parseResolved({ pipeline })).toEqual(parse(`

      struct vertex_Output { 
        @location(0) a: vec3f,
        @location (1) b: vec2f,
        @builtin (position) pos: vec4f,
      } 
        
      @vertex fn vertex() -> vertex_Output {

      }
      struct fragment_Input { 
        @builtin (position) a: vec4f,
      }
      
      @fragment fn fragment (_arg_0 : fragment_Input) -> @location(0) vec4f { 
        return vec4f (1, 2, 3, 4); 
      }
    `));
  });

  it('resolves with correct locations when pairing up a vertex and a fragment function', ({ root }) => {
    const vertexMain = tgpu['~unstable']
      .vertexFn({
        out: {
          foo: d.vec3f,
          bar: d.vec3f,
          baz: d.location(0, d.vec3f),
          baz2: d.location(5, d.f32),
          baz3: d.u32,
        },
      })(() => ({
        foo: d.vec3f(),
        bar: d.vec3f(),
        baz: d.vec3f(),
        baz2: 0,
        baz3: 0,
      }))
      .$name('vertexMain');

    const fragmentMain = tgpu['~unstable']
      .fragmentFn({
        in: {
          baz3: d.u32,
          bar: d.vec3f,
          foo: d.location(2, d.vec3f),
          baz2: d.f32,
        },
        out: d.vec4f,
      })(() => d.vec4f()).$name('fragmentMain');

    const pipeline = root['~unstable'].withVertex(vertexMain, {}).withFragment(
      fragmentMain,
      { format: 'r8unorm' },
    ).createPipeline();

    expect(parseResolved({ pipeline })).toStrictEqual(parse(`
      struct vertexMain_Output {
        @location(2) foo: vec3f,
        @location(1) bar: vec3f,
        @location(0) baz: vec3f,
        @location(5) baz2: f32,
        @location(3) baz3: u32,
      }

      @vertex fn vertexMain() -> vertexMain_Output {
        return vertexMain_Output(vec3f(), vec3f(), vec3f(), 0, 0);
      }

      struct fragmentMain_Input {
        @location(3) baz3: u32,
        @location(1) bar: vec3f,
        @location(2) foo: vec3f,
        @location(5) baz2: f32,
      }

      @fragment fn fragmentMain(_arg_0: fragmentMain_Input) -> @location(0) vec4f {
        return vec4f();
      }
    `));
  });

  it('resolves with correct locations when pairing up a vertex and a fragment function with rawFn implementation', ({ root }) => {
    const vertexMain = tgpu['~unstable']
      .vertexFn({
        out: {
          foo: d.vec3f,
          bar: d.vec3f,
          baz: d.location(0, d.vec3f),
          baz2: d.location(5, d.f32),
          baz3: d.u32,
        },
      })`{}`.$name('vertexMain');

    const fragmentMain = tgpu['~unstable']
      .fragmentFn({
        in: {
          baz3: d.u32,
          bar: d.vec3f,
          foo: d.location(2, d.vec3f),
          baz2: d.f32,
        },
        out: d.vec4f,
      })`{}`.$name('fragmentMain');

    const pipeline = root['~unstable'].withVertex(vertexMain, {}).withFragment(
      fragmentMain,
      { format: 'r8unorm' },
    ).createPipeline();

    expect(parseResolved({ pipeline })).toStrictEqual(parse(`
      struct vertexMain_Output {
        @location(2) foo: vec3f,
        @location(1) bar: vec3f,
        @location(0) baz: vec3f,
        @location(5) baz2: f32,
        @location(3) baz3: u32,
      }

      @vertex fn vertexMain() -> vertexMain_Output {}

      struct fragmentMain_Input {
        @location(3) baz3: u32,
        @location(1) bar: vec3f,
        @location(2) foo: vec3f,
        @location(5) baz2: f32,
      }

      @fragment fn fragmentMain(in: fragmentMain_Input) -> @location(0) vec4f {}
    `));
  });

  it('logs warning when resolving pipeline having vertex and fragment functions with conflicting user-defined locations', ({ root }) => {
    using consoleWarnSpy = vi.spyOn(console, 'warn').mockImplementation(
      () => {},
    );

    const vertexMain = tgpu['~unstable']
      .vertexFn({
        out: {
          foo: d.vec3f,
          bar: d.location(0, d.vec3f),
        },
      })(() => ({
        foo: d.vec3f(),
        bar: d.vec3f(),
      }))
      .$name('vertexMain');

    const fragmentMain = tgpu['~unstable']
      .fragmentFn({
        in: {
          bar: d.location(1, d.vec3f),
        },
        out: d.vec4f,
      })(() => d.vec4f()).$name('fragmentMain');

    const pipeline = root['~unstable'].withVertex(vertexMain, {}).withFragment(
      fragmentMain,
      { format: 'r8unorm' },
    ).createPipeline();

    tgpu.resolve({ externals: { pipeline } });
    expect(consoleWarnSpy).toHaveBeenCalledWith(
      'Mismatched custom location for key: bar, using location set on vertex output: 0',
    );
  });

  it('does not throw error when resolving pipeline having vertex and fragment functions with non-conflicting user-defined locations', ({ root }) => {
    using consoleWarnSpy = vi.spyOn(console, 'warn').mockImplementation(
      () => {},
    );

    const vertexMain = tgpu['~unstable']
      .vertexFn({
        out: {
          foo: d.vec3f,
          bar: d.location(0, d.vec3f),
        },
      })(() => ({
        foo: d.vec3f(),
        bar: d.vec3f(),
      }))
      .$name('vertexMain');

    const fragmentMain = tgpu['~unstable']
      .fragmentFn({
        in: {
          bar: d.location(0, d.vec3f),
        },
        out: d.vec4f,
      })(() => d.vec4f()).$name('fragmentMain');

    const pipeline = root['~unstable'].withVertex(vertexMain, {})
      .withFragment(
        fragmentMain,
        { format: 'r8unorm' },
      ).createPipeline();

    tgpu.resolve({ externals: { pipeline } });
    expect(consoleWarnSpy).not.toHaveBeenCalledWith(
      'Mismatched custom location for key: bar, using location set on vertex output: 0',
=======
  describe('Performance Callbacks', () => {
    it('should add performance callback with automatic query set', ({ root }) => {
      const vertexFn = tgpu['~unstable'].vertexFn({
        out: { pos: d.builtin.position },
      })('').$name('vertex');

      const fragmentFn = tgpu['~unstable'].fragmentFn({
        out: { color: d.vec4f },
      })('').$name('fragment');

      const callback = vi.fn();
      const pipeline = root
        .withVertex(vertexFn, {})
        .withFragment(fragmentFn, { color: { format: 'rgba8unorm' } })
        .createPipeline()
        .withPerformanceCallback(callback);

      expect(pipeline).toBeDefined();
      expectTypeOf(pipeline).toEqualTypeOf<TgpuRenderPipeline>();

      expect(pipeline[$internal].priors.performanceCallback).toBe(callback);

      const timestampWrites = pipeline[$internal].priors.timestampWrites;
      expect(timestampWrites).toBeDefined();
      expect(timestampWrites?.beginningOfPassWriteIndex).toBe(0);
      expect(timestampWrites?.endOfPassWriteIndex).toBe(1);
    });

    it('should create automatic query set when adding performance callback', ({ root, device }) => {
      const vertexFn = tgpu['~unstable'].vertexFn({
        out: { pos: d.builtin.position },
      })('').$name('vertex');

      const fragmentFn = tgpu['~unstable'].fragmentFn({
        out: { color: d.vec4f },
      })('').$name('fragment');

      const callback = vi.fn();
      const pipeline = root
        .withVertex(vertexFn, {})
        .withFragment(fragmentFn, { color: { format: 'rgba8unorm' } })
        .createPipeline()
        .withPerformanceCallback(callback)
        .withColorAttachment({
          color: {
            view: {} as unknown as GPUTextureView,
            loadOp: 'clear',
            storeOp: 'store',
          },
        });

      const timestampWrites = pipeline[$internal].priors.timestampWrites;
      expect(timestampWrites?.querySet).toBeDefined();

      if (timestampWrites?.querySet && 'count' in timestampWrites.querySet) {
        expect(timestampWrites.querySet.count).toBe(2);
      }

      (timestampWrites?.querySet as TgpuQuerySet<'timestamp'>).querySet;

      expect(device.mock.createQuerySet).toHaveBeenCalledWith({
        type: 'timestamp',
        count: 2,
      });
    });

    it('should replace previous performance callback', ({ root }) => {
      const vertexFn = tgpu['~unstable'].vertexFn({
        out: { pos: d.builtin.position },
      })('').$name('vertex');

      const fragmentFn = tgpu['~unstable'].fragmentFn({
        out: { color: d.vec4f },
      })('').$name('fragment');

      const callback1 = vi.fn();
      const callback2 = vi.fn();

      const pipeline = root
        .withVertex(vertexFn, {})
        .withFragment(fragmentFn, { color: { format: 'rgba8unorm' } })
        .createPipeline()
        .withPerformanceCallback(callback1)
        .withPerformanceCallback(callback2);

      expect(pipeline).toBeDefined();

      expect(pipeline[$internal].priors.performanceCallback).toBe(
        callback2,
      );
      expect(pipeline[$internal].priors.performanceCallback).not.toBe(
        callback1,
      );
    });

    it('should throw error if timestamp-query feature is not enabled', ({ root, device }) => {
      const originalFeatures = device.features;
      //@ts-ignore
      device.features = new Set();

      const vertexFn = tgpu['~unstable'].vertexFn({
        out: { pos: d.builtin.position },
      })('').$name('vertex');

      const fragmentFn = tgpu['~unstable'].fragmentFn({
        out: { color: d.vec4f },
      })('').$name('fragment');

      const callback = vi.fn();

      expect(() => {
        root
          .withVertex(vertexFn, {})
          .withFragment(fragmentFn, { color: { format: 'rgba8unorm' } })
          .createPipeline()
          .withPerformanceCallback(callback);
      }).toThrow(
        'Performance callback requires the "timestamp-query" feature to be enabled on GPU device.',
      );

      //@ts-ignore
      device.features = originalFeatures;
    });
  });

  describe('Timestamp Writes', () => {
    it('should add timestamp writes with custom query set', ({ root }) => {
      const vertexFn = tgpu['~unstable'].vertexFn({
        out: { pos: d.builtin.position },
      })('').$name('vertex');

      const fragmentFn = tgpu['~unstable'].fragmentFn({
        out: { color: d.vec4f },
      })('').$name('fragment');

      const querySet = root.createQuerySet('timestamp', 4);

      const pipeline = root
        .withVertex(vertexFn, {})
        .withFragment(fragmentFn, { color: { format: 'rgba8unorm' } })
        .createPipeline()
        .withTimestampWrites({
          querySet,
          beginningOfPassWriteIndex: 0,
          endOfPassWriteIndex: 1,
        });

      expect(pipeline).toBeDefined();
      expectTypeOf(pipeline).toEqualTypeOf<TgpuRenderPipeline>();

      const timestampWrites = pipeline[$internal].priors.timestampWrites;
      expect(timestampWrites?.querySet).toBe(querySet);
      expect(timestampWrites?.beginningOfPassWriteIndex).toBe(0);
      expect(timestampWrites?.endOfPassWriteIndex).toBe(1);
    });

    it('should add timestamp writes with raw GPU query set', ({ root, device }) => {
      const vertexFn = tgpu['~unstable'].vertexFn({
        out: { pos: d.builtin.position },
      })('').$name('vertex');

      const fragmentFn = tgpu['~unstable'].fragmentFn({
        out: { color: d.vec4f },
      })('').$name('fragment');

      const rawQuerySet = device.createQuerySet({
        type: 'timestamp',
        count: 4,
      });

      const pipeline = root
        .withVertex(vertexFn, {})
        .withFragment(fragmentFn, { color: { format: 'rgba8unorm' } })
        .createPipeline()
        .withTimestampWrites({
          querySet: rawQuerySet,
          beginningOfPassWriteIndex: 2,
          endOfPassWriteIndex: 3,
        });

      expect(pipeline).toBeDefined();

      const timestampWrites = pipeline[$internal].priors.timestampWrites;
      expect(timestampWrites?.querySet).toBe(rawQuerySet);
      expect(timestampWrites?.beginningOfPassWriteIndex).toBe(2);
      expect(timestampWrites?.endOfPassWriteIndex).toBe(3);
    });

    it('should handle optional timestamp write indices', ({ root }) => {
      const vertexFn = tgpu['~unstable'].vertexFn({
        out: { pos: d.builtin.position },
      })('').$name('vertex');

      const fragmentFn = tgpu['~unstable'].fragmentFn({
        out: { color: d.vec4f },
      })('').$name('fragment');

      const querySet = root.createQuerySet('timestamp', 4);

      const pipeline1 = root
        .withVertex(vertexFn, {})
        .withFragment(fragmentFn, { color: { format: 'rgba8unorm' } })
        .createPipeline()
        .withTimestampWrites({
          querySet,
          beginningOfPassWriteIndex: 0,
        });

      const pipeline2 = root
        .withVertex(vertexFn, {})
        .withFragment(fragmentFn, { color: { format: 'rgba8unorm' } })
        .createPipeline()
        .withTimestampWrites({
          querySet,
          endOfPassWriteIndex: 1,
        });

      const pipeline3 = root
        .withVertex(vertexFn, {})
        .withFragment(fragmentFn, { color: { format: 'rgba8unorm' } })
        .createPipeline()
        .withTimestampWrites({
          querySet,
        });

      expect(pipeline1).toBeDefined();
      expect(pipeline2).toBeDefined();
      expect(pipeline3).toBeDefined();

      expect(
        pipeline1[$internal].priors.timestampWrites?.beginningOfPassWriteIndex,
      ).toBe(0);
      expect(pipeline1[$internal].priors.timestampWrites?.endOfPassWriteIndex)
        .toBeUndefined();

      expect(
        pipeline2[$internal].priors.timestampWrites?.beginningOfPassWriteIndex,
      ).toBeUndefined();
      expect(pipeline2[$internal].priors.timestampWrites?.endOfPassWriteIndex)
        .toBe(1);

      expect(
        pipeline3[$internal].priors.timestampWrites?.beginningOfPassWriteIndex,
      ).toBeUndefined();
      expect(pipeline3[$internal].priors.timestampWrites?.endOfPassWriteIndex)
        .toBeUndefined();
    });

    it('should setup timestamp writes in render pass descriptor', ({ root, commandEncoder }) => {
      const vertexFn = tgpu['~unstable'].vertexFn({
        out: { pos: d.builtin.position },
      })('').$name('vertex');

      const fragmentFn = tgpu['~unstable'].fragmentFn({
        out: { color: d.vec4f },
      })('').$name('fragment');

      const querySet = root.createQuerySet('timestamp', 4);

      const pipeline = root
        .withVertex(vertexFn, {})
        .withFragment(fragmentFn, { color: { format: 'rgba8unorm' } })
        .createPipeline()
        .withTimestampWrites({
          querySet,
          beginningOfPassWriteIndex: 1,
          endOfPassWriteIndex: 2,
        })
        .withColorAttachment({
          color: {
            view: {} as unknown as GPUTextureView,
            loadOp: 'clear',
            storeOp: 'store',
          },
        });

      pipeline.draw(3);

      expect(commandEncoder.beginRenderPass).toHaveBeenCalledWith(
        expect.objectContaining({
          label: '<unnamed>',
          timestampWrites: {
            querySet: querySet.querySet,
            beginningOfPassWriteIndex: 1,
            endOfPassWriteIndex: 2,
          },
        }),
      );
    });
  });

  it('should handle depth stencil attachments with timestamp writes', ({ root, commandEncoder }) => {
    const vertexFn = tgpu['~unstable'].vertexFn({
      out: { pos: d.builtin.position },
    })('').$name('vertex');

    const fragmentFn = tgpu['~unstable'].fragmentFn({
      out: { color: d.vec4f },
    })('').$name('fragment');

    const querySet = root.createQuerySet('timestamp', 2);

    const pipeline = root
      .withVertex(vertexFn, {})
      .withFragment(fragmentFn, { color: { format: 'rgba8unorm' } })
      .createPipeline()
      .withTimestampWrites({
        querySet,
        beginningOfPassWriteIndex: 0,
        endOfPassWriteIndex: 1,
      })
      .withColorAttachment({
        color: {
          view: {} as unknown as GPUTextureView,
          loadOp: 'clear',
          storeOp: 'store',
        },
      })
      .withDepthStencilAttachment({
        view: {} as unknown as GPUTextureView,
        stencilLoadOp: 'load',
      });

    pipeline.draw(3);

    expect(commandEncoder.beginRenderPass).toHaveBeenCalledWith(
      expect.objectContaining({
        timestampWrites: {
          querySet: querySet.querySet,
          beginningOfPassWriteIndex: 0,
          endOfPassWriteIndex: 1,
        },
      }),
>>>>>>> ff5850c6
    );
  });
});<|MERGE_RESOLUTION|>--- conflicted
+++ resolved
@@ -8,7 +8,6 @@
 } from '../src/index.ts';
 import { $internal } from '../src/shared/symbols.ts';
 import { it } from './utils/extendedIt.ts';
-<<<<<<< HEAD
 import { parse, parseResolved } from './utils/parseResolved.ts';
 
 describe('TgpuRenderPipeline', () => {
@@ -74,14 +73,6 @@
     const fragment = tgpu['~unstable'].fragmentFn({
       in: { a: d.vec3f, c: d.f32 },
       out: {},
-=======
-import type { TgpuQuerySet } from '../src/core/querySet/querySet.ts';
-
-describe('Inter-Stage Variables', () => {
-  describe('Non-empty vertex output', () => {
-    const vert = tgpu['~unstable'].vertexFn({
-      out: { a: d.vec3f, b: d.vec2f },
->>>>>>> ff5850c6
     })('');
 
     // @ts-expect-error: Missing from vertex output
@@ -151,7 +142,6 @@
     ).toEqualTypeOf<TgpuFragmentFnShell<{}, {}>>();
   });
 
-<<<<<<< HEAD
   it('is resolvable', ({ root }) => {
     const pipeline = root['~unstable'].withVertex(
       vertWithBuiltin.$name('vertex'),
@@ -367,7 +357,9 @@
     tgpu.resolve({ externals: { pipeline } });
     expect(consoleWarnSpy).not.toHaveBeenCalledWith(
       'Mismatched custom location for key: bar, using location set on vertex output: 0',
-=======
+    );
+  });
+
   describe('Performance Callbacks', () => {
     it('should add performance callback with automatic query set', ({ root }) => {
       const vertexFn = tgpu['~unstable'].vertexFn({
@@ -701,7 +693,6 @@
           endOfPassWriteIndex: 1,
         },
       }),
->>>>>>> ff5850c6
     );
   });
 });