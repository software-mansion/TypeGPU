--- conflicted
+++ resolved
@@ -1,11 +1,6 @@
 import { describe, expect, it } from 'vitest';
-<<<<<<< HEAD
-import { StrictNameRegistry, wgsl } from '../src';
-import { f32, u32 } from '../src/data';
-=======
 import { f32, u32 } from '../src/data';
 import { StrictNameRegistry, wgsl } from '../src/experimental';
->>>>>>> cbd0b4fb
 import { ResolutionCtxImpl } from '../src/resolutionCtx';
 
 global.GPUTextureUsage = {
