import { describe, expect } from 'vitest';
import {
  buildWriter,
  getCompiledWriterForSchema,
} from '../src/data/compiledIO.ts';
import * as d from '../src/data/index.ts';
import { sizeOf } from '../src/data/sizeOf.ts';
import { it } from './utils/extendedIt.ts';

describe('buildWriter', () => {
  it('should compile a writer for a struct', () => {
    const struct = d.struct({
      a: d.u32,
      b: d.vec3f,
    });
    const writer = buildWriter(struct, 'offset', 'value');

    expect(writer).toMatchInlineSnapshot(`
      "output.setUint32((offset + 0), value.a, littleEndian);
      output.setFloat32(((offset + 16) + 0), value.b.x, littleEndian);
      output.setFloat32(((offset + 16) + 4), value.b.y, littleEndian);
      output.setFloat32(((offset + 16) + 8), value.b.z, littleEndian);
      "
    `);
  });

  it('should compile a writer for a struct with an array', () => {
    const struct = d.struct({
      a: d.u32,
      b: d.arrayOf(d.vec3f, 2),
      c: d.arrayOf(d.u32, 3),
    });
    const writer = buildWriter(struct, 'offset', 'value');

    expect(writer).toMatchInlineSnapshot(`
      "output.setUint32((offset + 0), value.a, littleEndian);
      for (let i = 0; i < 2; i++) {
      output.setFloat32((((offset + 16) + i * 16) + 0), value.b[i].x, littleEndian);
      output.setFloat32((((offset + 16) + i * 16) + 4), value.b[i].y, littleEndian);
      output.setFloat32((((offset + 16) + i * 16) + 8), value.b[i].z, littleEndian);
      }
      for (let i = 0; i < 3; i++) {
      output.setUint32(((offset + 48) + i * 4), value.c[i], littleEndian);
      }
      "
    `);
  });
  it('should compile a writer for a struct with nested structs', () => {
    const struct = d.struct({
      a: d.u32,
      b: d.struct({
        d: d.vec3f,
      }),
      c: d.arrayOf(d.struct({ d: d.u32 }), 3),
    });
    const writer = buildWriter(struct, 'offset', 'value');

    expect(writer).toMatchInlineSnapshot(`
      "output.setUint32((offset + 0), value.a, littleEndian);
      output.setFloat32((((offset + 16) + 0) + 0), value.b.d.x, littleEndian);
      output.setFloat32((((offset + 16) + 0) + 4), value.b.d.y, littleEndian);
      output.setFloat32((((offset + 16) + 0) + 8), value.b.d.z, littleEndian);
      for (let i = 0; i < 3; i++) {
      output.setUint32((((offset + 32) + i * 4) + 0), value.c[i].d, littleEndian);
      }
      "
    `);
  });
  it('should compile a writer for an array', () => {
    const array = d.arrayOf(d.vec3f, 5);

    const writer = buildWriter(array, 'offset', 'value');

    expect(writer).toMatchInlineSnapshot(`
      "for (let i = 0; i < 5; i++) {
      output.setFloat32(((offset + i * 16) + 0), value[i].x, littleEndian);
      output.setFloat32(((offset + i * 16) + 4), value[i].y, littleEndian);
      output.setFloat32(((offset + i * 16) + 8), value[i].z, littleEndian);
      }
      "
    `);
  });
});

describe('createCompileInstructions', () => {
  it('should compile a writer for a struct', () => {
    const struct = d.struct({
      a: d.u32,
      b: d.vec3f,
    });

    const writer = getCompiledWriterForSchema(struct);
    const arr = new ArrayBuffer(sizeOf(struct));
    const dataView = new DataView(arr);

    writer(dataView, 0, { a: 1, b: d.vec3f(1, 2, 3) });

    expect(new Uint32Array(arr, 0, 1)[0]).toBe(1);
    expect([...new Float32Array(arr, 16, 3)]).toStrictEqual([1, 2, 3]);
  });

  it('should compile a writer for a struct with an array', () => {
    const struct = d.struct({
      a: d.u32,
      b: d.arrayOf(d.vec3f, 2),
      c: d.arrayOf(d.u32, 3),
    });

    const writer = getCompiledWriterForSchema(struct);

    const arr = new ArrayBuffer(sizeOf(struct));
    const dataView = new DataView(arr);

    writer(dataView, 0, {
      a: 1,
      b: [d.vec3f(1, 2, 3), d.vec3f(4, 5, 6)],
      c: [1, 2, 3],
    });

    expect(new Uint32Array(arr, 0, 1)[0]).toBe(1);
    expect([...new Float32Array(arr, 16, 3)]).toStrictEqual([1, 2, 3]);
    expect([...new Float32Array(arr, 32, 3)]).toStrictEqual([4, 5, 6]);
    expect([...new Uint32Array(arr, 48, 3)]).toStrictEqual([1, 2, 3]);
  });

  it('should compile a writer for a struct with nested structs', () => {
    const struct = d.struct({
      a: d.u32,
      b: d.struct({
        d: d.vec3f,
      }),
      c: d.arrayOf(d.struct({ d: d.u32 }), 3),
    });

    const writer = getCompiledWriterForSchema(struct);

    const arr = new ArrayBuffer(sizeOf(struct));
    const dataView = new DataView(arr);

    writer(dataView, 0, {
      a: 1,
      b: { d: d.vec3f(1, 2, 3) },
      c: [{ d: 1 }, { d: 2 }, { d: 3 }],
    });

    expect(new Uint32Array(arr, 0, 1)[0]).toBe(1);
    expect([...new Float32Array(arr, 16, 3)]).toStrictEqual([1, 2, 3]);
    expect([...new Uint32Array(arr, 32, 3)]).toStrictEqual([1, 2, 3]);
  });

  it('should compile a writer for an array', () => {
    const array = d.arrayOf(d.vec3f, 5);

    const writer = getCompiledWriterForSchema(array);

    const arr = new ArrayBuffer(sizeOf(array));
    const dataView = new DataView(arr);

    writer(dataView, 0, [
      d.vec3f(0, 1, 2),
      d.vec3f(3, 4, 5),
      d.vec3f(6, 7, 8),
      d.vec3f(9, 10, 11),
      d.vec3f(12, 13, 14),
    ]);

    for (let i = 0; i < 5; i++) {
      expect([...new Float32Array(arr, i * 16, 3)]).toStrictEqual([
        i * 3,
        i * 3 + 1,
        i * 3 + 2,
      ]);
    }
  });

  it('should compile a writer for a mat4x4f', () => {
    const Schema = d.struct({
      transform: d.mat4x4f,
    });
    const writer = getCompiledWriterForSchema(Schema);

    const arr = new ArrayBuffer(sizeOf(Schema));
    const dataView = new DataView(arr);

    writer(dataView, 0, {
      transform: d.mat4x4f(...Array.from({ length: 16 }).map((_, i) => i)),
    });

    expect([...new Float32Array(arr)]).toStrictEqual(
      Array.from({ length: 16 }).map((_, i) => i),
    );
  });

  it('should compile a writer for a mat3x3f', () => {
    const Schema = d.struct({
      transform: d.mat3x3f,
    });
    const writer = getCompiledWriterForSchema(Schema);

    const arr = new ArrayBuffer(sizeOf(Schema));
    const dataView = new DataView(arr);

    writer(dataView, 0, {
      transform: d.mat3x3f(...Array.from({ length: 9 }).map((_, i) => i)),
    });

    expect(arr.byteLength).toBe(48);
<<<<<<< HEAD
    expect([...new Float32Array(arr)]).toStrictEqual([
      0, 1, 2, 0, 3, 4, 5, 0, 6, 7, 8, 0,
    ]);
=======
    // deno-fmt-ignore
    expect([...new Float32Array(arr)]).toEqual([0, 1, 2, 0, 3, 4, 5, 0, 6, 7, 8, 0]);
>>>>>>> cf8e5551
  });

  it('should compile a writer for a mat2x2f', () => {
    const Schema = d.struct({
      transform: d.mat2x2f,
    });
    const writer = getCompiledWriterForSchema(Schema);

    const arr = new ArrayBuffer(sizeOf(Schema));
    const dataView = new DataView(arr);

    writer(dataView, 0, {
      transform: d.mat2x2f(...Array.from({ length: 4 }).map((_, i) => i)),
    });

    expect(arr.byteLength).toBe(16);
    expect([...new Float32Array(arr)]).toStrictEqual([0, 1, 2, 3]);
  });
});<|MERGE_RESOLUTION|>--- conflicted
+++ resolved
@@ -205,14 +205,8 @@
     });
 
     expect(arr.byteLength).toBe(48);
-<<<<<<< HEAD
-    expect([...new Float32Array(arr)]).toStrictEqual([
-      0, 1, 2, 0, 3, 4, 5, 0, 6, 7, 8, 0,
-    ]);
-=======
     // deno-fmt-ignore
-    expect([...new Float32Array(arr)]).toEqual([0, 1, 2, 0, 3, 4, 5, 0, 6, 7, 8, 0]);
->>>>>>> cf8e5551
+    expect([...new Float32Array(arr)]).toStrictEqual([0, 1, 2, 0, 3, 4, 5, 0, 6, 7, 8, 0]);
   });
 
   it('should compile a writer for a mat2x2f', () => {
