--- conflicted
+++ resolved
@@ -1,12 +1,8 @@
-<<<<<<< HEAD
-=======
-import { asReadonly, asUniform, wgsl } from 'typegpu';
->>>>>>> 489e3d0b
 import { describe, expect, it, vi } from 'vitest';
 import { afterEach } from 'vitest';
 import { createRuntime } from '../src/createRuntime';
 import { struct, u32, vec3i, vec4u } from '../src/data';
-import { wgsl } from '../src/index';
+import { asReadonly, asUniform, wgsl } from '../src/index';
 import { plum } from '../src/wgslPlum';
 
 global.GPUBufferUsage = {
