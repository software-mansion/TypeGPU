--- conflicted
+++ resolved
@@ -74,15 +74,10 @@
   });
 
   it('should create buffer with no initialization', async () => {
-<<<<<<< HEAD
-    const runtime = await createRuntime({
-      device: mockDevice() as unknown as GPUDevice,
-    });
-    const bufferData = wgsl.buffer(u32).$allowUniform();
-=======
-    const runtime = await createRuntime(mockDevice() as unknown as GPUDevice);
+    const runtime = await createRuntime({
+      device: mockDevice() as unknown as GPUDevice,
+    });
     const bufferData = tgpu.createBuffer(u32).$usage(tgpu.Uniform);
->>>>>>> 44a3d134
     const buffer = asUniform(bufferData);
 
     const testPipeline = runtime.makeComputePipeline({
@@ -105,17 +100,12 @@
   });
 
   it('should create buffer with initialization', async () => {
-<<<<<<< HEAD
-    const runtime = await createRuntime({
-      device: mockDevice() as unknown as GPUDevice,
-    });
-    const bufferData = wgsl.buffer(vec3i, vec3i(0, 0, 0)).$allowUniform();
-=======
-    const runtime = await createRuntime(mockDevice() as unknown as GPUDevice);
+    const runtime = await createRuntime({
+      device: mockDevice() as unknown as GPUDevice,
+    });
     const bufferData = tgpu
       .createBuffer(vec3i, vec3i(0, 0, 0))
       .$usage(tgpu.Uniform);
->>>>>>> 44a3d134
     const buffer = asUniform(bufferData);
 
     const testPipeline = runtime.makeComputePipeline({
@@ -164,15 +154,10 @@
   });
 
   it('should properly write to buffer', async () => {
-<<<<<<< HEAD
-    const runtime = await createRuntime({
-      device: mockDevice() as unknown as GPUDevice,
-    });
-    const bufferData = wgsl.buffer(u32);
-=======
-    const runtime = await createRuntime(mockDevice() as unknown as GPUDevice);
+    const runtime = await createRuntime({
+      device: mockDevice() as unknown as GPUDevice,
+    });
     const bufferData = tgpu.createBuffer(u32);
->>>>>>> 44a3d134
 
     runtime.writeBuffer(bufferData, 3);
 
