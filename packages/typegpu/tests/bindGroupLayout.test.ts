import {
  afterEach,
  beforeEach,
  describe,
  expect,
  expectTypeOf,
  it,
  vi,
} from 'vitest';
import {
  type F32,
  type TgpuArray,
  type U32,
  type Vec3f,
  arrayOf,
  f32,
  u32,
  vec3f,
} from '../src/data';
import tgpu, {
  type ExperimentalTgpuRoot,
  type TgpuBindGroupLayout,
  asUniform,
  type TgpuBuffer,
  type TgpuBufferUniform,
  type TgpuBufferReadonly,
  type TgpuBufferMutable,
} from '../src/experimental';
import './utils/webgpuGlobals';
<<<<<<< HEAD
import type { Storage, Uniform } from '../src/core/buffer/buffer';
import { MissingBindingError } from '../src/tgpuBindGroupLayout';
=======
import {
  MissingBindingError,
  type TgpuBindGroup,
  type UnwrapRuntimeConstructor,
} from '../src/tgpuBindGroupLayout';
>>>>>>> bb9f1894

const DEFAULT_READONLY_VISIBILITY_FLAGS =
  GPUShaderStage.COMPUTE | GPUShaderStage.VERTEX | GPUShaderStage.FRAGMENT;

const mockBuffer = {
  getMappedRange: vi.fn(() => new ArrayBuffer(8)),
  unmap: vi.fn(),
  mapAsync: vi.fn(),
  destroy: vi.fn(),
};

const mockTexture = {
  createView: vi.fn(() => 'view'),
};

const mockCommandEncoder = {
  beginComputePass: vi.fn(() => mockComputePassEncoder),
  beginRenderPass: vi.fn(() => mockRenderPassEncoder),
  copyBufferToBuffer: vi.fn(),
  copyBufferToTexture: vi.fn(),
  copyTextureToBuffer: vi.fn(),
  copyTextureToTexture: vi.fn(),
  finish: vi.fn(),
};

const mockComputePassEncoder = {
  dispatchWorkgroups: vi.fn(),
  end: vi.fn(),
  setBindGroup: vi.fn(),
  setPipeline: vi.fn(),
};

const mockRenderPassEncoder = {
  draw: vi.fn(),
  end: vi.fn(),
  setBindGroup: vi.fn(),
  setPipeline: vi.fn(),
  setVertexBuffer: vi.fn(),
};

const mockDevice = {
  createBindGroup: vi.fn(
    (_descriptor: GPUBindGroupDescriptor) => 'mockBindGroup',
  ),
  createBindGroupLayout: vi.fn(
    (_descriptor: GPUBindGroupLayoutDescriptor) => 'mockBindGroupLayout',
  ),
  createBuffer: vi.fn(() => mockBuffer),
  createCommandEncoder: vi.fn(() => mockCommandEncoder),
  createComputePipeline: vi.fn(() => 'mockComputePipeline'),
  createPipelineLayout: vi.fn(() => 'mockPipelineLayout'),
  createRenderPipeline: vi.fn(() => 'mockRenderPipeline'),
  createSampler: vi.fn(() => 'mockSampler'),
  createShaderModule: vi.fn(() => 'mockShaderModule'),
  createTexture: vi.fn(() => mockTexture),
  importExternalTexture: vi.fn(() => 'mockExternalTexture'),
  queue: {
    copyExternalImageToTexture: vi.fn(),
    onSubmittedWorkDone: vi.fn(),
    submit: vi.fn(),
    writeBuffer: vi.fn(),
    writeTexture: vi.fn(),
  },
};

describe('TgpuBindGroupLayout', () => {
  let root: ExperimentalTgpuRoot;

  beforeEach(async () => {
    root = await tgpu.init({
      device: mockDevice as unknown as GPUDevice,
    });
  });

  afterEach(() => {
    vi.restoreAllMocks();
    root.destroy();
  });

  it('infers the bound type of a uniform entry', () => {
    const layout = tgpu.bindGroupLayout({
      position: { uniform: vec3f },
    });

    const { position } = layout.bound;

    expectTypeOf(position).toEqualTypeOf<TgpuBufferUniform<Vec3f>>();
  });

  it('infers the bound type of a readonly storage entry', () => {
    const layout = tgpu.bindGroupLayout({
      a: { storage: vec3f },
      b: { storage: vec3f, access: 'readonly' },
    });

    const { a, b } = layout.bound;

    expectTypeOf(a).toEqualTypeOf<TgpuBufferReadonly<Vec3f>>();
    expectTypeOf(b).toEqualTypeOf<TgpuBufferReadonly<Vec3f>>();
  });

  it('infers the bound type of a mutable storage entry', () => {
    const layout = tgpu.bindGroupLayout({
      a: { storage: vec3f, access: 'mutable' },
    });

    const { a } = layout.bound;

    expectTypeOf(a).toEqualTypeOf<TgpuBufferMutable<Vec3f>>();
  });

  it('works for entries passed as functions returning TgpuData', () => {
    const layout = tgpu.bindGroupLayout({
      a: { uniform: (arrayLength: number) => arrayOf(u32, arrayLength) },
      b: { storage: (arrayLength: number) => arrayOf(vec3f, arrayLength) },
    });

    expectTypeOf(layout).toEqualTypeOf<
      TgpuBindGroupLayout<{
        a: {
          uniform: (_: number) => TgpuArray<U32>;
        };
        b: {
          storage: (_: number) => TgpuArray<Vec3f>;
        };
      }>
    >();

    const { a, b } = layout.bound;

    expectTypeOf(a).toEqualTypeOf<TgpuBufferUniform<TgpuArray<U32>>>();
    expectTypeOf(b).toEqualTypeOf<TgpuBufferReadonly<TgpuArray<Vec3f>>>();

    const aBuffer = root.createBuffer(arrayOf(u32, 4)).$usage(tgpu.Uniform);
    const bBuffer = root.createBuffer(arrayOf(vec3f, 4)).$usage(tgpu.Storage);

    const bindGroup = layout.populate({
      a: aBuffer,
      b: bBuffer,
    });

    expectTypeOf(bindGroup).toEqualTypeOf<
      TgpuBindGroup<{
        a: {
          uniform: (_: number) => TgpuArray<U32>;
        };
        b: {
          storage: (_: number) => TgpuArray<Vec3f>;
        };
      }>
    >();

    root.unwrap(bindGroup);

    expect(mockDevice.createBindGroup).toBeCalledWith({
      label: '',
      layout: root.unwrap(layout),
      entries: [
        {
          binding: 0,
          resource: {
            buffer: root.unwrap(aBuffer),
          },
        },
        {
          binding: 1,
          resource: {
            buffer: root.unwrap(bBuffer),
          },
        },
      ],
    });

    expect(mockDevice.createBindGroupLayout).toBeCalledWith({
      label: '',
      entries: [
        {
          binding: 0,
          visibility: DEFAULT_READONLY_VISIBILITY_FLAGS,
          buffer: {
            type: 'uniform',
          },
        },
        {
          binding: 1,
          visibility: DEFAULT_READONLY_VISIBILITY_FLAGS,
          buffer: {
            type: 'read-only-storage',
          },
        },
      ],
    });
  });

  it('omits null properties', async () => {
    const layout = tgpu
      .bindGroupLayout({
        a: { uniform: vec3f }, // binding 0
        _0: null, // binding 1
        c: { storage: vec3f }, // binding 2
      })
      .$name('example_layout');

    expectTypeOf(layout).toEqualTypeOf<
      TgpuBindGroupLayout<{
        a: { uniform: Vec3f };
        _0: null;
        c: { storage: Vec3f };
      }>
    >();

    const root = await tgpu.init({
      device: mockDevice as unknown as GPUDevice,
    });

    root.unwrap(layout); // Creating the WebGPU resource

    expect(mockDevice.createBindGroupLayout).toBeCalledWith({
      label: 'example_layout',
      entries: [
        {
          binding: 0,
          visibility: DEFAULT_READONLY_VISIBILITY_FLAGS,
          buffer: {
            type: 'uniform',
          },
        },
        {
          binding: 2,
          visibility: DEFAULT_READONLY_VISIBILITY_FLAGS,
          buffer: {
            type: 'read-only-storage',
          },
        },
      ],
    });
  });
});

describe('TgpuBindGroup', () => {
  let root: ExperimentalTgpuRoot;

  beforeEach(async () => {
    root = await tgpu.init({
      device: mockDevice as unknown as GPUDevice,
    });
  });

  afterEach(() => {
    vi.restoreAllMocks();
    root.destroy();
  });

  describe('buffer layout', () => {
    let layout: TgpuBindGroupLayout<{ foo: { uniform: Vec3f } }>;
    let buffer: TgpuBuffer<Vec3f> & Uniform;

    beforeEach(() => {
      layout = tgpu
        .bindGroupLayout({
          foo: { uniform: vec3f },
        })
        .$name('example');

      buffer = root.createBuffer(vec3f).$usage('uniform');
    });

    it('populates a simple layout with a raw buffer', async () => {
      const bindGroup = layout.populate({ foo: root.unwrap(buffer) });

      expect(mockDevice.createBindGroupLayout).not.toBeCalled();
      root.unwrap(bindGroup);
      expect(mockDevice.createBindGroupLayout).toBeCalled();

      expect(mockDevice.createBindGroup).toBeCalledWith({
        label: 'example',
        layout: root.unwrap(layout),
        entries: [
          {
            binding: 0,
            resource: {
              buffer: root.unwrap(buffer),
            },
          },
        ],
      });
    });

    it('populates a simple layout with a typed buffer', async () => {
      const bindGroup = layout.populate({ foo: buffer });

      expect(mockDevice.createBindGroupLayout).not.toBeCalled();
      root.unwrap(bindGroup);
      expect(mockDevice.createBindGroupLayout).toBeCalled();

      expect(mockDevice.createBindGroup).toBeCalledWith({
        label: 'example',
        layout: root.unwrap(layout),
        entries: [
          {
            binding: 0,
            resource: {
              buffer: root.unwrap(buffer),
            },
          },
        ],
      });
    });

    it('populates a simple layout with a typed buffer usage', async () => {
      const bindGroup = layout.populate({ foo: asUniform(buffer) });

      expect(mockDevice.createBindGroupLayout).not.toBeCalled();
      root.unwrap(bindGroup);
      expect(mockDevice.createBindGroupLayout).toBeCalled();

      expect(mockDevice.createBindGroup).toBeCalledWith({
        label: 'example',
        layout: root.unwrap(layout),
        entries: [
          {
            binding: 0,
            resource: {
              buffer: root.unwrap(buffer),
            },
          },
        ],
      });
    });
  });

  describe('filtering sampler layout', () => {
    let layout: TgpuBindGroupLayout<{ foo: { sampler: 'filtering' } }>;

    beforeEach(() => {
      layout = tgpu
        .bindGroupLayout({
          foo: { sampler: 'filtering' },
        })
        .$name('example');
    });

    it('populates a simple layout with a raw sampler', async () => {
      const sampler = root.device.createSampler();

      const bindGroup = layout.populate({
        foo: sampler,
      });

      expect(mockDevice.createBindGroupLayout).not.toBeCalled();
      root.unwrap(bindGroup);
      expect(mockDevice.createBindGroupLayout).toBeCalled();

      expect(mockDevice.createBindGroup).toBeCalledWith({
        label: 'example',
        layout: root.unwrap(layout),
        entries: [
          {
            binding: 0,
            resource: sampler,
          },
        ],
      });
    });
  });

  describe('texture layout', () => {
    let layout: TgpuBindGroupLayout<{ foo: { texture: 'float' } }>;

    beforeEach(() => {
      layout = tgpu
        .bindGroupLayout({
          foo: { texture: 'float' },
        })
        .$name('example');
    });

    it('populates a simple layout with a raw texture view', async () => {
      const view = root.device
        .createTexture({
          format: 'rgba8unorm',
          size: [32, 32],
          usage: GPUTextureUsage.TEXTURE_BINDING,
        })
        .createView();

      const bindGroup = layout.populate({
        foo: view,
      });

      expect(mockDevice.createBindGroupLayout).not.toBeCalled();
      root.unwrap(bindGroup);
      expect(mockDevice.createBindGroupLayout).toBeCalled();

      expect(mockDevice.createBindGroup).toBeCalledWith({
        label: 'example',
        layout: root.unwrap(layout),
        entries: [
          {
            binding: 0,
            resource: view,
          },
        ],
      });
    });
  });

  describe('storage texture layout', () => {
    let layout: TgpuBindGroupLayout<{ foo: { storageTexture: 'rgba8unorm' } }>;

    beforeEach(() => {
      layout = tgpu
        .bindGroupLayout({
          foo: { storageTexture: 'rgba8unorm' },
        })
        .$name('example');
    });

    it('populates a simple layout with a raw texture view', async () => {
      const view = root.device
        .createTexture({
          format: 'rgba8unorm',
          size: [32, 32],
          usage: GPUTextureUsage.TEXTURE_BINDING,
        })
        .createView();

      const bindGroup = layout.populate({
        foo: view,
      });

      expect(mockDevice.createBindGroupLayout).not.toBeCalled();
      root.unwrap(bindGroup);
      expect(mockDevice.createBindGroupLayout).toBeCalled();

      expect(mockDevice.createBindGroup).toBeCalledWith({
        label: 'example',
        layout: root.unwrap(layout),
        entries: [
          {
            binding: 0,
            resource: view,
          },
        ],
      });
    });
  });

  describe('external texture layout', () => {
    let layout: TgpuBindGroupLayout<{
      foo: { externalTexture: Record<string, never> };
    }>;

    beforeEach(() => {
      layout = tgpu
        .bindGroupLayout({
          foo: { externalTexture: {} },
        })
        .$name('example');
    });

    it('populates a simple layout with a raw texture view', async () => {
      const externalTexture = root.device.importExternalTexture({
        source: undefined as unknown as HTMLVideoElement,
      });

      const bindGroup = layout.populate({
        foo: externalTexture,
      });

      expect(mockDevice.createBindGroupLayout).not.toBeCalled();
      root.unwrap(bindGroup);
      expect(mockDevice.createBindGroupLayout).toBeCalled();

      expect(mockDevice.createBindGroup).toBeCalledWith({
        label: 'example',
        layout: root.unwrap(layout),
        entries: [
          {
            binding: 0,
            resource: externalTexture,
          },
        ],
      });
    });
  });

  describe('multiple-entry layout', () => {
    let layout: TgpuBindGroupLayout<{
      a: { uniform: Vec3f };
      b: { storage: U32; access: 'mutable' };
      _: null;
      d: { storage: F32; access: 'readonly' };
    }>;
    let aBuffer: TgpuBuffer<Vec3f> & Uniform;
    let bBuffer: TgpuBuffer<U32> & Storage;
    let dBuffer: TgpuBuffer<F32> & Storage;

    beforeEach(() => {
      layout = tgpu
        .bindGroupLayout({
          a: { uniform: vec3f },
          b: { storage: u32, access: 'mutable' },
          _: null,
          d: { storage: f32, access: 'readonly' },
        })
        .$name('example');

      aBuffer = root.createBuffer(vec3f).$usage('uniform');
      bBuffer = root.createBuffer(u32).$usage('storage');
      dBuffer = root.createBuffer(f32).$usage('storage');
    });

    it('requires all non-null entries to be populated', () => {
      expect(() => {
        // @ts-expect-error
        const bindGroup = layout.populate({
          a: aBuffer,
          b: bBuffer,
        });
      }).toThrow(new MissingBindingError('example', 'd'));
    });

    it('creates bind group in layout-defined order, not the insertion order of the populate parameter', () => {
      const bindGroup = layout.populate({
        // purposefully out of order
        d: dBuffer,
        b: bBuffer,
        a: aBuffer,
      });

      root.unwrap(bindGroup);

      expect(mockDevice.createBindGroup).toBeCalledWith({
        label: 'example',
        layout: root.unwrap(layout),
        entries: [
          {
            binding: 0,
            resource: {
              buffer: root.unwrap(aBuffer),
            },
          },
          {
            binding: 1,
            resource: {
              buffer: root.unwrap(bBuffer),
            },
          },
          // note that binding 2 is missing, as it gets skipped on purpose by using the null prop.
          {
            binding: 3,
            resource: {
              buffer: root.unwrap(dBuffer),
            },
          },
        ],
      });
    });
  });
});

describe('UnwrapRuntimeConstructor', () => {
  it('unwraps return types of functions returning TgpuData', () => {
    expectTypeOf<UnwrapRuntimeConstructor<U32>>().toEqualTypeOf<U32>();
    expectTypeOf<UnwrapRuntimeConstructor<TgpuArray<Vec3f>>>().toEqualTypeOf<
      TgpuArray<Vec3f>
    >();

    expectTypeOf<
      UnwrapRuntimeConstructor<(_: number) => U32>
    >().toEqualTypeOf<U32>();
    expectTypeOf<
      UnwrapRuntimeConstructor<(_: number) => TgpuArray<Vec3f>>
    >().toEqualTypeOf<TgpuArray<Vec3f>>();

    expectTypeOf<
      UnwrapRuntimeConstructor<F32 | ((_: number) => U32)>
    >().toEqualTypeOf<F32 | U32>();
  });
});<|MERGE_RESOLUTION|>--- conflicted
+++ resolved
@@ -27,16 +27,12 @@
   type TgpuBufferMutable,
 } from '../src/experimental';
 import './utils/webgpuGlobals';
-<<<<<<< HEAD
 import type { Storage, Uniform } from '../src/core/buffer/buffer';
-import { MissingBindingError } from '../src/tgpuBindGroupLayout';
-=======
 import {
   MissingBindingError,
   type TgpuBindGroup,
   type UnwrapRuntimeConstructor,
 } from '../src/tgpuBindGroupLayout';
->>>>>>> bb9f1894
 
 const DEFAULT_READONLY_VISIBILITY_FLAGS =
   GPUShaderStage.COMPUTE | GPUShaderStage.VERTEX | GPUShaderStage.FRAGMENT;
