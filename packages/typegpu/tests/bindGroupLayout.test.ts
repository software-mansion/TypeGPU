--- conflicted
+++ resolved
@@ -116,15 +116,9 @@
 
     root.unwrap(bindGroup);
 
-<<<<<<< HEAD
-    expect(mockDevice.createBindGroup).toBeCalledWith({
+    expect(root.device.createBindGroup).toBeCalledWith({
       label: '<unnamed>',
-      layout: getRoot().unwrap(layout),
-=======
-    expect(root.device.createBindGroup).toBeCalledWith({
-      label: '',
       layout: root.unwrap(layout),
->>>>>>> 299fe015
       entries: [
         {
           binding: 0,
@@ -141,13 +135,8 @@
       ],
     });
 
-<<<<<<< HEAD
-    expect(mockDevice.createBindGroupLayout).toBeCalledWith({
+    expect(root.device.createBindGroupLayout).toBeCalledWith({
       label: '<unnamed>',
-=======
-    expect(root.device.createBindGroupLayout).toBeCalledWith({
-      label: '',
->>>>>>> 299fe015
       entries: [
         {
           binding: 0,
