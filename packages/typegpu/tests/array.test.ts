--- conflicted
+++ resolved
@@ -404,11 +404,7 @@
         return arrayLength(layout.$.values);
       });
 
-<<<<<<< HEAD
-      expect(asWgsl(testFn)).toMatchInlineSnapshot(`
-=======
       expect(tgpu.resolve([testFn])).toMatchInlineSnapshot(`
->>>>>>> 24490653
         "fn testFn() -> i32 {
           return 5;
         }"
