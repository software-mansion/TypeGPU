--- conflicted
+++ resolved
@@ -8,11 +8,7 @@
 import { resolve } from '../src/resolutionCtx.ts';
 import type { Infer } from '../src/shared/repr.ts';
 import { arrayLength } from '../src/std/array.ts';
-<<<<<<< HEAD
-import { asWgsl, parse, parseResolved } from './utils/parseResolved.ts';
-=======
 import { asWgsl } from './utils/parseResolved.ts';
->>>>>>> bc945130
 
 describe('array', () => {
   it('produces a visually pleasant type', () => {
@@ -201,11 +197,7 @@
 
     expect(asWgsl(testFn)).toMatchInlineSnapshot(`
       "fn testFn() {
-<<<<<<< HEAD
         var myArray = array<u32, 1>(10);
-=======
-        var myArray = array<u32, 1>(u32(10));
->>>>>>> bc945130
         var myClone = myArray;
         return;
       }"
@@ -362,11 +354,7 @@
 
       fn foo() {
         var acc = 1f;
-<<<<<<< HEAD
         for (var i = 0u; (i < arrayLength(&values)); i++) {
-=======
-        for (var i = u32(0); (i < arrayLength(&values)); i++) {
->>>>>>> bc945130
           values[i] = acc;
           acc *= 2;
         }
