import { describe, expect } from 'vitest';
import * as d from '../../src/data/index.ts';
import { struct } from '../../src/data/index.ts';
import tgpu from '../../src/index.ts';
import { getName } from '../../src/shared/meta.ts';
import { it } from '../utils/extendedIt.ts';

describe('autonaming', () => {
  it('autonames resources created using tgpu', () => {
    const mySlot = tgpu.slot<number>();
    const myLayout = tgpu.bindGroupLayout({ foo: { uniform: d.vec3f } });
    const myVertexLayout = tgpu.vertexLayout((n: number) =>
      d.arrayOf(d.i32, n)
    );

    expect(getName(mySlot)).toBe('mySlot');
    expect(getName(myLayout)).toBe('myLayout');
    expect(getName(myVertexLayout)).toBe('myVertexLayout');
  });

  it("autonames resources created using tgpu['~unstable']", () => {
    const myAccessor = tgpu['~unstable'].accessor(d.f32);
    const myPrivateVar = tgpu['~unstable'].privateVar(d.vec2f);
    const myWorkgroupVar = tgpu['~unstable'].workgroupVar(d.f32);
    const myConst = tgpu['~unstable'].const(d.f32, 1);

    expect(getName(myAccessor)).toBe('myAccessor');
    expect(getName(myPrivateVar)).toBe('myPrivateVar');
    expect(getName(myWorkgroupVar)).toBe('myWorkgroupVar');
    expect(getName(myConst)).toBe('myConst');
  });

  it('autonames structs', () => {
    const myStruct1 = d.struct({ a: d.u32 });
    const myStruct2 = struct({ a: d.i32 });

    expect(getName(myStruct1)).toBe('myStruct1');
    expect(getName(myStruct2)).toBe('myStruct2');
  });

  it('autonames resources created using root', ({ root }) => {
    const myBuffer = root.createBuffer(d.u32, 2);
    const myMutable = root.createMutable(d.u32);
    const myReadonly = root.createReadonly(d.u32);
    const myUniform = root.createUniform(d.u32);
    const myQuerySet = root.createQuerySet('timestamp', 2);

    expect(getName(myBuffer)).toBe('myBuffer');
    expect(getName(myMutable)).toBe('myMutable');
    expect(getName(myReadonly)).toBe('myReadonly');
    expect(getName(myUniform)).toBe('myUniform');
    expect(getName(myQuerySet)).toBe('myQuerySet');
  });

  it("autonames resources created using root['~unstable']", ({ root }) => {
    const myPipeline = root['~unstable']
      .withCompute(
        tgpu['~unstable'].computeFn({ workgroupSize: [1] })(() => {}),
      )
      .createPipeline();
    const myTexture = root['~unstable'].createTexture({
      size: [1, 1],
      format: 'rgba8unorm',
    });
    const mySampler = tgpu['~unstable'].sampler({
      magFilter: 'linear',
      minFilter: 'linear',
    });
    const myComparisonSampler = tgpu['~unstable'].comparisonSampler({
      compare: 'equal',
    });

    expect(getName(myPipeline)).toBe('myPipeline');
    expect(getName(myTexture)).toBe('myTexture');
    expect(getName(mySampler)).toBe('mySampler');
    expect(getName(myComparisonSampler)).toBe('myComparisonSampler');
  });

  it('autonames when the constructor is hidden behind other methods', ({ root }) => {
    const myBuffer = root.createBuffer(d.u32)
      .$usage('storage')
      .$addFlags(GPUBufferUsage.STORAGE);
    const Item = d.struct({ a: d.u32 });
    const myFn = tgpu.fn(
      [Item],
      Item,
    ) /* wgsl */`(item: Item) -> Item { return item; }`
      .$uses({ Item });
    const myLayout = tgpu
      .bindGroupLayout({ foo: { uniform: d.vec3f } })
      .$idx(0);

    expect(getName(myBuffer)).toBe('myBuffer');
    expect(getName(myFn)).toBe('myFn');
    expect(getName(myLayout)).toBe('myLayout');
  });

  it('does not rename already named resources', () => {
    const myStruct = d.struct({ a: d.u32 }).$name('IntStruct');
    const myFunction = tgpu.fn([])(() => 0).$name('ConstFunction');

    expect(getName(myStruct)).toBe('IntStruct');
    expect(getName(myFunction)).toBe('ConstFunction');
  });

<<<<<<< HEAD
  it('autonames TGPU functions', () => {
    const myFunction = tgpu['~unstable'].fn([])(() => 0);
=======
  it('names TGPU functions', () => {
    const myFunction = tgpu.fn([])(() => 0);
>>>>>>> a2b6c3b2
    const myComputeFn = tgpu['~unstable'].computeFn({ workgroupSize: [1] })(
      () => {},
    );
    const myVertexFn = tgpu['~unstable'].vertexFn({ out: { ret: d.i32 } })(
      () => ({ ret: 0 }),
    );
    const myFragmentFn = tgpu['~unstable'].fragmentFn({
      in: { position: d.builtin.position },
      out: d.vec4f,
    })(
      () => d.vec4f(),
    );

    expect(getName(myFunction)).toBe('myFunction');
    expect(getName(myComputeFn)).toBe('myComputeFn');
    expect(getName(myVertexFn)).toBe('myVertexFn');
    expect(getName(myFragmentFn)).toBe('myFragmentFn');
  });

  it('autonames assignment expressions', () => {
    let layout = undefined;
    layout = tgpu
      .bindGroupLayout({
        foo: { uniform: d.vec3f },
      });

    expect(getName(layout)).toBe('layout');
  });

  it('autonames properties', () => {
    const mySchemas = {
      myStruct: d.struct({ a: d.vec3f }),
    };

    expect(getName(mySchemas.myStruct)).toBe('myStruct');
  });

  // TODO: make it work
  // it('names arrow functions', () => {
  //   const myFun = () => {
  //     'kernel & js';
  //     return 0;
  //   };

  //   const myGpuFun = tgpu.fn([], d.u32)(myFun);

  //   expect(getName(myFun)).toBe('myFun');
  //   expect(getName(myGpuFun)).toBe('myGpuFun');
  // });

  // TODO: make it work
  // it('names function expression', () => {
  //   const myFun = function () {
  //     'kernel & js';
  //     return 0;
  //   };

  //   const myGpuFun = tgpu.fn([], d.u32)(myFun);

  //   expect(getName(myFun)).toBe('myFun');
  //   expect(getName(myGpuFun)).toBe('myGpuFun');
  // });

  // TODO: make it work
  // it('names function definition', () => {
  //   function myFun() {
  //     'kernel & js';
  //     return 0;
  //   }

  //   const myGpuFun = tgpu.fn([], d.u32)(myFun);

  //   expect(getName(myFun)).toBe('myFun');
  //   expect(getName(myGpuFun)).toBe('myGpuFun');
  // });
});<|MERGE_RESOLUTION|>--- conflicted
+++ resolved
@@ -103,13 +103,8 @@
     expect(getName(myFunction)).toBe('ConstFunction');
   });
 
-<<<<<<< HEAD
-  it('autonames TGPU functions', () => {
-    const myFunction = tgpu['~unstable'].fn([])(() => 0);
-=======
   it('names TGPU functions', () => {
     const myFunction = tgpu.fn([])(() => 0);
->>>>>>> a2b6c3b2
     const myComputeFn = tgpu['~unstable'].computeFn({ workgroupSize: [1] })(
       () => {},
     );
