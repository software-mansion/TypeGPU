import { parse } from 'tgpu-wgsl-parser';
import { describe, expect, it } from 'vitest';
import tgpu from '../src';
import * as d from '../src/data';
<<<<<<< HEAD
import { MissingSlotValueError, ResolutionError } from '../src/errors';
import type { TgpuResolvable } from '../src/types';
=======
import tgpu, {
  MissingSlotValueError,
  ResolutionError,
} from '../src/experimental';
>>>>>>> 25e7ee6a
import { parseResolved } from './utils/parseResolved';

const RED = 'vec3f(1., 0., 0.)';
const GREEN = 'vec3f(0., 1., 0.)';

/**
 * Using `tgpu.resolve()` wraps all inputs into a root object.
 * This mock allows us to verify that proper resolution errors are
 * getting thrown, with the root on top.
 */
const resolutionRootMock = {
  toString() {
    return '<root>';
  },
};

describe('tgpu.slot', () => {
  it('resolves to default value if no value provided', () => {
    const colorSlot = tgpu['~unstable'].slot(RED).$name('color'); // red by default

    const getColor = tgpu['~unstable']
      .fn([], d.vec3f)
      .does(/* wgsl */ `() -> vec3f {
        return colorSlot;
      }`)
      .$name('getColor')
      .$uses({ colorSlot });

    const actual = parseResolved({ getColor });

    expect(actual).toEqual(
      parse(/* wgsl */ `
      fn getColor() -> vec3f {
        return ${RED};
      }
    `),
    );
  });

  it('resolves to provided value rather than default value', () => {
    const colorSlot = tgpu['~unstable'].slot(RED).$name('color'); // red by default

    const getColor = tgpu['~unstable']
      .fn([], d.vec3f)
      .does(/* wgsl */ `() -> vec3f {
        return colorSlot;
      }`)
      .$name('getColor')
      .$uses({ colorSlot });

    // overriding to green
    const getColorWithGreen = getColor.with(colorSlot, GREEN);

    const main = tgpu['~unstable']
      .fn([])
      .does(`() {
        return getColorWithGreen();
      }`)
      .$name('main')
      .$uses({ getColorWithGreen });

    const actual = parseResolved({ main });
    expect(actual).toEqual(
      parse(/* wgsl */ `
      fn getColor() -> vec3f {
        return ${GREEN};
      }

      fn main() {
        return getColor();
      }
    `),
    );
  });

  it('resolves to provided value', () => {
    const colorSlot = tgpu['~unstable'].slot<string>().$name('color'); // no default

    const getColor = tgpu['~unstable']
      .fn([], d.vec3f)
      .does(/* wgsl */ `() {
        return colorSlot;
      }`)
      .$name('getColor')
      .$uses({ colorSlot });

    // overriding to green
    const getColorWithGreen = getColor.with(colorSlot, 'vec3f(0., 1., 0.)');

    const main = tgpu['~unstable']
      .fn([])
      .does(/* wgsl */ `() {
        getColorWithGreen();
      }`)
      .$name('main')
      .$uses({ getColorWithGreen });

    const actual = parseResolved({ main });

    // should be green
    expect(actual).toEqual(
      parse(`
        fn getColor() {
          return vec3f(0., 1., 0.);
        }

        fn main() {
          getColor();
        }
    `),
    );
  });

  it('throws error when no default nor value provided', () => {
    const colorSlot = tgpu['~unstable'].slot<string>().$name('color');

    const getColor = tgpu['~unstable']
      .fn([], d.vec3f)
      .does(`() {
        return colorSlot;
      })`)
      .$name('getColor')
      .$uses({ colorSlot });

    expect(() =>
      tgpu.resolve({ externals: { getColor }, names: 'strict' }),
    ).toThrow(
      new ResolutionError(new MissingSlotValueError(colorSlot), [
        resolutionRootMock,
        getColor,
      ]),
    );
  });

  it('prefers closer scope', () => {
    const colorSlot = tgpu['~unstable'].slot<string>().$name('color'); // no default

    const getColor = tgpu['~unstable']
      .fn([], d.vec3f)
      .does(/* wgsl */ `() -> vec3f {
        return colorSlot;
      }`)
      .$name('getColor')
      .$uses({ colorSlot });

    const getColorWithRed = getColor.with(colorSlot, RED);
    const getColorWithGreen = getColor.with(colorSlot, GREEN);

    const wrapperFn = tgpu['~unstable']
      .fn([])
      .does(/* wgsl */ `() {
      return getColorWithGreen();
    }`)
      .$uses({ getColorWithGreen })
      .$name('wrapper')
      .with(colorSlot, RED);

    const main = tgpu['~unstable']
      .fn([])
      .does(/* wgsl */ `() {
        getColorWithRed();
        wrapperFn();
      }`)
      .$uses({ getColorWithRed, wrapperFn })
      .$name('main');

    const actual = parseResolved({ main });

    const expected = parse(/* wgsl */ `
      fn getColor() -> vec3f {
        return ${RED};
      }

      fn getColor_1() -> vec3f {
        return ${GREEN};
      }

      fn wrapper() {
        return getColor_1();
      }

      fn main() {
        getColor();
        wrapper();
      }
    `);

    expect(actual).toEqual(expected);
  });

  it('reuses common nested functions', () => {
    const sizeSlot = tgpu['~unstable'].slot<1 | 100>().$name('size');
    const colorSlot = tgpu['~unstable']
      .slot<typeof RED | typeof GREEN>()
      .$name('color');

    const getSize = tgpu['~unstable']
      .fn([], d.f32)
      .does(/* wgsl */ `() -> f32 {
        return sizeSlot;
      }`)
      .$uses({ sizeSlot })
      .$name('getSize');

    const getColor = tgpu['~unstable']
      .fn([], d.vec3f)
      .does(/* wgsl */ `() -> vec3f {
        return colorSlot;
      }`)
      .$uses({ colorSlot })
      .$name('getColor');

    const sizeAndColor = tgpu['~unstable']
      .fn([])
      .does(`() {
        getSize();
        getColor();
      }`)
      .$uses({ getSize, getColor })
      .$name('sizeAndColor');

    const wrapperFn = tgpu['~unstable']
      .fn([])
      .does(`() {
        sizeAndColor();
      }`)
      .$uses({ sizeAndColor })
      .$name('wrapper');

    const wrapperWithSmallRed = wrapperFn
      .with(sizeSlot, 1)
      .with(colorSlot, RED);
    const wrapperWithBigRed = wrapperFn
      .with(sizeSlot, 100)
      .with(colorSlot, RED);
    const wrapperWithSmallGreen = wrapperFn
      .with(sizeSlot, 1)
      .with(colorSlot, GREEN);
    const wrapperWithBigGreen = wrapperFn
      .with(sizeSlot, 100)
      .with(colorSlot, GREEN);

    const main = tgpu['~unstable']
      .fn([])
      .does(`() {
        wrapperWithSmallRed();
        wrapperWithBigRed();
        wrapperWithSmallGreen();
        wrapperWithBigGreen();
      }`)
      .$uses({
        wrapperWithSmallRed,
        wrapperWithBigRed,
        wrapperWithSmallGreen,
        wrapperWithBigGreen,
      })
      .$name('main');

    const actual = parseResolved({ main });

    const expected = parse(`
      fn getSize() -> f32 {
        return 1;
      }

      fn getColor() -> vec3f {
        return ${RED};
      }

      fn sizeAndColor() {
        getSize();
        getColor();
      }

      fn wrapper() {
        sizeAndColor();
      }

      fn getSize_1() -> f32 {
        return 100;
      }

      fn sizeAndColor_1() {
        getSize_1();
        getColor();
      }

      fn wrapper_1() {
        sizeAndColor_1();
      }

      fn getColor_1() -> vec3f {
        return ${GREEN};
      }

      fn sizeAndColor_2() {
        getSize();
        getColor_1();
      }

      fn wrapper_2() {
        sizeAndColor_2();
      }

      fn sizeAndColor_3() {
        getSize_1();
        getColor_1();
      }

      fn wrapper_3() {
        sizeAndColor_3();
      }

      fn main() {
        wrapper();
        wrapper_1();
        wrapper_2();
        wrapper_3();
      }
    `);

    expect(actual).toEqual(expected);
  });

  it('unwraps layers of slots', () => {
    const slotA = tgpu['~unstable'].slot(1).$name('a');
    const slotB = tgpu['~unstable'].slot(2).$name('b');
    const slotC = tgpu['~unstable'].slot(3).$name('c');
    const slotD = tgpu['~unstable'].slot(4).$name('d');

    const fn1 = tgpu['~unstable']
      .fn([])
      .does('() { let value = slotA; }')
      .$uses({ slotA })
      .$name('fn1');
    const fn2 = tgpu['~unstable']
      .fn([])
      .does('() { fn1(); }')
      .$uses({ fn1 })
      .$name('fn2')
      .with(slotC, slotD);
    const fn3 = tgpu['~unstable']
      .fn([])
      .does('() { fn2(); }')
      .$uses({ fn2 })
      .$name('fn3')
      .with(slotB, slotC);
    const fn4 = tgpu['~unstable']
      .fn([])
      .does('() { fn3(); }')
      .$uses({ fn3 })
      .$name('fn4')
      .with(slotA, slotB);
    const main = tgpu['~unstable']
      .fn([])
      .does('() { fn4(); }')
      .$uses({ fn4 })
      .$name('main');

    const actual = parseResolved({ main });
    const expected = parse(/* wgsl */ `
      fn fn1() { let value = 4; }
      fn fn2() { fn1(); }
      fn fn3() { fn2(); }
      fn fn4() { fn3(); }
      fn main() { fn4(); }
    `);

    expect(actual).toEqual(expected);
  });
});<|MERGE_RESOLUTION|>--- conflicted
+++ resolved
@@ -2,15 +2,7 @@
 import { describe, expect, it } from 'vitest';
 import tgpu from '../src';
 import * as d from '../src/data';
-<<<<<<< HEAD
 import { MissingSlotValueError, ResolutionError } from '../src/errors';
-import type { TgpuResolvable } from '../src/types';
-=======
-import tgpu, {
-  MissingSlotValueError,
-  ResolutionError,
-} from '../src/experimental';
->>>>>>> 25e7ee6a
 import { parseResolved } from './utils/parseResolved';
 
 const RED = 'vec3f(1., 0., 0.)';
