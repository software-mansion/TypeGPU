--- conflicted
+++ resolved
@@ -2,14 +2,7 @@
 import { describe, expect, it } from 'vitest';
 import tgpu from '../src';
 import * as d from '../src/data';
-<<<<<<< HEAD
-import tgpu, {
-  MissingSlotValueError,
-  ResolutionError,
-} from '../src/experimental';
-=======
 import { MissingSlotValueError, ResolutionError } from '../src/errors';
->>>>>>> 6edcbb13
 import { parseResolved } from './utils/parseResolved';
 
 const RED = 'vec3f(1., 0., 0.)';
