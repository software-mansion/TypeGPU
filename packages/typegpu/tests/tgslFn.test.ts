import { parse } from 'tgpu-wgsl-parser';
import { describe, expect, it } from 'vitest';
import tgpu from '../src';
<<<<<<< HEAD
import { builtin } from '../src/builtin';
import { f32, struct, vec2f, vec3f, vec4f } from '../src/data';
=======
import { f32, struct, vec3f } from '../src/data';
>>>>>>> e5c4db86
import { parseResolved } from './utils/parseResolved';

describe('TGSL tgpu.fn function', () => {
  it('is namable', () => {
    const getX = tgpu['~unstable']
      .fn([], f32)
      .does(() => {
        return 3;
      })
      .$name('get_x');

    expect(getX.label).toEqual('get_x');
  });

  it('resolves fn to WGSL', () => {
    const getY = tgpu['~unstable']
      .fn([], f32)
      .does(() => {
        return 3;
      })
      .$name('getY');

    const actual = parseResolved({ getY });

    const expected = parse(`
      fn getY() -> f32 {
        return 3;
      }`);

    expect(actual).toEqual(expected);
  });

  it('resolves externals', () => {
    const v = vec3f; // necessary workaround until we finish implementation of member access in the generator
    const getColor = tgpu['~unstable']
      .fn([], vec3f)
      .does(() => {
        const color = v();
        const color2 = v(1, 2, 3);
        return color;
      })
      .$uses({ v: vec3f })
      .$name('get_color');

    const getX = tgpu['~unstable']
      .fn([], f32)
      .does(() => {
        const color = getColor();
        return 3;
      })
      .$name('get_x')
      .$uses({ getColor });

    const getY = tgpu['~unstable']
      .fn([], f32)
      .does(() => {
        const c = getColor();
        return getX();
      })
      .$name('getY')
      .$uses({ getX, getColor });

    const actual = parseResolved({ getY });

    const expected = parse(`
      fn get_color() -> vec3f {
        var color = vec3f();
        var color2 = vec3f(1, 2, 3);
        return color;
      }

      fn get_x() -> f32 {
        var color = get_color();
        return 3;
      }

      fn getY() -> f32 {
        var c = get_color();
        return get_x();
      }
    `);

    expect(actual).toEqual(expected);
  });

  it('resolves structs', () => {
    const Gradient = struct({
      from: vec3f,
      to: vec3f,
    });

    const createGradient = tgpu['~unstable']
      .fn([], Gradient)
      .does(() => {
        return Gradient({ to: vec3f(1, 2, 3), from: vec3f(4, 5, 6) });
      })
      .$name('create_gradient');

    const actual = parseResolved({ createGradient });

    const expected = parse(`
      struct Gradient {
        from: vec3f,
        to: vec3f,
      }

      fn create_gradient() -> Gradient {
        return Gradient(vec3f(4, 5, 6), vec3f(1, 2, 3));
      }
    `);

    expect(actual).toEqual(expected);
  });

  it('resolves deeply nested structs', () => {
    const A = struct({
      b: f32,
    }).$name('A');

    const B = struct({
      a: A,
      c: f32,
    }).$name('B');

    const C = struct({
      b: B,
      a: A,
    }).$name('C');

    const pureConfusion = tgpu['~unstable']
      .fn([], A)
      .does(() => {
        return C({ a: A({ b: 3 }), b: B({ a: A({ b: 4 }), c: 5 }) }).a;
      })
      .$name('pure_confusion');

    const actual = parseResolved({ pureConfusion });

<<<<<<< HEAD
    console.log(tgpu.resolve({ externals: { pureConfusion } }));

=======
>>>>>>> e5c4db86
    const expected = parse(`
      struct A {
        b: f32,
      }

      struct B {
        a: A,
        c: f32,
      }

      struct C {
        b: B,
        a: A,
      }

      fn pure_confusion() -> A {
        return C(B(A(4), 5), A(3)).a;
      }
    `);

    expect(actual).toEqual(expected);
  });
<<<<<<< HEAD

  it('resolves vertexFn', () => {
    const vertexFn = tgpu['~unstable']
      .vertexFn(
        {
          vi: builtin.vertexIndex,
          ii: builtin.instanceIndex,
          color: vec4f,
        },
        {
          pos: builtin.position,
          uv: vec2f,
        },
      )
      .does((input) => {
        const vi = input.vi;
        const ii = input.ii;
        const color = input.color;

        return {
          pos: vec4f(color.w, ii, vi, 1),
          uv: vec2f(color.w, vi),
        };
      })
      .$name('vertex_fn');

    const actual = parseResolved({ vertexFn });

    const expected = parse(`
      struct vertex_fn_Output {
        @builtin(position) pos: vec4f,
        @location(0) uv: vec2f,
      }
      struct VertexInput {
        @builtin(vertex_index) vi: u32,
        @builtin(instance_index) ii: u32,
        @location(0) color: vec4f,
      }

      @vertex fn vertex_fn(input: VertexInput) -> vertex_fn_Output{
        var vi = input.vi;
        var ii = input.ii;
        var color = input.color;
        return vertex_fn_Output(vec4f(color.w, ii, vi, 1), vec2f(color.w, vi));
      }
    `);

    expect(actual).toEqual(expected);
  });
=======
>>>>>>> e5c4db86
});<|MERGE_RESOLUTION|>--- conflicted
+++ resolved
@@ -1,12 +1,8 @@
 import { parse } from 'tgpu-wgsl-parser';
 import { describe, expect, it } from 'vitest';
 import tgpu from '../src';
-<<<<<<< HEAD
 import { builtin } from '../src/builtin';
 import { f32, struct, vec2f, vec3f, vec4f } from '../src/data';
-=======
-import { f32, struct, vec3f } from '../src/data';
->>>>>>> e5c4db86
 import { parseResolved } from './utils/parseResolved';
 
 describe('TGSL tgpu.fn function', () => {
@@ -145,11 +141,6 @@
 
     const actual = parseResolved({ pureConfusion });
 
-<<<<<<< HEAD
-    console.log(tgpu.resolve({ externals: { pureConfusion } }));
-
-=======
->>>>>>> e5c4db86
     const expected = parse(`
       struct A {
         b: f32,
@@ -172,7 +163,6 @@
 
     expect(actual).toEqual(expected);
   });
-<<<<<<< HEAD
 
   it('resolves vertexFn', () => {
     const vertexFn = tgpu['~unstable']
@@ -222,6 +212,4 @@
 
     expect(actual).toEqual(expected);
   });
-=======
->>>>>>> e5c4db86
 });