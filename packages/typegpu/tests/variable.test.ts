--- conflicted
+++ resolved
@@ -5,12 +5,8 @@
 } from '../src/core/variable/tgpuVariable.ts';
 import * as d from '../src/data/index.ts';
 import tgpu from '../src/index.ts';
-<<<<<<< HEAD
-import { asWgsl, parse, parseResolved } from './utils/parseResolved.ts';
-=======
 import * as std from '../src/std/index.ts';
 import { asWgsl } from './utils/parseResolved.ts';
->>>>>>> a3fc10aa
 
 describe('tgpu.privateVar|tgpu.workgroupVar', () => {
   it('should inject variable declaration when used in functions', () => {
@@ -127,13 +123,8 @@
       var<private> boid: Boid = Boid(vec3f(1, 2, 3), vec3u(4, 5, 6));
 
       fn func() {
-<<<<<<< HEAD
         let pos = (&boid);
         let vel = (&boid.vel);
-=======
-        var pos = boid;
-        var vel = boid.vel;
->>>>>>> a3fc10aa
         var velX = boid.vel.x;
       }"
     `);
