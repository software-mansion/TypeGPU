import { describe, expect, it } from 'vitest';
import type {
  TgpuVar,
  VariableScope,
} from '../src/core/variable/tgpuVariable.ts';
import * as d from '../src/data/index.ts';
import tgpu from '../src/index.ts';
import * as std from '../src/std/index.ts';
import { asWgsl } from './utils/parseResolved.ts';

describe('tgpu.privateVar|tgpu.workgroupVar', () => {
  it('should inject variable declaration when used in functions', () => {
    const x = tgpu.privateVar(d.u32, 2);
    const fn1 = tgpu.fn([])`() {
      let y = x;
      return x;
    }`
      .$uses({ x });

    expect(asWgsl(fn1)).toMatchInlineSnapshot(`
      "var<private> x: u32 = 2u;

      fn fn1() {
            let y = x;
            return x;
          }"
    `);
  });

  it('should properly resolve variables', () => {
    function test(
      variable: TgpuVar<VariableScope, d.AnyWgslData>,
      expected: string,
    ) {
      expect(asWgsl(variable)).toBe(expected);
    }

    test(
      tgpu.privateVar(d.u32, 2).$name('x'),
      'var<private> x: u32 = 2u;',
    );
    test(
      tgpu.privateVar(d.f32, 1.5).$name('x'),
      'var<private> x: f32 = 1.5f;',
    );
    test(
      tgpu.privateVar(d.u32).$name('x'),
      'var<private> x: u32;',
    );
    test(
      tgpu.workgroupVar(d.f32).$name('x'),
      'var<workgroup> x: f32;',
    );

    test(
      tgpu.privateVar(d.vec2u, d.vec2u(1, 2)).$name('x'),
      'var<private> x: vec2u = vec2u(1, 2);',
    );

    test(
      tgpu.privateVar(d.vec3f, d.vec3f()).$name('x'),
      'var<private> x: vec3f = vec3f();',
    );

    test(
      tgpu.privateVar(d.arrayOf(d.u32, 2), [1, 2]).$name('x'),
      'var<private> x: array<u32, 2> = array<u32, 2>(1u, 2u);',
    );

    const s = d.struct({ x: d.u32, y: d.vec2i }).$name('s');

    test(
      tgpu.privateVar(s, { x: 2, y: d.vec2i(1, 2) }).$name('x'),
      `\
struct s {
  x: u32,
  y: vec2i,
}

var<private> x: s = s(2u, vec2i(1, 2));`,
    );

    const a = d.arrayOf(s, 2);

    test(
      tgpu.privateVar(a, [
        { x: 1, y: d.vec2i(2, 3) },
        { x: 4, y: d.vec2i(5, 6) },
      ]).$name('x'),
      `\
struct s {
  x: u32,
  y: vec2i,
}

var<private> x: array<s, 2> = array<s, 2>(s(1u, vec2i(2, 3)), s(4u, vec2i(5, 6)));`,
    );
  });

  it('allows accessing variables in TGSL through .value', () => {
    const Boid = d.struct({
      pos: d.vec3f,
      vel: d.vec3u,
    });

    const boid = tgpu.privateVar(Boid, {
      pos: d.vec3f(1, 2, 3),
      vel: d.vec3u(4, 5, 6),
    });

    const func = tgpu.fn([])(() => {
      const pos = boid.value;
      const vel = boid.value.vel;
      const velX = boid.value.vel.x;
    });

    expect(asWgsl(func)).toMatchInlineSnapshot(`
      "struct Boid {
        pos: vec3f,
        vel: vec3u,
      }

      var<private> boid: Boid = Boid(vec3f(1, 2, 3), vec3u(4, 5, 6));

      fn func() {
        let pos = (&boid);
        let vel = (&boid.vel);
        let velX = boid.vel.x;
      }"
    `);
  });

  it('supports atomic operations on workgroupVar atomics accessed via .$', () => {
    const atomicCounter = tgpu.workgroupVar(d.atomic(d.u32));

    const func = tgpu.fn([])(() => {
      const oldValue = std.atomicAdd(atomicCounter.$, 1);
      const currentValue = std.atomicLoad(atomicCounter.$);
    });

    expect(asWgsl(func)).toMatchInlineSnapshot(`
      "var<workgroup> atomicCounter: atomic<u32>;

      fn func() {
<<<<<<< HEAD
        let oldValue = atomicAdd(&atomicCounter, 1);
        let currentValue = atomicLoad(&atomicCounter);
=======
        var oldValue = atomicAdd(&atomicCounter, 1u);
        var currentValue = atomicLoad(&atomicCounter);
>>>>>>> 47575769
      }"
    `);
  });

  it('should throw an error when trying to access variable outside of a function', () => {
    const x = tgpu.privateVar(d.u32, 2);
    expect(() => x.$).toThrowErrorMatchingInlineSnapshot(
      '[Error: TypeGPU variables are inaccessible during normal JS execution. If you wanted to simulate GPU behavior, try `tgpu.simulate()`]',
    );
  });

  it('should throw an error when trying to access variable inside of a function top-level', () => {
    const x = tgpu.privateVar(d.u32, 2);
    const foo = tgpu.fn([], d.f32)(() => {
      return x.$; // Accessing variable inside of a function
    });
    expect(() => foo()).toThrowErrorMatchingInlineSnapshot(`
      [Error: Execution of the following tree failed:
      - fn:foo: Cannot access variable 'x'. TypeGPU functions that depends on GPU resources need to be part of a compute dispatch, draw call or simulation]
    `);
  });

  describe('simulate mode', () => {
    it('simulates variable incrementing', () => {
      const counter = tgpu.privateVar(d.f32, 0);

      const result = tgpu['~unstable'].simulate(() => {
        counter.$ += 1;
        counter.$ += 2;
        counter.$ += 3;
        return counter.$;
      });

      expect(result.value).toEqual(6);
    });

    it('does not keep state between simulations', () => {
      const counter = tgpu.privateVar(d.f32, 0);

      const fn = () => ++counter.$;

      const result1 = tgpu['~unstable'].simulate(fn);
      const result2 = tgpu['~unstable'].simulate(fn);
      const result3 = tgpu['~unstable'].simulate(fn);

      expect(result1.value).toEqual(1);
      expect(result2.value).toEqual(1);
      expect(result3.value).toEqual(1);
    });
  });
});<|MERGE_RESOLUTION|>--- conflicted
+++ resolved
@@ -142,13 +142,8 @@
       "var<workgroup> atomicCounter: atomic<u32>;
 
       fn func() {
-<<<<<<< HEAD
-        let oldValue = atomicAdd(&atomicCounter, 1);
+        let oldValue = atomicAdd(&atomicCounter, 1u);
         let currentValue = atomicLoad(&atomicCounter);
-=======
-        var oldValue = atomicAdd(&atomicCounter, 1u);
-        var currentValue = atomicLoad(&atomicCounter);
->>>>>>> 47575769
       }"
     `);
   });
