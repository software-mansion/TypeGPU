import { describe, expect, expectTypeOf, vi } from 'vitest';
import * as d from '../src/data/index.ts';
import tgpu, {
  MissingBindGroupsError,
  type TgpuComputePipeline,
} from '../src/index.ts';
import { $internal } from '../src/shared/symbols.ts';
import { it } from './utils/extendedIt.ts';
<<<<<<< HEAD
import { parse, parseResolved } from './utils/parseResolved.ts';
=======
import type { TgpuQuerySet } from '../src/core/querySet/querySet.ts';
>>>>>>> ff5850c6

describe('TgpuComputePipeline', () => {
  it('can be created with a compute entry function', ({ root, device }) => {
    const entryFn = tgpu['~unstable']
      .computeFn({ workgroupSize: [32] })(() => {
        // do something
      })
      .$name('main');

    const computePipeline = root
      .withCompute(entryFn)
      .createPipeline()
      .$name('test_pipeline');

    expectTypeOf(computePipeline).toEqualTypeOf<TgpuComputePipeline>();

    root.unwrap(computePipeline);

    expect(root.device.createComputePipeline).toBeCalledWith({
      compute: {
        module: device.mock.createShaderModule(),
      },
      label: 'test_pipeline',
      layout: device.mock.createPipelineLayout(),
    });
  });

  it('throws an error if bind groups are missing', ({ root }) => {
    const layout = tgpu
      .bindGroupLayout({ alpha: { uniform: d.f32 } })
      .$name('example-layout');

    const entryFn = tgpu['~unstable']
      .computeFn({ workgroupSize: [1] })(() => {
        layout.bound.alpha; // Using an entry of the layout
      })
      .$name('main');

    const pipeline = root.withCompute(entryFn).createPipeline();

    expect(() => pipeline.dispatchWorkgroups(1)).toThrowError(
      new MissingBindGroupsError([layout]),
    );

    expect(() => pipeline.dispatchWorkgroups(1))
      .toThrowErrorMatchingInlineSnapshot(
        `[Error: Missing bind groups for layouts: 'example-layout'. Please provide it using pipeline.with(layout, bindGroup).(...)]`,
      );
  });

  it('is resolvable', ({ root }) => {
    const entryFn = tgpu['~unstable']
      .computeFn({ workgroupSize: [32] })(() => {
        // do something
      })
      .$name('main');

    const computePipeline = root
      .withCompute(entryFn)
      .createPipeline()
      .$name('test_pipeline');

    expect(parseResolved({ computePipeline })).toStrictEqual(parse(`
      @compute @workgroup_size(32) fn main() {}
    `));
  });

  describe('Performance Callbacks', () => {
    it('should add performance callback with automatic query set', ({ root }) => {
      const entryFn = tgpu['~unstable']
        .computeFn({ workgroupSize: [1] })(() => {})
        .$name('main');

      const callback = vi.fn();
      const pipeline = root
        .withCompute(entryFn)
        .createPipeline()
        .withPerformanceCallback(callback);

      expect(pipeline).toBeDefined();
      expectTypeOf(pipeline).toEqualTypeOf<TgpuComputePipeline>();

      expect(pipeline[$internal].priors.performanceCallback).toBe(callback);

      const timestampWrites = pipeline[$internal].priors.timestampWrites;
      expect(timestampWrites).toBeDefined();
      expect(timestampWrites?.beginningOfPassWriteIndex).toBe(0);
      expect(timestampWrites?.endOfPassWriteIndex).toBe(1);
    });

    it('should create automatic query set when adding performance callback', ({ root, device }) => {
      const entryFn = tgpu['~unstable']
        .computeFn({ workgroupSize: [1] })(() => {})
        .$name('main');

      const callback = vi.fn();
      const pipeline = root
        .withCompute(entryFn)
        .createPipeline()
        .withPerformanceCallback(callback);

      const timestampWrites = pipeline[$internal].priors.timestampWrites;
      expect(timestampWrites?.querySet).toBeDefined();
      expect(timestampWrites?.querySet.count).toBe(2);

      (timestampWrites?.querySet as TgpuQuerySet<'timestamp'>).querySet;
      expect(device.mock.createQuerySet).toHaveBeenCalledWith({
        type: 'timestamp',
        count: 2,
      });
    });

    it('should replace previous performance callback', ({ root }) => {
      const entryFn = tgpu['~unstable']
        .computeFn({ workgroupSize: [1] })(() => {})
        .$name('main');

      const callback1 = vi.fn();
      const callback2 = vi.fn();

      const pipeline = root
        .withCompute(entryFn)
        .createPipeline()
        .withPerformanceCallback(callback1)
        .withPerformanceCallback(callback2);

      expect(pipeline).toBeDefined();

      expect(pipeline[$internal].priors.performanceCallback).toBe(
        callback2,
      );
      expect(pipeline[$internal].priors.performanceCallback).not.toBe(
        callback1,
      );
    });

    it('should throw error if timestamp-query feature is not enabled', ({ root, device }) => {
      const originalFeatures = device.features;
      //@ts-ignore
      device.features = new Set();

      const entryFn = tgpu['~unstable']
        .computeFn({ workgroupSize: [1] })(() => {})
        .$name('main');

      const callback = vi.fn();

      expect(() => {
        root
          .withCompute(entryFn)
          .createPipeline()
          .withPerformanceCallback(callback);
      }).toThrow(
        'Performance callback requires the "timestamp-query" feature to be enabled on GPU device.',
      );

      //@ts-ignore
      device.features = originalFeatures;
    });
  });

  describe('Timestamp Writes', () => {
    it('should add timestamp writes with custom query set', ({ root }) => {
      const entryFn = tgpu['~unstable']
        .computeFn({ workgroupSize: [1] })(() => {})
        .$name('main');

      const querySet = root.createQuerySet('timestamp', 4);

      const pipeline = root
        .withCompute(entryFn)
        .createPipeline()
        .withTimestampWrites({
          querySet,
          beginningOfPassWriteIndex: 0,
          endOfPassWriteIndex: 1,
        });

      expect(pipeline).toBeDefined();
      expectTypeOf(pipeline).toEqualTypeOf<TgpuComputePipeline>();

      const timestampWrites = pipeline[$internal].priors.timestampWrites;
      expect(timestampWrites?.querySet).toBe(querySet);
      expect(timestampWrites?.beginningOfPassWriteIndex).toBe(0);
      expect(timestampWrites?.endOfPassWriteIndex).toBe(1);
    });

    it('should add timestamp writes with raw GPU query set', ({ root, device }) => {
      const entryFn = tgpu['~unstable']
        .computeFn({ workgroupSize: [1] })(() => {})
        .$name('main');

      const rawQuerySet = device.createQuerySet({
        type: 'timestamp',
        count: 4,
      });

      const pipeline = root
        .withCompute(entryFn)
        .createPipeline()
        .withTimestampWrites({
          querySet: rawQuerySet,
          beginningOfPassWriteIndex: 2,
          endOfPassWriteIndex: 3,
        });

      expect(pipeline).toBeDefined();

      const timestampWrites = pipeline[$internal].priors.timestampWrites;
      expect(timestampWrites?.querySet).toBe(rawQuerySet);
      expect(timestampWrites?.beginningOfPassWriteIndex).toBe(2);
      expect(timestampWrites?.endOfPassWriteIndex).toBe(3);
    });

    it('should handle optional timestamp write indices', ({ root }) => {
      const entryFn = tgpu['~unstable']
        .computeFn({ workgroupSize: [1] })(() => {})
        .$name('main');

      const querySet = root.createQuerySet('timestamp', 4);

      const pipeline1 = root
        .withCompute(entryFn)
        .createPipeline()
        .withTimestampWrites({
          querySet,
          beginningOfPassWriteIndex: 0,
        });

      const pipeline2 = root
        .withCompute(entryFn)
        .createPipeline()
        .withTimestampWrites({
          querySet,
          endOfPassWriteIndex: 1,
        });

      const pipeline3 = root
        .withCompute(entryFn)
        .createPipeline()
        .withTimestampWrites({
          querySet,
        });

      expect(pipeline1).toBeDefined();
      expect(pipeline2).toBeDefined();
      expect(pipeline3).toBeDefined();

      expect(
        pipeline1[$internal].priors.timestampWrites?.beginningOfPassWriteIndex,
      ).toBe(0);
      expect(pipeline1[$internal].priors.timestampWrites?.endOfPassWriteIndex)
        .toBeUndefined();

      expect(
        pipeline2[$internal].priors.timestampWrites?.beginningOfPassWriteIndex,
      ).toBeUndefined();
      expect(pipeline2[$internal].priors.timestampWrites?.endOfPassWriteIndex)
        .toBe(1);

      expect(
        pipeline3[$internal].priors.timestampWrites?.beginningOfPassWriteIndex,
      ).toBeUndefined();
      expect(pipeline3[$internal].priors.timestampWrites?.endOfPassWriteIndex)
        .toBeUndefined();
    });

    it('should setup timestamp writes in compute pass descriptor', ({ root, commandEncoder }) => {
      const entryFn = tgpu['~unstable']
        .computeFn({ workgroupSize: [1] })(() => {})
        .$name('main');

      const querySet = root.createQuerySet('timestamp', 4);

      const pipeline = root
        .withCompute(entryFn)
        .createPipeline()
        .withTimestampWrites({
          querySet,
          beginningOfPassWriteIndex: 1,
          endOfPassWriteIndex: 2,
        });

      pipeline.dispatchWorkgroups(1);

      expect(commandEncoder.beginComputePass).toHaveBeenCalledWith({
        label: '<unnamed>',
        timestampWrites: {
          querySet: querySet.querySet,
          beginningOfPassWriteIndex: 1,
          endOfPassWriteIndex: 2,
        },
      });
    });

    it('should work with bind groups and timestamp writes regardless of call order', ({ root, commandEncoder }) => {
      const layout = tgpu.bindGroupLayout({
        data: { uniform: d.f32 },
      });

      const buffer = root.createBuffer(d.f32).$usage('uniform');
      buffer.write(42.0);

      const bindGroup = root.createBindGroup(layout, {
        data: buffer,
      });

      const entryFn = tgpu['~unstable']
        .computeFn({ workgroupSize: [1] })(() => {
          layout.bound.data;
        })
        .$uses({ layout })
        .$name('main');

      const querySet = root.createQuerySet('timestamp', 4);

      const pipeline = root
        .withCompute(entryFn)
        .createPipeline().withTimestampWrites({
          querySet,
          beginningOfPassWriteIndex: 0,
          endOfPassWriteIndex: 1,
        })
        .with(layout, bindGroup);

      const pipeline2 = root
        .withCompute(entryFn)
        .createPipeline()
        .with(layout, bindGroup)
        .withTimestampWrites({
          querySet,
          beginningOfPassWriteIndex: 2,
          endOfPassWriteIndex: 3,
        });

      pipeline.dispatchWorkgroups(1);
      pipeline2.dispatchWorkgroups(1);

      expect(commandEncoder.beginComputePass).toHaveBeenCalledWith({
        label: '<unnamed>',
        timestampWrites: {
          querySet: querySet.querySet,
          beginningOfPassWriteIndex: 0,
          endOfPassWriteIndex: 1,
        },
      });

      expect(commandEncoder.beginComputePass).toHaveBeenCalledWith({
        label: '<unnamed>',
        timestampWrites: {
          querySet: querySet.querySet,
          beginningOfPassWriteIndex: 2,
          endOfPassWriteIndex: 3,
        },
      });
    });
  });

  describe('Combined Performance callback and Timestamp Writes', () => {
    it('should work with both performance callback and custom timestamp writes', ({ root, commandEncoder }) => {
      const entryFn = tgpu['~unstable']
        .computeFn({ workgroupSize: [1] })(() => {})
        .$name('main');

      const querySet = root.createQuerySet('timestamp', 10);
      const callback = vi.fn();

      const pipeline = root
        .withCompute(entryFn)
        .createPipeline()
        .withTimestampWrites({
          querySet,
          beginningOfPassWriteIndex: 3,
          endOfPassWriteIndex: 7,
        })
        .withPerformanceCallback(callback);

      const priors = pipeline[$internal].priors;
      expect(priors.performanceCallback).toBe(callback);
      expect(priors.timestampWrites?.querySet).toBe(querySet);
      expect(priors.timestampWrites?.beginningOfPassWriteIndex).toBe(3);
      expect(priors.timestampWrites?.endOfPassWriteIndex).toBe(7);

      pipeline.dispatchWorkgroups(1);

      expect(commandEncoder.beginComputePass).toHaveBeenCalledWith({
        label: '<unnamed>',
        timestampWrites: {
          querySet: querySet.querySet,
          beginningOfPassWriteIndex: 3,
          endOfPassWriteIndex: 7,
        },
      });

      expect(commandEncoder.resolveQuerySet).toHaveBeenCalledWith(
        querySet.querySet,
        0,
        10,
        querySet[$internal].resolveBuffer,
        0,
      );
    });

    it('should prioritize custom timestamp writes over automatic ones', ({ root, commandEncoder }) => {
      const entryFn = tgpu['~unstable']
        .computeFn({ workgroupSize: [1] })(() => {})
        .$name('main');

      const querySet = root.createQuerySet('timestamp', 8);
      const callback = vi.fn();

      let pipeline = root
        .withCompute(entryFn)
        .createPipeline()
        .withPerformanceCallback(callback);

      const autoQuerySet = pipeline[$internal].priors.timestampWrites?.querySet;

      pipeline = pipeline.withTimestampWrites({
        querySet,
        beginningOfPassWriteIndex: 2,
        endOfPassWriteIndex: 5,
      });

      expect((autoQuerySet as TgpuQuerySet<'timestamp'>).destroyed).toBe(true);

      const priors = pipeline[$internal].priors;
      expect(priors.performanceCallback).toBe(callback);
      expect(priors.timestampWrites?.querySet).toBe(querySet);
      expect(priors.timestampWrites?.beginningOfPassWriteIndex).toBe(2);
      expect(priors.timestampWrites?.endOfPassWriteIndex).toBe(5);

      pipeline.dispatchWorkgroups(1);

      expect(commandEncoder.beginComputePass).toHaveBeenCalledWith({
        label: '<unnamed>',
        timestampWrites: {
          querySet: querySet.querySet,
          beginningOfPassWriteIndex: 2,
          endOfPassWriteIndex: 5,
        },
      });
    });
  });
});<|MERGE_RESOLUTION|>--- conflicted
+++ resolved
@@ -1,4 +1,5 @@
 import { describe, expect, expectTypeOf, vi } from 'vitest';
+import type { TgpuQuerySet } from '../src/core/querySet/querySet.ts';
 import * as d from '../src/data/index.ts';
 import tgpu, {
   MissingBindGroupsError,
@@ -6,11 +7,7 @@
 } from '../src/index.ts';
 import { $internal } from '../src/shared/symbols.ts';
 import { it } from './utils/extendedIt.ts';
-<<<<<<< HEAD
 import { parse, parseResolved } from './utils/parseResolved.ts';
-=======
-import type { TgpuQuerySet } from '../src/core/querySet/querySet.ts';
->>>>>>> ff5850c6
 
 describe('TgpuComputePipeline', () => {
   it('can be created with a compute entry function', ({ root, device }) => {
