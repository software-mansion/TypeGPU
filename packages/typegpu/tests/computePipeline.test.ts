--- conflicted
+++ resolved
@@ -7,10 +7,7 @@
 } from '../src/index.ts';
 import { $internal } from '../src/shared/symbols.ts';
 import { it } from './utils/extendedIt.ts';
-<<<<<<< HEAD
 import { parse, parseResolved } from './utils/parseResolved.ts';
-=======
->>>>>>> 81050741
 
 describe('TgpuComputePipeline', () => {
   it('can be created with a compute entry function', ({ root, device }) => {
