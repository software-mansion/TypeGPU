--- conflicted
+++ resolved
@@ -1,18 +1,6 @@
 import { BufferReader, BufferWriter } from 'typed-binary';
 import { describe, expect, it, vi } from 'vitest';
 import {
-<<<<<<< HEAD
-  align,
-  float16x2,
-  size,
-  snorm8x2,
-  vec2f,
-  vec3f,
-  vec3u,
-} from '../src/data';
-import { looseArrayOf } from '../src/data/array';
-import { tgpu } from '../src/experimental';
-=======
   type Infer,
   align,
   looseArrayOf,
@@ -22,7 +10,6 @@
   vec3u,
 } from '../src/data';
 import { readData, writeData } from '../src/data/dataIO';
->>>>>>> 5d2f52f7
 
 const mockDevice = {
   createBuffer: vi.fn(() => 'mockBuffer'),
@@ -141,66 +128,7 @@
       vec3f(1.5, 2, 15),
     ];
 
-<<<<<<< HEAD
-    TestArray.write(new BufferWriter(buffer), value);
-    expect(TestArray.read(new BufferReader(buffer))).toEqual(value);
-  });
-
-  it('encodes and decodes float16 arrays properly', () => {
-    const TestArray = looseArrayOf(float16x2, 5);
-
-    expect(TestArray.size).toEqual(20);
-    const buffer = new ArrayBuffer(TestArray.size);
-
-    const value: Parsed<typeof TestArray> = [
-      vec2f(1.5, 2),
-      vec2f(),
-      vec2f(-1.5, 2),
-      vec2f(1.5, -2),
-      vec2f(1.5, 15),
-    ];
-
-    TestArray.write(new BufferWriter(buffer), value);
-    expect(TestArray.read(new BufferReader(buffer))).toEqual(value);
-  });
-
-  it('encodes and decodes arrays of normalized floats properly', () => {
-    const TestArray = looseArrayOf(snorm8x2, 5);
-
-    expect(TestArray.size).toEqual(10);
-
-    const buffer = new ArrayBuffer(TestArray.size);
-
-    const value: Parsed<typeof TestArray> = [
-      vec2f(0.5, 0.25),
-      vec2f(),
-      vec2f(-0.5, 0.25),
-      vec2f(0.5, -0.25),
-      vec2f(0.5, 1),
-    ];
-
-    TestArray.write(new BufferWriter(buffer), value);
-    for (const val of TestArray.read(new BufferReader(buffer))) {
-      const expected = value.shift();
-      if (!expected) {
-        throw new Error('Expected value not found');
-      }
-      expect(expected.x).toBeCloseTo(val.x, 1);
-      expect(expected.y).toBeCloseTo(val.y, 1);
-    }
-  });
-
-  it('is not assignable to regular buffers', () => {
-    const TestArray = looseArrayOf(vec3f, 5);
-    const root = tgpu.initFromDevice({
-      device: mockDevice,
-    });
-
-    // @ts-expect-error
-    root.createBuffer(TestArray);
-=======
     writeData(new BufferWriter(buffer), TestArray, value);
     expect(readData(new BufferReader(buffer), TestArray)).toEqual(value);
->>>>>>> 5d2f52f7
   });
 });