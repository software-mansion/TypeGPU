import { describe, expect, expectTypeOf } from 'vitest';
<<<<<<< HEAD
import { asWgsl, parse } from './utils/parseResolved.ts';
=======
import { asWgsl } from './utils/parseResolved.ts';
>>>>>>> a3fc10aa

import tgpu from '../src/index.ts';

import * as d from '../src/data/index.ts';
import type { Infer } from '../src/shared/repr.ts';
import { it } from './utils/extendedIt.ts';

describe('TgpuBufferUniform', () => {
  it('represents a `number` value', ({ root }) => {
    const buffer = root.createBuffer(d.f32).$usage('uniform');
    const uniform = buffer.as('uniform');

    expectTypeOf<Infer<typeof uniform>>().toEqualTypeOf<number>();
  });

  it('resolves to buffer binding in code', ({ root }) => {
    const buffer = root.createBuffer(d.f32).$usage('uniform').$name('param');
    const uniform = buffer.as('uniform');

    const main = tgpu.fn([])`() { let y = hello; }`
      .$uses({ hello: uniform });

    expect(asWgsl(main)).toMatchInlineSnapshot(`
      "@group(0) @binding(0) var<uniform> param: f32;

      fn main() { let y = param; }"
    `);
  });

  it('resolves to buffer binding in tgsl functions', ({ root }) => {
    const buffer = root.createBuffer(d.f32).$usage('uniform').$name('param');
    const uniform = buffer.as('uniform');

    const func = tgpu.fn([])(() => {
      const x = uniform.value;
    });

    expect(asWgsl(func)).toMatchInlineSnapshot(`
      "@group(0) @binding(0) var<uniform> param: f32;

      fn func() {
        var x = param;
      }"
    `);
  });

  it('allows accessing fields in a struct stored in its buffer', ({ root }) => {
    const Boid = d.struct({
      pos: d.vec3f,
      vel: d.vec3u,
    });

    const buffer = root.createBuffer(Boid).$usage('uniform').$name('boid');
    const uniform = buffer.as('uniform');

    const func = tgpu.fn([])(() => {
      const pos = uniform.value.pos;
      const velX = uniform.value.vel.x;
    });

<<<<<<< HEAD
    const resolved = tgpu.resolve({
      externals: { func },
      names: 'strict',
    });

=======
>>>>>>> a3fc10aa
    expect(asWgsl(func)).toMatchInlineSnapshot(`
      "struct Boid {
        pos: vec3f,
        vel: vec3u,
      }

      @group(0) @binding(0) var<uniform> boid: Boid;

      fn func() {
<<<<<<< HEAD
        let pos = (&boid.pos);
=======
        var pos = boid.pos;
>>>>>>> a3fc10aa
        var velX = boid.vel.x;
      }"
    `);
  });
});

describe('TgpuBufferMutable', () => {
  it('represents a `number` value', ({ root }) => {
    const buffer = root.createBuffer(d.f32).$usage('storage');
    const mutable = buffer.as('mutable');

    expectTypeOf<Infer<typeof mutable>>().toEqualTypeOf<number>();
  });

  it('resolves to buffer binding in code', ({ root }) => {
    const buffer = root.createBuffer(d.f32).$usage('storage').$name('param');
    const mutable = buffer.as('mutable');

    const main = tgpu.fn([])`() { let y = hello; }`
      .$uses({ hello: mutable });

    expect(asWgsl(main)).toMatchInlineSnapshot(`
      "@group(0) @binding(0) var<storage, read_write> param: f32;

      fn main() { let y = param; }"
    `);
  });

  it('resolves to buffer binding in tgsl functions', ({ root }) => {
    const buffer = root.createBuffer(d.f32).$usage('storage').$name('param');
    const mutable = buffer.as('mutable');

    const func = tgpu.fn([])(() => {
      const x = mutable.value;
    });

    expect(asWgsl(func)).toMatchInlineSnapshot(`
      "@group(0) @binding(0) var<storage, read_write> param: f32;

      fn func() {
        var x = param;
      }"
    `);
  });

  it('allows accessing fields in a struct stored in its buffer', ({ root }) => {
    const Boid = d
      .struct({
        pos: d.vec3f,
        vel: d.vec3u,
      })
      .$name('Boid');

    const buffer = root.createBuffer(Boid).$usage('storage').$name('boid');
    const mutable = buffer.as('mutable');

    const func = tgpu.fn([])(() => {
      const pos = mutable.value.pos;
      const velX = mutable.value.vel.x;
    });

<<<<<<< HEAD
    const resolved = tgpu.resolve({
      externals: { func },
      names: 'strict',
    });

=======
>>>>>>> a3fc10aa
    expect(asWgsl(func)).toMatchInlineSnapshot(`
      "struct Boid {
        pos: vec3f,
        vel: vec3u,
      }

      @group(0) @binding(0) var<storage, read_write> boid: Boid;

      fn func() {
<<<<<<< HEAD
        let pos = (&boid.pos);
=======
        var pos = boid.pos;
>>>>>>> a3fc10aa
        var velX = boid.vel.x;
      }"
    `);
  });

  describe('simulate mode', () => {
    it('allows accessing .$ in simulate mode', ({ root }) => {
      const buffer = root.createBuffer(d.u32, 0).$usage('storage');
      const mutable = buffer.as('mutable');

      const incrementThreeTimes = tgpu.fn([])(() => {
        mutable.$++;
        mutable.$++;
        mutable.$++;
      });

      const result = tgpu['~unstable'].simulate(() => {
        incrementThreeTimes();
        return mutable.$;
      });
      expect(result.value).toBe(3);
    });
  });
});

describe('TgpuBufferReadonly', () => {
  it('represents a `number` value', ({ root }) => {
    const buffer = root.createBuffer(d.f32).$usage('storage');
    const readonly = buffer.as('readonly');

    expectTypeOf<Infer<typeof readonly>>().toEqualTypeOf<number>();
  });

  it('resolves to buffer binding in code', ({ root }) => {
    const buffer = root.createBuffer(d.f32).$usage('storage').$name('param');
    const readonly = buffer.as('readonly');

    const main = tgpu.fn([])`() { let y = hello; }`
      .$uses({ hello: readonly });

    expect(asWgsl(main)).toMatchInlineSnapshot(`
      "@group(0) @binding(0) var<storage, read> param: f32;

      fn main() { let y = param; }"
    `);
  });

  it('resolves to buffer binding in TGSL functions', ({ root }) => {
    const paramBuffer = root.createBuffer(d.f32).$usage('storage');
    const paramReadonly = paramBuffer.as('readonly');

    const func = tgpu.fn([])(() => {
      const x = paramReadonly.value;
    });

    expect(asWgsl(func)).toMatchInlineSnapshot(`
      "@group(0) @binding(0) var<storage, read> paramBuffer: f32;

      fn func() {
        var x = paramBuffer;
      }"
    `);
  });

  it('allows accessing fields in a struct stored in its buffer', ({ root }) => {
    const Boid = d
      .struct({
        pos: d.vec3f,
        vel: d.vec3u,
      });

    const boidBuffer = root.createBuffer(Boid).$usage('storage').$name('boid');
    const boidReadonly = boidBuffer.as('readonly');

    const func = tgpu.fn([])(() => {
      const pos = boidReadonly.value.pos;
      const velX = boidReadonly.value.vel.x;
    });

    expect(asWgsl(func)).toMatchInlineSnapshot(`
      "struct Boid {
        pos: vec3f,
        vel: vec3u,
      }
<<<<<<< HEAD

      @group(0) @binding(0) var<storage, read> boid: Boid;

      fn func() {
        let pos = (&boid.pos);
=======

      @group(0) @binding(0) var<storage, read> boid: Boid;

      fn func() {
        var pos = boid.pos;
>>>>>>> a3fc10aa
        var velX = boid.vel.x;
      }"
    `);
  });

  it('cannot be accessed via .$ or .value top-level', ({ root }) => {
    const buffer = root.createBuffer(d.f32).$usage('storage');
    const readonly = buffer.as('readonly');

    expect(() => readonly.$).toThrowErrorMatchingInlineSnapshot(
      '[Error: .$ and .value are inaccessible during normal JS execution. Try \`.read()\`]',
    );
    expect(() => readonly.value).toThrowErrorMatchingInlineSnapshot(
      '[Error: .$ and .value are inaccessible during normal JS execution. Try \`.read()\`]',
    );
  });

  it('cannot be accessed via .$ or .value in a function called top-level', ({ root }) => {
    const fooBuffer = root.createBuffer(d.f32).$usage('storage');
    const readonly = fooBuffer.as('readonly');

    const foo = tgpu.fn([], d.f32)(() => {
      return readonly.$; // accessing GPU resource
    });

    expect(() => foo()).toThrowErrorMatchingInlineSnapshot(`
      [Error: Execution of the following tree failed:
      - fn:foo: Cannot access buffer:fooBuffer. TypeGPU functions that depends on GPU resources need to be part of a compute dispatch, draw call or simulation]
    `);
  });

  describe('simulate mode', () => {
    it('allows accessing .$ in simulate mode', ({ root }) => {
      const buffer = root.createBuffer(d.f32, 123).$usage('storage');
      const readonly = buffer.as('readonly');

      const foo = tgpu.fn([])(() => {
        return readonly.$; // accessing GPU resource
      });

      const result = tgpu['~unstable'].simulate(foo);
      expect(result.value).toBe(123);
    });
  });
});<|MERGE_RESOLUTION|>--- conflicted
+++ resolved
@@ -1,9 +1,5 @@
 import { describe, expect, expectTypeOf } from 'vitest';
-<<<<<<< HEAD
-import { asWgsl, parse } from './utils/parseResolved.ts';
-=======
 import { asWgsl } from './utils/parseResolved.ts';
->>>>>>> a3fc10aa
 
 import tgpu from '../src/index.ts';
 
@@ -64,14 +60,6 @@
       const velX = uniform.value.vel.x;
     });
 
-<<<<<<< HEAD
-    const resolved = tgpu.resolve({
-      externals: { func },
-      names: 'strict',
-    });
-
-=======
->>>>>>> a3fc10aa
     expect(asWgsl(func)).toMatchInlineSnapshot(`
       "struct Boid {
         pos: vec3f,
@@ -81,11 +69,7 @@
       @group(0) @binding(0) var<uniform> boid: Boid;
 
       fn func() {
-<<<<<<< HEAD
         let pos = (&boid.pos);
-=======
-        var pos = boid.pos;
->>>>>>> a3fc10aa
         var velX = boid.vel.x;
       }"
     `);
@@ -147,14 +131,6 @@
       const velX = mutable.value.vel.x;
     });
 
-<<<<<<< HEAD
-    const resolved = tgpu.resolve({
-      externals: { func },
-      names: 'strict',
-    });
-
-=======
->>>>>>> a3fc10aa
     expect(asWgsl(func)).toMatchInlineSnapshot(`
       "struct Boid {
         pos: vec3f,
@@ -164,11 +140,7 @@
       @group(0) @binding(0) var<storage, read_write> boid: Boid;
 
       fn func() {
-<<<<<<< HEAD
         let pos = (&boid.pos);
-=======
-        var pos = boid.pos;
->>>>>>> a3fc10aa
         var velX = boid.vel.x;
       }"
     `);
@@ -253,19 +225,11 @@
         pos: vec3f,
         vel: vec3u,
       }
-<<<<<<< HEAD
 
       @group(0) @binding(0) var<storage, read> boid: Boid;
 
       fn func() {
         let pos = (&boid.pos);
-=======
-
-      @group(0) @binding(0) var<storage, read> boid: Boid;
-
-      fn func() {
-        var pos = boid.pos;
->>>>>>> a3fc10aa
         var velX = boid.vel.x;
       }"
     `);
