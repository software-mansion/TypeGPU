--- conflicted
+++ resolved
@@ -1,15 +1,10 @@
 import { afterEach, beforeEach, describe, expectTypeOf, it, vi } from 'vitest';
 import { f32 } from '../src/data';
-<<<<<<< HEAD
-import { type ExperimentalTgpuRoot, asUniform } from '../src/experimental';
-import type { Infer } from '../src/shared/repr';
-=======
 import tgpu, {
   type ExperimentalTgpuRoot,
   asUniform,
 } from '../src/experimental';
-import type { Infer } from '../src/repr';
->>>>>>> 2e896130
+import type { Infer } from '../src/shared/repr';
 import './utils/webgpuGlobals';
 
 const mockBuffer = {
