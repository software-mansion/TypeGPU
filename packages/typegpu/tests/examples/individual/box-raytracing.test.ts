--- conflicted
+++ resolved
@@ -36,11 +36,7 @@
       }
 
       @vertex fn mainVertex_0(input: mainVertex_Input_4) -> mainVertex_Output_3 {
-<<<<<<< HEAD
         var pos = array<vec2f, 3>(vec2f(-1), vec2f(3, -1), vec2f(-1, 3));
-=======
-        var pos = array<vec2f, 3>(vec2f(-1, -1), vec2f(3f, -1), vec2f(-1, 3f));
->>>>>>> 47575769
         var rayWorldOrigin = (uniforms_1.invViewMatrix * vec4f(0, 0, 0, 1)).xyz;
         return mainVertex_Output_3(vec4f(pos[input.vertexIndex], 0f, 1f), rayWorldOrigin);
       }
@@ -161,11 +157,7 @@
               var ijkScaled = vec3f(f32(i), f32(j), f32(k));
               var intersection = getBoxIntersection_8(AxisAlignedBounds_7((ijkScaled - halfBoxSize3), (ijkScaled + halfBoxSize3)), ray);
               if (intersection.intersects) {
-<<<<<<< HEAD
-                let boxDensity = (max(0, (intersection.tMax - intersection.tMin)) * pow(uniforms_1.materialDensity, 2));
-=======
-                var boxDensity = (max(0f, (intersection.tMax - intersection.tMin)) * pow(uniforms_1.materialDensity, 2f));
->>>>>>> 47575769
+                let boxDensity = (max(0f, (intersection.tMax - intersection.tMin)) * pow(uniforms_1.materialDensity, 2f));
                 density += boxDensity;
                 invColor = (invColor + (boxDensity * (vec3f(1) / boxMatrix_10[i][j][k].albedo)));
                 tMin = intersection.tMin;
