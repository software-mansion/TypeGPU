--- conflicted
+++ resolved
@@ -27,13 +27,8 @@
       }
 
       @vertex fn vertexMain_0(input: vertexMain_Input_2) -> vertexMain_Output_1 {
-<<<<<<< HEAD
         var pos = array<vec2f, 3>(vec2f(-1), vec2f(3, -1), vec2f(-1, 3));
-        return vertexMain_Output_1(vec4f(pos[input.vertexIndex], 0, 1), pos[input.vertexIndex]);
-=======
-        var pos = array<vec2f, 3>(vec2f(-1, -1), vec2f(3f, -1), vec2f(-1, 3f));
         return vertexMain_Output_1(vec4f(pos[input.vertexIndex], 0f, 1f), pos[input.vertexIndex]);
->>>>>>> 47575769
       }
 
       @group(0) @binding(0) var<uniform> aspectRatio_4: f32;
@@ -62,7 +57,7 @@
 
       @fragment fn fragmentMain_3(_arg_0: fragmentMain_Input_13) -> @location(0) vec4f {
         var ratio = vec2f(aspectRatio_4, 1f);
-        var dir = normalize(vec3f((_arg_0.uv * ratio), -1));
+        var dir = normalize(vec3f((_arg_0.uv * ratio), -1f));
         var z = 0f;
         var acc = vec3f();
         for (var i = 0; (i < tunnelDepth_5); i++) {
@@ -71,11 +66,7 @@
           p.y += cameraPos_6.y;
           var coords = vec3f(((atan2(p.y, p.x) * bigStrips_7) + time_8), ((p.z * dollyZoom_9) - (5f * time_8)), (length(p.xy) - 11f));
           var coords2 = (cos((coords + cos((coords * smallStrips_10)))) - 1);
-<<<<<<< HEAD
-          let dd = ((length(vec4f(coords.z, coords2)) * 0.5) - 0.1);
-=======
-          var dd = ((length(vec4f(coords.z, coords2)) * 0.5f) - 0.1f);
->>>>>>> 47575769
+          let dd = ((length(vec4f(coords.z, coords2)) * 0.5f) - 0.1f);
           acc = (acc + ((1.2 - cos((color_11 * p.z))) / dd));
           z += dd;
         }
