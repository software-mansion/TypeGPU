--- conflicted
+++ resolved
@@ -32,34 +32,19 @@
       }
 
       fn item_9() -> f32 {
-<<<<<<< HEAD
-        var a = dot(seed_7, vec2f(23.140779495239258, 232.6168975830078));
-        var b = dot(seed_7, vec2f(54.47856521606445, 345.8415222167969));
-        seed_7.x = fract((cos(a) * 136.8168));
-        seed_7.y = fract((cos(b) * 534.7645));
-=======
         let a = dot(seed_7, vec2f(23.140779495239258, 232.6168975830078));
         let b = dot(seed_7, vec2f(54.47856521606445, 345.8415222167969));
         seed_7.x = fract((cos(a) * 136.8168f));
         seed_7.y = fract((cos(b) * 534.7645f));
->>>>>>> f9a44022
         return seed_7.y;
       }
 
       fn randOnUnitSphere_8() -> vec3f {
-<<<<<<< HEAD
-        var z = ((2 * item_9()) - 1);
-        var oneMinusZSq = sqrt((1 - (z * z)));
-        var theta = (6.283185307179586 * item_9());
-        var x = (cos(theta) * oneMinusZSq);
-        var y = (sin(theta) * oneMinusZSq);
-=======
         let z = ((2f * item_9()) - 1f);
         let oneMinusZSq = sqrt((1f - (z * z)));
         let theta = (6.283185307179586f * item_9());
         let x = (cos(theta) * oneMinusZSq);
         let y = (sin(theta) * oneMinusZSq);
->>>>>>> f9a44022
         return vec3f(x, y, z);
       }
 
@@ -69,11 +54,7 @@
       }
 
       fn wrappedCallback_2(x: u32, y: u32, z: u32) {
-<<<<<<< HEAD
-        var idx = ((x + (y * 7)) + ((z * 7) * 7));
-=======
         let idx = ((x + (y * 7u)) + ((z * 7u) * 7u));
->>>>>>> f9a44022
         memoryBuffer_3[idx] = computeJunctionGradient_4(vec3i(i32(x), i32(y), i32(z)));
       }
 
