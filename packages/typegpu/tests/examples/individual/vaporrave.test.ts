--- conflicted
+++ resolved
@@ -55,185 +55,95 @@
         @builtin(global_invocation_id) gid: vec3u,
       }
 
-<<<<<<< HEAD
       @compute @workgroup_size(1, 1, 1) fn mainCompute_0(input: mainCompute_Input_8) {
         var idx = ((input.gid.x + (input.gid.y * 7)) + ((input.gid.z * 7) * 7));
         memoryBuffer_1[idx] = computeJunctionGradient_2(vec3i(input.gid.xyz));
       }
 
-      struct vertexMain_Output_10 {
-=======
-      struct vertexMain_Input_1 {
-        @builtin(vertex_index) idx: u32,
-      }
-
-      struct vertexMain_Output_2 {
->>>>>>> 4489bf01
+      struct vertexMain_Output_1 {
         @builtin(position) pos: vec4f,
         @location(0) uv: vec2f,
       }
 
-<<<<<<< HEAD
-      struct vertexMain_Input_11 {
+      struct vertexMain_Input_2 {
         @builtin(vertex_index) idx: u32,
       }
 
-      @vertex fn vertexMain_9(_arg_0: vertexMain_Input_11) -> vertexMain_Output_10 {
+      @vertex fn vertexMain_0(_arg_0: vertexMain_Input_2) -> vertexMain_Output_1 {
         var pos = array<vec2f, 3>(vec2f(-1, -1), vec2f(3, -1), vec2f(-1, 3));
         var uv = array<vec2f, 3>(vec2f(), vec2f(2, 0), vec2f(0, 2));
-        return vertexMain_Output_10(vec4f(pos[_arg_0.idx], 0, 1), uv[_arg_0.idx]);
-      }
-
-      @group(0) @binding(0) var<uniform> resolutionUniform_13: vec2f;
-
-      struct Ray_15 {
-=======
-      @vertex fn vertexMain_0(_arg_0: vertexMain_Input_1) -> vertexMain_Output_2 {
-        var pos = array<vec2f, 3>(vec2f(-1, -1), vec2f(3, -1), vec2f(-1, 3));
-        var uv = array<vec2f, 3>(vec2f(), vec2f(2, 0), vec2f(0, 2));
-        return vertexMain_Output_2(vec4f(pos[_arg_0.idx], 0, 1), uv[_arg_0.idx]);
-      }
-
-      struct fragmentMain_Input_4 {
-        @location(0) uv: vec2f,
-      }
-
-      @group(0) @binding(0) var<uniform> resolutionUniform_5: vec2f;
-
-      struct Ray_8 {
->>>>>>> 4489bf01
+        return vertexMain_Output_1(vec4f(pos[_arg_0.idx], 0, 1), uv[_arg_0.idx]);
+      }
+
+      @group(0) @binding(0) var<uniform> resolutionUniform_4: vec2f;
+
+      struct Ray_6 {
         color: vec3f,
         dist: f32,
       }
 
-<<<<<<< HEAD
-      fn rotateXY_18(angle: f32) -> mat2x2f {
+      fn rotateXY_9(angle: f32) -> mat2x2f {
         return mat2x2f(vec2f(cos(angle), sin(angle)), vec2f(-sin(angle), cos(angle)));
       }
 
-      fn circles_17(uv: vec2f, angle: f32) -> vec3f {
-        var uvRotated = (rotateXY_18(angle) * vec2f(uv.x, (uv.y - 12)));
-=======
-      struct LightRay_7 {
-        ray: Ray_8,
-        glow: vec3f,
-      }
-
-      fn rotateXY_11(angle: f32) -> mat2x2f {
-        return mat2x2f(vec2f(cos(angle), sin(angle)), vec2f(-sin(angle), cos(angle)));
-      }
-
-      fn circles_10(uv: vec2f, angle: f32) -> vec3f {
-        var uvRotated = (rotateXY_11(angle) * vec2f(uv.x, (uv.y - 12)));
->>>>>>> 4489bf01
+      fn circles_8(uv: vec2f, angle: f32) -> vec3f {
+        var uvRotated = (rotateXY_9(angle) * vec2f(uv.x, (uv.y - 12)));
         var uvNormalized = fract((vec2f(uvRotated.x, uvRotated.y) / 1.2));
         var diff2 = pow((vec2f(0.5) - uvNormalized), vec2f(2));
         var distO = pow((diff2.x + diff2.y), 0.5);
         return mix(vec3f(), vec3f(0.9200000166893005, 0.20999999344348907, 0.9599999785423279), exp((-5 * distO)));
       }
 
-<<<<<<< HEAD
-      @group(0) @binding(1) var<uniform> floorAngleUniform_19: f32;
-
-      fn sdPlane_20(p: vec3f, n: vec3f, h: f32) -> f32 {
+      @group(0) @binding(1) var<uniform> floorAngleUniform_10: f32;
+
+      fn sdPlane_11(p: vec3f, n: vec3f, h: f32) -> f32 {
         return (dot(p, n) + h);
       }
 
-      fn rotateAroundZ_22(angle: f32) -> mat3x3f {
+      fn rotateAroundZ_13(angle: f32) -> mat3x3f {
         return mat3x3f(vec3f(cos(angle), sin(angle), 0), vec3f(-sin(angle), cos(angle), 0), vec3f(0, 0, 1));
       }
 
-      fn rotateAroundX_23(angle: f32) -> mat3x3f {
+      fn rotateAroundX_14(angle: f32) -> mat3x3f {
         return mat3x3f(vec3f(1, 0, 0), vec3f(0, cos(angle), sin(angle)), vec3f(0, -sin(angle), cos(angle)));
       }
 
-      fn sdSphere_24(p: vec3f, radius: f32) -> f32 {
+      fn sdSphere_15(p: vec3f, radius: f32) -> f32 {
         return (length(p) - radius);
       }
 
-      @group(0) @binding(2) var<storage, read> memoryBuffer_28: array<vec3f, 343>;
-
-      fn getJunctionGradient_27(pos: vec3i) -> vec3f {
-=======
-      @group(0) @binding(1) var<uniform> floorAngleUniform_12: f32;
-
-      fn sdPlane_13(p: vec3f, n: vec3f, h: f32) -> f32 {
-        return (dot(p, n) + h);
-      }
-
-      fn rotateAroundZ_15(angle: f32) -> mat3x3f {
-        return mat3x3f(vec3f(cos(angle), sin(angle), 0), vec3f(-sin(angle), cos(angle), 0), vec3f(0, 0, 1));
-      }
-
-      fn rotateAroundX_16(angle: f32) -> mat3x3f {
-        return mat3x3f(vec3f(1, 0, 0), vec3f(0, cos(angle), sin(angle)), vec3f(0, -sin(angle), cos(angle)));
-      }
-
-      fn sdSphere_17(p: vec3f, radius: f32) -> f32 {
-        return (length(p) - radius);
-      }
-
-      @group(0) @binding(2) var<storage, read> memoryBuffer_21: array<vec3f, 343>;
-
-      fn getJunctionGradient_20(pos: vec3i) -> vec3f {
->>>>>>> 4489bf01
+      @group(0) @binding(2) var<storage, read> memoryBuffer_19: array<vec3f, 343>;
+
+      fn getJunctionGradient_18(pos: vec3i) -> vec3f {
         var size_i = vec3i(7);
         var x = (((pos.x % size_i.x) + size_i.x) % size_i.x);
         var y = (((pos.y % size_i.y) + size_i.y) % size_i.y);
         var z = (((pos.z % size_i.z) + size_i.z) % size_i.z);
-<<<<<<< HEAD
-        return memoryBuffer_28[((x + (y * size_i.x)) + ((z * size_i.x) * size_i.y))];
-      }
-
-      fn dotProdGrid_26(pos: vec3f, junction: vec3f) -> f32 {
+        return memoryBuffer_19[((x + (y * size_i.x)) + ((z * size_i.x) * size_i.y))];
+      }
+
+      fn dotProdGrid_17(pos: vec3f, junction: vec3f) -> f32 {
         var relative = (pos - junction);
-        var gridVector = getJunctionGradient_27(vec3i(junction));
+        var gridVector = getJunctionGradient_18(vec3i(junction));
         return dot(relative, gridVector);
       }
 
-      fn quinticInterpolation3_29(t: vec3f) -> vec3f {
+      fn quinticInterpolation3_20(t: vec3f) -> vec3f {
         return ((t * (t * t)) * ((t * ((t * 6) - 15)) + 10));
       }
 
-      fn sample_25(pos: vec3f) -> f32 {
+      fn sample_16(pos: vec3f) -> f32 {
         var minJunction = floor(pos);
-        var xyz = dotProdGrid_26(pos, minJunction);
-        var xyZ = dotProdGrid_26(pos, (minJunction + vec3f(0, 0, 1)));
-        var xYz = dotProdGrid_26(pos, (minJunction + vec3f(0, 1, 0)));
-        var xYZ = dotProdGrid_26(pos, (minJunction + vec3f(0, 1, 1)));
-        var Xyz = dotProdGrid_26(pos, (minJunction + vec3f(1, 0, 0)));
-        var XyZ = dotProdGrid_26(pos, (minJunction + vec3f(1, 0, 1)));
-        var XYz = dotProdGrid_26(pos, (minJunction + vec3f(1, 1, 0)));
-        var XYZ = dotProdGrid_26(pos, (minJunction + vec3f(1)));
+        var xyz = dotProdGrid_17(pos, minJunction);
+        var xyZ = dotProdGrid_17(pos, (minJunction + vec3f(0, 0, 1)));
+        var xYz = dotProdGrid_17(pos, (minJunction + vec3f(0, 1, 0)));
+        var xYZ = dotProdGrid_17(pos, (minJunction + vec3f(0, 1, 1)));
+        var Xyz = dotProdGrid_17(pos, (minJunction + vec3f(1, 0, 0)));
+        var XyZ = dotProdGrid_17(pos, (minJunction + vec3f(1, 0, 1)));
+        var XYz = dotProdGrid_17(pos, (minJunction + vec3f(1, 1, 0)));
+        var XYZ = dotProdGrid_17(pos, (minJunction + vec3f(1)));
         var partial = (pos - minJunction);
-        var smoothPartial = quinticInterpolation3_29(partial);
-=======
-        return memoryBuffer_21[((x + (y * size_i.x)) + ((z * size_i.x) * size_i.y))];
-      }
-
-      fn dotProdGrid_19(pos: vec3f, junction: vec3f) -> f32 {
-        var relative = (pos - junction);
-        var gridVector = getJunctionGradient_20(vec3i(junction));
-        return dot(relative, gridVector);
-      }
-
-      fn quinticInterpolation3_22(t: vec3f) -> vec3f {
-        return ((t * (t * t)) * ((t * ((t * 6) - 15)) + 10));
-      }
-
-      fn sample_18(pos: vec3f) -> f32 {
-        var minJunction = floor(pos);
-        var xyz = dotProdGrid_19(pos, minJunction);
-        var xyZ = dotProdGrid_19(pos, (minJunction + vec3f(0, 0, 1)));
-        var xYz = dotProdGrid_19(pos, (minJunction + vec3f(0, 1, 0)));
-        var xYZ = dotProdGrid_19(pos, (minJunction + vec3f(0, 1, 1)));
-        var Xyz = dotProdGrid_19(pos, (minJunction + vec3f(1, 0, 0)));
-        var XyZ = dotProdGrid_19(pos, (minJunction + vec3f(1, 0, 1)));
-        var XYz = dotProdGrid_19(pos, (minJunction + vec3f(1, 1, 0)));
-        var XYZ = dotProdGrid_19(pos, (minJunction + vec3f(1)));
-        var partial = (pos - minJunction);
-        var smoothPartial = quinticInterpolation3_22(partial);
->>>>>>> 4489bf01
+        var smoothPartial = quinticInterpolation3_20(partial);
         var xy = mix(xyz, xyZ, smoothPartial.z);
         var xY = mix(xYz, xYZ, smoothPartial.z);
         var Xy = mix(Xyz, XyZ, smoothPartial.z);
@@ -243,88 +153,48 @@
         return mix(x, X, smoothPartial.x);
       }
 
-<<<<<<< HEAD
-      fn getSphere_21(p: vec3f, sphereColor: vec3f, sphereCenter: vec3f, angle: f32) -> Ray_15 {
+      fn getSphere_12(p: vec3f, sphereColor: vec3f, sphereCenter: vec3f, angle: f32) -> Ray_6 {
         var localP = (p - sphereCenter);
-        var rotMatZ = rotateAroundZ_22((-angle * 0.3));
-        var rotMatX = rotateAroundX_23((-angle * 0.7));
+        var rotMatZ = rotateAroundZ_13((-angle * 0.3));
+        var rotMatX = rotateAroundX_14((-angle * 0.7));
         var rotatedP = ((localP * rotMatZ) * rotMatX);
         var radius = (3 + sin(angle));
-        var rawDist = sdSphere_24(rotatedP, radius);
+        var rawDist = sdSphere_15(rotatedP, radius);
         var noise = 0f;
         if ((rawDist < 1)) {
-          noise += sample_25((rotatedP + angle));
+          noise += sample_16((rotatedP + angle));
         }
-        return Ray_15(sphereColor, (rawDist + noise));
-      }
-
-      @group(0) @binding(3) var<uniform> sphereColorUniform_30: vec3f;
-
-      @group(0) @binding(4) var<uniform> sphereAngleUniform_31: f32;
-
-      fn rayUnion_32(a: Ray_15, b: Ray_15) -> Ray_15 {
-        return Ray_15(select(a.color, b.color, (a.dist > b.dist)), min(a.dist, b.dist));
-      }
-
-      fn getSceneRay_16(p: vec3f) -> Ray_15 {
-        var floor = Ray_15(circles_17(p.xz, floorAngleUniform_19), sdPlane_20(p, vec3f(0, 1, 0), 1));
-        var sphere = getSphere_21(p, sphereColorUniform_30, vec3f(0, 6, 12), sphereAngleUniform_31);
-        return rayUnion_32(floor, sphere);
-      }
-
-      struct LightRay_33 {
-        ray: Ray_15,
+        return Ray_6(sphereColor, (rawDist + noise));
+      }
+
+      @group(0) @binding(3) var<uniform> sphereColorUniform_21: vec3f;
+
+      @group(0) @binding(4) var<uniform> sphereAngleUniform_22: f32;
+
+      fn rayUnion_23(a: Ray_6, b: Ray_6) -> Ray_6 {
+        return Ray_6(select(a.color, b.color, (a.dist > b.dist)), min(a.dist, b.dist));
+      }
+
+      fn getSceneRay_7(p: vec3f) -> Ray_6 {
+        var floor = Ray_6(circles_8(p.xz, floorAngleUniform_10), sdPlane_11(p, vec3f(0, 1, 0), 1));
+        var sphere = getSphere_12(p, sphereColorUniform_21, vec3f(0, 6, 12), sphereAngleUniform_22);
+        return rayUnion_23(floor, sphere);
+      }
+
+      struct LightRay_24 {
+        ray: Ray_6,
         glow: vec3f,
       }
 
-      fn rayMarch_14(ro: vec3f, rd: vec3f) -> LightRay_33 {
+      fn rayMarch_5(ro: vec3f, rd: vec3f) -> LightRay_24 {
         var distOrigin = 0f;
-        var result = Ray_15(vec3f(), 19);
+        var result = Ray_6(vec3f(), 19);
         var glow = vec3f();
         for (var i = 0; (i < 1000); i++) {
           var p = ((rd * distOrigin) + ro);
-          var scene = getSceneRay_16(p);
-          var sphereDist = getSphere_21(p, sphereColorUniform_30, vec3f(0, 6, 12), sphereAngleUniform_31);
-          glow = ((vec3f(sphereColorUniform_30) * exp(-sphereDist.dist)) + glow);
-=======
-      fn getSphere_14(p: vec3f, sphereColor: vec3f, sphereCenter: vec3f, angle: f32) -> Ray_8 {
-        var localP = (p - sphereCenter);
-        var rotMatZ = rotateAroundZ_15((-angle * 0.3));
-        var rotMatX = rotateAroundX_16((-angle * 0.7));
-        var rotatedP = ((localP * rotMatZ) * rotMatX);
-        var radius = (3 + sin(angle));
-        var rawDist = sdSphere_17(rotatedP, radius);
-        var noise = 0f;
-        if ((rawDist < 1)) {
-          noise += sample_18((rotatedP + angle));
-        }
-        return Ray_8(sphereColor, (rawDist + noise));
-      }
-
-      @group(0) @binding(3) var<uniform> sphereColorUniform_23: vec3f;
-
-      @group(0) @binding(4) var<uniform> sphereAngleUniform_24: f32;
-
-      fn rayUnion_25(a: Ray_8, b: Ray_8) -> Ray_8 {
-        return Ray_8(select(a.color, b.color, (a.dist > b.dist)), min(a.dist, b.dist));
-      }
-
-      fn getSceneRay_9(p: vec3f) -> Ray_8 {
-        var floor = Ray_8(circles_10(p.xz, floorAngleUniform_12), sdPlane_13(p, vec3f(0, 1, 0), 1));
-        var sphere = getSphere_14(p, sphereColorUniform_23, vec3f(0, 6, 12), sphereAngleUniform_24);
-        return rayUnion_25(floor, sphere);
-      }
-
-      fn rayMarch_6(ro: vec3f, rd: vec3f) -> LightRay_7 {
-        var distOrigin = 0f;
-        var result = Ray_8(vec3f(), 19);
-        var glow = vec3f();
-        for (var i = 0; (i < 1000); i++) {
-          var p = ((rd * distOrigin) + ro);
-          var scene = getSceneRay_9(p);
-          var sphereDist = getSphere_14(p, sphereColorUniform_23, vec3f(0, 6, 12), sphereAngleUniform_24);
-          glow = ((vec3f(sphereColorUniform_23) * exp(-sphereDist.dist)) + glow);
->>>>>>> 4489bf01
+          var scene = getSceneRay_7(p);
+          var sphereDist = getSphere_12(p, sphereColorUniform_21, vec3f(0, 6, 12), sphereAngleUniform_22);
+          glow = ((vec3f(sphereColorUniform_21) * exp(-sphereDist.dist)) + glow);
           distOrigin += scene.dist;
           if ((distOrigin > 19)) {
             result.dist = 19;
@@ -336,43 +206,25 @@
             break;
           }
         }
-<<<<<<< HEAD
-        return LightRay_33(result, glow);
-      }
-
-      @group(0) @binding(5) var<uniform> glowIntensityUniform_34: f32;
-
-      struct fragmentMain_Input_35 {
+        return LightRay_24(result, glow);
+      }
+
+      @group(0) @binding(5) var<uniform> glowIntensityUniform_25: f32;
+
+      struct fragmentMain_Input_26 {
         @location(0) uv: vec2f,
       }
 
-      @fragment fn fragmentMain_12(input: fragmentMain_Input_35) -> @location(0) vec4f {
+      @fragment fn fragmentMain_3(input: fragmentMain_Input_26) -> @location(0) vec4f {
         var uv = ((input.uv * 2) - 1);
-        uv.x *= (resolutionUniform_13.x / resolutionUniform_13.y);
+        uv.x *= (resolutionUniform_4.x / resolutionUniform_4.y);
         var ro = vec3f(0, 2, -1);
         var rd = normalize(vec3f(uv.x, uv.y, 1));
-        var march = rayMarch_14(ro, rd);
+        var march = rayMarch_5(ro, rd);
         var y = (((rd * march.ray.dist) + ro).y - 2);
         var sky = mix(vec4f(0.10000000149011612, 0, 0.20000000298023224, 1), vec4f(0.2800000011920929, 0, 0.5400000214576721, 1), (y / 19f));
         var fog = min((march.ray.dist / 19f), 1);
-        return mix(mix(vec4f(march.ray.color, 1), sky, fog), vec4f(march.glow, 1), glowIntensityUniform_34);
-=======
-        return LightRay_7(result, glow);
-      }
-
-      @group(0) @binding(5) var<uniform> glowIntensityUniform_26: f32;
-
-      @fragment fn fragmentMain_3(input: fragmentMain_Input_4) -> @location(0) vec4f {
-        var uv = ((input.uv * 2) - 1);
-        uv.x *= (resolutionUniform_5.x / resolutionUniform_5.y);
-        var ro = vec3f(0, 2, -1);
-        var rd = normalize(vec3f(uv.x, uv.y, 1));
-        var march = rayMarch_6(ro, rd);
-        var y = (((rd * march.ray.dist) + ro).y - 2);
-        var sky = mix(vec4f(0.10000000149011612, 0, 0.20000000298023224, 1), vec4f(0.2800000011920929, 0, 0.5400000214576721, 1), (y / 19f));
-        var fog = min((march.ray.dist / 19f), 1);
-        return mix(mix(vec4f(march.ray.color, 1), sky, fog), vec4f(march.glow, 1), glowIntensityUniform_26);
->>>>>>> 4489bf01
+        return mix(mix(vec4f(march.ray.color, 1), sky, fog), vec4f(march.glow, 1), glowIntensityUniform_25);
       }"
     `);
   });
