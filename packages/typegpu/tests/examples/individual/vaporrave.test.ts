--- conflicted
+++ resolved
@@ -32,34 +32,19 @@
       }
 
       fn item_9() -> f32 {
-<<<<<<< HEAD
         let a = dot(seed_7, vec2f(23.140779495239258, 232.6168975830078));
         let b = dot(seed_7, vec2f(54.47856521606445, 345.8415222167969));
-        seed_7.x = fract((cos(a) * 136.8168));
-        seed_7.y = fract((cos(b) * 534.7645));
-=======
-        var a = dot(seed_7, vec2f(23.140779495239258, 232.6168975830078));
-        var b = dot(seed_7, vec2f(54.47856521606445, 345.8415222167969));
         seed_7.x = fract((cos(a) * 136.8168f));
         seed_7.y = fract((cos(b) * 534.7645f));
->>>>>>> 47575769
         return seed_7.y;
       }
 
       fn randOnUnitSphere_8() -> vec3f {
-<<<<<<< HEAD
-        let z = ((2 * item_9()) - 1);
-        let oneMinusZSq = sqrt((1 - (z * z)));
-        let theta = (6.283185307179586 * item_9());
+        let z = ((2f * item_9()) - 1f);
+        let oneMinusZSq = sqrt((1f - (z * z)));
+        let theta = (6.283185307179586f * item_9());
         let x = (cos(theta) * oneMinusZSq);
         let y = (sin(theta) * oneMinusZSq);
-=======
-        var z = ((2f * item_9()) - 1f);
-        var oneMinusZSq = sqrt((1f - (z * z)));
-        var theta = (6.283185307179586f * item_9());
-        var x = (cos(theta) * oneMinusZSq);
-        var y = (sin(theta) * oneMinusZSq);
->>>>>>> 47575769
         return vec3f(x, y, z);
       }
 
@@ -69,11 +54,7 @@
       }
 
       fn wrappedCallback_2(x: u32, y: u32, z: u32) {
-<<<<<<< HEAD
-        let idx = ((x + (y * 7)) + ((z * 7) * 7));
-=======
-        var idx = ((x + (y * 7u)) + ((z * 7u) * 7u));
->>>>>>> 47575769
+        let idx = ((x + (y * 7u)) + ((z * 7u) * 7u));
         memoryBuffer_3[idx] = computeJunctionGradient_4(vec3i(i32(x), i32(y), i32(z)));
       }
 
@@ -98,11 +79,7 @@
       }
 
       @vertex fn vertexMain_0(_arg_0: vertexMain_Input_2) -> vertexMain_Output_1 {
-<<<<<<< HEAD
         var pos = array<vec2f, 3>(vec2f(-1), vec2f(3, -1), vec2f(-1, 3));
-=======
-        var pos = array<vec2f, 3>(vec2f(-1, -1), vec2f(3f, -1), vec2f(-1, 3f));
->>>>>>> 47575769
         var uv = array<vec2f, 3>(vec2f(), vec2f(2, 0), vec2f(0, 2));
         return vertexMain_Output_1(vec4f(pos[_arg_0.idx], 0f, 1f), uv[_arg_0.idx]);
       }
@@ -122,12 +99,8 @@
         var uvRotated = (rotateXY_9(angle) * vec2f(uv.x, (uv.y - 12f)));
         var uvNormalized = fract((vec2f(uvRotated.x, uvRotated.y) / 1.2));
         var diff2 = pow((vec2f(0.5) - uvNormalized), vec2f(2));
-<<<<<<< HEAD
-        let distO = pow((diff2.x + diff2.y), 0.5);
-=======
-        var distO = pow((diff2.x + diff2.y), 0.5f);
->>>>>>> 47575769
-        return mix(vec3f(), vec3f(0.9200000166893005, 0.20999999344348907, 0.9599999785423279), exp((-5 * distO)));
+        let distO = pow((diff2.x + diff2.y), 0.5f);
+        return mix(vec3f(), vec3f(0.9200000166893005, 0.20999999344348907, 0.9599999785423279), exp((-5f * distO)));
       }
 
       @group(0) @binding(1) var<uniform> floorAngleUniform_10: f32;
@@ -137,19 +110,11 @@
       }
 
       fn rotateAroundZ_13(angle: f32) -> mat3x3f {
-<<<<<<< HEAD
-        return mat3x3f(vec3f(cos(angle), sin(angle), 0), vec3f(-(sin(angle)), cos(angle), 0), vec3f(0, 0, 1));
+        return mat3x3f(vec3f(cos(angle), sin(angle), 0f), vec3f(-(sin(angle)), cos(angle), 0f), vec3f(0, 0, 1));
       }
 
       fn rotateAroundX_14(angle: f32) -> mat3x3f {
-        return mat3x3f(vec3f(1, 0, 0), vec3f(0, cos(angle), sin(angle)), vec3f(0, -(sin(angle)), cos(angle)));
-=======
-        return mat3x3f(vec3f(cos(angle), sin(angle), 0f), vec3f(-sin(angle), cos(angle), 0f), vec3f(0, 0, 1));
-      }
-
-      fn rotateAroundX_14(angle: f32) -> mat3x3f {
-        return mat3x3f(vec3f(1, 0, 0), vec3f(0f, cos(angle), sin(angle)), vec3f(0f, -sin(angle), cos(angle)));
->>>>>>> 47575769
+        return mat3x3f(vec3f(1, 0, 0), vec3f(0f, cos(angle), sin(angle)), vec3f(0f, -(sin(angle)), cos(angle)));
       }
 
       fn sdSphere_15(p: vec3f, radius: f32) -> f32 {
@@ -199,19 +164,11 @@
 
       fn getSphere_12(p: vec3f, sphereColor: vec3f, sphereCenter: vec3f, angle: f32) -> Ray_6 {
         var localP = (p - sphereCenter);
-<<<<<<< HEAD
-        var rotMatZ = rotateAroundZ_13((-(angle) * 0.3));
-        var rotMatX = rotateAroundX_14((-(angle) * 0.7));
+        var rotMatZ = rotateAroundZ_13((-(angle) * 0.3f));
+        var rotMatX = rotateAroundX_14((-(angle) * 0.7f));
         var rotatedP = ((localP * rotMatZ) * rotMatX);
-        let radius = (3 + sin(angle));
+        let radius = (3f + sin(angle));
         let rawDist = sdSphere_15(rotatedP, radius);
-=======
-        var rotMatZ = rotateAroundZ_13((-angle * 0.3f));
-        var rotMatX = rotateAroundX_14((-angle * 0.7f));
-        var rotatedP = ((localP * rotMatZ) * rotMatX);
-        var radius = (3f + sin(angle));
-        var rawDist = sdSphere_15(rotatedP, radius);
->>>>>>> 47575769
         var noise = 0f;
         if ((rawDist < 1f)) {
           noise += sample_16((rotatedP + angle));
@@ -270,20 +227,13 @@
       @fragment fn fragmentMain_3(input: fragmentMain_Input_26) -> @location(0) vec4f {
         var uv = ((input.uv * 2) - 1);
         uv.x *= (resolutionUniform_4.x / resolutionUniform_4.y);
-        var ro = vec3f(0f, 2f, -1);
+        var ro = vec3f(0, 2, -1);
         var rd = normalize(vec3f(uv.x, uv.y, 1f));
         var march = rayMarch_5(ro, rd);
-<<<<<<< HEAD
-        let y = (((rd * march.ray.dist) + ro).y - 2);
+        let y = (((rd * march.ray.dist) + ro).y - 2f);
         var sky = mix(vec4f(0.10000000149011612, 0, 0.20000000298023224, 1), vec4f(0.2800000011920929, 0, 0.5400000214576721, 1), (y / 19f));
-        let fog = min((march.ray.dist / 19f), 1);
-        return mix(mix(vec4f(march.ray.color, 1), sky, fog), vec4f(march.glow, 1), glowIntensityUniform_25);
-=======
-        var y = (((rd * march.ray.dist) + ro).y - 2f);
-        var sky = mix(vec4f(0.10000000149011612, 0, 0.20000000298023224, 1), vec4f(0.2800000011920929, 0, 0.5400000214576721, 1), (y / 19f));
-        var fog = min((march.ray.dist / 19f), 1f);
+        let fog = min((march.ray.dist / 19f), 1f);
         return mix(mix(vec4f(march.ray.color, 1f), sky, fog), vec4f(march.glow, 1f), glowIntensityUniform_25);
->>>>>>> 47575769
       }"
     `);
   });
