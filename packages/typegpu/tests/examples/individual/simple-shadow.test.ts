--- conflicted
+++ resolved
@@ -43,204 +43,114 @@
         @builtin(position) pos: vec4f,
       }
 
-<<<<<<< HEAD
       struct shadowVert_Input_7 {
-=======
-      struct mainVert_Input_1 {
->>>>>>> 4489bf01
         @location(0) position: vec4f,
       }
 
-<<<<<<< HEAD
       @vertex fn shadowVert_0(_arg_0: shadowVert_Input_7) -> shadowVert_Output_6 {
         var world = (instanceInfo_1.modelMatrix * _arg_0.position);
         var clip = (lightSpaceUniform_4.viewProj * world);
         return shadowVert_Output_6(clip);
       }
 
-      struct Material_11 {
-=======
-      struct mainVert_Output_2 {
-        @builtin(position) pos: vec4f,
-        @location(0) normal: vec4f,
-        @location(1) worldPos: vec3f,
-      }
-
-      struct Material_5 {
->>>>>>> 4489bf01
+      struct Material_3 {
         ambient: vec3f,
         diffuse: vec3f,
         specular: vec3f,
         shininess: f32,
       }
 
-<<<<<<< HEAD
-      struct InstanceInfo_10 {
+      struct InstanceInfo_2 {
         modelMatrix: mat4x4f,
-        material: Material_11,
+        material: Material_3,
       }
 
-      @group(1) @binding(0) var<uniform> instanceInfo_9: InstanceInfo_10;
+      @group(1) @binding(0) var<uniform> instanceInfo_1: InstanceInfo_2;
 
-      struct Camera_13 {
-=======
-      struct InstanceInfo_4 {
-        modelMatrix: mat4x4f,
-        material: Material_5,
-      }
-
-      @group(1) @binding(0) var<uniform> instanceInfo_3: InstanceInfo_4;
-
-      struct Camera_7 {
->>>>>>> 4489bf01
+      struct Camera_5 {
         projection: mat4x4f,
         view: mat4x4f,
         position: vec3f,
       }
 
-<<<<<<< HEAD
-      @group(0) @binding(0) var<uniform> cameraUniform_12: Camera_13;
+      @group(0) @binding(0) var<uniform> cameraUniform_4: Camera_5;
 
-      struct mainVert_Output_14 {
+      struct mainVert_Output_6 {
         @builtin(position) pos: vec4f,
-=======
-      @group(0) @binding(0) var<uniform> cameraUniform_6: Camera_7;
-
-      @vertex fn mainVert_0(_arg_0: mainVert_Input_1) -> mainVert_Output_2 {
-        var modelMatrixUniform = instanceInfo_3.modelMatrix;
-        var worldPos = (modelMatrixUniform * _arg_0.position);
-        var viewPos = (cameraUniform_6.view * worldPos);
-        var clipPos = (cameraUniform_6.projection * viewPos);
-        var transformedNormal = (modelMatrixUniform * _arg_0.normal);
-        return mainVert_Output_2(clipPos, transformedNormal, worldPos.xyz);
-      }
-
-      struct mainFrag_Input_9 {
->>>>>>> 4489bf01
         @location(0) normal: vec4f,
         @location(1) worldPos: vec3f,
       }
 
-<<<<<<< HEAD
-      struct mainVert_Input_15 {
+      struct mainVert_Input_7 {
         @location(0) position: vec4f,
         @location(1) normal: vec4f,
       }
 
-      @vertex fn mainVert_8(_arg_0: mainVert_Input_15) -> mainVert_Output_14 {
-        var modelMatrixUniform = instanceInfo_9.modelMatrix;
+      @vertex fn mainVert_0(_arg_0: mainVert_Input_7) -> mainVert_Output_6 {
+        var modelMatrixUniform = instanceInfo_1.modelMatrix;
         var worldPos = (modelMatrixUniform * _arg_0.position);
-        var viewPos = (cameraUniform_12.view * worldPos);
-        var clipPos = (cameraUniform_12.projection * viewPos);
+        var viewPos = (cameraUniform_4.view * worldPos);
+        var clipPos = (cameraUniform_4.projection * viewPos);
         var transformedNormal = (modelMatrixUniform * _arg_0.normal);
-        return mainVert_Output_14(clipPos, transformedNormal, worldPos.xyz);
+        return mainVert_Output_6(clipPos, transformedNormal, worldPos.xyz);
       }
 
-      struct DirectionalLight_18 {
-=======
-      struct DirectionalLight_11 {
->>>>>>> 4489bf01
+      struct DirectionalLight_10 {
         direction: vec3f,
         color: vec3f,
       }
 
-<<<<<<< HEAD
-      @group(0) @binding(1) var<uniform> light_17: DirectionalLight_18;
+      @group(0) @binding(1) var<uniform> light_9: DirectionalLight_10;
 
-      struct LightSpace_20 {
+      struct LightSpace_12 {
         viewProj: mat4x4f,
       }
 
-      @group(0) @binding(2) var<uniform> lightSpaceUniform_19: LightSpace_20;
+      @group(0) @binding(2) var<uniform> lightSpaceUniform_11: LightSpace_12;
 
-      @group(2) @binding(0) var shadowMap_21: texture_depth_2d;
+      @group(2) @binding(0) var shadowMap_13: texture_depth_2d;
 
-      @group(2) @binding(1) var comparisonSampler_22: sampler_comparison;
+      @group(2) @binding(1) var comparisonSampler_14: sampler_comparison;
 
-      struct VisParams_24 {
-=======
-      @group(0) @binding(1) var<uniform> light_10: DirectionalLight_11;
-
-      struct LightSpace_13 {
-        viewProj: mat4x4f,
-      }
-
-      @group(0) @binding(2) var<uniform> lightSpaceUniform_12: LightSpace_13;
-
-      @group(2) @binding(0) var shadowMap_14: texture_depth_2d;
-
-      @group(2) @binding(1) var comparisonSampler_15: sampler_comparison;
-
-      struct VisParams_17 {
->>>>>>> 4489bf01
+      struct VisParams_16 {
         shadowOnly: f32,
         lightDepth: f32,
       }
 
-<<<<<<< HEAD
-      @group(0) @binding(3) var<uniform> paramsUniform_23: VisParams_24;
+      @group(0) @binding(3) var<uniform> paramsUniform_15: VisParams_16;
 
-      struct mainFrag_Input_25 {
+      struct mainFrag_Input_17 {
         @location(0) normal: vec4f,
         @location(1) worldPos: vec3f,
       }
 
-      @fragment fn mainFrag_16(_arg_0: mainFrag_Input_25) -> @location(0) vec4f {
-        var instanceInfo = instanceInfo_9;
+      @fragment fn mainFrag_8(_arg_0: mainFrag_Input_17) -> @location(0) vec4f {
+        var instanceInfo = instanceInfo_1;
         var N = normalize(_arg_0.normal.xyz);
-        var L = normalize(-(light_17.direction));
-        var V = normalize((cameraUniform_12.position - _arg_0.worldPos));
+        var L = normalize(-(light_9.direction));
+        var V = normalize((cameraUniform_4.position - _arg_0.worldPos));
         var R = reflect(-(L), N);
-        var lp4 = (lightSpaceUniform_19.viewProj * vec4f(_arg_0.worldPos, 1));
-=======
-      @group(0) @binding(3) var<uniform> paramsUniform_16: VisParams_17;
-
-      @fragment fn mainFrag_8(_arg_0: mainFrag_Input_9) -> @location(0) vec4f {
-        var instanceInfo = instanceInfo_3;
-        var N = normalize(_arg_0.normal.xyz);
-        var L = normalize(-(light_10.direction));
-        var V = normalize((cameraUniform_6.position - _arg_0.worldPos));
-        var R = reflect(-(L), N);
-        var lp4 = (lightSpaceUniform_12.viewProj * vec4f(_arg_0.worldPos, 1));
->>>>>>> 4489bf01
+        var lp4 = (lightSpaceUniform_11.viewProj * vec4f(_arg_0.worldPos, 1));
         var ndc = (lp4.xyz / lp4.w);
         var uv = ((ndc.xy * 0.5) + 0.5);
         uv = vec2f(uv.x, (1 - uv.y));
         var currentDepth = ndc.z;
         var inBounds = (all((uv >= vec2f())) && all((uv <= vec2f(1))));
-<<<<<<< HEAD
-        var shadowFactor = textureSampleCompare(shadowMap_21, comparisonSampler_22, uv, currentDepth);
+        var shadowFactor = textureSampleCompare(shadowMap_13, comparisonSampler_14, uv, currentDepth);
         if (!inBounds) {
           shadowFactor = 1;
         }
-        var ambient = (instanceInfo.material.ambient * light_17.color);
+        var ambient = (instanceInfo.material.ambient * light_9.color);
         var diff = max(0, dot(N, L));
-        var diffuse = ((instanceInfo.material.diffuse * light_17.color) * diff);
+        var diffuse = ((instanceInfo.material.diffuse * light_9.color) * diff);
         var spec = pow(max(0, dot(V, R)), instanceInfo.material.shininess);
-        var specular = ((instanceInfo.material.specular * light_17.color) * spec);
+        var specular = ((instanceInfo.material.specular * light_9.color) * spec);
         var lit = ((diffuse + specular) * shadowFactor);
         var finalColor = (ambient + lit);
-        if ((paramsUniform_23.shadowOnly == 1)) {
+        if ((paramsUniform_15.shadowOnly == 1)) {
           return vec4f(vec3f(shadowFactor), 1);
         }
-        if ((paramsUniform_23.lightDepth == 1)) {
-=======
-        var shadowFactor = textureSampleCompare(shadowMap_14, comparisonSampler_15, uv, currentDepth);
-        if (!inBounds) {
-          shadowFactor = 1;
-        }
-        var ambient = (instanceInfo.material.ambient * light_10.color);
-        var diff = max(0, dot(N, L));
-        var diffuse = ((instanceInfo.material.diffuse * light_10.color) * diff);
-        var spec = pow(max(0, dot(V, R)), instanceInfo.material.shininess);
-        var specular = ((instanceInfo.material.specular * light_10.color) * spec);
-        var lit = ((diffuse + specular) * shadowFactor);
-        var finalColor = (ambient + lit);
-        if ((paramsUniform_16.shadowOnly == 1)) {
-          return vec4f(vec3f(shadowFactor), 1);
-        }
-        if ((paramsUniform_16.lightDepth == 1)) {
->>>>>>> 4489bf01
+        if ((paramsUniform_15.lightDepth == 1)) {
           var remappedDepth = clamp(((currentDepth - 0.2) / 0.49999999999999994f), 0, 1);
           return vec4f(vec3f(remappedDepth), 1);
         }
