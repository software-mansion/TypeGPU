--- conflicted
+++ resolved
@@ -17,25 +17,6 @@
     }, device);
 
     expect(shaderCodes).toMatchInlineSnapshot(`
-<<<<<<< HEAD
-      "struct fullScreenTriangle_Input_1 {
-        @builtin(vertex_index) vertexIndex: u32,
-      }
-
-      struct fullScreenTriangle_Output_2 {
-        @builtin(position) pos: vec4f,
-        @location(0) uv: vec2f,
-      }
-
-      @vertex fn fullScreenTriangle_0(in: fullScreenTriangle_Input_1) -> fullScreenTriangle_Output_2 {
-        const pos = array<vec2f, 3>(vec2f(-1, -1), vec2f(3, -1), vec2f(-1, 3));
-        const uv = array<vec2f, 3>(vec2f(0, 1), vec2f(2, 1), vec2f(0, -1));
-
-        return fullScreenTriangle_Output_2(vec4f(pos[in.vertexIndex], 0, 1), uv[in.vertexIndex]);
-      }
-
-      @group(0) @binding(0) var<uniform> uvTransformUniform_4: mat2x2f;
-=======
       "@group(0) @binding(0) var sampling: sampler;
 
       @group(0) @binding(1) var<uniform> threshold: f32;
@@ -59,23 +40,16 @@
           vec2(-1.0, -1.0),
           vec2(-1.0,  1.0),
         );
->>>>>>> 6e8a4dcf
 
-      @group(1) @binding(0) var inputTexture_5: texture_external;
+        const uv = array(
+          vec2(1.0, 0.0),
+          vec2(1.0, 1.0),
+          vec2(0.0, 1.0),
+          vec2(1.0, 0.0),
+          vec2(0.0, 1.0),
+          vec2(0.0, 0.0),
+        );
 
-<<<<<<< HEAD
-      @group(0) @binding(1) var sampler_6: sampler;
-
-      const rgbToYcbcrMatrix_7: mat3x3f = mat3x3f(0.29899999499320984, 0.5870000123977661, 0.11400000005960464, -0.16873599588871002, -0.3312639892101288, 0.5, 0.5, -0.41868799924850464, -0.08131200075149536);
-
-      @group(0) @binding(2) var<uniform> colorUniform_8: vec3f;
-
-      @group(0) @binding(3) var<uniform> thresholdBuffer_9: f32;
-
-      struct mainFrag_Input_10 {
-        @location(0) uv: vec2f,
-      }
-=======
         var output: VertexOutput;
         output.position = vec4(pos[idx], 0.0, 1.0);
         output.uv = uv[idx];
@@ -91,19 +65,6 @@
         if (grey < threshold) {
           return vec4f(0, 0, 0, 1);
         }
->>>>>>> 6e8a4dcf
-
-      @fragment fn mainFrag_3(input: mainFrag_Input_10) -> @location(0) vec4f {
-        var uv2 = ((uvTransformUniform_4 * (input.uv - 0.5)) + 0.5);
-        var col = textureSampleBaseClampToEdge(inputTexture_5, sampler_6, uv2);
-        var ycbcr = (col.xyz * rgbToYcbcrMatrix_7);
-        var colycbcr = (colorUniform_8 * rgbToYcbcrMatrix_7);
-        var crDiff = abs((ycbcr.y - colycbcr.y));
-        var cbDiff = abs((ycbcr.z - colycbcr.z));
-        var distance = length(vec2f(crDiff, cbDiff));
-        if ((distance < pow(thresholdBuffer_9, 2f))) {
-          col = vec4f();
-        }
         return col;
       }"
     `);
