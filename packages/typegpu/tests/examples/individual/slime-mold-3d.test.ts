--- conflicted
+++ resolved
@@ -30,17 +30,10 @@
       }
 
       fn item_7() -> f32 {
-<<<<<<< HEAD
         let a = dot(seed_5, vec2f(23.140779495239258, 232.6168975830078));
         let b = dot(seed_5, vec2f(54.47856521606445, 345.8415222167969));
-        seed_5.x = fract((cos(a) * 136.8168));
-        seed_5.y = fract((cos(b) * 534.7645));
-=======
-        var a = dot(seed_5, vec2f(23.140779495239258, 232.6168975830078));
-        var b = dot(seed_5, vec2f(54.47856521606445, 345.8415222167969));
         seed_5.x = fract((cos(a) * 136.8168f));
         seed_5.y = fract((cos(b) * 534.7645f));
->>>>>>> 47575769
         return seed_5.y;
       }
 
@@ -49,24 +42,14 @@
       }
 
       fn randNormal_8(mu: f32, sigma: f32) -> f32 {
-<<<<<<< HEAD
-        let theta = (6.283185307179586 * randUniformExclusive_9());
-        let R = sqrt((-2 * log(randUniformExclusive_9())));
-=======
-        var theta = (6.283185307179586f * randUniformExclusive_9());
-        var R = sqrt((-2 * log(randUniformExclusive_9())));
->>>>>>> 47575769
+        let theta = (6.283185307179586f * randUniformExclusive_9());
+        let R = sqrt((-2f * log(randUniformExclusive_9())));
         return (((R * sin(theta)) * sigma) + mu);
       }
 
       fn randInUnitSphere_6() -> vec3f {
-<<<<<<< HEAD
         let u = item_7();
-        var v = vec3f(randNormal_8(0, 1), randNormal_8(0, 1), randNormal_8(0, 1));
-=======
-        var u = item_7();
         var v = vec3f(randNormal_8(0f, 1f), randNormal_8(0f, 1f), randNormal_8(0f, 1f));
->>>>>>> 47575769
         var vNorm = normalize(v);
         return (vNorm * pow(u, 0.33f));
       }
@@ -80,7 +63,7 @@
 
       fn wrappedCallback_2(x: u32, _arg_1: u32, _arg_2: u32) {
         randSeed_3((f32(x) / 8e+5f));
-        var pos = ((randInUnitSphere_6() * 64.) + vec3f(128));
+        var pos = ((randInUnitSphere_6() * 64f) + vec3f(128));
         var center = vec3f(128);
         var dir = normalize((center - pos));
         agentsData_10[x] = Agent_11(pos, dir);
@@ -128,28 +111,17 @@
             for (var offsetX = -1; (offsetX <= 1i); offsetX++) {
               var samplePos = (vec3i(_arg_0.gid.xyz) + vec3i(offsetX, offsetY, offsetZ));
               var dimsi = vec3i(dims);
-<<<<<<< HEAD
-              if (((((((samplePos.x >= 0) && (samplePos.x < dimsi.x)) && (samplePos.y >= 0)) && (samplePos.y < dimsi.y)) && (samplePos.z >= 0)) && (samplePos.z < dimsi.z))) {
+              if (((((((samplePos.x >= 0i) && (samplePos.x < dimsi.x)) && (samplePos.y >= 0i)) && (samplePos.y < dimsi.y)) && (samplePos.z >= 0i)) && (samplePos.z < dimsi.z))) {
                 let value = textureLoad(oldState_1, vec3u(samplePos)).x;
-=======
-              if (((((((samplePos.x >= 0i) && (samplePos.x < dimsi.x)) && (samplePos.y >= 0i)) && (samplePos.y < dimsi.y)) && (samplePos.z >= 0i)) && (samplePos.z < dimsi.z))) {
-                var value = textureLoad(oldState_1, vec3u(samplePos)).x;
->>>>>>> 47575769
                 sum = (sum + value);
                 count = (count + 1f);
               }
             }
           }
         }
-<<<<<<< HEAD
         let blurred = (sum / count);
         let newValue = saturate((blurred - params_2.evaporationRate));
-        textureStore(newState_4, _arg_0.gid.xyz, vec4f(newValue, 0, 0, 1));
-=======
-        var blurred = (sum / count);
-        var newValue = saturate((blurred - params_2.evaporationRate));
         textureStore(newState_4, _arg_0.gid.xyz, vec4f(newValue, 0f, 0f, 1f));
->>>>>>> 47575769
       }
 
       var<private> seed_3: vec2f;
@@ -172,17 +144,10 @@
       @group(0) @binding(0) var<storage, read_write> agentsData_5: array<Agent_6, 800000>;
 
       fn item_8() -> f32 {
-<<<<<<< HEAD
         let a = dot(seed_3, vec2f(23.140779495239258, 232.6168975830078));
         let b = dot(seed_3, vec2f(54.47856521606445, 345.8415222167969));
-        seed_3.x = fract((cos(a) * 136.8168));
-        seed_3.y = fract((cos(b) * 534.7645));
-=======
-        var a = dot(seed_3, vec2f(23.140779495239258, 232.6168975830078));
-        var b = dot(seed_3, vec2f(54.47856521606445, 345.8415222167969));
         seed_3.x = fract((cos(a) * 136.8168f));
         seed_3.y = fract((cos(b) * 534.7645f));
->>>>>>> 47575769
         return seed_3.y;
       }
 
@@ -231,11 +196,7 @@
         var perp2 = cross(direction, perp1);
         const numSamples = 8;
         for (var i = 0; (i < numSamples); i++) {
-<<<<<<< HEAD
-          let theta = (((f32(i) / f32(numSamples)) * 2) * 3.141592653589793);
-=======
-          var theta = (((f32(i) / f32(numSamples)) * 2f) * 3.141592653589793f);
->>>>>>> 47575769
+          let theta = (((f32(i) / f32(numSamples)) * 2f) * 3.141592653589793f);
           var coneOffset = ((perp1 * cos(theta)) + (perp2 * sin(theta)));
           var sensorDir = normalize((direction + (coneOffset * sin(params_11.sensorAngle))));
           var sensorPos = (pos + (sensorDir * params_11.sensorDistance));
@@ -252,24 +213,14 @@
       }
 
       fn randNormal_16(mu: f32, sigma: f32) -> f32 {
-<<<<<<< HEAD
-        let theta = (6.283185307179586 * randUniformExclusive_17());
-        let R = sqrt((-2 * log(randUniformExclusive_17())));
-=======
-        var theta = (6.283185307179586f * randUniformExclusive_17());
-        var R = sqrt((-2 * log(randUniformExclusive_17())));
->>>>>>> 47575769
+        let theta = (6.283185307179586f * randUniformExclusive_17());
+        let R = sqrt((-2f * log(randUniformExclusive_17())));
         return (((R * sin(theta)) * sigma) + mu);
       }
 
       fn randInUnitSphere_15() -> vec3f {
-<<<<<<< HEAD
         let u = item_8();
-        var v = vec3f(randNormal_16(0, 1), randNormal_16(0, 1), randNormal_16(0, 1));
-=======
-        var u = item_8();
         var v = vec3f(randNormal_16(0f, 1f), randNormal_16(0f, 1f), randNormal_16(0f, 1f));
->>>>>>> 47575769
         var vNorm = normalize(v);
         return (vNorm * pow(u, 0.33f));
       }
@@ -293,19 +244,11 @@
         randSeed_1(((f32(_arg_0.gid.x) / 8e+5f) + 0.1f));
         var dims = textureDimensions(oldState_4);
         var dimsf = vec3f(dims);
-<<<<<<< HEAD
         let agent = (&agentsData_5[_arg_0.gid.x]);
         let random = randFloat01_7();
         var direction = normalize((*agent).direction);
         var senseResult = sense3D_9((*agent).position, direction);
-        if ((senseResult.totalWeight > 0.01)) {
-=======
-        var agent = agentsData_5[_arg_0.gid.x];
-        var random = randFloat01_7();
-        var direction = normalize(agent.direction);
-        var senseResult = sense3D_9(agent.position, direction);
         if ((senseResult.totalWeight > 0.01f)) {
->>>>>>> 47575769
           var targetDir = normalize(senseResult.weightedDir);
           direction = normalize((direction + (targetDir * (params_11.turnSpeed * params_11.deltaTime))));
         }
@@ -320,7 +263,7 @@
           newPos.x = clamp(newPos.x, 0f, (dimsf.x - 1f));
           var normal = vec3f(1, 0, 0);
           if ((newPos.x > 1f)) {
-            normal = vec3f(-1, 0f, 0f);
+            normal = vec3f(-1, 0, 0);
           }
           var randomDir = randInUnitHemisphere_14(normal);
           var toCenter = normalize((center - newPos));
@@ -330,7 +273,7 @@
           newPos.y = clamp(newPos.y, 0f, (dimsf.y - 1f));
           var normal = vec3f(0, 1, 0);
           if ((newPos.y > 1f)) {
-            normal = vec3f(0f, -1, 0f);
+            normal = vec3f(0, -1, 0);
           }
           var randomDir = randInUnitHemisphere_14(normal);
           var toCenter = normalize((center - newPos));
@@ -340,22 +283,16 @@
           newPos.z = clamp(newPos.z, 0f, (dimsf.z - 1f));
           var normal = vec3f(0, 0, 1);
           if ((newPos.z > 1f)) {
-            normal = vec3f(0f, 0f, -1);
+            normal = vec3f(0, 0, -1);
           }
           var randomDir = randInUnitHemisphere_14(normal);
           var toCenter = normalize((center - newPos));
           direction = normalize(((randomDir * 0.3) + (toCenter * 0.7)));
         }
         agentsData_5[_arg_0.gid.x] = Agent_6(newPos, direction);
-<<<<<<< HEAD
         let oldState = textureLoad(oldState_4, vec3u(newPos)).x;
-        let newState = (oldState + 1);
-        textureStore(newState_18, vec3u(newPos), vec4f(newState, 0, 0, 1));
-=======
-        var oldState = textureLoad(oldState_4, vec3u(newPos)).x;
-        var newState = (oldState + 1f);
+        let newState = (oldState + 1f);
         textureStore(newState_18, vec3u(newPos), vec4f(newState, 0f, 0f, 1f));
->>>>>>> 47575769
       }
 
       struct fullScreenTriangle_Input_1 {
@@ -394,15 +331,9 @@
         var t1 = ((boxMax - rayOrigin) * invDir);
         var tmin = min(t0, t1);
         var tmax = max(t0, t1);
-<<<<<<< HEAD
         let tNear = max(max(tmin.x, tmin.y), tmin.z);
         let tFar = min(min(tmax.x, tmax.y), tmax.z);
-        let hit = ((tFar >= tNear) && (tFar >= 0));
-=======
-        var tNear = max(max(tmin.x, tmin.y), tmin.z);
-        var tFar = min(min(tmax.x, tmax.y), tmax.z);
-        var hit = ((tFar >= tNear) && (tFar >= 0f));
->>>>>>> 47575769
+        let hit = ((tFar >= tNear) && (tFar >= 0f));
         return RayBoxResult_7(tNear, tFar, hit);
       }
 
@@ -416,7 +347,7 @@
 
       @fragment fn fragmentShader_3(_arg_0: fragmentShader_Input_10) -> @location(0) vec4f {
         var ndc = vec2f(((_arg_0.uv.x * 2f) - 1f), (1f - (_arg_0.uv.y * 2f)));
-        var ndcNear = vec4f(ndc, -1, 1f);
+        var ndcNear = vec4f(ndc, -1f, 1f);
         var ndcFar = vec4f(ndc, 1f, 1f);
         var worldNear = (cameraData_4.invViewProj * ndcNear);
         var worldFar = (cameraData_4.invViewProj * ndcFar);
@@ -429,8 +360,7 @@
         if (!isect.hit) {
           return vec4f();
         }
-<<<<<<< HEAD
-        let tStart = max(isect.tNear, 0);
+        let tStart = max(isect.tNear, 0f);
         let tEnd = isect.tFar;
         const numSteps = 128;
         let stepSize = ((tEnd - tStart) / f32(numSteps));
@@ -438,16 +368,6 @@
         const thresholdHi = 0.25f;
         const gamma = 1.399999976158142f;
         const sigmaT = 0.05000000074505806f;
-=======
-        var tStart = max(isect.tNear, 0f);
-        var tEnd = isect.tFar;
-        var numSteps = 128;
-        var stepSize = ((tEnd - tStart) / f32(numSteps));
-        var thresholdLo = 0.05999999865889549f;
-        var thresholdHi = 0.25f;
-        var gamma = 1.399999976158142f;
-        var sigmaT = 0.05000000074505806f;
->>>>>>> 47575769
         var albedo = vec3f(0.5699999928474426, 0.4399999976158142, 0.9599999785423279);
         var transmittance = 1f;
         var accum = vec3f();
@@ -456,32 +376,18 @@
           if ((transmittance <= TMin)) {
             break;
           }
-<<<<<<< HEAD
-          let t = (tStart + ((f32(i) + 0.5) * stepSize));
+          let t = (tStart + ((f32(i) + 0.5f) * stepSize));
           var pos = (rayOrigin + (rayDir * t));
           var texCoord = (pos / vec3f(256));
           let sampleValue = textureSampleLevel(state_8, sampler_9, texCoord, 0).x;
           let d0 = smoothstep(thresholdLo, thresholdHi, sampleValue);
           let density = pow(d0, gamma);
-          let alphaSrc = (1 - exp(((-(sigmaT) * density) * stepSize)));
-=======
-          var t = (tStart + ((f32(i) + 0.5f) * stepSize));
-          var pos = (rayOrigin + (rayDir * t));
-          var texCoord = (pos / vec3f(256));
-          var sampleValue = textureSampleLevel(state_8, sampler_9, texCoord, 0).x;
-          var d0 = smoothstep(thresholdLo, thresholdHi, sampleValue);
-          var density = pow(d0, gamma);
-          var alphaSrc = (1f - exp(((-sigmaT * density) * stepSize)));
->>>>>>> 47575769
+          let alphaSrc = (1f - exp(((-(sigmaT) * density) * stepSize)));
           var contrib = (albedo * alphaSrc);
           accum = (accum + (contrib * transmittance));
           transmittance = (transmittance * (1f - alphaSrc));
         }
-<<<<<<< HEAD
-        let alpha = (1 - transmittance);
-=======
-        var alpha = (1f - transmittance);
->>>>>>> 47575769
+        let alpha = (1f - transmittance);
         return vec4f(accum, alpha);
       }"
     `);
