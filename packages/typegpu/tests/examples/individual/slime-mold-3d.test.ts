--- conflicted
+++ resolved
@@ -109,41 +109,21 @@
       }
 
       @compute @workgroup_size(4, 4, 4) fn blur_0(_arg_0: blur_Input_7) {
-        var dims = vec3u(textureDimensions(oldState_1));
+        var dims = textureDimensions(oldState_1);
         if ((((_arg_0.gid.x >= dims.x) || (_arg_0.gid.y >= dims.y)) || (_arg_0.gid.z >= dims.z))) {
           return;
         }
         var uv = ((vec3f(_arg_0.gid) + 0.5) / vec3f(dims));
         var sum = 0f;
-<<<<<<< HEAD
-        var count = 0f;
-        for (var offsetZ = -1; (offsetZ <= 1i); offsetZ++) {
-          for (var offsetY = -1; (offsetY <= 1i); offsetY++) {
-            for (var offsetX = -1; (offsetX <= 1i); offsetX++) {
-              var samplePos = (vec3i(_arg_0.gid.xyz) + vec3i(offsetX, offsetY, offsetZ));
-              var dimsi = vec3i(dims);
-              if (((((((samplePos.x >= 0i) && (samplePos.x < dimsi.x)) && (samplePos.y >= 0i)) && (samplePos.y < dimsi.y)) && (samplePos.z >= 0i)) && (samplePos.z < dimsi.z))) {
-                let value = textureLoad(oldState_1, vec3u(samplePos)).x;
-                sum = (sum + value);
-                count = (count + 1f);
-              }
-            }
-          }
-        }
-        let blurred = (sum / count);
-        let newValue = saturate((blurred - params_2.evaporationRate));
-        textureStore(newState_4, _arg_0.gid.xyz, vec4f(newValue, 0f, 0f, 1f));
-=======
-        sum += getSummand_2(uv, (vec3f(-1, 0f, 0f) / vec3f(dims)));
+        sum += getSummand_2(uv, (vec3f(-1, 0, 0) / vec3f(dims)));
         sum += getSummand_2(uv, (vec3f(1, 0, 0) / vec3f(dims)));
-        sum += getSummand_2(uv, (vec3f(0f, -1, 0f) / vec3f(dims)));
+        sum += getSummand_2(uv, (vec3f(0, -1, 0) / vec3f(dims)));
         sum += getSummand_2(uv, (vec3f(0, 1, 0) / vec3f(dims)));
-        sum += getSummand_2(uv, (vec3f(0f, 0f, -1) / vec3f(dims)));
+        sum += getSummand_2(uv, (vec3f(0, 0, -1) / vec3f(dims)));
         sum += getSummand_2(uv, (vec3f(0, 0, 1) / vec3f(dims)));
-        var blurred = (sum / 6f);
-        var newValue = saturate((blurred - params_4.evaporationRate));
+        let blurred = (sum / 6f);
+        let newValue = saturate((blurred - params_4.evaporationRate));
         textureStore(newState_6, _arg_0.gid.xyz, vec4f(newValue, 0f, 0f, 1f));
->>>>>>> a08371c4
       }
 
       var<private> seed_3: vec2f;
@@ -165,23 +145,7 @@
 
       @group(1) @binding(0) var<storage, read> oldAgents_5: array<Agent_6>;
 
-<<<<<<< HEAD
-      fn item_8() -> f32 {
-        let a = dot(seed_3, vec2f(23.140779495239258, 232.6168975830078));
-        let b = dot(seed_3, vec2f(54.47856521606445, 345.8415222167969));
-        seed_3.x = fract((cos(a) * 136.8168f));
-        seed_3.y = fract((cos(b) * 534.7645f));
-        return seed_3.y;
-      }
-
-      fn randFloat01_7() -> f32 {
-        return item_8();
-      }
-
-      fn getPerpendicular_10(dir: vec3f) -> vec3f {
-=======
       fn getPerpendicular_8(dir: vec3f) -> vec3f {
->>>>>>> a08371c4
         var axis = vec3f(1, 0, 0);
         let absX = abs(dir.x);
         let absY = abs(dir.y);
@@ -235,66 +199,48 @@
       }
 
       fn item_14() -> f32 {
-        var a = dot(seed_3, vec2f(23.140779495239258, 232.6168975830078));
-        var b = dot(seed_3, vec2f(54.47856521606445, 345.8415222167969));
+        let a = dot(seed_3, vec2f(23.140779495239258, 232.6168975830078));
+        let b = dot(seed_3, vec2f(54.47856521606445, 345.8415222167969));
         seed_3.x = fract((cos(a) * 136.8168f));
         seed_3.y = fract((cos(b) * 534.7645f));
         return seed_3.y;
       }
 
       fn randOnUnitSphere_13() -> vec3f {
-        var z = ((2f * item_14()) - 1f);
-        var oneMinusZSq = sqrt((1f - (z * z)));
-        var theta = (6.283185307179586f * item_14());
-        var x = (cos(theta) * oneMinusZSq);
-        var y = (sin(theta) * oneMinusZSq);
+        let z = ((2f * item_14()) - 1f);
+        let oneMinusZSq = sqrt((1f - (z * z)));
+        let theta = (6.283185307179586f * item_14());
+        let x = (cos(theta) * oneMinusZSq);
+        let y = (sin(theta) * oneMinusZSq);
         return vec3f(x, y, z);
       }
 
       fn randOnUnitHemisphere_12(normal: vec3f) -> vec3f {
         var value = randOnUnitSphere_13();
-        var alignment = dot(normal, value);
+        let alignment = dot(normal, value);
         return (sign(alignment) * value);
       }
 
-<<<<<<< HEAD
-      fn randNormal_16(mu: f32, sigma: f32) -> f32 {
-        let theta = (6.283185307179586f * randUniformExclusive_17());
-        let R = sqrt((-2f * log(randUniformExclusive_17())));
-        return (((R * sin(theta)) * sigma) + mu);
-      }
-
-      fn randInUnitSphere_15() -> vec3f {
-        let u = item_8();
-        var v = vec3f(randNormal_16(0f, 1f), randNormal_16(0f, 1f), randNormal_16(0f, 1f));
-=======
       fn randUniformExclusive_18() -> f32 {
         return ((item_14() * 0.9999998f) + 1e-7f);
       }
 
       fn randNormal_17(mu: f32, sigma: f32) -> f32 {
-        var theta = (6.283185307179586f * randUniformExclusive_18());
-        var R = sqrt((-2 * log(randUniformExclusive_18())));
+        let theta = (6.283185307179586f * randUniformExclusive_18());
+        let R = sqrt((-2f * log(randUniformExclusive_18())));
         return (((R * sin(theta)) * sigma) + mu);
       }
 
       fn randInUnitSphere_16() -> vec3f {
-        var u = item_14();
+        let u = item_14();
         var v = vec3f(randNormal_17(0f, 1f), randNormal_17(0f, 1f), randNormal_17(0f, 1f));
->>>>>>> a08371c4
         var vNorm = normalize(v);
         return (vNorm * pow(u, 0.33f));
       }
 
-<<<<<<< HEAD
-      fn randInUnitHemisphere_14(normal: vec3f) -> vec3f {
-        var value = randInUnitSphere_15();
-        let alignment = dot(normal, value);
-=======
       fn randInUnitHemisphere_15(normal: vec3f) -> vec3f {
         var value = randInUnitSphere_16();
-        var alignment = dot(normal, value);
->>>>>>> a08371c4
+        let alignment = dot(normal, value);
         return (sign(alignment) * value);
       }
 
@@ -313,29 +259,12 @@
         randSeed_1(((f32(_arg_0.gid.x) / 8e+5f) + 0.1f));
         var dims = textureDimensions(oldState_4);
         var dimsf = vec3f(dims);
-<<<<<<< HEAD
-        let agent = (&agentsData_5[_arg_0.gid.x]);
-        let random = randFloat01_7();
+        let agent = (&oldAgents_5[_arg_0.gid.x]);
         var direction = normalize((*agent).direction);
-        var senseResult = sense3D_9((*agent).position, direction);
-        if ((senseResult.totalWeight > 0.01f)) {
-          var targetDir = normalize(senseResult.weightedDir);
-          direction = normalize((direction + (targetDir * (params_11.turnSpeed * params_11.deltaTime))));
-        }
-        else {
-          var perp = getPerpendicular_10(direction);
-          var randomOffset = (perp * ((((random * 2f) - 1f) * params_11.turnSpeed) * params_11.deltaTime));
-          direction = normalize((direction + randomOffset));
-        }
-        var newPos = ((*agent).position + (direction * (params_11.moveSpeed * params_11.deltaTime)));
-=======
-        var agent = oldAgents_5[_arg_0.gid.x];
-        var direction = normalize(agent.direction);
-        var senseResult = sense3D_7(agent.position, direction);
+        var senseResult = sense3D_7((*agent).position, direction);
         var targetDirection = select(randOnUnitHemisphere_12(direction), normalize(senseResult.weightedDir), (senseResult.totalWeight > 0.01f));
         direction = normalize((direction + (targetDirection * (params_9.turnSpeed * params_9.deltaTime))));
-        var newPos = (agent.position + (direction * (params_9.moveSpeed * params_9.deltaTime)));
->>>>>>> a08371c4
+        var newPos = ((*agent).position + (direction * (params_9.moveSpeed * params_9.deltaTime)));
         var center = (dimsf / 2);
         if (((newPos.x < 0f) || (newPos.x >= dimsf.x))) {
           newPos.x = clamp(newPos.x, 0f, (dimsf.x - 1f));
@@ -367,17 +296,10 @@
           var toCenter = normalize((center - newPos));
           direction = normalize(((randomDir * 0.3) + (toCenter * 0.7)));
         }
-<<<<<<< HEAD
-        agentsData_5[_arg_0.gid.x] = Agent_6(newPos, direction);
+        newAgents_19[_arg_0.gid.x] = Agent_6(newPos, direction);
         let oldState = textureLoad(oldState_4, vec3u(newPos)).x;
         let newState = (oldState + 1f);
-        textureStore(newState_18, vec3u(newPos), vec4f(newState, 0f, 0f, 1f));
-=======
-        newAgents_19[_arg_0.gid.x] = Agent_6(newPos, direction);
-        var oldState = textureLoad(oldState_4, vec3u(newPos)).x;
-        var newState = (oldState + 1f);
         textureStore(newState_20, vec3u(newPos), vec4f(newState, 0f, 0f, 1f));
->>>>>>> a08371c4
       }
 
       struct fullScreenTriangle_Input_1 {
@@ -426,22 +348,15 @@
         var t1 = ((boxMax - rayOrigin) * invDir);
         var tmin = min(t0, t1);
         var tmax = max(t0, t1);
-<<<<<<< HEAD
         let tNear = max(max(tmin.x, tmin.y), tmin.z);
         let tFar = min(min(tmax.x, tmax.y), tmax.z);
         let hit = ((tFar >= tNear) && (tFar >= 0f));
-        return RayBoxResult_7(tNear, tFar, hit);
-=======
-        var tNear = max(max(tmin.x, tmin.y), tmin.z);
-        var tFar = min(min(tmax.x, tmax.y), tmax.z);
-        var hit = ((tFar >= tNear) && (tFar >= 0f));
         return RayBoxResult_10(tNear, tFar, hit);
->>>>>>> a08371c4
       }
 
       fn item_12() -> f32 {
-        var a = dot(seed_6, vec2f(23.140779495239258, 232.6168975830078));
-        var b = dot(seed_6, vec2f(54.47856521606445, 345.8415222167969));
+        let a = dot(seed_6, vec2f(23.140779495239258, 232.6168975830078));
+        let b = dot(seed_6, vec2f(54.47856521606445, 345.8415222167969));
         seed_6.x = fract((cos(a) * 136.8168f));
         seed_6.y = fract((cos(b) * 534.7645f));
         return seed_6.y;
@@ -475,59 +390,33 @@
         if (!isect.hit) {
           return vec4f();
         }
-<<<<<<< HEAD
-        let tStart = max(isect.tNear, 0f);
+        let jitter = (randFloat01_11() * 20f);
+        let tStart = max((isect.tNear + jitter), jitter);
         let tEnd = isect.tFar;
-        const numSteps = 128;
-        let stepSize = ((tEnd - tStart) / f32(numSteps));
+        let intersectionLength = (tEnd - tStart);
+        const baseStepsPerUnit = 0.30000001192092896f;
+        const minSteps = 8i;
+        const maxSteps = 48i;
+        let adaptiveSteps = clamp(i32((intersectionLength * baseStepsPerUnit)), minSteps, maxSteps);
+        let numSteps = adaptiveSteps;
+        let stepSize = (intersectionLength / f32(numSteps));
         const thresholdLo = 0.05999999865889549f;
         const thresholdHi = 0.25f;
         const gamma = 1.399999976158142f;
-        const sigmaT = 0.05000000074505806f;
+        const sigmaT = 0.10000000149011612f;
         var albedo = vec3f(0.5699999928474426, 0.4399999976158142, 0.9599999785423279);
         var transmittance = 1f;
         var accum = vec3f();
         const TMin = 0.0010000000474974513f;
-        for (var i = 0; (i < numSteps); i++) {
-          if ((transmittance <= TMin)) {
-            break;
-          }
+        var i = 0i;
+        while (((i < numSteps) && (transmittance > TMin))) {
           let t = (tStart + ((f32(i) + 0.5f) * stepSize));
           var pos = (rayOrigin + (rayDir * t));
           var texCoord = (pos / vec3f(256));
-          let sampleValue = textureSampleLevel(state_8, sampler_9, texCoord, 0).x;
+          let sampleValue = textureSampleLevel(state_13, sampler_14, texCoord, 0).x;
           let d0 = smoothstep(thresholdLo, thresholdHi, sampleValue);
           let density = pow(d0, gamma);
           let alphaSrc = (1f - exp(((-(sigmaT) * density) * stepSize)));
-=======
-        var jitter = (randFloat01_11() * 20f);
-        var tStart = max((isect.tNear + jitter), jitter);
-        var tEnd = isect.tFar;
-        var intersectionLength = (tEnd - tStart);
-        var baseStepsPerUnit = 0.30000001192092896f;
-        var minSteps = 8i;
-        var maxSteps = 48i;
-        var adaptiveSteps = clamp(i32((intersectionLength * baseStepsPerUnit)), minSteps, maxSteps);
-        var numSteps = adaptiveSteps;
-        var stepSize = (intersectionLength / f32(numSteps));
-        var thresholdLo = 0.05999999865889549f;
-        var thresholdHi = 0.25f;
-        var gamma = 1.399999976158142f;
-        var sigmaT = 0.10000000149011612f;
-        var albedo = vec3f(0.5699999928474426, 0.4399999976158142, 0.9599999785423279);
-        var transmittance = 1f;
-        var accum = vec3f();
-        var TMin = 0.0010000000474974513f;
-        var i = 0i;
-        while (((i < numSteps) && (transmittance > TMin))) {
-          var t = (tStart + ((f32(i) + 0.5f) * stepSize));
-          var pos = (rayOrigin + (rayDir * t));
-          var texCoord = (pos / vec3f(256));
-          var sampleValue = textureSampleLevel(state_13, sampler_14, texCoord, 0).x;
-          var d0 = smoothstep(thresholdLo, thresholdHi, sampleValue);
-          var density = pow(d0, gamma);
-          var alphaSrc = (1f - exp(((-sigmaT * density) * stepSize)));
->>>>>>> a08371c4
           var contrib = (albedo * alphaSrc);
           accum = (accum + (contrib * transmittance));
           transmittance = (transmittance * (1f - alphaSrc));
