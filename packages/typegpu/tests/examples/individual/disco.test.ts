/**
 * @vitest-environment jsdom
 */

import { describe, expect } from 'vitest';
import { it } from '../../utils/extendedIt.ts';
import { runExampleTest, setupCommonMocks } from '../utils/baseTest.ts';

describe('disco example', () => {
  setupCommonMocks();

  it('should produce valid code', async ({ device }) => {
    const shaderCodes = await runExampleTest({
      category: 'rendering',
      name: 'disco',
      controlTriggers: ['Test Resolution'],
      expectedCalls: 7,
    }, device);

    expect(shaderCodes).toMatchInlineSnapshot(`
      "struct mainVertex_Output_1 {
        @builtin(position) outPos: vec4f,
        @location(0) uv: vec2f,
      }

      struct mainVertex_Input_2 {
        @builtin(vertex_index) vertexIndex: u32,
      }

      @vertex fn mainVertex_0(_arg_0: mainVertex_Input_2) -> mainVertex_Output_1 {
<<<<<<< HEAD
        var pos = array<vec2f, 6>(vec2f(-1, 1), vec2f(-1), vec2f(1, -1), vec2f(-1, 1), vec2f(1, -1), vec2f(1));
=======
        var pos = array<vec2f, 6>(vec2f(-1, 1f), vec2f(-1, -1), vec2f(1f, -1), vec2f(-1, 1f), vec2f(1f, -1), vec2f(1));
>>>>>>> 47575769
        var uv = array<vec2f, 6>(vec2f(0, 1), vec2f(), vec2f(1, 0), vec2f(0, 1), vec2f(1, 0), vec2f(1));
        return mainVertex_Output_1(vec4f(pos[_arg_0.vertexIndex], 0f, 1f), uv[_arg_0.vertexIndex]);
      }

      @group(0) @binding(0) var<uniform> resolutionUniform_5: vec2f;

      fn aspectCorrected_4(uv: vec2f) -> vec2f {
<<<<<<< HEAD
        var v = ((uv - 0.5) * 2);
        let aspect = (resolutionUniform_5.x / resolutionUniform_5.y);
        if ((aspect > 1)) {
=======
        var v = ((uv.xy - 0.5) * 2);
        var aspect = (resolutionUniform_5.x / resolutionUniform_5.y);
        if ((aspect > 1f)) {
>>>>>>> 47575769
          v.x *= aspect;
        }
        else {
          v.y /= aspect;
        }
        return v;
      }

      @group(0) @binding(1) var<uniform> time_6: f32;

      fn palette_7(t: f32) -> vec3f {
        var a = vec3f(0.5, 0.5899999737739563, 0.8500000238418579);
        var b = vec3f(0.18000000715255737, 0.41999998688697815, 0.4000000059604645);
        var c = vec3f(0.18000000715255737, 0.47999998927116394, 0.4099999964237213);
        var e = vec3f(0.3499999940395355, 0.12999999523162842, 0.3199999928474426);
        var expr = cos((6.28318 * ((c * t) + e)));
        return (a + (b * expr));
      }

      fn accumulate_8(acc: vec3f, col: vec3f, weight: f32) -> vec3f {
        return (acc + (col * weight));
      }

      struct mainFragment_Input_9 {
        @location(0) uv: vec2f,
      }

      @fragment fn mainFragment_3(_arg_0: mainFragment_Input_9) -> @location(0) vec4f {
      {
          var originalUv = aspectCorrected_4(_arg_0.uv);
          var aspectUv = originalUv;
          var accumulatedColor = vec3f();
<<<<<<< HEAD
          for (var iteration = 0; (iteration < 5); iteration++) {
            aspectUv = (fract((aspectUv * (1.3 * sin(time_6)))) - 0.5);
            var radialLength = (length(aspectUv) * exp((-(length(originalUv)) * 2)));
            radialLength = (sin(((radialLength * 8) + time_6)) / 8f);
=======
          for (var iteration = 0; (iteration < 5i); iteration++) {
            aspectUv = (fract((aspectUv * (1.3f * sin(time_6)))) - 0.5);
            var radialLength = (length(aspectUv) * exp((-length(originalUv) * 2f)));
            var paletteColor = palette_7((length(originalUv) + (time_6 * 0.9f)));
            radialLength = (sin(((radialLength * 8f) + time_6)) / 8f);
>>>>>>> 47575769
            radialLength = abs(radialLength);
            radialLength = smoothstep(0, 0.1, radialLength);
            radialLength = (0.06f / radialLength);
            var paletteColor = palette_7((length(originalUv) + (time_6 * 0.9)));
            accumulatedColor = accumulate_8(accumulatedColor, paletteColor, radialLength);
          }
          return vec4f(accumulatedColor, 1f);
        }
      }"
    `);
  });
});<|MERGE_RESOLUTION|>--- conflicted
+++ resolved
@@ -28,11 +28,7 @@
       }
 
       @vertex fn mainVertex_0(_arg_0: mainVertex_Input_2) -> mainVertex_Output_1 {
-<<<<<<< HEAD
         var pos = array<vec2f, 6>(vec2f(-1, 1), vec2f(-1), vec2f(1, -1), vec2f(-1, 1), vec2f(1, -1), vec2f(1));
-=======
-        var pos = array<vec2f, 6>(vec2f(-1, 1f), vec2f(-1, -1), vec2f(1f, -1), vec2f(-1, 1f), vec2f(1f, -1), vec2f(1));
->>>>>>> 47575769
         var uv = array<vec2f, 6>(vec2f(0, 1), vec2f(), vec2f(1, 0), vec2f(0, 1), vec2f(1, 0), vec2f(1));
         return mainVertex_Output_1(vec4f(pos[_arg_0.vertexIndex], 0f, 1f), uv[_arg_0.vertexIndex]);
       }
@@ -40,15 +36,9 @@
       @group(0) @binding(0) var<uniform> resolutionUniform_5: vec2f;
 
       fn aspectCorrected_4(uv: vec2f) -> vec2f {
-<<<<<<< HEAD
         var v = ((uv - 0.5) * 2);
         let aspect = (resolutionUniform_5.x / resolutionUniform_5.y);
-        if ((aspect > 1)) {
-=======
-        var v = ((uv.xy - 0.5) * 2);
-        var aspect = (resolutionUniform_5.x / resolutionUniform_5.y);
         if ((aspect > 1f)) {
->>>>>>> 47575769
           v.x *= aspect;
         }
         else {
@@ -81,22 +71,14 @@
           var originalUv = aspectCorrected_4(_arg_0.uv);
           var aspectUv = originalUv;
           var accumulatedColor = vec3f();
-<<<<<<< HEAD
-          for (var iteration = 0; (iteration < 5); iteration++) {
-            aspectUv = (fract((aspectUv * (1.3 * sin(time_6)))) - 0.5);
-            var radialLength = (length(aspectUv) * exp((-(length(originalUv)) * 2)));
-            radialLength = (sin(((radialLength * 8) + time_6)) / 8f);
-=======
           for (var iteration = 0; (iteration < 5i); iteration++) {
             aspectUv = (fract((aspectUv * (1.3f * sin(time_6)))) - 0.5);
-            var radialLength = (length(aspectUv) * exp((-length(originalUv) * 2f)));
-            var paletteColor = palette_7((length(originalUv) + (time_6 * 0.9f)));
+            var radialLength = (length(aspectUv) * exp((-(length(originalUv)) * 2f)));
             radialLength = (sin(((radialLength * 8f) + time_6)) / 8f);
->>>>>>> 47575769
             radialLength = abs(radialLength);
             radialLength = smoothstep(0, 0.1, radialLength);
             radialLength = (0.06f / radialLength);
-            var paletteColor = palette_7((length(originalUv) + (time_6 * 0.9)));
+            var paletteColor = palette_7((length(originalUv) + (time_6 * 0.9f)));
             accumulatedColor = accumulate_8(accumulatedColor, paletteColor, radialLength);
           }
           return vec4f(accumulatedColor, 1f);
