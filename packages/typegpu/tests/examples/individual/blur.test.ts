/**
 * @vitest-environment jsdom
 */

import { describe, expect } from 'vitest';
import { it } from '../../utils/extendedIt.ts';
import { runExampleTest, setupCommonMocks } from '../utils/baseTest.ts';
import { mockImageLoading } from '../utils/commonMocks.ts';

describe('blur example', () => {
  setupCommonMocks();

  it('should produce valid code', async ({ device }) => {
    const shaderCodes = await runExampleTest({
      category: 'image-processing',
      name: 'blur',
      setupMocks: mockImageLoading,
      expectedCalls: 2,
    }, device);

    expect(shaderCodes).toMatchInlineSnapshot(`
      "struct Settings_2 {
        filterDim: i32,
        blockDim: u32,
      }

      @group(0) @binding(0) var<uniform> settingsUniform_1: Settings_2;

      @group(1) @binding(1) var inTexture_3: texture_2d<f32>;

      @group(1) @binding(0) var<uniform> flip_4: u32;

      var<workgroup> tileData_5: array<array<vec3f, 128>, 4>;

      @group(0) @binding(1) var sampler_6: sampler;

      @group(1) @binding(2) var outTexture_7: texture_storage_2d<rgba8unorm, write>;

      struct computeFn_Input_8 {
        @builtin(workgroup_id) wid: vec3u,
        @builtin(local_invocation_id) lid: vec3u,
      }

      @compute @workgroup_size(32, 1, 1) fn computeFn_0(_arg_0: computeFn_Input_8) {
<<<<<<< HEAD
        let settings2 = (&settingsUniform_1);
        let filterOffset = i32((f32(((*settings2).filterDim - 1)) / 2f));
        var dims = vec2i(textureDimensions(inTexture_3));
        var baseIndex = (vec2i(((_arg_0.wid.xy * vec2u((*settings2).blockDim, 4)) + (_arg_0.lid.xy * vec2u(4, 1)))) - vec2i(filterOffset, 0));
        for (var r = 0; (r < 4); r++) {
          for (var c = 0; (c < 4); c++) {
=======
        var settings2 = settingsUniform_1;
        var filterOffset = i32((f32((settings2.filterDim - 1i)) / 2f));
        var dims = vec2i(textureDimensions(inTexture_3));
        var baseIndex = (vec2i(((_arg_0.wid.xy * vec2u(settings2.blockDim, 4u)) + (_arg_0.lid.xy * vec2u(4, 1)))) - vec2i(filterOffset, 0i));
        for (var r = 0; (r < 4i); r++) {
          for (var c = 0; (c < 4i); c++) {
>>>>>>> 47575769
            var loadIndex = (baseIndex + vec2i(c, r));
            if ((flip_4 != 0u)) {
              loadIndex = loadIndex.yx;
            }
<<<<<<< HEAD
            tileData_5[r][((_arg_0.lid.x * 4) + u32(c))] = textureSampleLevel(inTexture_3, sampler_6, ((vec2f(loadIndex) + vec2f(0.5)) / vec2f(dims)), 0).xyz;
=======
            tileData_5[r][((_arg_0.lid.x * 4u) + u32(c))] = textureSampleLevel(inTexture_3, sampler_6, vec2f(((vec2f(loadIndex) + vec2f(0.5)) / vec2f(dims))), 0).xyz;
>>>>>>> 47575769
          }
        }
        workgroupBarrier();
        for (var r = 0; (r < 4i); r++) {
          for (var c = 0; (c < 4i); c++) {
            var writeIndex = (baseIndex + vec2i(c, r));
            if ((flip_4 != 0u)) {
              writeIndex = writeIndex.yx;
            }
<<<<<<< HEAD
            let center = (i32((4 * _arg_0.lid.x)) + c);
            if ((((center >= filterOffset) && (center < (128 - filterOffset))) && all((writeIndex < dims)))) {
=======
            var center = (i32((4u * _arg_0.lid.x)) + c);
            if ((((center >= filterOffset) && (center < (128i - filterOffset))) && all((writeIndex < dims)))) {
>>>>>>> 47575769
              var acc = vec3f();
              for (var f = 0; (f < (*settings2).filterDim); f++) {
                let i = ((center + f) - filterOffset);
                acc = (acc + (tileData_5[r][i] * (1f / f32((*settings2).filterDim))));
              }
              textureStore(outTexture_7, writeIndex, vec4f(acc, 1f));
            }
          }
        }
      }

      struct fullScreenTriangle_Input_1 {
        @builtin(vertex_index) vertexIndex: u32,
      }

      struct fullScreenTriangle_Output_2 {
        @builtin(position) pos: vec4f,
        @location(0) uv: vec2f,
      }

      @vertex fn fullScreenTriangle_0(in: fullScreenTriangle_Input_1) -> fullScreenTriangle_Output_2 {
        const pos = array<vec2f, 3>(vec2f(-1, -1), vec2f(3, -1), vec2f(-1, 3));
        const uv = array<vec2f, 3>(vec2f(0, 1), vec2f(2, 1), vec2f(0, -1));

        return fullScreenTriangle_Output_2(vec4f(pos[in.vertexIndex], 0, 1), uv[in.vertexIndex]);
      }

      @group(0) @binding(0) var renderView_4: texture_2d<f32>;

      @group(0) @binding(1) var sampler_5: sampler;

      struct renderFragment_Input_6 {
        @location(0) uv: vec2f,
      }

      @fragment fn renderFragment_3(input: renderFragment_Input_6) -> @location(0) vec4f {
        return textureSample(renderView_4, sampler_5, input.uv);
      }"
    `);
  });
});<|MERGE_RESOLUTION|>--- conflicted
+++ resolved
@@ -42,30 +42,17 @@
       }
 
       @compute @workgroup_size(32, 1, 1) fn computeFn_0(_arg_0: computeFn_Input_8) {
-<<<<<<< HEAD
         let settings2 = (&settingsUniform_1);
-        let filterOffset = i32((f32(((*settings2).filterDim - 1)) / 2f));
+        let filterOffset = i32((f32(((*settings2).filterDim - 1i)) / 2f));
         var dims = vec2i(textureDimensions(inTexture_3));
-        var baseIndex = (vec2i(((_arg_0.wid.xy * vec2u((*settings2).blockDim, 4)) + (_arg_0.lid.xy * vec2u(4, 1)))) - vec2i(filterOffset, 0));
-        for (var r = 0; (r < 4); r++) {
-          for (var c = 0; (c < 4); c++) {
-=======
-        var settings2 = settingsUniform_1;
-        var filterOffset = i32((f32((settings2.filterDim - 1i)) / 2f));
-        var dims = vec2i(textureDimensions(inTexture_3));
-        var baseIndex = (vec2i(((_arg_0.wid.xy * vec2u(settings2.blockDim, 4u)) + (_arg_0.lid.xy * vec2u(4, 1)))) - vec2i(filterOffset, 0i));
+        var baseIndex = (vec2i(((_arg_0.wid.xy * vec2u((*settings2).blockDim, 4u)) + (_arg_0.lid.xy * vec2u(4, 1)))) - vec2i(filterOffset, 0i));
         for (var r = 0; (r < 4i); r++) {
           for (var c = 0; (c < 4i); c++) {
->>>>>>> 47575769
             var loadIndex = (baseIndex + vec2i(c, r));
             if ((flip_4 != 0u)) {
               loadIndex = loadIndex.yx;
             }
-<<<<<<< HEAD
-            tileData_5[r][((_arg_0.lid.x * 4) + u32(c))] = textureSampleLevel(inTexture_3, sampler_6, ((vec2f(loadIndex) + vec2f(0.5)) / vec2f(dims)), 0).xyz;
-=======
-            tileData_5[r][((_arg_0.lid.x * 4u) + u32(c))] = textureSampleLevel(inTexture_3, sampler_6, vec2f(((vec2f(loadIndex) + vec2f(0.5)) / vec2f(dims))), 0).xyz;
->>>>>>> 47575769
+            tileData_5[r][((_arg_0.lid.x * 4u) + u32(c))] = textureSampleLevel(inTexture_3, sampler_6, ((vec2f(loadIndex) + vec2f(0.5)) / vec2f(dims)), 0).xyz;
           }
         }
         workgroupBarrier();
@@ -75,13 +62,8 @@
             if ((flip_4 != 0u)) {
               writeIndex = writeIndex.yx;
             }
-<<<<<<< HEAD
-            let center = (i32((4 * _arg_0.lid.x)) + c);
-            if ((((center >= filterOffset) && (center < (128 - filterOffset))) && all((writeIndex < dims)))) {
-=======
-            var center = (i32((4u * _arg_0.lid.x)) + c);
+            let center = (i32((4u * _arg_0.lid.x)) + c);
             if ((((center >= filterOffset) && (center < (128i - filterOffset))) && all((writeIndex < dims)))) {
->>>>>>> 47575769
               var acc = vec3f();
               for (var f = 0; (f < (*settings2).filterDim); f++) {
                 let i = ((center + f) - filterOffset);
