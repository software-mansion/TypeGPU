--- conflicted
+++ resolved
@@ -92,71 +92,38 @@
           instanceInfo.position.y = 1.03;
         }
         instanceInfo.position = (instanceInfo.position + instanceInfo.velocity);
-<<<<<<< HEAD
         nextTrianglePos_5[index] = instanceInfo;
       }
 
-      fn getRotationFromVelocity_8(velocity: vec2f) -> f32 {
+      fn getRotationFromVelocity_1(velocity: vec2f) -> f32 {
         return -atan2(velocity.x, velocity.y);
       }
 
-      fn rotate_9(v: vec2f, angle: f32) -> vec2f {
-=======
-        nextTrianglePos_6[index] = instanceInfo;
+      fn rotate_2(v: vec2f, angle: f32) -> vec2f {
+        var cos = cos(angle);
+        var sin = sin(angle);
+        return vec2f(((v.x * cos) - (v.y * sin)), ((v.x * sin) + (v.y * cos)));
       }
 
-      struct mainVert_Input_1 {
+      @group(0) @binding(0) var<uniform> colorPalette_3: vec3f;
+
+      struct mainVert_Output_4 {
+        @builtin(position) position: vec4f,
+        @location(0) color: vec4f,
+      }
+
+      struct mainVert_Input_5 {
         @location(0) v: vec2f,
         @location(1) center: vec2f,
         @location(2) velocity: vec2f,
       }
 
-      struct mainVert_Output_2 {
-        @builtin(position) position: vec4f,
-        @location(0) color: vec4f,
-      }
-
-      fn getRotationFromVelocity_3(velocity: vec2f) -> f32 {
-        return -atan2(velocity.x, velocity.y);
-      }
-
-      fn rotate_4(v: vec2f, angle: f32) -> vec2f {
->>>>>>> 4489bf01
-        var cos = cos(angle);
-        var sin = sin(angle);
-        return vec2f(((v.x * cos) - (v.y * sin)), ((v.x * sin) + (v.y * cos)));
-      }
-
-<<<<<<< HEAD
-      @group(0) @binding(0) var<uniform> colorPalette_10: vec3f;
-
-      struct mainVert_Output_11 {
-        @builtin(position) position: vec4f,
-        @location(0) color: vec4f,
-      }
-
-      struct mainVert_Input_12 {
-        @location(0) v: vec2f,
-        @location(1) center: vec2f,
-        @location(2) velocity: vec2f,
-      }
-
-      @vertex fn mainVert_7(input: mainVert_Input_12) -> mainVert_Output_11 {
-        var angle = getRotationFromVelocity_8(input.velocity);
-        var rotated = rotate_9(input.v, angle);
+      @vertex fn mainVert_0(input: mainVert_Input_5) -> mainVert_Output_4 {
+        var angle = getRotationFromVelocity_1(input.velocity);
+        var rotated = rotate_2(input.v, angle);
         var pos = vec4f((rotated.x + input.center.x), (rotated.y + input.center.y), 0, 1);
-        var color = vec4f(((sin((angle + colorPalette_10.x)) * 0.45) + 0.45), ((sin((angle + colorPalette_10.y)) * 0.45) + 0.45), ((sin((angle + colorPalette_10.z)) * 0.45) + 0.45), 1);
-        return mainVert_Output_11(pos, color);
-=======
-      @group(0) @binding(0) var<uniform> colorPalette_5: vec3f;
-
-      @vertex fn mainVert_0(input: mainVert_Input_1) -> mainVert_Output_2 {
-        var angle = getRotationFromVelocity_3(input.velocity);
-        var rotated = rotate_4(input.v, angle);
-        var pos = vec4f((rotated.x + input.center.x), (rotated.y + input.center.y), 0, 1);
-        var color = vec4f(((sin((angle + colorPalette_5.x)) * 0.45) + 0.45), ((sin((angle + colorPalette_5.y)) * 0.45) + 0.45), ((sin((angle + colorPalette_5.z)) * 0.45) + 0.45), 1);
-        return mainVert_Output_2(pos, color);
->>>>>>> 4489bf01
+        var color = vec4f(((sin((angle + colorPalette_3.x)) * 0.45) + 0.45), ((sin((angle + colorPalette_3.y)) * 0.45) + 0.45), ((sin((angle + colorPalette_3.z)) * 0.45) + 0.45), 1);
+        return mainVert_Output_4(pos, color);
       }
 
       struct mainFrag_Input_7 {
