/**
 * @vitest-environment jsdom
 */

import { describe, expect } from 'vitest';
import { it } from '../../utils/extendedIt.ts';
import { runExampleTest, setupCommonMocks } from '../utils/baseTest.ts';
import { mockImageLoading } from '../utils/commonMocks.ts';

describe('stable-fluid example', () => {
  setupCommonMocks();

  it('should produce valid code', async ({ device }) => {
    const shaderCodes = await runExampleTest({
      category: 'simulation',
      name: 'stable-fluid',
      setupMocks: mockImageLoading,
      expectedCalls: 7,
    }, device);

    expect(shaderCodes).toMatchInlineSnapshot(`
      "@group(0) @binding(0) var src_1: texture_2d<f32>;

      @group(0) @binding(1) var dst_2: texture_storage_2d<rgba16float, write>;

      struct ShaderParams_4 {
        dt: f32,
        viscosity: f32,
      }

      @group(0) @binding(2) var<uniform> simParams_3: ShaderParams_4;

      @group(0) @binding(3) var linSampler_5: sampler;

      struct advectFn_Input_6 {
        @builtin(global_invocation_id) gid: vec3u,
      }

      @compute @workgroup_size(16, 16) fn advectFn_0(input: advectFn_Input_6) {
        var texSize = textureDimensions(src_1);
        var pixelPos = input.gid.xy;
        if (((((pixelPos.x >= (texSize.x - 1)) || (pixelPos.y >= (texSize.y - 1))) || (pixelPos.x <= 0)) || (pixelPos.y <= 0))) {
          textureStore(dst_2, pixelPos, vec4f(0, 0, 0, 1));
          return;
        }
        var velocity = textureLoad(src_1, pixelPos, 0);
        var timeStep = simParams_3.dt;
        var prevPos = (vec2f(pixelPos) - (timeStep * velocity.xy));
        var clampedPos = clamp(prevPos, vec2f(-0.5), vec2f((vec2f(texSize.xy) - vec2f(0.5))));
        var normalizedPos = ((clampedPos + vec2f(0.5)) / vec2f(texSize.xy));
        var prevVelocity = textureSampleLevel(src_1, linSampler_5, normalizedPos, 0);
        textureStore(dst_2, pixelPos, prevVelocity);
      }

<<<<<<< HEAD
      @group(0) @binding(0) var in_8: texture_2d<f32>;

      fn getNeighbors_9(coords: vec2i, bounds: vec2i) -> array<vec2i, 4> {
=======
      struct diffusionFn_Input_1 {
        @builtin(global_invocation_id) gid: vec3u,
      }

      @group(0) @binding(0) var in_2: texture_2d<f32>;

      fn getNeighbors_3(coords: vec2i, bounds: vec2i) -> array<vec2i, 4> {
>>>>>>> 4489bf01
        var adjacentOffsets = array<vec2i, 4>(vec2i(-1, 0), vec2i(0, -1), vec2i(1, 0), vec2i(0, 1));
        for (var i = 0; (i < 4); i++) {
          adjacentOffsets[i] = clamp((coords + adjacentOffsets[i]), vec2i(), (bounds - vec2i(1)));
        }
        return adjacentOffsets;
      }

<<<<<<< HEAD
      struct ShaderParams_11 {
=======
      struct ShaderParams_5 {
>>>>>>> 4489bf01
        dt: f32,
        viscosity: f32,
      }

<<<<<<< HEAD
      @group(0) @binding(2) var<uniform> simParams_10: ShaderParams_11;

      @group(0) @binding(1) var out_12: texture_storage_2d<rgba16float, write>;

      struct diffusionFn_Input_13 {
        @builtin(global_invocation_id) gid: vec3u,
      }

      @compute @workgroup_size(16, 16) fn diffusionFn_7(input: diffusionFn_Input_13) {
        var pixelPos = vec2i(input.gid.xy);
        var texSize = vec2i(textureDimensions(in_8));
        var centerVal = textureLoad(in_8, pixelPos, 0);
        var neighbors = getNeighbors_9(pixelPos, texSize);
        var leftVal = textureLoad(in_8, neighbors[0], 0);
        var upVal = textureLoad(in_8, neighbors[1], 0);
        var rightVal = textureLoad(in_8, neighbors[2], 0);
        var downVal = textureLoad(in_8, neighbors[3], 0);
        var timeStep = simParams_10.dt;
        var viscosity = simParams_10.viscosity;
        var diffuseRate = (viscosity * timeStep);
        var blendFactor = (1f / (4 + diffuseRate));
        var diffusedVal = (vec4f(blendFactor) * (((leftVal + rightVal) + (upVal + downVal)) + (diffuseRate * centerVal)));
        textureStore(out_12, pixelPos, diffusedVal);
      }

      @group(0) @binding(0) var vel_15: texture_2d<f32>;

      fn getNeighbors_16(coords: vec2i, bounds: vec2i) -> array<vec2i, 4> {
=======
      @group(0) @binding(2) var<uniform> simParams_4: ShaderParams_5;

      @group(0) @binding(1) var out_6: texture_storage_2d<rgba16float, write>;

      @compute @workgroup_size(16, 16) fn diffusionFn_0(input: diffusionFn_Input_1) {
        var pixelPos = vec2i(input.gid.xy);
        var texSize = vec2i(textureDimensions(in_2));
        var centerVal = textureLoad(in_2, pixelPos, 0);
        var neighbors = getNeighbors_3(pixelPos, texSize);
        var leftVal = textureLoad(in_2, neighbors[0], 0);
        var upVal = textureLoad(in_2, neighbors[1], 0);
        var rightVal = textureLoad(in_2, neighbors[2], 0);
        var downVal = textureLoad(in_2, neighbors[3], 0);
        var timeStep = simParams_4.dt;
        var viscosity = simParams_4.viscosity;
        var diffuseRate = (viscosity * timeStep);
        var blendFactor = (1f / (4 + diffuseRate));
        var diffusedVal = (vec4f(blendFactor) * (((leftVal + rightVal) + (upVal + downVal)) + (diffuseRate * centerVal)));
        textureStore(out_6, pixelPos, diffusedVal);
      }

      struct divergenceFn_Input_1 {
        @builtin(global_invocation_id) gid: vec3u,
      }

      @group(0) @binding(0) var vel_2: texture_2d<f32>;

      fn getNeighbors_3(coords: vec2i, bounds: vec2i) -> array<vec2i, 4> {
>>>>>>> 4489bf01
        var adjacentOffsets = array<vec2i, 4>(vec2i(-1, 0), vec2i(0, -1), vec2i(1, 0), vec2i(0, 1));
        for (var i = 0; (i < 4); i++) {
          adjacentOffsets[i] = clamp((coords + adjacentOffsets[i]), vec2i(), (bounds - vec2i(1)));
        }
        return adjacentOffsets;
      }

<<<<<<< HEAD
      @group(0) @binding(1) var div_17: texture_storage_2d<rgba16float, write>;

      struct divergenceFn_Input_18 {
        @builtin(global_invocation_id) gid: vec3u,
      }

      @compute @workgroup_size(16, 16) fn divergenceFn_14(input: divergenceFn_Input_18) {
        var pixelPos = vec2i(input.gid.xy);
        var texSize = vec2i(textureDimensions(vel_15));
        var neighbors = getNeighbors_16(pixelPos, texSize);
        var leftVel = textureLoad(vel_15, neighbors[0], 0);
        var upVel = textureLoad(vel_15, neighbors[1], 0);
        var rightVel = textureLoad(vel_15, neighbors[2], 0);
        var downVel = textureLoad(vel_15, neighbors[3], 0);
        var divergence = (0.5 * ((rightVel.x - leftVel.x) + (downVel.y - upVel.y)));
        textureStore(div_17, pixelPos, vec4f(divergence, 0, 0, 1));
      }

      @group(0) @binding(0) var x_20: texture_2d<f32>;

      fn getNeighbors_21(coords: vec2i, bounds: vec2i) -> array<vec2i, 4> {
=======
      @group(0) @binding(1) var div_4: texture_storage_2d<rgba16float, write>;

      @compute @workgroup_size(16, 16) fn divergenceFn_0(input: divergenceFn_Input_1) {
        var pixelPos = vec2i(input.gid.xy);
        var texSize = vec2i(textureDimensions(vel_2));
        var neighbors = getNeighbors_3(pixelPos, texSize);
        var leftVel = textureLoad(vel_2, neighbors[0], 0);
        var upVel = textureLoad(vel_2, neighbors[1], 0);
        var rightVel = textureLoad(vel_2, neighbors[2], 0);
        var downVel = textureLoad(vel_2, neighbors[3], 0);
        var divergence = (0.5 * ((rightVel.x - leftVel.x) + (downVel.y - upVel.y)));
        textureStore(div_4, pixelPos, vec4f(divergence, 0, 0, 1));
      }

      struct pressureFn_Input_1 {
        @builtin(global_invocation_id) gid: vec3u,
      }

      @group(0) @binding(0) var x_2: texture_2d<f32>;

      fn getNeighbors_3(coords: vec2i, bounds: vec2i) -> array<vec2i, 4> {
>>>>>>> 4489bf01
        var adjacentOffsets = array<vec2i, 4>(vec2i(-1, 0), vec2i(0, -1), vec2i(1, 0), vec2i(0, 1));
        for (var i = 0; (i < 4); i++) {
          adjacentOffsets[i] = clamp((coords + adjacentOffsets[i]), vec2i(), (bounds - vec2i(1)));
        }
        return adjacentOffsets;
      }

<<<<<<< HEAD
      @group(0) @binding(1) var b_22: texture_2d<f32>;

      @group(0) @binding(2) var out_23: texture_storage_2d<rgba16float, write>;

      struct pressureFn_Input_24 {
        @builtin(global_invocation_id) gid: vec3u,
      }

      @compute @workgroup_size(16, 16) fn pressureFn_19(input: pressureFn_Input_24) {
        var pixelPos = vec2i(input.gid.xy);
        var texSize = vec2i(textureDimensions(x_20));
        var neighbors = getNeighbors_21(pixelPos, texSize);
        var leftPressure = textureLoad(x_20, neighbors[0], 0);
        var upPressure = textureLoad(x_20, neighbors[1], 0);
        var rightPressure = textureLoad(x_20, neighbors[2], 0);
        var downPressure = textureLoad(x_20, neighbors[3], 0);
        var divergence = textureLoad(b_22, pixelPos, 0).x;
        var newPressure = (0.25 * ((((leftPressure.x + rightPressure.x) + upPressure.x) + downPressure.x) - divergence));
        textureStore(out_23, pixelPos, vec4f(newPressure, 0, 0, 1));
      }

      @group(0) @binding(0) var vel_26: texture_2d<f32>;

      fn getNeighbors_27(coords: vec2i, bounds: vec2i) -> array<vec2i, 4> {
=======
      @group(0) @binding(1) var b_4: texture_2d<f32>;

      @group(0) @binding(2) var out_5: texture_storage_2d<rgba16float, write>;

      @compute @workgroup_size(16, 16) fn pressureFn_0(input: pressureFn_Input_1) {
        var pixelPos = vec2i(input.gid.xy);
        var texSize = vec2i(textureDimensions(x_2));
        var neighbors = getNeighbors_3(pixelPos, texSize);
        var leftPressure = textureLoad(x_2, neighbors[0], 0);
        var upPressure = textureLoad(x_2, neighbors[1], 0);
        var rightPressure = textureLoad(x_2, neighbors[2], 0);
        var downPressure = textureLoad(x_2, neighbors[3], 0);
        var divergence = textureLoad(b_4, pixelPos, 0).x;
        var newPressure = (0.25 * ((((leftPressure.x + rightPressure.x) + upPressure.x) + downPressure.x) - divergence));
        textureStore(out_5, pixelPos, vec4f(newPressure, 0, 0, 1));
      }

      struct projectFn_Input_1 {
        @builtin(global_invocation_id) gid: vec3u,
      }

      @group(0) @binding(0) var vel_2: texture_2d<f32>;

      fn getNeighbors_3(coords: vec2i, bounds: vec2i) -> array<vec2i, 4> {
>>>>>>> 4489bf01
        var adjacentOffsets = array<vec2i, 4>(vec2i(-1, 0), vec2i(0, -1), vec2i(1, 0), vec2i(0, 1));
        for (var i = 0; (i < 4); i++) {
          adjacentOffsets[i] = clamp((coords + adjacentOffsets[i]), vec2i(), (bounds - vec2i(1)));
        }
        return adjacentOffsets;
      }

<<<<<<< HEAD
      @group(0) @binding(1) var p_28: texture_2d<f32>;

      @group(0) @binding(2) var out_29: texture_storage_2d<rgba16float, write>;

      struct projectFn_Input_30 {
        @builtin(global_invocation_id) gid: vec3u,
      }

      @compute @workgroup_size(16, 16) fn projectFn_25(input: projectFn_Input_30) {
        var pixelPos = vec2i(input.gid.xy);
        var texSize = vec2i(textureDimensions(vel_26));
        var velocity = textureLoad(vel_26, pixelPos, 0);
        var neighbors = getNeighbors_27(pixelPos, texSize);
        var leftPressure = textureLoad(p_28, neighbors[0], 0);
        var upPressure = textureLoad(p_28, neighbors[1], 0);
        var rightPressure = textureLoad(p_28, neighbors[2], 0);
        var downPressure = textureLoad(p_28, neighbors[3], 0);
        var pressureGrad = vec2f((0.5 * (rightPressure.x - leftPressure.x)), (0.5 * (downPressure.x - upPressure.x)));
        var projectedVel = (velocity.xy - pressureGrad);
        textureStore(out_29, pixelPos, vec4f(projectedVel, 0, 1));
      }

      @group(0) @binding(1) var src_32: texture_2d<f32>;

      @group(0) @binding(0) var vel_33: texture_2d<f32>;

      struct ShaderParams_35 {
=======
      @group(0) @binding(1) var p_4: texture_2d<f32>;

      @group(0) @binding(2) var out_5: texture_storage_2d<rgba16float, write>;

      @compute @workgroup_size(16, 16) fn projectFn_0(input: projectFn_Input_1) {
        var pixelPos = vec2i(input.gid.xy);
        var texSize = vec2i(textureDimensions(vel_2));
        var velocity = textureLoad(vel_2, pixelPos, 0);
        var neighbors = getNeighbors_3(pixelPos, texSize);
        var leftPressure = textureLoad(p_4, neighbors[0], 0);
        var upPressure = textureLoad(p_4, neighbors[1], 0);
        var rightPressure = textureLoad(p_4, neighbors[2], 0);
        var downPressure = textureLoad(p_4, neighbors[3], 0);
        var pressureGrad = vec2f((0.5 * (rightPressure.x - leftPressure.x)), (0.5 * (downPressure.x - upPressure.x)));
        var projectedVel = (velocity.xy - pressureGrad);
        textureStore(out_5, pixelPos, vec4f(projectedVel, 0, 1));
      }

      struct advectInkFn_Input_1 {
        @builtin(global_invocation_id) gid: vec3u,
      }

      @group(0) @binding(1) var src_2: texture_2d<f32>;

      @group(0) @binding(0) var vel_3: texture_2d<f32>;

      struct ShaderParams_5 {
>>>>>>> 4489bf01
        dt: f32,
        viscosity: f32,
      }

<<<<<<< HEAD
      @group(0) @binding(3) var<uniform> simParams_34: ShaderParams_35;

      @group(0) @binding(4) var linSampler_36: sampler;

      @group(0) @binding(2) var dst_37: texture_storage_2d<rgba16float, write>;

      struct advectInkFn_Input_38 {
        @builtin(global_invocation_id) gid: vec3u,
      }

      @compute @workgroup_size(16, 16) fn advectInkFn_31(input: advectInkFn_Input_38) {
        var texSize = textureDimensions(src_32);
        var pixelPos = input.gid.xy;
        var velocity = textureLoad(vel_33, pixelPos, 0).xy;
        var timeStep = simParams_34.dt;
        var prevPos = (vec2f(pixelPos) - (timeStep * velocity));
        var clampedPos = clamp(prevPos, vec2f(-0.5), (vec2f(texSize.xy) - vec2f(0.5)));
        var normalizedPos = ((clampedPos + vec2f(0.5)) / vec2f(texSize.xy));
        var inkVal = textureSampleLevel(src_32, linSampler_36, normalizedPos, 0);
        textureStore(dst_37, pixelPos, inkVal);
      }

      struct renderFn_Output_40 {
=======
      @group(0) @binding(3) var<uniform> simParams_4: ShaderParams_5;

      @group(0) @binding(4) var linSampler_6: sampler;

      @group(0) @binding(2) var dst_7: texture_storage_2d<rgba16float, write>;

      @compute @workgroup_size(16, 16) fn advectInkFn_0(input: advectInkFn_Input_1) {
        var texSize = textureDimensions(src_2);
        var pixelPos = input.gid.xy;
        var velocity = textureLoad(vel_3, pixelPos, 0).xy;
        var timeStep = simParams_4.dt;
        var prevPos = (vec2f(pixelPos) - (timeStep * velocity));
        var clampedPos = clamp(prevPos, vec2f(-0.5), (vec2f(texSize.xy) - vec2f(0.5)));
        var normalizedPos = ((clampedPos + vec2f(0.5)) / vec2f(texSize.xy));
        var inkVal = textureSampleLevel(src_2, linSampler_6, normalizedPos, 0);
        textureStore(dst_7, pixelPos, inkVal);
      }

      struct renderFn_Input_1 {
        @builtin(vertex_index) idx: u32,
      }

      struct renderFn_Output_2 {
>>>>>>> 4489bf01
        @builtin(position) pos: vec4f,
        @location(0) uv: vec2f,
      }

<<<<<<< HEAD
      struct renderFn_Input_41 {
        @builtin(vertex_index) idx: u32,
      }

      @vertex fn renderFn_39(input: renderFn_Input_41) -> renderFn_Output_40 {
        var vertices = array<vec2f, 3>(vec2f(-1, -1), vec2f(3, -1), vec2f(-1, 3));
        var texCoords = array<vec2f, 3>(vec2f(), vec2f(2, 0), vec2f(0, 2));
        return renderFn_Output_40(vec4f(vertices[input.idx], 0, 1), texCoords[input.idx]);
      }

      @group(0) @binding(0) var result_43: texture_2d<f32>;

      @group(0) @binding(2) var linSampler_44: sampler;

      @group(0) @binding(1) var background_45: texture_2d<f32>;

      struct fragmentImageFn_Input_46 {
        @location(0) uv: vec2f,
      }

      @fragment fn fragmentImageFn_42(input: fragmentImageFn_Input_46) -> @location(0) vec4f {
        var pixelStep = 0.001953125f;
        var leftSample = textureSample(result_43, linSampler_44, vec2f((input.uv.x - pixelStep), input.uv.y)).x;
        var rightSample = textureSample(result_43, linSampler_44, vec2f((input.uv.x + pixelStep), input.uv.y)).x;
        var upSample = textureSample(result_43, linSampler_44, vec2f(input.uv.x, (input.uv.y + pixelStep))).x;
        var downSample = textureSample(result_43, linSampler_44, vec2f(input.uv.x, (input.uv.y - pixelStep))).x;
=======
      @vertex fn renderFn_0(input: renderFn_Input_1) -> renderFn_Output_2 {
        var vertices = array<vec2f, 3>(vec2f(-1, -1), vec2f(3, -1), vec2f(-1, 3));
        var texCoords = array<vec2f, 3>(vec2f(), vec2f(2, 0), vec2f(0, 2));
        return renderFn_Output_2(vec4f(vertices[input.idx], 0, 1), texCoords[input.idx]);
      }

      struct fragmentImageFn_Input_4 {
        @location(0) uv: vec2f,
      }

      @group(0) @binding(0) var result_5: texture_2d<f32>;

      @group(0) @binding(2) var linSampler_6: sampler;

      @group(0) @binding(1) var background_7: texture_2d<f32>;

      @fragment fn fragmentImageFn_3(input: fragmentImageFn_Input_4) -> @location(0) vec4f {
        var pixelStep = 0.001953125f;
        var leftSample = textureSample(result_5, linSampler_6, vec2f((input.uv.x - pixelStep), input.uv.y)).x;
        var rightSample = textureSample(result_5, linSampler_6, vec2f((input.uv.x + pixelStep), input.uv.y)).x;
        var upSample = textureSample(result_5, linSampler_6, vec2f(input.uv.x, (input.uv.y + pixelStep))).x;
        var downSample = textureSample(result_5, linSampler_6, vec2f(input.uv.x, (input.uv.y - pixelStep))).x;
>>>>>>> 4489bf01
        var gradientX = (rightSample - leftSample);
        var gradientY = (upSample - downSample);
        var distortStrength = 0.8;
        var distortVector = vec2f(gradientX, gradientY);
        var distortedUV = (input.uv + (distortVector * vec2f(distortStrength, -distortStrength)));
<<<<<<< HEAD
        var outputColor = textureSample(background_45, linSampler_44, vec2f(distortedUV.x, (1 - distortedUV.y)));
=======
        var outputColor = textureSample(background_7, linSampler_6, vec2f(distortedUV.x, (1 - distortedUV.y)));
>>>>>>> 4489bf01
        return vec4f(outputColor.xyz, 1);
      }"
    `);
  });
});<|MERGE_RESOLUTION|>--- conflicted
+++ resolved
@@ -52,386 +52,205 @@
         textureStore(dst_2, pixelPos, prevVelocity);
       }
 
-<<<<<<< HEAD
-      @group(0) @binding(0) var in_8: texture_2d<f32>;
-
-      fn getNeighbors_9(coords: vec2i, bounds: vec2i) -> array<vec2i, 4> {
-=======
-      struct diffusionFn_Input_1 {
-        @builtin(global_invocation_id) gid: vec3u,
-      }
-
-      @group(0) @binding(0) var in_2: texture_2d<f32>;
-
-      fn getNeighbors_3(coords: vec2i, bounds: vec2i) -> array<vec2i, 4> {
->>>>>>> 4489bf01
-        var adjacentOffsets = array<vec2i, 4>(vec2i(-1, 0), vec2i(0, -1), vec2i(1, 0), vec2i(0, 1));
-        for (var i = 0; (i < 4); i++) {
-          adjacentOffsets[i] = clamp((coords + adjacentOffsets[i]), vec2i(), (bounds - vec2i(1)));
-        }
-        return adjacentOffsets;
-      }
-
-<<<<<<< HEAD
-      struct ShaderParams_11 {
-=======
-      struct ShaderParams_5 {
->>>>>>> 4489bf01
+      @group(0) @binding(0) var in_1: texture_2d<f32>;
+
+      fn getNeighbors_2(coords: vec2i, bounds: vec2i) -> array<vec2i, 4> {
+        var adjacentOffsets = array<vec2i, 4>(vec2i(-1, 0), vec2i(0, -1), vec2i(1, 0), vec2i(0, 1));
+        for (var i = 0; (i < 4); i++) {
+          adjacentOffsets[i] = clamp((coords + adjacentOffsets[i]), vec2i(), (bounds - vec2i(1)));
+        }
+        return adjacentOffsets;
+      }
+
+      struct ShaderParams_4 {
         dt: f32,
         viscosity: f32,
       }
 
-<<<<<<< HEAD
-      @group(0) @binding(2) var<uniform> simParams_10: ShaderParams_11;
-
-      @group(0) @binding(1) var out_12: texture_storage_2d<rgba16float, write>;
-
-      struct diffusionFn_Input_13 {
-        @builtin(global_invocation_id) gid: vec3u,
-      }
-
-      @compute @workgroup_size(16, 16) fn diffusionFn_7(input: diffusionFn_Input_13) {
-        var pixelPos = vec2i(input.gid.xy);
-        var texSize = vec2i(textureDimensions(in_8));
-        var centerVal = textureLoad(in_8, pixelPos, 0);
-        var neighbors = getNeighbors_9(pixelPos, texSize);
-        var leftVal = textureLoad(in_8, neighbors[0], 0);
-        var upVal = textureLoad(in_8, neighbors[1], 0);
-        var rightVal = textureLoad(in_8, neighbors[2], 0);
-        var downVal = textureLoad(in_8, neighbors[3], 0);
-        var timeStep = simParams_10.dt;
-        var viscosity = simParams_10.viscosity;
+      @group(0) @binding(2) var<uniform> simParams_3: ShaderParams_4;
+
+      @group(0) @binding(1) var out_5: texture_storage_2d<rgba16float, write>;
+
+      struct diffusionFn_Input_6 {
+        @builtin(global_invocation_id) gid: vec3u,
+      }
+
+      @compute @workgroup_size(16, 16) fn diffusionFn_0(input: diffusionFn_Input_6) {
+        var pixelPos = vec2i(input.gid.xy);
+        var texSize = vec2i(textureDimensions(in_1));
+        var centerVal = textureLoad(in_1, pixelPos, 0);
+        var neighbors = getNeighbors_2(pixelPos, texSize);
+        var leftVal = textureLoad(in_1, neighbors[0], 0);
+        var upVal = textureLoad(in_1, neighbors[1], 0);
+        var rightVal = textureLoad(in_1, neighbors[2], 0);
+        var downVal = textureLoad(in_1, neighbors[3], 0);
+        var timeStep = simParams_3.dt;
+        var viscosity = simParams_3.viscosity;
         var diffuseRate = (viscosity * timeStep);
         var blendFactor = (1f / (4 + diffuseRate));
         var diffusedVal = (vec4f(blendFactor) * (((leftVal + rightVal) + (upVal + downVal)) + (diffuseRate * centerVal)));
-        textureStore(out_12, pixelPos, diffusedVal);
-      }
-
-      @group(0) @binding(0) var vel_15: texture_2d<f32>;
-
-      fn getNeighbors_16(coords: vec2i, bounds: vec2i) -> array<vec2i, 4> {
-=======
-      @group(0) @binding(2) var<uniform> simParams_4: ShaderParams_5;
-
-      @group(0) @binding(1) var out_6: texture_storage_2d<rgba16float, write>;
-
-      @compute @workgroup_size(16, 16) fn diffusionFn_0(input: diffusionFn_Input_1) {
-        var pixelPos = vec2i(input.gid.xy);
-        var texSize = vec2i(textureDimensions(in_2));
-        var centerVal = textureLoad(in_2, pixelPos, 0);
-        var neighbors = getNeighbors_3(pixelPos, texSize);
-        var leftVal = textureLoad(in_2, neighbors[0], 0);
-        var upVal = textureLoad(in_2, neighbors[1], 0);
-        var rightVal = textureLoad(in_2, neighbors[2], 0);
-        var downVal = textureLoad(in_2, neighbors[3], 0);
-        var timeStep = simParams_4.dt;
-        var viscosity = simParams_4.viscosity;
-        var diffuseRate = (viscosity * timeStep);
-        var blendFactor = (1f / (4 + diffuseRate));
-        var diffusedVal = (vec4f(blendFactor) * (((leftVal + rightVal) + (upVal + downVal)) + (diffuseRate * centerVal)));
-        textureStore(out_6, pixelPos, diffusedVal);
-      }
-
-      struct divergenceFn_Input_1 {
-        @builtin(global_invocation_id) gid: vec3u,
-      }
-
-      @group(0) @binding(0) var vel_2: texture_2d<f32>;
-
-      fn getNeighbors_3(coords: vec2i, bounds: vec2i) -> array<vec2i, 4> {
->>>>>>> 4489bf01
-        var adjacentOffsets = array<vec2i, 4>(vec2i(-1, 0), vec2i(0, -1), vec2i(1, 0), vec2i(0, 1));
-        for (var i = 0; (i < 4); i++) {
-          adjacentOffsets[i] = clamp((coords + adjacentOffsets[i]), vec2i(), (bounds - vec2i(1)));
-        }
-        return adjacentOffsets;
-      }
-
-<<<<<<< HEAD
-      @group(0) @binding(1) var div_17: texture_storage_2d<rgba16float, write>;
-
-      struct divergenceFn_Input_18 {
-        @builtin(global_invocation_id) gid: vec3u,
-      }
-
-      @compute @workgroup_size(16, 16) fn divergenceFn_14(input: divergenceFn_Input_18) {
-        var pixelPos = vec2i(input.gid.xy);
-        var texSize = vec2i(textureDimensions(vel_15));
-        var neighbors = getNeighbors_16(pixelPos, texSize);
-        var leftVel = textureLoad(vel_15, neighbors[0], 0);
-        var upVel = textureLoad(vel_15, neighbors[1], 0);
-        var rightVel = textureLoad(vel_15, neighbors[2], 0);
-        var downVel = textureLoad(vel_15, neighbors[3], 0);
+        textureStore(out_5, pixelPos, diffusedVal);
+      }
+
+      @group(0) @binding(0) var vel_1: texture_2d<f32>;
+
+      fn getNeighbors_2(coords: vec2i, bounds: vec2i) -> array<vec2i, 4> {
+        var adjacentOffsets = array<vec2i, 4>(vec2i(-1, 0), vec2i(0, -1), vec2i(1, 0), vec2i(0, 1));
+        for (var i = 0; (i < 4); i++) {
+          adjacentOffsets[i] = clamp((coords + adjacentOffsets[i]), vec2i(), (bounds - vec2i(1)));
+        }
+        return adjacentOffsets;
+      }
+
+      @group(0) @binding(1) var div_3: texture_storage_2d<rgba16float, write>;
+
+      struct divergenceFn_Input_4 {
+        @builtin(global_invocation_id) gid: vec3u,
+      }
+
+      @compute @workgroup_size(16, 16) fn divergenceFn_0(input: divergenceFn_Input_4) {
+        var pixelPos = vec2i(input.gid.xy);
+        var texSize = vec2i(textureDimensions(vel_1));
+        var neighbors = getNeighbors_2(pixelPos, texSize);
+        var leftVel = textureLoad(vel_1, neighbors[0], 0);
+        var upVel = textureLoad(vel_1, neighbors[1], 0);
+        var rightVel = textureLoad(vel_1, neighbors[2], 0);
+        var downVel = textureLoad(vel_1, neighbors[3], 0);
         var divergence = (0.5 * ((rightVel.x - leftVel.x) + (downVel.y - upVel.y)));
-        textureStore(div_17, pixelPos, vec4f(divergence, 0, 0, 1));
-      }
-
-      @group(0) @binding(0) var x_20: texture_2d<f32>;
-
-      fn getNeighbors_21(coords: vec2i, bounds: vec2i) -> array<vec2i, 4> {
-=======
-      @group(0) @binding(1) var div_4: texture_storage_2d<rgba16float, write>;
-
-      @compute @workgroup_size(16, 16) fn divergenceFn_0(input: divergenceFn_Input_1) {
-        var pixelPos = vec2i(input.gid.xy);
-        var texSize = vec2i(textureDimensions(vel_2));
-        var neighbors = getNeighbors_3(pixelPos, texSize);
-        var leftVel = textureLoad(vel_2, neighbors[0], 0);
-        var upVel = textureLoad(vel_2, neighbors[1], 0);
-        var rightVel = textureLoad(vel_2, neighbors[2], 0);
-        var downVel = textureLoad(vel_2, neighbors[3], 0);
-        var divergence = (0.5 * ((rightVel.x - leftVel.x) + (downVel.y - upVel.y)));
-        textureStore(div_4, pixelPos, vec4f(divergence, 0, 0, 1));
-      }
-
-      struct pressureFn_Input_1 {
-        @builtin(global_invocation_id) gid: vec3u,
-      }
-
-      @group(0) @binding(0) var x_2: texture_2d<f32>;
-
-      fn getNeighbors_3(coords: vec2i, bounds: vec2i) -> array<vec2i, 4> {
->>>>>>> 4489bf01
-        var adjacentOffsets = array<vec2i, 4>(vec2i(-1, 0), vec2i(0, -1), vec2i(1, 0), vec2i(0, 1));
-        for (var i = 0; (i < 4); i++) {
-          adjacentOffsets[i] = clamp((coords + adjacentOffsets[i]), vec2i(), (bounds - vec2i(1)));
-        }
-        return adjacentOffsets;
-      }
-
-<<<<<<< HEAD
-      @group(0) @binding(1) var b_22: texture_2d<f32>;
-
-      @group(0) @binding(2) var out_23: texture_storage_2d<rgba16float, write>;
-
-      struct pressureFn_Input_24 {
-        @builtin(global_invocation_id) gid: vec3u,
-      }
-
-      @compute @workgroup_size(16, 16) fn pressureFn_19(input: pressureFn_Input_24) {
-        var pixelPos = vec2i(input.gid.xy);
-        var texSize = vec2i(textureDimensions(x_20));
-        var neighbors = getNeighbors_21(pixelPos, texSize);
-        var leftPressure = textureLoad(x_20, neighbors[0], 0);
-        var upPressure = textureLoad(x_20, neighbors[1], 0);
-        var rightPressure = textureLoad(x_20, neighbors[2], 0);
-        var downPressure = textureLoad(x_20, neighbors[3], 0);
-        var divergence = textureLoad(b_22, pixelPos, 0).x;
+        textureStore(div_3, pixelPos, vec4f(divergence, 0, 0, 1));
+      }
+
+      @group(0) @binding(0) var x_1: texture_2d<f32>;
+
+      fn getNeighbors_2(coords: vec2i, bounds: vec2i) -> array<vec2i, 4> {
+        var adjacentOffsets = array<vec2i, 4>(vec2i(-1, 0), vec2i(0, -1), vec2i(1, 0), vec2i(0, 1));
+        for (var i = 0; (i < 4); i++) {
+          adjacentOffsets[i] = clamp((coords + adjacentOffsets[i]), vec2i(), (bounds - vec2i(1)));
+        }
+        return adjacentOffsets;
+      }
+
+      @group(0) @binding(1) var b_3: texture_2d<f32>;
+
+      @group(0) @binding(2) var out_4: texture_storage_2d<rgba16float, write>;
+
+      struct pressureFn_Input_5 {
+        @builtin(global_invocation_id) gid: vec3u,
+      }
+
+      @compute @workgroup_size(16, 16) fn pressureFn_0(input: pressureFn_Input_5) {
+        var pixelPos = vec2i(input.gid.xy);
+        var texSize = vec2i(textureDimensions(x_1));
+        var neighbors = getNeighbors_2(pixelPos, texSize);
+        var leftPressure = textureLoad(x_1, neighbors[0], 0);
+        var upPressure = textureLoad(x_1, neighbors[1], 0);
+        var rightPressure = textureLoad(x_1, neighbors[2], 0);
+        var downPressure = textureLoad(x_1, neighbors[3], 0);
+        var divergence = textureLoad(b_3, pixelPos, 0).x;
         var newPressure = (0.25 * ((((leftPressure.x + rightPressure.x) + upPressure.x) + downPressure.x) - divergence));
-        textureStore(out_23, pixelPos, vec4f(newPressure, 0, 0, 1));
-      }
-
-      @group(0) @binding(0) var vel_26: texture_2d<f32>;
-
-      fn getNeighbors_27(coords: vec2i, bounds: vec2i) -> array<vec2i, 4> {
-=======
-      @group(0) @binding(1) var b_4: texture_2d<f32>;
-
-      @group(0) @binding(2) var out_5: texture_storage_2d<rgba16float, write>;
-
-      @compute @workgroup_size(16, 16) fn pressureFn_0(input: pressureFn_Input_1) {
-        var pixelPos = vec2i(input.gid.xy);
-        var texSize = vec2i(textureDimensions(x_2));
-        var neighbors = getNeighbors_3(pixelPos, texSize);
-        var leftPressure = textureLoad(x_2, neighbors[0], 0);
-        var upPressure = textureLoad(x_2, neighbors[1], 0);
-        var rightPressure = textureLoad(x_2, neighbors[2], 0);
-        var downPressure = textureLoad(x_2, neighbors[3], 0);
-        var divergence = textureLoad(b_4, pixelPos, 0).x;
-        var newPressure = (0.25 * ((((leftPressure.x + rightPressure.x) + upPressure.x) + downPressure.x) - divergence));
-        textureStore(out_5, pixelPos, vec4f(newPressure, 0, 0, 1));
-      }
-
-      struct projectFn_Input_1 {
-        @builtin(global_invocation_id) gid: vec3u,
-      }
-
-      @group(0) @binding(0) var vel_2: texture_2d<f32>;
-
-      fn getNeighbors_3(coords: vec2i, bounds: vec2i) -> array<vec2i, 4> {
->>>>>>> 4489bf01
-        var adjacentOffsets = array<vec2i, 4>(vec2i(-1, 0), vec2i(0, -1), vec2i(1, 0), vec2i(0, 1));
-        for (var i = 0; (i < 4); i++) {
-          adjacentOffsets[i] = clamp((coords + adjacentOffsets[i]), vec2i(), (bounds - vec2i(1)));
-        }
-        return adjacentOffsets;
-      }
-
-<<<<<<< HEAD
-      @group(0) @binding(1) var p_28: texture_2d<f32>;
-
-      @group(0) @binding(2) var out_29: texture_storage_2d<rgba16float, write>;
-
-      struct projectFn_Input_30 {
-        @builtin(global_invocation_id) gid: vec3u,
-      }
-
-      @compute @workgroup_size(16, 16) fn projectFn_25(input: projectFn_Input_30) {
-        var pixelPos = vec2i(input.gid.xy);
-        var texSize = vec2i(textureDimensions(vel_26));
-        var velocity = textureLoad(vel_26, pixelPos, 0);
-        var neighbors = getNeighbors_27(pixelPos, texSize);
-        var leftPressure = textureLoad(p_28, neighbors[0], 0);
-        var upPressure = textureLoad(p_28, neighbors[1], 0);
-        var rightPressure = textureLoad(p_28, neighbors[2], 0);
-        var downPressure = textureLoad(p_28, neighbors[3], 0);
+        textureStore(out_4, pixelPos, vec4f(newPressure, 0, 0, 1));
+      }
+
+      @group(0) @binding(0) var vel_1: texture_2d<f32>;
+
+      fn getNeighbors_2(coords: vec2i, bounds: vec2i) -> array<vec2i, 4> {
+        var adjacentOffsets = array<vec2i, 4>(vec2i(-1, 0), vec2i(0, -1), vec2i(1, 0), vec2i(0, 1));
+        for (var i = 0; (i < 4); i++) {
+          adjacentOffsets[i] = clamp((coords + adjacentOffsets[i]), vec2i(), (bounds - vec2i(1)));
+        }
+        return adjacentOffsets;
+      }
+
+      @group(0) @binding(1) var p_3: texture_2d<f32>;
+
+      @group(0) @binding(2) var out_4: texture_storage_2d<rgba16float, write>;
+
+      struct projectFn_Input_5 {
+        @builtin(global_invocation_id) gid: vec3u,
+      }
+
+      @compute @workgroup_size(16, 16) fn projectFn_0(input: projectFn_Input_5) {
+        var pixelPos = vec2i(input.gid.xy);
+        var texSize = vec2i(textureDimensions(vel_1));
+        var velocity = textureLoad(vel_1, pixelPos, 0);
+        var neighbors = getNeighbors_2(pixelPos, texSize);
+        var leftPressure = textureLoad(p_3, neighbors[0], 0);
+        var upPressure = textureLoad(p_3, neighbors[1], 0);
+        var rightPressure = textureLoad(p_3, neighbors[2], 0);
+        var downPressure = textureLoad(p_3, neighbors[3], 0);
         var pressureGrad = vec2f((0.5 * (rightPressure.x - leftPressure.x)), (0.5 * (downPressure.x - upPressure.x)));
         var projectedVel = (velocity.xy - pressureGrad);
-        textureStore(out_29, pixelPos, vec4f(projectedVel, 0, 1));
-      }
-
-      @group(0) @binding(1) var src_32: texture_2d<f32>;
-
-      @group(0) @binding(0) var vel_33: texture_2d<f32>;
-
-      struct ShaderParams_35 {
-=======
-      @group(0) @binding(1) var p_4: texture_2d<f32>;
-
-      @group(0) @binding(2) var out_5: texture_storage_2d<rgba16float, write>;
-
-      @compute @workgroup_size(16, 16) fn projectFn_0(input: projectFn_Input_1) {
-        var pixelPos = vec2i(input.gid.xy);
-        var texSize = vec2i(textureDimensions(vel_2));
-        var velocity = textureLoad(vel_2, pixelPos, 0);
-        var neighbors = getNeighbors_3(pixelPos, texSize);
-        var leftPressure = textureLoad(p_4, neighbors[0], 0);
-        var upPressure = textureLoad(p_4, neighbors[1], 0);
-        var rightPressure = textureLoad(p_4, neighbors[2], 0);
-        var downPressure = textureLoad(p_4, neighbors[3], 0);
-        var pressureGrad = vec2f((0.5 * (rightPressure.x - leftPressure.x)), (0.5 * (downPressure.x - upPressure.x)));
-        var projectedVel = (velocity.xy - pressureGrad);
-        textureStore(out_5, pixelPos, vec4f(projectedVel, 0, 1));
-      }
-
-      struct advectInkFn_Input_1 {
-        @builtin(global_invocation_id) gid: vec3u,
-      }
-
-      @group(0) @binding(1) var src_2: texture_2d<f32>;
-
-      @group(0) @binding(0) var vel_3: texture_2d<f32>;
-
-      struct ShaderParams_5 {
->>>>>>> 4489bf01
+        textureStore(out_4, pixelPos, vec4f(projectedVel, 0, 1));
+      }
+
+      @group(0) @binding(1) var src_1: texture_2d<f32>;
+
+      @group(0) @binding(0) var vel_2: texture_2d<f32>;
+
+      struct ShaderParams_4 {
         dt: f32,
         viscosity: f32,
       }
 
-<<<<<<< HEAD
-      @group(0) @binding(3) var<uniform> simParams_34: ShaderParams_35;
-
-      @group(0) @binding(4) var linSampler_36: sampler;
-
-      @group(0) @binding(2) var dst_37: texture_storage_2d<rgba16float, write>;
-
-      struct advectInkFn_Input_38 {
-        @builtin(global_invocation_id) gid: vec3u,
-      }
-
-      @compute @workgroup_size(16, 16) fn advectInkFn_31(input: advectInkFn_Input_38) {
-        var texSize = textureDimensions(src_32);
+      @group(0) @binding(3) var<uniform> simParams_3: ShaderParams_4;
+
+      @group(0) @binding(4) var linSampler_5: sampler;
+
+      @group(0) @binding(2) var dst_6: texture_storage_2d<rgba16float, write>;
+
+      struct advectInkFn_Input_7 {
+        @builtin(global_invocation_id) gid: vec3u,
+      }
+
+      @compute @workgroup_size(16, 16) fn advectInkFn_0(input: advectInkFn_Input_7) {
+        var texSize = textureDimensions(src_1);
         var pixelPos = input.gid.xy;
-        var velocity = textureLoad(vel_33, pixelPos, 0).xy;
-        var timeStep = simParams_34.dt;
+        var velocity = textureLoad(vel_2, pixelPos, 0).xy;
+        var timeStep = simParams_3.dt;
         var prevPos = (vec2f(pixelPos) - (timeStep * velocity));
         var clampedPos = clamp(prevPos, vec2f(-0.5), (vec2f(texSize.xy) - vec2f(0.5)));
         var normalizedPos = ((clampedPos + vec2f(0.5)) / vec2f(texSize.xy));
-        var inkVal = textureSampleLevel(src_32, linSampler_36, normalizedPos, 0);
-        textureStore(dst_37, pixelPos, inkVal);
-      }
-
-      struct renderFn_Output_40 {
-=======
-      @group(0) @binding(3) var<uniform> simParams_4: ShaderParams_5;
-
-      @group(0) @binding(4) var linSampler_6: sampler;
-
-      @group(0) @binding(2) var dst_7: texture_storage_2d<rgba16float, write>;
-
-      @compute @workgroup_size(16, 16) fn advectInkFn_0(input: advectInkFn_Input_1) {
-        var texSize = textureDimensions(src_2);
-        var pixelPos = input.gid.xy;
-        var velocity = textureLoad(vel_3, pixelPos, 0).xy;
-        var timeStep = simParams_4.dt;
-        var prevPos = (vec2f(pixelPos) - (timeStep * velocity));
-        var clampedPos = clamp(prevPos, vec2f(-0.5), (vec2f(texSize.xy) - vec2f(0.5)));
-        var normalizedPos = ((clampedPos + vec2f(0.5)) / vec2f(texSize.xy));
-        var inkVal = textureSampleLevel(src_2, linSampler_6, normalizedPos, 0);
-        textureStore(dst_7, pixelPos, inkVal);
-      }
-
-      struct renderFn_Input_1 {
-        @builtin(vertex_index) idx: u32,
-      }
-
-      struct renderFn_Output_2 {
->>>>>>> 4489bf01
+        var inkVal = textureSampleLevel(src_1, linSampler_5, normalizedPos, 0);
+        textureStore(dst_6, pixelPos, inkVal);
+      }
+
+      struct renderFn_Output_1 {
         @builtin(position) pos: vec4f,
         @location(0) uv: vec2f,
       }
 
-<<<<<<< HEAD
-      struct renderFn_Input_41 {
+      struct renderFn_Input_2 {
         @builtin(vertex_index) idx: u32,
       }
 
-      @vertex fn renderFn_39(input: renderFn_Input_41) -> renderFn_Output_40 {
+      @vertex fn renderFn_0(input: renderFn_Input_2) -> renderFn_Output_1 {
         var vertices = array<vec2f, 3>(vec2f(-1, -1), vec2f(3, -1), vec2f(-1, 3));
         var texCoords = array<vec2f, 3>(vec2f(), vec2f(2, 0), vec2f(0, 2));
-        return renderFn_Output_40(vec4f(vertices[input.idx], 0, 1), texCoords[input.idx]);
-      }
-
-      @group(0) @binding(0) var result_43: texture_2d<f32>;
-
-      @group(0) @binding(2) var linSampler_44: sampler;
-
-      @group(0) @binding(1) var background_45: texture_2d<f32>;
-
-      struct fragmentImageFn_Input_46 {
+        return renderFn_Output_1(vec4f(vertices[input.idx], 0, 1), texCoords[input.idx]);
+      }
+
+      @group(0) @binding(0) var result_4: texture_2d<f32>;
+
+      @group(0) @binding(2) var linSampler_5: sampler;
+
+      @group(0) @binding(1) var background_6: texture_2d<f32>;
+
+      struct fragmentImageFn_Input_7 {
         @location(0) uv: vec2f,
       }
 
-      @fragment fn fragmentImageFn_42(input: fragmentImageFn_Input_46) -> @location(0) vec4f {
+      @fragment fn fragmentImageFn_3(input: fragmentImageFn_Input_7) -> @location(0) vec4f {
         var pixelStep = 0.001953125f;
-        var leftSample = textureSample(result_43, linSampler_44, vec2f((input.uv.x - pixelStep), input.uv.y)).x;
-        var rightSample = textureSample(result_43, linSampler_44, vec2f((input.uv.x + pixelStep), input.uv.y)).x;
-        var upSample = textureSample(result_43, linSampler_44, vec2f(input.uv.x, (input.uv.y + pixelStep))).x;
-        var downSample = textureSample(result_43, linSampler_44, vec2f(input.uv.x, (input.uv.y - pixelStep))).x;
-=======
-      @vertex fn renderFn_0(input: renderFn_Input_1) -> renderFn_Output_2 {
-        var vertices = array<vec2f, 3>(vec2f(-1, -1), vec2f(3, -1), vec2f(-1, 3));
-        var texCoords = array<vec2f, 3>(vec2f(), vec2f(2, 0), vec2f(0, 2));
-        return renderFn_Output_2(vec4f(vertices[input.idx], 0, 1), texCoords[input.idx]);
-      }
-
-      struct fragmentImageFn_Input_4 {
-        @location(0) uv: vec2f,
-      }
-
-      @group(0) @binding(0) var result_5: texture_2d<f32>;
-
-      @group(0) @binding(2) var linSampler_6: sampler;
-
-      @group(0) @binding(1) var background_7: texture_2d<f32>;
-
-      @fragment fn fragmentImageFn_3(input: fragmentImageFn_Input_4) -> @location(0) vec4f {
-        var pixelStep = 0.001953125f;
-        var leftSample = textureSample(result_5, linSampler_6, vec2f((input.uv.x - pixelStep), input.uv.y)).x;
-        var rightSample = textureSample(result_5, linSampler_6, vec2f((input.uv.x + pixelStep), input.uv.y)).x;
-        var upSample = textureSample(result_5, linSampler_6, vec2f(input.uv.x, (input.uv.y + pixelStep))).x;
-        var downSample = textureSample(result_5, linSampler_6, vec2f(input.uv.x, (input.uv.y - pixelStep))).x;
->>>>>>> 4489bf01
+        var leftSample = textureSample(result_4, linSampler_5, vec2f((input.uv.x - pixelStep), input.uv.y)).x;
+        var rightSample = textureSample(result_4, linSampler_5, vec2f((input.uv.x + pixelStep), input.uv.y)).x;
+        var upSample = textureSample(result_4, linSampler_5, vec2f(input.uv.x, (input.uv.y + pixelStep))).x;
+        var downSample = textureSample(result_4, linSampler_5, vec2f(input.uv.x, (input.uv.y - pixelStep))).x;
         var gradientX = (rightSample - leftSample);
         var gradientY = (upSample - downSample);
         var distortStrength = 0.8;
         var distortVector = vec2f(gradientX, gradientY);
         var distortedUV = (input.uv + (distortVector * vec2f(distortStrength, -distortStrength)));
-<<<<<<< HEAD
-        var outputColor = textureSample(background_45, linSampler_44, vec2f(distortedUV.x, (1 - distortedUV.y)));
-=======
-        var outputColor = textureSample(background_7, linSampler_6, vec2f(distortedUV.x, (1 - distortedUV.y)));
->>>>>>> 4489bf01
+        var outputColor = textureSample(background_6, linSampler_5, vec2f(distortedUV.x, (1 - distortedUV.y)));
         return vec4f(outputColor.xyz, 1);
       }"
     `);
