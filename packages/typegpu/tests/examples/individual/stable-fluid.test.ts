--- conflicted
+++ resolved
@@ -55,7 +55,7 @@
       @group(0) @binding(0) var in_1: texture_2d<f32>;
 
       fn getNeighbors_2(coords: vec2i, bounds: vec2i) -> array<vec2i, 4> {
-        var adjacentOffsets = array<vec2i, 4>(vec2i(-1, 0i), vec2i(0i, -1), vec2i(1, 0), vec2i(0, 1));
+        var adjacentOffsets = array<vec2i, 4>(vec2i(-1, 0), vec2i(0, -1), vec2i(1, 0), vec2i(0, 1));
         for (var i = 0; (i < 4i); i++) {
           adjacentOffsets[i] = clamp((coords + adjacentOffsets[i]), vec2i(), (bounds - vec2i(1)));
         }
@@ -80,21 +80,14 @@
         var texSize = vec2i(textureDimensions(in_1));
         var centerVal = textureLoad(in_1, pixelPos, 0);
         var neighbors = getNeighbors_2(pixelPos, texSize);
-        var leftVal = textureLoad(in_1, neighbors[0], 0);
-        var upVal = textureLoad(in_1, neighbors[1], 0);
-        var rightVal = textureLoad(in_1, neighbors[2], 0);
-        var downVal = textureLoad(in_1, neighbors[3], 0);
-<<<<<<< HEAD
+        var leftVal = textureLoad(in_1, neighbors[0i], 0);
+        var upVal = textureLoad(in_1, neighbors[1i], 0);
+        var rightVal = textureLoad(in_1, neighbors[2i], 0);
+        var downVal = textureLoad(in_1, neighbors[3i], 0);
         let timeStep = simParams_3.dt;
         let viscosity = simParams_3.viscosity;
         let diffuseRate = (viscosity * timeStep);
-        let blendFactor = (1f / (4 + diffuseRate));
-=======
-        var timeStep = simParams_3.dt;
-        var viscosity = simParams_3.viscosity;
-        var diffuseRate = (viscosity * timeStep);
-        var blendFactor = (1f / (4f + diffuseRate));
->>>>>>> 47575769
+        let blendFactor = (1f / (4f + diffuseRate));
         var diffusedVal = (vec4f(blendFactor) * (((leftVal + rightVal) + (upVal + downVal)) + (diffuseRate * centerVal)));
         textureStore(out_5, pixelPos, diffusedVal);
       }
@@ -102,7 +95,7 @@
       @group(0) @binding(0) var vel_1: texture_2d<f32>;
 
       fn getNeighbors_2(coords: vec2i, bounds: vec2i) -> array<vec2i, 4> {
-        var adjacentOffsets = array<vec2i, 4>(vec2i(-1, 0i), vec2i(0i, -1), vec2i(1, 0), vec2i(0, 1));
+        var adjacentOffsets = array<vec2i, 4>(vec2i(-1, 0), vec2i(0, -1), vec2i(1, 0), vec2i(0, 1));
         for (var i = 0; (i < 4i); i++) {
           adjacentOffsets[i] = clamp((coords + adjacentOffsets[i]), vec2i(), (bounds - vec2i(1)));
         }
@@ -119,23 +112,18 @@
         var pixelPos = vec2i(input.gid.xy);
         var texSize = vec2i(textureDimensions(vel_1));
         var neighbors = getNeighbors_2(pixelPos, texSize);
-        var leftVel = textureLoad(vel_1, neighbors[0], 0);
-        var upVel = textureLoad(vel_1, neighbors[1], 0);
-        var rightVel = textureLoad(vel_1, neighbors[2], 0);
-        var downVel = textureLoad(vel_1, neighbors[3], 0);
-<<<<<<< HEAD
-        let divergence = (0.5 * ((rightVel.x - leftVel.x) + (downVel.y - upVel.y)));
-        textureStore(div_3, pixelPos, vec4f(divergence, 0, 0, 1));
-=======
-        var divergence = (0.5f * ((rightVel.x - leftVel.x) + (downVel.y - upVel.y)));
+        var leftVel = textureLoad(vel_1, neighbors[0i], 0);
+        var upVel = textureLoad(vel_1, neighbors[1i], 0);
+        var rightVel = textureLoad(vel_1, neighbors[2i], 0);
+        var downVel = textureLoad(vel_1, neighbors[3i], 0);
+        let divergence = (0.5f * ((rightVel.x - leftVel.x) + (downVel.y - upVel.y)));
         textureStore(div_3, pixelPos, vec4f(divergence, 0f, 0f, 1f));
->>>>>>> 47575769
       }
 
       @group(0) @binding(0) var x_1: texture_2d<f32>;
 
       fn getNeighbors_2(coords: vec2i, bounds: vec2i) -> array<vec2i, 4> {
-        var adjacentOffsets = array<vec2i, 4>(vec2i(-1, 0i), vec2i(0i, -1), vec2i(1, 0), vec2i(0, 1));
+        var adjacentOffsets = array<vec2i, 4>(vec2i(-1, 0), vec2i(0, -1), vec2i(1, 0), vec2i(0, 1));
         for (var i = 0; (i < 4i); i++) {
           adjacentOffsets[i] = clamp((coords + adjacentOffsets[i]), vec2i(), (bounds - vec2i(1)));
         }
@@ -154,25 +142,19 @@
         var pixelPos = vec2i(input.gid.xy);
         var texSize = vec2i(textureDimensions(x_1));
         var neighbors = getNeighbors_2(pixelPos, texSize);
-        var leftPressure = textureLoad(x_1, neighbors[0], 0);
-        var upPressure = textureLoad(x_1, neighbors[1], 0);
-        var rightPressure = textureLoad(x_1, neighbors[2], 0);
-        var downPressure = textureLoad(x_1, neighbors[3], 0);
-<<<<<<< HEAD
+        var leftPressure = textureLoad(x_1, neighbors[0i], 0);
+        var upPressure = textureLoad(x_1, neighbors[1i], 0);
+        var rightPressure = textureLoad(x_1, neighbors[2i], 0);
+        var downPressure = textureLoad(x_1, neighbors[3i], 0);
         let divergence = textureLoad(b_3, pixelPos, 0).x;
-        let newPressure = (0.25 * ((((leftPressure.x + rightPressure.x) + upPressure.x) + downPressure.x) - divergence));
-        textureStore(out_4, pixelPos, vec4f(newPressure, 0, 0, 1));
-=======
-        var divergence = textureLoad(b_3, pixelPos, 0).x;
-        var newPressure = (0.25f * ((((leftPressure.x + rightPressure.x) + upPressure.x) + downPressure.x) - divergence));
+        let newPressure = (0.25f * ((((leftPressure.x + rightPressure.x) + upPressure.x) + downPressure.x) - divergence));
         textureStore(out_4, pixelPos, vec4f(newPressure, 0f, 0f, 1f));
->>>>>>> 47575769
       }
 
       @group(0) @binding(0) var vel_1: texture_2d<f32>;
 
       fn getNeighbors_2(coords: vec2i, bounds: vec2i) -> array<vec2i, 4> {
-        var adjacentOffsets = array<vec2i, 4>(vec2i(-1, 0i), vec2i(0i, -1), vec2i(1, 0), vec2i(0, 1));
+        var adjacentOffsets = array<vec2i, 4>(vec2i(-1, 0), vec2i(0, -1), vec2i(1, 0), vec2i(0, 1));
         for (var i = 0; (i < 4i); i++) {
           adjacentOffsets[i] = clamp((coords + adjacentOffsets[i]), vec2i(), (bounds - vec2i(1)));
         }
@@ -192,10 +174,10 @@
         var texSize = vec2i(textureDimensions(vel_1));
         var velocity = textureLoad(vel_1, pixelPos, 0);
         var neighbors = getNeighbors_2(pixelPos, texSize);
-        var leftPressure = textureLoad(p_3, neighbors[0], 0);
-        var upPressure = textureLoad(p_3, neighbors[1], 0);
-        var rightPressure = textureLoad(p_3, neighbors[2], 0);
-        var downPressure = textureLoad(p_3, neighbors[3], 0);
+        var leftPressure = textureLoad(p_3, neighbors[0i], 0);
+        var upPressure = textureLoad(p_3, neighbors[1i], 0);
+        var rightPressure = textureLoad(p_3, neighbors[2i], 0);
+        var downPressure = textureLoad(p_3, neighbors[3i], 0);
         var pressureGrad = vec2f((0.5f * (rightPressure.x - leftPressure.x)), (0.5f * (downPressure.x - upPressure.x)));
         var projectedVel = (velocity.xy - pressureGrad);
         textureStore(out_4, pixelPos, vec4f(projectedVel, 0f, 1f));
@@ -242,11 +224,7 @@
       }
 
       @vertex fn renderFn_0(input: renderFn_Input_2) -> renderFn_Output_1 {
-<<<<<<< HEAD
         var vertices = array<vec2f, 3>(vec2f(-1), vec2f(3, -1), vec2f(-1, 3));
-=======
-        var vertices = array<vec2f, 3>(vec2f(-1, -1), vec2f(3f, -1), vec2f(-1, 3f));
->>>>>>> 47575769
         var texCoords = array<vec2f, 3>(vec2f(), vec2f(2, 0), vec2f(0, 2));
         return renderFn_Output_1(vec4f(vertices[input.idx], 0f, 1f), texCoords[input.idx]);
       }
@@ -271,15 +249,9 @@
         let gradientY = (upSample - downSample);
         const distortStrength = 0.8;
         var distortVector = vec2f(gradientX, gradientY);
-<<<<<<< HEAD
         var distortedUV = (input.uv + (distortVector * vec2f(distortStrength, -(distortStrength))));
-        var outputColor = textureSample(background_6, linSampler_5, vec2f(distortedUV.x, (1 - distortedUV.y)));
-        return vec4f(outputColor.xyz, 1);
-=======
-        var distortedUV = (input.uv + (distortVector * vec2f(distortStrength, -distortStrength)));
         var outputColor = textureSample(background_6, linSampler_5, vec2f(distortedUV.x, (1f - distortedUV.y)));
         return vec4f(outputColor.xyz, 1f);
->>>>>>> 47575769
       }"
     `);
   });
