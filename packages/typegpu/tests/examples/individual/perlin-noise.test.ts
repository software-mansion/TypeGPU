--- conflicted
+++ resolved
@@ -56,20 +56,13 @@
       }
 
       fn mainCompute_2(x: u32, y: u32, z: u32) {
-        var size = size_3;
-        var idx = ((x + (y * size.x)) + ((z * size.x) * size.y));
+        let size = (&size_3);
+        var idx = ((x + (y * (*size).x)) + ((z * (*size).x) * (*size).y));
         memory_4[idx] = computeJunctionGradient_5(vec3i(i32(x), i32(y), i32(z)));
       }
 
-<<<<<<< HEAD
-      @compute @workgroup_size(1, 1, 1) fn mainCompute_0(input: mainCompute_Input_9) {
-        let size = (&size_1);
-        var idx = ((input.gid.x + (input.gid.y * (*size).x)) + ((input.gid.z * (*size).x) * (*size).y));
-        memory_2[idx] = computeJunctionGradient_3(vec3i(input.gid.xyz));
-=======
       struct mainCompute_Input_11 {
         @builtin(global_invocation_id) id: vec3u,
->>>>>>> 5d59c43b
       }
 
       @compute @workgroup_size(8, 8, 4) fn mainCompute_0(in: mainCompute_Input_11)  {
