/**
 * @vitest-environment jsdom
 */

import { describe, expect } from 'vitest';
import { it } from '../../utils/extendedIt.ts';
import { runExampleTest, setupCommonMocks } from '../utils/baseTest.ts';

describe('perlin noise example', () => {
  setupCommonMocks();

  it('should produce valid code', async ({ device }) => {
    const shaderCodes = await runExampleTest({
      category: 'rendering',
      name: 'perlin-noise',
      expectedCalls: 2,
    }, device);

    expect(shaderCodes).toMatchInlineSnapshot(`
      "@group(0) @binding(0) var<uniform> size_1: vec4u;

      @group(0) @binding(1) var<storage, read_write> memory_2: array<vec3f>;

      var<private> seed_6: vec2f;

      fn seed3_5(value: vec3f) {
        seed_6 = (value.xy + vec2f(value.z));
      }

      fn randSeed3_4(seed: vec3f) {
        seed3_5(seed);
      }

      fn item_8() -> f32 {
        var a = dot(seed_6, vec2f(23.140779495239258, 232.6168975830078));
        var b = dot(seed_6, vec2f(54.47856521606445, 345.8415222167969));
        seed_6.x = fract((cos(a) * 136.8168));
        seed_6.y = fract((cos(b) * 534.7645));
        return seed_6.y;
      }

      fn randOnUnitSphere_7() -> vec3f {
        var z = ((2 * item_8()) - 1);
        var oneMinusZSq = sqrt((1 - (z * z)));
<<<<<<< HEAD
        var theta = (6.283185307179586 * item_9());
=======
        var theta = (6.283185307179586 * item_8());
>>>>>>> 7fc10fcf
        var x = (cos(theta) * oneMinusZSq);
        var y = (sin(theta) * oneMinusZSq);
        return vec3f(x, y, z);
      }

      fn computeJunctionGradient_3(pos: vec3i) -> vec3f {
        randSeed3_4((1e-3 * vec3f(pos)));
        return randOnUnitSphere_7();
      }

      struct mainCompute_Input_9 {
        @builtin(global_invocation_id) gid: vec3u,
      }

      @compute @workgroup_size(1, 1, 1) fn mainCompute_0(input: mainCompute_Input_9) {
        var size = size_1;
        var idx = ((input.gid.x + (input.gid.y * size.x)) + ((input.gid.z * size.x) * size.y));
        memory_2[idx] = computeJunctionGradient_3(vec3i(input.gid.xyz));
      }

      struct fullScreenTriangle_Output_1 {
        @builtin(position) pos: vec4f,
        @location(0) uv: vec2f,
      }

      struct fullScreenTriangle_Input_2 {
        @builtin(vertex_index) vertexIndex: u32,
      }

      @vertex fn fullScreenTriangle_0(input: fullScreenTriangle_Input_2) -> fullScreenTriangle_Output_1 {
        var pos = array<vec2f, 3>(vec2f(-1, -1), vec2f(3, -1), vec2f(-1, 3));
        return fullScreenTriangle_Output_1(vec4f(pos[input.vertexIndex], 0, 1), (0.5 * pos[input.vertexIndex]));
      }

      @group(0) @binding(0) var<uniform> gridSize_4: f32;

      @group(0) @binding(1) var<uniform> time_5: f32;

      @group(1) @binding(0) var<uniform> perlin3dCache__size_9: vec4u;

      @group(1) @binding(1) var<storage, read> perlin3dCache__memory_10: array<vec3f>;

      fn getJunctionGradient_8(pos: vec3i) -> vec3f {
        var size = vec3i(perlin3dCache__size_9.xyz);
        var x = (((pos.x % size.x) + size.x) % size.x);
        var y = (((pos.y % size.y) + size.y) % size.y);
        var z = (((pos.z % size.z) + size.z) % size.z);
        return perlin3dCache__memory_10[((x + (y * size.x)) + ((z * size.x) * size.y))];
      }

      fn dotProdGrid_7(pos: vec3f, junction: vec3f) -> f32 {
        var relative = (pos - junction);
        var gridVector = getJunctionGradient_8(vec3i(junction));
        return dot(relative, gridVector);
      }

      fn quinticInterpolation3_11(t: vec3f) -> vec3f {
        return ((t * (t * t)) * ((t * ((t * 6) - 15)) + 10));
      }

      fn sample_6(pos: vec3f) -> f32 {
        var minJunction = floor(pos);
        var xyz = dotProdGrid_7(pos, minJunction);
        var xyZ = dotProdGrid_7(pos, (minJunction + vec3f(0, 0, 1)));
        var xYz = dotProdGrid_7(pos, (minJunction + vec3f(0, 1, 0)));
        var xYZ = dotProdGrid_7(pos, (minJunction + vec3f(0, 1, 1)));
        var Xyz = dotProdGrid_7(pos, (minJunction + vec3f(1, 0, 0)));
        var XyZ = dotProdGrid_7(pos, (minJunction + vec3f(1, 0, 1)));
        var XYz = dotProdGrid_7(pos, (minJunction + vec3f(1, 1, 0)));
        var XYZ = dotProdGrid_7(pos, (minJunction + vec3f(1)));
        var partial = (pos - minJunction);
        var smoothPartial = quinticInterpolation3_11(partial);
        var xy = mix(xyz, xyZ, smoothPartial.z);
        var xY = mix(xYz, xYZ, smoothPartial.z);
        var Xy = mix(Xyz, XyZ, smoothPartial.z);
        var XY = mix(XYz, XYZ, smoothPartial.z);
        var x = mix(xy, xY, smoothPartial.y);
        var X = mix(Xy, XY, smoothPartial.y);
        return mix(x, X, smoothPartial.x);
      }

      fn exponentialSharpen_12(n: f32, sharpness2: f32) -> f32 {
        return (sign(n) * pow(abs(n), (1 - sharpness2)));
      }

      @group(0) @binding(2) var<uniform> sharpness_13: f32;

      struct mainFragment_Input_14 {
        @location(0) uv: vec2f,
      }

      @fragment fn mainFragment_3(input: mainFragment_Input_14) -> @location(0) vec4f {
        var uv = (gridSize_4 * input.uv);
        var n = sample_6(vec3f(uv, time_5));
        var sharp = exponentialSharpen_12(n, sharpness_13);
        var n01 = ((sharp * 0.5) + 0.5);
        var dark = vec3f(0, 0.20000000298023224, 1);
        var light = vec3f(1, 0.30000001192092896, 0.5);
        return vec4f(mix(dark, light, n01), 1);
      }"
    `);
  });
});<|MERGE_RESOLUTION|>--- conflicted
+++ resolved
@@ -42,11 +42,7 @@
       fn randOnUnitSphere_7() -> vec3f {
         var z = ((2 * item_8()) - 1);
         var oneMinusZSq = sqrt((1 - (z * z)));
-<<<<<<< HEAD
-        var theta = (6.283185307179586 * item_9());
-=======
         var theta = (6.283185307179586 * item_8());
->>>>>>> 7fc10fcf
         var x = (cos(theta) * oneMinusZSq);
         var y = (sin(theta) * oneMinusZSq);
         return vec3f(x, y, z);
