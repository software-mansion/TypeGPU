/**
 * @vitest-environment jsdom
 */

import { describe, expect } from 'vitest';
import { it } from '../../utils/extendedIt.ts';
import { runExampleTest, setupCommonMocks } from '../utils/baseTest.ts';

describe('perlin noise example', () => {
  setupCommonMocks();

  it('should produce valid code', async ({ device }) => {
    const shaderCodes = await runExampleTest({
      category: 'rendering',
      name: 'perlin-noise',
      expectedCalls: 2,
    }, device);

    expect(shaderCodes).toMatchInlineSnapshot(`
      "@group(0) @binding(0) var<uniform> sizeUniform_1: vec3u;

      @group(1) @binding(0) var<uniform> size_3: vec4u;

      @group(1) @binding(1) var<storage, read_write> memory_4: array<vec3f>;

      var<private> seed_8: vec2f;

      fn seed3_7(value: vec3f) {
        seed_8 = (value.xy + vec2f(value.z));
      }

      fn randSeed3_6(seed: vec3f) {
        seed3_7(seed);
      }

      fn item_10() -> f32 {
<<<<<<< HEAD
        var a = dot(seed_8, vec2f(23.140779495239258, 232.6168975830078));
        var b = dot(seed_8, vec2f(54.47856521606445, 345.8415222167969));
        seed_8.x = fract((cos(a) * 136.8168));
        seed_8.y = fract((cos(b) * 534.7645));
=======
        let a = dot(seed_8, vec2f(23.140779495239258, 232.6168975830078));
        let b = dot(seed_8, vec2f(54.47856521606445, 345.8415222167969));
        seed_8.x = fract((cos(a) * 136.8168f));
        seed_8.y = fract((cos(b) * 534.7645f));
>>>>>>> f9a44022
        return seed_8.y;
      }

      fn randOnUnitSphere_9() -> vec3f {
<<<<<<< HEAD
        var z = ((2 * item_10()) - 1);
        var oneMinusZSq = sqrt((1 - (z * z)));
        var theta = (6.283185307179586 * item_10());
        var x = (cos(theta) * oneMinusZSq);
        var y = (sin(theta) * oneMinusZSq);
=======
        let z = ((2f * item_10()) - 1f);
        let oneMinusZSq = sqrt((1f - (z * z)));
        let theta = (6.283185307179586f * item_10());
        let x = (cos(theta) * oneMinusZSq);
        let y = (sin(theta) * oneMinusZSq);
>>>>>>> f9a44022
        return vec3f(x, y, z);
      }

      fn computeJunctionGradient_5(pos: vec3i) -> vec3f {
        randSeed3_6((1e-3 * vec3f(pos)));
        return randOnUnitSphere_9();
<<<<<<< HEAD
      }

      fn mainCompute_2(x: u32, y: u32, z: u32) {
        var size = size_3;
        var idx = ((x + (y * size.x)) + ((z * size.x) * size.y));
        memory_4[idx] = computeJunctionGradient_5(vec3i(i32(x), i32(y), i32(z)));
      }

      struct mainCompute_Input_11 {
        @builtin(global_invocation_id) id: vec3u,
      }

      @compute @workgroup_size(8, 8, 4) fn mainCompute_0(in: mainCompute_Input_11)  {
        if (any(in.id >= sizeUniform_1)) {
          return;
        }
        mainCompute_2(in.id.x, in.id.y, in.id.z);
=======
      }

      fn mainCompute_2(x: u32, y: u32, z: u32) {
        let size = (&size_3);
        let idx = ((x + (y * (*size).x)) + ((z * (*size).x) * (*size).y));
        memory_4[idx] = computeJunctionGradient_5(vec3i(i32(x), i32(y), i32(z)));
      }

      struct mainCompute_Input_11 {
        @builtin(global_invocation_id) id: vec3u,
>>>>>>> f9a44022
      }

      @compute @workgroup_size(8, 8, 4) fn mainCompute_0(in: mainCompute_Input_11)  {
        if (any(in.id >= sizeUniform_1)) {
          return;
        }
        mainCompute_2(in.id.x, in.id.y, in.id.z);
      }

      struct fullScreenTriangle_Input_1 {
        @builtin(vertex_index) vertexIndex: u32,
      }

      struct fullScreenTriangle_Output_2 {
        @builtin(position) pos: vec4f,
        @location(0) uv: vec2f,
      }

      @vertex fn fullScreenTriangle_0(in: fullScreenTriangle_Input_1) -> fullScreenTriangle_Output_2 {
        const pos = array<vec2f, 3>(vec2f(-1, -1), vec2f(3, -1), vec2f(-1, 3));
        const uv = array<vec2f, 3>(vec2f(0, 1), vec2f(2, 1), vec2f(0, -1));

        return fullScreenTriangle_Output_2(vec4f(pos[in.vertexIndex], 0, 1), uv[in.vertexIndex]);
      }

      @group(0) @binding(0) var<uniform> gridSize_4: f32;

      @group(0) @binding(1) var<uniform> time_5: f32;

      @group(1) @binding(0) var<uniform> perlin3dCache__size_9: vec4u;

      @group(1) @binding(1) var<storage, read> perlin3dCache__memory_10: array<vec3f>;

      fn getJunctionGradient_8(pos: vec3i) -> vec3f {
        var size = vec3i(perlin3dCache__size_9.xyz);
        let x = (((pos.x % size.x) + size.x) % size.x);
        let y = (((pos.y % size.y) + size.y) % size.y);
        let z = (((pos.z % size.z) + size.z) % size.z);
        return perlin3dCache__memory_10[((x + (y * size.x)) + ((z * size.x) * size.y))];
      }

      fn dotProdGrid_7(pos: vec3f, junction: vec3f) -> f32 {
        var relative = (pos - junction);
        var gridVector = getJunctionGradient_8(vec3i(junction));
        return dot(relative, gridVector);
      }

      fn quinticInterpolationImpl_11(t: vec3f) -> vec3f {
        return ((t * (t * t)) * ((t * ((t * 6) - 15)) + 10));
      }

      fn sample_6(pos: vec3f) -> f32 {
        var minJunction = floor(pos);
        let xyz = dotProdGrid_7(pos, minJunction);
        let xyZ = dotProdGrid_7(pos, (minJunction + vec3f(0, 0, 1)));
        let xYz = dotProdGrid_7(pos, (minJunction + vec3f(0, 1, 0)));
        let xYZ = dotProdGrid_7(pos, (minJunction + vec3f(0, 1, 1)));
        let Xyz = dotProdGrid_7(pos, (minJunction + vec3f(1, 0, 0)));
        let XyZ = dotProdGrid_7(pos, (minJunction + vec3f(1, 0, 1)));
        let XYz = dotProdGrid_7(pos, (minJunction + vec3f(1, 1, 0)));
        let XYZ = dotProdGrid_7(pos, (minJunction + vec3f(1)));
        var partial = (pos - minJunction);
        var smoothPartial = quinticInterpolationImpl_11(partial);
        let xy = mix(xyz, xyZ, smoothPartial.z);
        let xY = mix(xYz, xYZ, smoothPartial.z);
        let Xy = mix(Xyz, XyZ, smoothPartial.z);
        let XY = mix(XYz, XYZ, smoothPartial.z);
        let x = mix(xy, xY, smoothPartial.y);
        let X = mix(Xy, XY, smoothPartial.y);
        return mix(x, X, smoothPartial.x);
      }

      fn exponentialSharpen_12(n: f32, sharpness2: f32) -> f32 {
        return (sign(n) * pow(abs(n), (1f - sharpness2)));
      }

      @group(0) @binding(2) var<uniform> sharpness_13: f32;

      struct mainFragment_Input_14 {
        @location(0) uv: vec2f,
      }

      @fragment fn mainFragment_3(input: mainFragment_Input_14) -> @location(0) vec4f {
        var uv = (gridSize_4 * input.uv);
        let n = sample_6(vec3f(uv, time_5));
        let sharp = exponentialSharpen_12(n, sharpness_13);
        let n01 = ((sharp * 0.5f) + 0.5f);
        var dark = vec3f(0, 0.20000000298023224, 1);
        var light = vec3f(1, 0.30000001192092896, 0.5);
        return vec4f(mix(dark, light, n01), 1f);
      }"
    `);
  });
});<|MERGE_RESOLUTION|>--- conflicted
+++ resolved
@@ -34,59 +34,25 @@
       }
 
       fn item_10() -> f32 {
-<<<<<<< HEAD
-        var a = dot(seed_8, vec2f(23.140779495239258, 232.6168975830078));
-        var b = dot(seed_8, vec2f(54.47856521606445, 345.8415222167969));
-        seed_8.x = fract((cos(a) * 136.8168));
-        seed_8.y = fract((cos(b) * 534.7645));
-=======
         let a = dot(seed_8, vec2f(23.140779495239258, 232.6168975830078));
         let b = dot(seed_8, vec2f(54.47856521606445, 345.8415222167969));
         seed_8.x = fract((cos(a) * 136.8168f));
         seed_8.y = fract((cos(b) * 534.7645f));
->>>>>>> f9a44022
         return seed_8.y;
       }
 
       fn randOnUnitSphere_9() -> vec3f {
-<<<<<<< HEAD
-        var z = ((2 * item_10()) - 1);
-        var oneMinusZSq = sqrt((1 - (z * z)));
-        var theta = (6.283185307179586 * item_10());
-        var x = (cos(theta) * oneMinusZSq);
-        var y = (sin(theta) * oneMinusZSq);
-=======
         let z = ((2f * item_10()) - 1f);
         let oneMinusZSq = sqrt((1f - (z * z)));
         let theta = (6.283185307179586f * item_10());
         let x = (cos(theta) * oneMinusZSq);
         let y = (sin(theta) * oneMinusZSq);
->>>>>>> f9a44022
         return vec3f(x, y, z);
       }
 
       fn computeJunctionGradient_5(pos: vec3i) -> vec3f {
         randSeed3_6((1e-3 * vec3f(pos)));
         return randOnUnitSphere_9();
-<<<<<<< HEAD
-      }
-
-      fn mainCompute_2(x: u32, y: u32, z: u32) {
-        var size = size_3;
-        var idx = ((x + (y * size.x)) + ((z * size.x) * size.y));
-        memory_4[idx] = computeJunctionGradient_5(vec3i(i32(x), i32(y), i32(z)));
-      }
-
-      struct mainCompute_Input_11 {
-        @builtin(global_invocation_id) id: vec3u,
-      }
-
-      @compute @workgroup_size(8, 8, 4) fn mainCompute_0(in: mainCompute_Input_11)  {
-        if (any(in.id >= sizeUniform_1)) {
-          return;
-        }
-        mainCompute_2(in.id.x, in.id.y, in.id.z);
-=======
       }
 
       fn mainCompute_2(x: u32, y: u32, z: u32) {
@@ -97,7 +63,6 @@
 
       struct mainCompute_Input_11 {
         @builtin(global_invocation_id) id: vec3u,
->>>>>>> f9a44022
       }
 
       @compute @workgroup_size(8, 8, 4) fn mainCompute_0(in: mainCompute_Input_11)  {
