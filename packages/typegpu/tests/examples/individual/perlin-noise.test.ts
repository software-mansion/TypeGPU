--- conflicted
+++ resolved
@@ -57,122 +57,64 @@
         @builtin(global_invocation_id) gid: vec3u,
       }
 
-<<<<<<< HEAD
       @compute @workgroup_size(1, 1, 1) fn mainCompute_0(input: mainCompute_Input_9) {
         var size = size_1;
         var idx = ((input.gid.x + (input.gid.y * size.x)) + ((input.gid.z * size.x) * size.y));
         memory_2[idx] = computeJunctionGradient_3(vec3i(input.gid.xyz));
       }
 
-      struct fullScreenTriangle_Output_11 {
-=======
-      struct fullScreenTriangle_Input_1 {
-        @builtin(vertex_index) vertexIndex: u32,
-      }
-
-      struct fullScreenTriangle_Output_2 {
->>>>>>> 4489bf01
+      struct fullScreenTriangle_Output_1 {
         @builtin(position) pos: vec4f,
         @location(0) uv: vec2f,
       }
 
-<<<<<<< HEAD
-      struct fullScreenTriangle_Input_12 {
+      struct fullScreenTriangle_Input_2 {
         @builtin(vertex_index) vertexIndex: u32,
       }
 
-      @vertex fn fullScreenTriangle_10(input: fullScreenTriangle_Input_12) -> fullScreenTriangle_Output_11 {
+      @vertex fn fullScreenTriangle_0(input: fullScreenTriangle_Input_2) -> fullScreenTriangle_Output_1 {
         var pos = array<vec2f, 3>(vec2f(-1, -1), vec2f(3, -1), vec2f(-1, 3));
-        return fullScreenTriangle_Output_11(vec4f(pos[input.vertexIndex], 0, 1), (0.5 * pos[input.vertexIndex]));
+        return fullScreenTriangle_Output_1(vec4f(pos[input.vertexIndex], 0, 1), (0.5 * pos[input.vertexIndex]));
       }
 
-      @group(0) @binding(0) var<uniform> gridSize_14: f32;
+      @group(0) @binding(0) var<uniform> gridSize_4: f32;
 
-      @group(0) @binding(1) var<uniform> time_15: f32;
+      @group(0) @binding(1) var<uniform> time_5: f32;
 
-      @group(1) @binding(0) var<uniform> perlin3dCache__size_19: vec4u;
+      @group(1) @binding(0) var<uniform> perlin3dCache__size_9: vec4u;
 
-      @group(1) @binding(1) var<storage, read> perlin3dCache__memory_20: array<vec3f>;
+      @group(1) @binding(1) var<storage, read> perlin3dCache__memory_10: array<vec3f>;
 
-      fn getJunctionGradient_18(pos: vec3i) -> vec3f {
-        var size = vec3i(perlin3dCache__size_19.xyz);
+      fn getJunctionGradient_8(pos: vec3i) -> vec3f {
+        var size = vec3i(perlin3dCache__size_9.xyz);
         var x = (((pos.x % size.x) + size.x) % size.x);
         var y = (((pos.y % size.y) + size.y) % size.y);
         var z = (((pos.z % size.z) + size.z) % size.z);
-        return perlin3dCache__memory_20[((x + (y * size.x)) + ((z * size.x) * size.y))];
+        return perlin3dCache__memory_10[((x + (y * size.x)) + ((z * size.x) * size.y))];
       }
 
-      fn dotProdGrid_17(pos: vec3f, junction: vec3f) -> f32 {
+      fn dotProdGrid_7(pos: vec3f, junction: vec3f) -> f32 {
         var relative = (pos - junction);
-        var gridVector = getJunctionGradient_18(vec3i(junction));
+        var gridVector = getJunctionGradient_8(vec3i(junction));
         return dot(relative, gridVector);
       }
 
-      fn quinticInterpolation3_21(t: vec3f) -> vec3f {
+      fn quinticInterpolation3_11(t: vec3f) -> vec3f {
         return ((t * (t * t)) * ((t * ((t * 6) - 15)) + 10));
       }
 
-      fn sample_16(pos: vec3f) -> f32 {
+      fn sample_6(pos: vec3f) -> f32 {
         var minJunction = floor(pos);
-        var xyz = dotProdGrid_17(pos, minJunction);
-        var xyZ = dotProdGrid_17(pos, (minJunction + vec3f(0, 0, 1)));
-        var xYz = dotProdGrid_17(pos, (minJunction + vec3f(0, 1, 0)));
-        var xYZ = dotProdGrid_17(pos, (minJunction + vec3f(0, 1, 1)));
-        var Xyz = dotProdGrid_17(pos, (minJunction + vec3f(1, 0, 0)));
-        var XyZ = dotProdGrid_17(pos, (minJunction + vec3f(1, 0, 1)));
-        var XYz = dotProdGrid_17(pos, (minJunction + vec3f(1, 1, 0)));
-        var XYZ = dotProdGrid_17(pos, (minJunction + vec3f(1)));
+        var xyz = dotProdGrid_7(pos, minJunction);
+        var xyZ = dotProdGrid_7(pos, (minJunction + vec3f(0, 0, 1)));
+        var xYz = dotProdGrid_7(pos, (minJunction + vec3f(0, 1, 0)));
+        var xYZ = dotProdGrid_7(pos, (minJunction + vec3f(0, 1, 1)));
+        var Xyz = dotProdGrid_7(pos, (minJunction + vec3f(1, 0, 0)));
+        var XyZ = dotProdGrid_7(pos, (minJunction + vec3f(1, 0, 1)));
+        var XYz = dotProdGrid_7(pos, (minJunction + vec3f(1, 1, 0)));
+        var XYZ = dotProdGrid_7(pos, (minJunction + vec3f(1)));
         var partial = (pos - minJunction);
-        var smoothPartial = quinticInterpolation3_21(partial);
-=======
-      @vertex fn fullScreenTriangle_0(input: fullScreenTriangle_Input_1) -> fullScreenTriangle_Output_2 {
-        var pos = array<vec2f, 3>(vec2f(-1, -1), vec2f(3, -1), vec2f(-1, 3));
-        return fullScreenTriangle_Output_2(vec4f(pos[input.vertexIndex], 0, 1), (0.5 * pos[input.vertexIndex]));
-      }
-
-      struct mainFragment_Input_4 {
-        @location(0) uv: vec2f,
-      }
-
-      @group(0) @binding(0) var<uniform> gridSize_5: f32;
-
-      @group(0) @binding(1) var<uniform> time_6: f32;
-
-      @group(1) @binding(0) var<uniform> perlin3dCache__size_10: vec4u;
-
-      @group(1) @binding(1) var<storage, read> perlin3dCache__memory_11: array<vec3f>;
-
-      fn getJunctionGradient_9(pos: vec3i) -> vec3f {
-        var size = vec3i(perlin3dCache__size_10.xyz);
-        var x = (((pos.x % size.x) + size.x) % size.x);
-        var y = (((pos.y % size.y) + size.y) % size.y);
-        var z = (((pos.z % size.z) + size.z) % size.z);
-        return perlin3dCache__memory_11[((x + (y * size.x)) + ((z * size.x) * size.y))];
-      }
-
-      fn dotProdGrid_8(pos: vec3f, junction: vec3f) -> f32 {
-        var relative = (pos - junction);
-        var gridVector = getJunctionGradient_9(vec3i(junction));
-        return dot(relative, gridVector);
-      }
-
-      fn quinticInterpolation3_12(t: vec3f) -> vec3f {
-        return ((t * (t * t)) * ((t * ((t * 6) - 15)) + 10));
-      }
-
-      fn sample_7(pos: vec3f) -> f32 {
-        var minJunction = floor(pos);
-        var xyz = dotProdGrid_8(pos, minJunction);
-        var xyZ = dotProdGrid_8(pos, (minJunction + vec3f(0, 0, 1)));
-        var xYz = dotProdGrid_8(pos, (minJunction + vec3f(0, 1, 0)));
-        var xYZ = dotProdGrid_8(pos, (minJunction + vec3f(0, 1, 1)));
-        var Xyz = dotProdGrid_8(pos, (minJunction + vec3f(1, 0, 0)));
-        var XyZ = dotProdGrid_8(pos, (minJunction + vec3f(1, 0, 1)));
-        var XYz = dotProdGrid_8(pos, (minJunction + vec3f(1, 1, 0)));
-        var XYZ = dotProdGrid_8(pos, (minJunction + vec3f(1)));
-        var partial = (pos - minJunction);
-        var smoothPartial = quinticInterpolation3_12(partial);
->>>>>>> 4489bf01
+        var smoothPartial = quinticInterpolation3_11(partial);
         var xy = mix(xyz, xyZ, smoothPartial.z);
         var xY = mix(xYz, xYZ, smoothPartial.z);
         var Xy = mix(Xyz, XyZ, smoothPartial.z);
@@ -182,33 +124,20 @@
         return mix(x, X, smoothPartial.x);
       }
 
-<<<<<<< HEAD
-      fn exponentialSharpen_22(n: f32, sharpness2: f32) -> f32 {
+      fn exponentialSharpen_12(n: f32, sharpness2: f32) -> f32 {
         return (sign(n) * pow(abs(n), (1 - sharpness2)));
       }
 
-      @group(0) @binding(2) var<uniform> sharpness_23: f32;
+      @group(0) @binding(2) var<uniform> sharpness_13: f32;
 
-      struct mainFragment_Input_24 {
+      struct mainFragment_Input_14 {
         @location(0) uv: vec2f,
       }
 
-      @fragment fn mainFragment_13(input: mainFragment_Input_24) -> @location(0) vec4f {
-        var uv = (gridSize_14 * input.uv);
-        var n = sample_16(vec3f(uv, time_15));
-        var sharp = exponentialSharpen_22(n, sharpness_23);
-=======
-      fn exponentialSharpen_13(n: f32, sharpness2: f32) -> f32 {
-        return (sign(n) * pow(abs(n), (1 - sharpness2)));
-      }
-
-      @group(0) @binding(2) var<uniform> sharpness_14: f32;
-
-      @fragment fn mainFragment_3(input: mainFragment_Input_4) -> @location(0) vec4f {
-        var uv = (gridSize_5 * input.uv);
-        var n = sample_7(vec3f(uv, time_6));
-        var sharp = exponentialSharpen_13(n, sharpness_14);
->>>>>>> 4489bf01
+      @fragment fn mainFragment_3(input: mainFragment_Input_14) -> @location(0) vec4f {
+        var uv = (gridSize_4 * input.uv);
+        var n = sample_6(vec3f(uv, time_5));
+        var sharp = exponentialSharpen_12(n, sharpness_13);
         var n01 = ((sharp * 0.5) + 0.5);
         var dark = vec3f(0, 0.20000000298023224, 1);
         var light = vec3f(1, 0.30000001192092896, 0.5);
