--- conflicted
+++ resolved
@@ -87,13 +87,8 @@
             partial = fma(input_3[j], weights_4[(weightsOffset + j)], partial);
           }
         }
-<<<<<<< HEAD
         let sum = subgroupAdd(partial);
-        if ((valid && (_arg_0.sid == 0))) {
-=======
-        var sum = subgroupAdd(partial);
         if ((valid && (_arg_0.sid == 0u))) {
->>>>>>> 47575769
           output_2[neuronIndex] = relu_6((sum + biases_5[neuronIndex]));
         }
       }"
