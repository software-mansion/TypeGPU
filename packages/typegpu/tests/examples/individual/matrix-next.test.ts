/**
 * @vitest-environment jsdom
 */

import { describe, expect } from 'vitest';
import { it } from '../../utils/extendedIt.ts';
import { runExampleTest, setupCommonMocks } from '../utils/baseTest.ts';

describe('matrix(next) example', () => {
  setupCommonMocks();

  it('should produce valid code', async ({ device }) => {
    const shaderCodes = await runExampleTest({
      category: 'algorithms',
      name: 'matrix-next',
      controlTriggers: ['Compute'],
      expectedCalls: 1,
    }, device);

    expect(shaderCodes).toMatchInlineSnapshot(`
      "struct MatrixInfo_2 {
        firstRowCount: u32,
        firstColumnCount: u32,
        secondColumnCount: u32,
      }

      @group(0) @binding(3) var<uniform> dimensions_1: MatrixInfo_2;

      fn getTileIndex_3(row: u32, col: u32) -> u32 {
        return (col + (row * 16u));
      }

      fn getIndex_4(row: u32, col: u32, columns: u32) -> u32 {
        return (col + (row * columns));
      }

      @group(0) @binding(0) var<storage, read> firstMatrix_5: array<i32>;

      var<workgroup> tileA_6: array<i32, 256>;

      @group(0) @binding(1) var<storage, read> secondMatrix_7: array<i32>;

      var<workgroup> tileB_8: array<i32, 256>;

      @group(0) @binding(2) var<storage, read_write> resultMatrix_9: array<i32>;

      struct computeSharedMemory_Input_10 {
        @builtin(global_invocation_id) gid: vec3u,
        @builtin(local_invocation_id) lid: vec3u,
        @builtin(workgroup_id) wid: vec3u,
      }

      @compute @workgroup_size(16, 16) fn computeSharedMemory_0(input: computeSharedMemory_Input_10) {
<<<<<<< HEAD
        let dimensions = (&dimensions_1);
        let numTiles = u32((f32((((*dimensions).firstColumnCount + 16) - 1)) / 16f));
        let globalRow = ((input.wid.x * 16) + input.lid.x);
        let globalCol = ((input.wid.y * 16) + input.lid.y);
        let localRow = input.lid.x;
        let localCol = input.lid.y;
        let tileIdx = getTileIndex_3(localRow, localCol);
        var accumulatedResult = 0;
        for (var tileIndex = 0u; (tileIndex < numTiles); tileIndex++) {
          let matrixACol = ((tileIndex * 16) + localCol);
=======
        var dimensions = dimensions_1;
        var numTiles = u32((f32(((dimensions.firstColumnCount + 16u) - 1u)) / 16f));
        var globalRow = ((input.wid.x * 16u) + input.lid.x);
        var globalCol = ((input.wid.y * 16u) + input.lid.y);
        var localRow = input.lid.x;
        var localCol = input.lid.y;
        var tileIdx = getTileIndex_3(localRow, localCol);
        var accumulatedResult = 0;
        for (var tileIndex = 0u; (tileIndex < numTiles); tileIndex++) {
          var matrixACol = ((tileIndex * 16u) + localCol);
>>>>>>> 47575769
          var valueA = 0;
          if (((globalRow < (*dimensions).firstRowCount) && (matrixACol < (*dimensions).firstColumnCount))) {
            let indexA = getIndex_4(globalRow, matrixACol, (*dimensions).firstColumnCount);
            valueA = firstMatrix_5[indexA];
          }
          tileA_6[tileIdx] = valueA;
<<<<<<< HEAD
          let matrixBRow = ((tileIndex * 16) + localRow);
=======
          var matrixBRow = ((tileIndex * 16u) + localRow);
>>>>>>> 47575769
          var valueB = 0;
          if (((matrixBRow < (*dimensions).firstColumnCount) && (globalCol < (*dimensions).secondColumnCount))) {
            let indexB = getIndex_4(matrixBRow, globalCol, (*dimensions).secondColumnCount);
            valueB = secondMatrix_7[indexB];
          }
          tileB_8[tileIdx] = valueB;
          workgroupBarrier();
<<<<<<< HEAD
          let effectiveTileSize = min(16, ((*dimensions).firstColumnCount - (tileIndex * 16)));
=======
          var effectiveTileSize = min(16u, (dimensions.firstColumnCount - (tileIndex * 16u)));
>>>>>>> 47575769
          for (var k = 0u; (k < effectiveTileSize); k++) {
            let tileA_element = tileA_6[getTileIndex_3(localRow, k)];
            let tileB_element = tileB_8[getTileIndex_3(k, localCol)];
            accumulatedResult += (tileA_element * tileB_element);
          }
          workgroupBarrier();
        }
        if (((globalRow < (*dimensions).firstRowCount) && (globalCol < (*dimensions).secondColumnCount))) {
          let outputIndex = getIndex_4(globalRow, globalCol, (*dimensions).secondColumnCount);
          resultMatrix_9[outputIndex] = accumulatedResult;
        }
      }"
    `);
  });
});<|MERGE_RESOLUTION|>--- conflicted
+++ resolved
@@ -51,40 +51,23 @@
       }
 
       @compute @workgroup_size(16, 16) fn computeSharedMemory_0(input: computeSharedMemory_Input_10) {
-<<<<<<< HEAD
         let dimensions = (&dimensions_1);
-        let numTiles = u32((f32((((*dimensions).firstColumnCount + 16) - 1)) / 16f));
-        let globalRow = ((input.wid.x * 16) + input.lid.x);
-        let globalCol = ((input.wid.y * 16) + input.lid.y);
+        let numTiles = u32((f32((((*dimensions).firstColumnCount + 16u) - 1u)) / 16f));
+        let globalRow = ((input.wid.x * 16u) + input.lid.x);
+        let globalCol = ((input.wid.y * 16u) + input.lid.y);
         let localRow = input.lid.x;
         let localCol = input.lid.y;
         let tileIdx = getTileIndex_3(localRow, localCol);
         var accumulatedResult = 0;
         for (var tileIndex = 0u; (tileIndex < numTiles); tileIndex++) {
-          let matrixACol = ((tileIndex * 16) + localCol);
-=======
-        var dimensions = dimensions_1;
-        var numTiles = u32((f32(((dimensions.firstColumnCount + 16u) - 1u)) / 16f));
-        var globalRow = ((input.wid.x * 16u) + input.lid.x);
-        var globalCol = ((input.wid.y * 16u) + input.lid.y);
-        var localRow = input.lid.x;
-        var localCol = input.lid.y;
-        var tileIdx = getTileIndex_3(localRow, localCol);
-        var accumulatedResult = 0;
-        for (var tileIndex = 0u; (tileIndex < numTiles); tileIndex++) {
-          var matrixACol = ((tileIndex * 16u) + localCol);
->>>>>>> 47575769
+          let matrixACol = ((tileIndex * 16u) + localCol);
           var valueA = 0;
           if (((globalRow < (*dimensions).firstRowCount) && (matrixACol < (*dimensions).firstColumnCount))) {
             let indexA = getIndex_4(globalRow, matrixACol, (*dimensions).firstColumnCount);
             valueA = firstMatrix_5[indexA];
           }
           tileA_6[tileIdx] = valueA;
-<<<<<<< HEAD
-          let matrixBRow = ((tileIndex * 16) + localRow);
-=======
-          var matrixBRow = ((tileIndex * 16u) + localRow);
->>>>>>> 47575769
+          let matrixBRow = ((tileIndex * 16u) + localRow);
           var valueB = 0;
           if (((matrixBRow < (*dimensions).firstColumnCount) && (globalCol < (*dimensions).secondColumnCount))) {
             let indexB = getIndex_4(matrixBRow, globalCol, (*dimensions).secondColumnCount);
@@ -92,11 +75,7 @@
           }
           tileB_8[tileIdx] = valueB;
           workgroupBarrier();
-<<<<<<< HEAD
-          let effectiveTileSize = min(16, ((*dimensions).firstColumnCount - (tileIndex * 16)));
-=======
-          var effectiveTileSize = min(16u, (dimensions.firstColumnCount - (tileIndex * 16u)));
->>>>>>> 47575769
+          let effectiveTileSize = min(16u, ((*dimensions).firstColumnCount - (tileIndex * 16u)));
           for (var k = 0u; (k < effectiveTileSize); k++) {
             let tileA_element = tileA_6[getTileIndex_3(localRow, k)];
             let tileB_element = tileB_8[getTileIndex_3(k, localCol)];
