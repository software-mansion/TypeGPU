--- conflicted
+++ resolved
@@ -277,17 +277,10 @@
         if (((*currentModelData).applySinWave == 1u)) {
           wavedVertex = applySinWave_4(input.instanceIndex, PosAndNormal_3(input.modelPosition, input.modelNormal), currentTime_5);
         }
-<<<<<<< HEAD
-        var direction = normalize(currentModelData.direction);
-        let yaw = (-(atan2(direction.z, direction.x)) + 3.141592653589793f);
-        let pitch = asin(-(direction.y));
-        var scaleMatrix = mat4x4f(vec3f(currentModelData.scale).x, 0, 0, 0, 0, vec3f(currentModelData.scale).y, 0, 0, 0, 0, vec3f(currentModelData.scale).z, 0, 0, 0, 0, 1);
-=======
         var direction = normalize((*currentModelData).direction);
         let yaw = (-(atan2(direction.z, direction.x)) + 3.141592653589793f);
         let pitch = asin(-(direction.y));
         var scaleMatrix = mat4x4f(vec3f((*currentModelData).scale).x, 0, 0, 0, 0, vec3f((*currentModelData).scale).y, 0, 0, 0, 0, vec3f((*currentModelData).scale).z, 0, 0, 0, 0, 1);
->>>>>>> 24490653
         var pitchMatrix = mat4x4f(cos(pitch), sin(pitch), 0, 0, -sin(pitch), cos(pitch), 0, 0, 0, 0, 1, 0, 0, 0, 0, 1);
         var yawMatrix = mat4x4f(cos(yaw), 0, -sin(yaw), 0, 0, 1, 0, 0, sin(yaw), 0, cos(yaw), 0, 0, 0, 0, 1);
         var translationMatrix = mat4x4f(1, 0, 0, 0, 0, 1, 0, 0, 0, 0, 1, 0, (*currentModelData).position.x, (*currentModelData).position.y, (*currentModelData).position.z, 1);
@@ -295,11 +288,7 @@
         var worldNormal = normalize((yawMatrix * (pitchMatrix * vec4f(wavedVertex.normal, 1f))).xyz);
         let worldPositionUniform = (&worldPosition);
         var canvasPosition = (camera_6.projection * (camera_6.view * (*worldPositionUniform)));
-<<<<<<< HEAD
-        return vertexShader_Output_8(worldPosition.xyz, worldNormal, canvasPosition, currentModelData.variant, input.textureUV, currentModelData.applySeaFog, currentModelData.applySeaDesaturation);
-=======
         return vertexShader_Output_8(worldPosition.xyz, worldNormal, canvasPosition, (*currentModelData).variant, input.textureUV, (*currentModelData).applySeaFog, (*currentModelData).applySeaDesaturation);
->>>>>>> 24490653
       }
 
       @group(0) @binding(1) var modelTexture_11: texture_2d<f32>;
