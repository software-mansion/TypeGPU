/**
 * @vitest-environment jsdom
 */

import { describe, expect } from 'vitest';
import { it } from '../../utils/extendedIt.ts';
import { runExampleTest, setupCommonMocks } from '../utils/baseTest.ts';
import {
  mock3DModelLoading,
  mockResizeObserver,
} from '../utils/commonMocks.ts';

describe('3d fish example', () => {
  setupCommonMocks();

  it('should produce valid code', async ({ device }) => {
    const shaderCodes = await runExampleTest({
      category: 'rendering',
      name: '3d-fish',
      setupMocks: () => {
        mockResizeObserver();
        mock3DModelLoading();
      },
      expectedCalls: 3,
    }, device);

    expect(shaderCodes).toMatchInlineSnapshot(`
      "@group(0) @binding(0) var<uniform> sizeUniform_1: vec3u;

      @group(0) @binding(1) var<uniform> seedUniform_3: f32;

      var<private> seed_6: vec2f;

      fn seed2_5(value: vec2f) {
        seed_6 = value;
      }

      fn randSeed2_4(seed: vec2f) {
        seed2_5(seed);
      }

      fn item_8() -> f32 {
        var a = dot(seed_6, vec2f(23.140779495239258, 232.6168975830078));
        var b = dot(seed_6, vec2f(54.47856521606445, 345.8415222167969));
        seed_6.x = fract((cos(a) * 136.8168));
        seed_6.y = fract((cos(b) * 534.7645));
        return seed_6.y;
      }

      fn randFloat01_7() -> f32 {
        return item_8();
      }

      struct ModelData_9 {
        position: vec3f,
        direction: vec3f,
        scale: f32,
        variant: f32,
        applySinWave: u32,
        applySeaFog: u32,
        applySeaDesaturation: u32,
      }

      @group(0) @binding(2) var<storage, read_write> fish_data_0_10: array<ModelData_9, 8192>;

      @group(0) @binding(3) var<storage, read_write> fish_data_1_11: array<ModelData_9, 8192>;

      fn wrappedCallback_2(x: u32, _arg_1: u32, _arg_2: u32) {
        randSeed2_4(vec2f(f32(x), seedUniform_3));
        var data = ModelData_9(vec3f(((randFloat01_7() * 10) - 5), ((randFloat01_7() * 4) - 2), ((randFloat01_7() * 10) - 5)), vec3f(((randFloat01_7() * 0.1) - 0.05), ((randFloat01_7() * 0.1) - 0.05), ((randFloat01_7() * 0.1) - 0.05)), (0.07 * (1 + ((randFloat01_7() - 0.5) * 0.8))), randFloat01_7(), 1, 1, 1);
        fish_data_0_10[x] = data;
        fish_data_1_11[x] = data;
      }

      struct mainCompute_Input_12 {
        @builtin(global_invocation_id) id: vec3u,
      }

      @compute @workgroup_size(256, 1, 1) fn mainCompute_0(in: mainCompute_Input_12)  {
          if (any(in.id >= sizeUniform_1)) {
            return;
          }
          wrappedCallback_2(in.id.x, in.id.y, in.id.z);
        }

      struct computeShader_Input_1 {
        @builtin(global_invocation_id) gid: vec3u,
      }

      struct ModelData_3 {
        position: vec3f,
        direction: vec3f,
        scale: f32,
        variant: f32,
        applySinWave: u32,
        applySeaFog: u32,
        applySeaDesaturation: u32,
      }

      @group(0) @binding(0) var<storage, read> currentFishData_2: array<ModelData_3>;

      struct FishBehaviorParams_5 {
        separationDist: f32,
        separationStr: f32,
        alignmentDist: f32,
        alignmentStr: f32,
        cohesionDist: f32,
        cohesionStr: f32,
      }

      @group(0) @binding(4) var<uniform> fishBehavior_4: FishBehaviorParams_5;

      struct Line3_8 {
        origin: vec3f,
        dir: vec3f,
      }

      struct MouseRay_7 {
        activated: u32,
        line: Line3_8,
      }

      @group(0) @binding(2) var<uniform> mouseRay_6: MouseRay_7;

      fn projectPointOnLine_9(point: vec3f, line: Line3_8) -> vec3f {
        var pointVector = (point - line.origin);
        var projection = dot(pointVector, line.dir);
        var closestPoint = (line.origin + (projection * line.dir));
        return closestPoint;
      }

      @group(0) @binding(3) var<uniform> timePassed_10: f32;

      @group(0) @binding(1) var<storage, read_write> nextFishData_11: array<ModelData_3>;

      @compute @workgroup_size(256) fn computeShader_0(input: computeShader_Input_1) {
        var fishIndex = input.gid.x;
        var fishData = ModelData_3(currentFishData_2[fishIndex].position, currentFishData_2[fishIndex].direction, currentFishData_2[fishIndex].scale, currentFishData_2[fishIndex].variant, currentFishData_2[fishIndex].applySinWave, currentFishData_2[fishIndex].applySeaFog, currentFishData_2[fishIndex].applySeaDesaturation);
        var separation = vec3f();
        var alignment = vec3f();
        var alignmentCount = 0;
        var cohesion = vec3f();
        var cohesionCount = 0;
        var wallRepulsion = vec3f();
        var rayRepulsion = vec3f();
        for (var i = 0; (i < 8192); i += 1) {
          if ((u32(i) == fishIndex)) {
            continue;
          }
          var other = ModelData_3(currentFishData_2[i].position, currentFishData_2[i].direction, currentFishData_2[i].scale, currentFishData_2[i].variant, currentFishData_2[i].applySinWave, currentFishData_2[i].applySeaFog, currentFishData_2[i].applySeaDesaturation);
          var dist = length((fishData.position - other.position));
          if ((dist < fishBehavior_4.separationDist)) {
            separation = (separation + (fishData.position - other.position));
          }
          if ((dist < fishBehavior_4.alignmentDist)) {
            alignment = (alignment + other.direction);
            alignmentCount = (alignmentCount + 1);
          }
          if ((dist < fishBehavior_4.cohesionDist)) {
            cohesion = (cohesion + other.position);
            cohesionCount = (cohesionCount + 1);
          }
        }
        if ((alignmentCount > 0)) {
          alignment = ((1f / f32(alignmentCount)) * alignment);
        }
        if ((cohesionCount > 0)) {
          cohesion = (((1f / f32(cohesionCount)) * cohesion) - fishData.position);
        }
        for (var i = 0; (i < 3); i += 1) {
          var repulsion = vec3f();
          repulsion[i] = 1;
          var axisAquariumSize = (vec3f(10, 4, 10)[i] / 2f);
          var axisPosition = fishData.position[i];
          var distance = 0.1;
          if ((axisPosition > (axisAquariumSize - distance))) {
            var str = (axisPosition - (axisAquariumSize - distance));
            wallRepulsion = (wallRepulsion - (str * repulsion));
          }
          if ((axisPosition < (-axisAquariumSize + distance))) {
            var str = ((-axisAquariumSize + distance) - axisPosition);
            wallRepulsion = (wallRepulsion + (str * repulsion));
          }
        }
        if ((mouseRay_6.activated == 1)) {
          var proj = projectPointOnLine_9(fishData.position, mouseRay_6.line);
          var diff = (fishData.position - proj);
          var limit = 0.9;
          var str = (pow(2, clamp((limit - length(diff)), 0, limit)) - 1);
          rayRepulsion = (str * normalize(diff));
        }
        fishData.direction = (fishData.direction + (fishBehavior_4.separationStr * separation));
        fishData.direction = (fishData.direction + (fishBehavior_4.alignmentStr * alignment));
        fishData.direction = (fishData.direction + (fishBehavior_4.cohesionStr * cohesion));
        fishData.direction = (fishData.direction + (1e-4 * wallRepulsion));
        fishData.direction = (fishData.direction + (5e-4 * rayRepulsion));
        fishData.direction = (clamp(length(fishData.direction), 0, 0.01) * normalize(fishData.direction));
        var translation = ((min(999, timePassed_10) / 8f) * fishData.direction);
        fishData.position = (fishData.position + translation);
        nextFishData_11[fishIndex] = fishData;
      }

      struct vertexShader_Input_1 {
        @location(0) modelPosition: vec3f,
        @location(1) modelNormal: vec3f,
        @location(2) textureUV: vec2f,
        @builtin(instance_index) instanceIndex: u32,
      }

      struct vertexShader_Output_2 {
        @location(0) worldPosition: vec3f,
        @location(1) worldNormal: vec3f,
        @builtin(position) canvasPosition: vec4f,
        @location(2) variant: f32,
        @location(3) textureUV: vec2f,
        @location(4) @interpolate(flat) applySeaFog: u32,
        @location(5) @interpolate(flat) applySeaDesaturation: u32,
      }

      struct ModelData_4 {
        position: vec3f,
        direction: vec3f,
        scale: f32,
        variant: f32,
        applySinWave: u32,
        applySeaFog: u32,
        applySeaDesaturation: u32,
      }

      @group(0) @binding(0) var<storage, read> modelData_3: array<ModelData_4>;

      struct PosAndNormal_5 {
        position: vec3f,
        normal: vec3f,
      }

      fn applySinWave_6(index: u32, vertex: PosAndNormal_5, time: f32) -> PosAndNormal_5 {
        var a = -60.1;
        var b = 0.8;
        var c = 6.1;
        var positionModification = vec3f(0, 0, (sin((f32(index) + (((time / a) + vertex.position.x) / b))) / c));
        var coeff = (cos((f32(index) + (((time / a) + vertex.position.x) / b))) / c);
        var newOX = normalize(vec3f(1, 0, coeff));
        var newOZ = vec3f(-newOX.z, 0, newOX.x);
        var newNormalXZ = ((vertex.normal.x * newOX) + (vertex.normal.z * newOZ));
        var wavedNormal = vec3f(newNormalXZ.x, vertex.normal.y, newNormalXZ.z);
        var wavedPosition = (vertex.position + positionModification);
        return PosAndNormal_5(wavedPosition, wavedNormal);
      }

      @group(0) @binding(4) var<uniform> currentTime_7: f32;

      struct Camera_9 {
        position: vec4f,
        targetPos: vec4f,
        view: mat4x4f,
        projection: mat4x4f,
      }

      @group(0) @binding(2) var<uniform> camera_8: Camera_9;

      @vertex fn vertexShader_0(input: vertexShader_Input_1) -> vertexShader_Output_2 {
        var currentModelData = ModelData_4(modelData_3[input.instanceIndex].position, modelData_3[input.instanceIndex].direction, modelData_3[input.instanceIndex].scale, modelData_3[input.instanceIndex].variant, modelData_3[input.instanceIndex].applySinWave, modelData_3[input.instanceIndex].applySeaFog, modelData_3[input.instanceIndex].applySeaDesaturation);
        var wavedVertex = PosAndNormal_5(input.modelPosition, input.modelNormal);
        if ((currentModelData.applySinWave == 1)) {
          wavedVertex = applySinWave_6(input.instanceIndex, PosAndNormal_5(input.modelPosition, input.modelNormal), currentTime_7);
        }
        var direction = normalize(currentModelData.direction);
        var yaw = (-atan2(direction.z, direction.x) + 3.141592653589793);
        var pitch = asin(-direction.y);
        var scaleMatrix = mat4x4f(vec3f(currentModelData.scale).x, 0, 0, 0, 0, vec3f(currentModelData.scale).y, 0, 0, 0, 0, vec3f(currentModelData.scale).z, 0, 0, 0, 0, 1);
        var pitchMatrix = mat4x4f(cos(pitch), sin(pitch), 0, 0, -sin(pitch), cos(pitch), 0, 0, 0, 0, 1, 0, 0, 0, 0, 1);
        var yawMatrix = mat4x4f(cos(yaw), 0, -sin(yaw), 0, 0, 1, 0, 0, sin(yaw), 0, cos(yaw), 0, 0, 0, 0, 1);
        var translationMatrix = mat4x4f(1, 0, 0, 0, 0, 1, 0, 0, 0, 0, 1, 0, currentModelData.position.x, currentModelData.position.y, currentModelData.position.z, 1);
        var worldPosition = (translationMatrix * (yawMatrix * (pitchMatrix * (scaleMatrix * vec4f(wavedVertex.position, 1)))));
        var worldNormal = normalize((yawMatrix * (pitchMatrix * vec4f(wavedVertex.normal, 1))).xyz);
        var worldPositionUniform = worldPosition;
        var canvasPosition = (camera_8.projection * (camera_8.view * worldPositionUniform));
        return vertexShader_Output_2(worldPosition.xyz, worldNormal, canvasPosition, currentModelData.variant, input.textureUV, currentModelData.applySeaFog, currentModelData.applySeaDesaturation);
      }

      struct fragmentShader_Input_11 {
        @location(0) worldPosition: vec3f,
        @location(1) worldNormal: vec3f,
        @builtin(position) canvasPosition: vec4f,
        @location(2) variant: f32,
        @location(3) textureUV: vec2f,
        @location(4) @interpolate(flat) applySeaFog: u32,
        @location(5) @interpolate(flat) applySeaDesaturation: u32,
      }

<<<<<<< HEAD
      @group(0) @binding(1) var modelTexture_37: texture_2d<f32>;

      @group(0) @binding(3) var sampler_38: sampler;

      fn rgbToHsv_39(rgb: vec3f) -> vec3f {
=======
      @group(0) @binding(1) var modelTexture_13: texture_2d<f32>;

      @group(0) @binding(3) var sampler_14: sampler;

      fn sampleTexture_12(uv: vec2f) -> vec4f{
        return textureSample(modelTexture_13, sampler_14, uv);
      }


      fn rgbToHsv_15(rgb: vec3f) -> vec3f {
>>>>>>> b044416d
        var r = rgb.x;
        var g = rgb.y;
        var b = rgb.z;
        var maxC = max(r, max(g, b));
        var minC = min(r, min(g, b));
        var delta = (maxC - minC);
        var h = 0f;
        var s = 0f;
        if ((maxC == 0)) {
          s = 0;
        }
        else {
          s = (delta / maxC);
        }
        var v = maxC;
        if ((maxC == minC)) {
          h = 0;
        }
        else {
          if ((maxC == r)) {
            var cond = 0f;
            if ((g < b)) {
              cond = 6;
            }
            else {
              cond = 0;
            }
            h = ((g - b) + (delta * cond));
            h /= (6 * delta);
          }
          else {
            if ((maxC == g)) {
              h = ((b - r) + (delta * 2));
              h /= (6 * delta);
            }
            else {
              if ((maxC == b)) {
                h = ((r - g) + (delta * 4));
                h /= (6 * delta);
              }
            }
          }
        }
        return vec3f(h, s, v);
      }

<<<<<<< HEAD
      fn hsvToRgb_40(hsv: vec3f) -> vec3f {
=======
      fn hsvToRgb_16(hsv: vec3f) -> vec3f {
>>>>>>> b044416d
        var h = hsv.x;
        var s = hsv.y;
        var v = hsv.z;
        var i = floor((h * 6));
        var f = ((h * 6) - i);
        var p = (v * (1 - s));
        var q = (v * (1 - (f * s)));
        var t = (v * (1 - ((1 - f) * s)));
        var r = 0f;
        var g = 0f;
        var b = 0f;
        if (((i % 6) == 0)) {
          r = v;
          g = t;
          b = p;
        }
        else {
          if (((i % 6) == 1)) {
            r = q;
            g = v;
            b = p;
          }
          else {
            if (((i % 6) == 2)) {
              r = p;
              g = v;
              b = t;
            }
            else {
              if (((i % 6) == 3)) {
                r = p;
                g = q;
                b = v;
              }
              else {
                if (((i % 6) == 4)) {
                  r = t;
                  g = p;
                  b = v;
                }
                else {
                  r = v;
                  g = p;
                  b = q;
                }
              }
            }
          }
        }
        return vec3f(r, g, b);
      }

<<<<<<< HEAD
      @fragment fn fragmentShader_35(input: fragmentShader_Input_36) -> @location(0) vec4f {
        var textureColorWithAlpha = textureSample(modelTexture_37, sampler_38, input.textureUV);
=======
      @fragment fn fragmentShader_10(input: fragmentShader_Input_11) -> @location(0) vec4f {
        var textureColorWithAlpha = sampleTexture_12(input.textureUV);
>>>>>>> b044416d
        var textureColor = textureColorWithAlpha.xyz;
        var ambient = (0.5 * (textureColor * vec3f(0.800000011920929, 0.800000011920929, 1)));
        var cosTheta = dot(input.worldNormal, vec3f(-0.2357022613286972, 0.9428090453147888, -0.2357022613286972));
        var diffuse = (max(0, cosTheta) * (textureColor * vec3f(0.800000011920929, 0.800000011920929, 1)));
        var viewSource = normalize((camera_8.position.xyz - input.worldPosition));
        var reflectSource = normalize(reflect((-1 * vec3f(-0.2357022613286972, 0.9428090453147888, -0.2357022613286972)), input.worldNormal));
        var specularStrength = pow(max(0, dot(viewSource, reflectSource)), 16);
        var specular = (specularStrength * vec3f(0.800000011920929, 0.800000011920929, 1));
        var lightedColor = (ambient + (diffuse + specular));
        var distanceFromCamera = length((camera_8.position.xyz - input.worldPosition));
        var desaturatedColor = lightedColor;
        if ((input.applySeaDesaturation == 1)) {
          var desaturationFactor = (-atan2(((distanceFromCamera - 5) / 10f), 1) / 3f);
<<<<<<< HEAD
          var hsv = rgbToHsv_39(desaturatedColor);
          hsv.y += (desaturationFactor / 2f);
          hsv.z += desaturationFactor;
          hsv.x += ((input.variant - 0.5) * 0.2);
          desaturatedColor = hsvToRgb_40(hsv);
=======
          var hsv = rgbToHsv_15(desaturatedColor);
          hsv.y += (desaturationFactor / 2f);
          hsv.z += desaturationFactor;
          hsv.x += ((input.variant - 0.5) * 0.2);
          desaturatedColor = hsvToRgb_16(hsv);
>>>>>>> b044416d
        }
        var foggedColor = desaturatedColor;
        if ((input.applySeaFog == 1)) {
          var fogParameter = max(0, ((distanceFromCamera - 1.5) * 0.2));
          var fogFactor = (fogParameter / (1 + fogParameter));
          foggedColor = mix(foggedColor, vec3f(0, 0.47843137383461, 0.800000011920929), fogFactor);
        }
        return vec4f(foggedColor.xyz, 1);
      }"
    `);
  });
});<|MERGE_RESOLUTION|>--- conflicted
+++ resolved
@@ -289,24 +289,11 @@
         @location(5) @interpolate(flat) applySeaDesaturation: u32,
       }
 
-<<<<<<< HEAD
-      @group(0) @binding(1) var modelTexture_37: texture_2d<f32>;
-
-      @group(0) @binding(3) var sampler_38: sampler;
-
-      fn rgbToHsv_39(rgb: vec3f) -> vec3f {
-=======
-      @group(0) @binding(1) var modelTexture_13: texture_2d<f32>;
-
-      @group(0) @binding(3) var sampler_14: sampler;
-
-      fn sampleTexture_12(uv: vec2f) -> vec4f{
-        return textureSample(modelTexture_13, sampler_14, uv);
-      }
-
-
-      fn rgbToHsv_15(rgb: vec3f) -> vec3f {
->>>>>>> b044416d
+      @group(0) @binding(1) var modelTexture_12: texture_2d<f32>;
+
+      @group(0) @binding(3) var sampler_13: sampler;
+
+      fn rgbToHsv_14(rgb: vec3f) -> vec3f {
         var r = rgb.x;
         var g = rgb.y;
         var b = rgb.z;
@@ -353,11 +340,7 @@
         return vec3f(h, s, v);
       }
 
-<<<<<<< HEAD
-      fn hsvToRgb_40(hsv: vec3f) -> vec3f {
-=======
-      fn hsvToRgb_16(hsv: vec3f) -> vec3f {
->>>>>>> b044416d
+      fn hsvToRgb_15(hsv: vec3f) -> vec3f {
         var h = hsv.x;
         var s = hsv.y;
         var v = hsv.z;
@@ -410,13 +393,8 @@
         return vec3f(r, g, b);
       }
 
-<<<<<<< HEAD
-      @fragment fn fragmentShader_35(input: fragmentShader_Input_36) -> @location(0) vec4f {
-        var textureColorWithAlpha = textureSample(modelTexture_37, sampler_38, input.textureUV);
-=======
       @fragment fn fragmentShader_10(input: fragmentShader_Input_11) -> @location(0) vec4f {
-        var textureColorWithAlpha = sampleTexture_12(input.textureUV);
->>>>>>> b044416d
+        var textureColorWithAlpha = textureSample(modelTexture_12, sampler_13, input.textureUV);
         var textureColor = textureColorWithAlpha.xyz;
         var ambient = (0.5 * (textureColor * vec3f(0.800000011920929, 0.800000011920929, 1)));
         var cosTheta = dot(input.worldNormal, vec3f(-0.2357022613286972, 0.9428090453147888, -0.2357022613286972));
@@ -430,19 +408,11 @@
         var desaturatedColor = lightedColor;
         if ((input.applySeaDesaturation == 1)) {
           var desaturationFactor = (-atan2(((distanceFromCamera - 5) / 10f), 1) / 3f);
-<<<<<<< HEAD
-          var hsv = rgbToHsv_39(desaturatedColor);
+          var hsv = rgbToHsv_14(desaturatedColor);
           hsv.y += (desaturationFactor / 2f);
           hsv.z += desaturationFactor;
           hsv.x += ((input.variant - 0.5) * 0.2);
-          desaturatedColor = hsvToRgb_40(hsv);
-=======
-          var hsv = rgbToHsv_15(desaturatedColor);
-          hsv.y += (desaturationFactor / 2f);
-          hsv.z += desaturationFactor;
-          hsv.x += ((input.variant - 0.5) * 0.2);
-          desaturatedColor = hsvToRgb_16(hsv);
->>>>>>> b044416d
+          desaturatedColor = hsvToRgb_15(hsv);
         }
         var foggedColor = desaturatedColor;
         if ((input.applySeaFog == 1)) {
