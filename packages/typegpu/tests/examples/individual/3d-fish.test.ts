--- conflicted
+++ resolved
@@ -279,32 +279,11 @@
         return vertexShader_Output_8(worldPosition.xyz, worldNormal, canvasPosition, currentModelData.variant, input.textureUV, currentModelData.applySeaFog, currentModelData.applySeaDesaturation);
       }
 
-<<<<<<< HEAD
-      struct fragmentShader_Input_11 {
-        @location(0) worldPosition: vec3f,
-        @location(1) worldNormal: vec3f,
-        @builtin(position) canvasPosition: vec4f,
-        @location(2) variant: f32,
-        @location(3) textureUV: vec2f,
-        @location(4) @interpolate(flat) applySeaFog: u32,
-        @location(5) @interpolate(flat) applySeaDesaturation: u32,
-      }
-
-=======
->>>>>>> c849bbc6
-      @group(0) @binding(1) var modelTexture_12: texture_2d<f32>;
-
-      @group(0) @binding(3) var sampler_13: sampler;
-
-<<<<<<< HEAD
-=======
-      fn sampleTexture_11(uv: vec2f) -> vec4f{
-        return textureSample(modelTexture_12, sampler_13, uv);
-      }
-
-
->>>>>>> c849bbc6
-      fn rgbToHsv_14(rgb: vec3f) -> vec3f {
+      @group(0) @binding(1) var modelTexture_11: texture_2d<f32>;
+
+      @group(0) @binding(3) var sampler_12: sampler;
+
+      fn rgbToHsv_13(rgb: vec3f) -> vec3f {
         var r = rgb.x;
         var g = rgb.y;
         var b = rgb.z;
@@ -351,7 +330,7 @@
         return vec3f(h, s, v);
       }
 
-      fn hsvToRgb_15(hsv: vec3f) -> vec3f {
+      fn hsvToRgb_14(hsv: vec3f) -> vec3f {
         var h = hsv.x;
         var s = hsv.y;
         var v = hsv.z;
@@ -404,11 +383,7 @@
         return vec3f(r, g, b);
       }
 
-<<<<<<< HEAD
-      @fragment fn fragmentShader_10(input: fragmentShader_Input_11) -> @location(0) vec4f {
-        var textureColorWithAlpha = textureSample(modelTexture_12, sampler_13, input.textureUV);
-=======
-      struct fragmentShader_Input_16 {
+      struct fragmentShader_Input_15 {
         @location(0) worldPosition: vec3f,
         @location(1) worldNormal: vec3f,
         @builtin(position) canvasPosition: vec4f,
@@ -418,9 +393,8 @@
         @location(5) @interpolate(flat) applySeaDesaturation: u32,
       }
 
-      @fragment fn fragmentShader_10(input: fragmentShader_Input_16) -> @location(0) vec4f {
-        var textureColorWithAlpha = sampleTexture_11(input.textureUV);
->>>>>>> c849bbc6
+      @fragment fn fragmentShader_10(input: fragmentShader_Input_15) -> @location(0) vec4f {
+        var textureColorWithAlpha = textureSample(modelTexture_11, sampler_12, input.textureUV);
         var textureColor = textureColorWithAlpha.xyz;
         var ambient = (0.5 * (textureColor * vec3f(0.800000011920929, 0.800000011920929, 1)));
         var cosTheta = dot(input.worldNormal, vec3f(-0.2357022613286972, 0.9428090453147888, -0.2357022613286972));
@@ -434,11 +408,11 @@
         var desaturatedColor = lightedColor;
         if ((input.applySeaDesaturation == 1)) {
           var desaturationFactor = (-atan2(((distanceFromCamera - 5) / 10f), 1) / 3f);
-          var hsv = rgbToHsv_14(desaturatedColor);
+          var hsv = rgbToHsv_13(desaturatedColor);
           hsv.y += (desaturationFactor / 2f);
           hsv.z += desaturationFactor;
           hsv.x += ((input.variant - 0.5) * 0.2);
-          desaturatedColor = hsvToRgb_15(hsv);
+          desaturatedColor = hsvToRgb_14(hsv);
         }
         var foggedColor = desaturatedColor;
         if ((input.applySeaFog == 1)) {
