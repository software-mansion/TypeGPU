/**
 * @vitest-environment jsdom
 */

import { describe, expect } from 'vitest';
import { it } from '../../utils/extendedIt.ts';
import { runExampleTest, setupCommonMocks } from '../utils/baseTest.ts';

describe('probability distribution plot example', () => {
  setupCommonMocks();

  it('should produce valid code', async ({ device }) => {
    const shaderCodes = await runExampleTest({
      category: 'algorithms',
      name: 'probability',
      controlTriggers: ['Test Resolution'],
      expectedCalls: 39,
    }, device);

    expect(shaderCodes).toMatchInlineSnapshot(`
      "@group(0) @binding(1) var<storage, read_write> samplesBuffer_1: array<vec3f>;

      @group(0) @binding(0) var<storage, read> seedBuffer_2: array<f32>;

      var<private> seed_5: vec2f;

      fn seed_4(value: f32) {
        seed_5 = vec2f(value, 0);
      }

      fn randSeed_3(seed: f32) {
        seed_4(seed);
      }

      fn item_7() -> f32 {
        var a = dot(seed_5, vec2f(23.140779495239258, 232.6168975830078));
        var b = dot(seed_5, vec2f(54.47856521606445, 345.8415222167969));
        seed_5.x = fract((cos(a) * 136.8168));
        seed_5.y = fract((cos(b) * 534.7645));
        return seed_5.y;
      }

      fn randUniformExclusive_9() -> f32 {
        return ((item_7() * 0.9999998) + 1e-7);
      }

      fn randNormal_8(mu: f32, sigma: f32) -> f32 {
        var theta = (6.283185307179586 * randUniformExclusive_9());
        var R = sqrt((-2 * log(randUniformExclusive_9())));
        return (((R * sin(theta)) * sigma) + mu);
      }

      fn randInUnitSphere_6() -> vec3f {
        var u = item_7();
        var v = vec3f(randNormal_8(0, 1), randNormal_8(0, 1), randNormal_8(0, 1));
        var vNorm = normalize(v);
        return (vNorm * pow(u, 0.33));
      }

      struct item_10 {
        @builtin(global_invocation_id) gid: vec3u,
      }

      @compute @workgroup_size(64) fn item_0(input: item_10) {
        var id = input.gid.x;
        if ((id >= arrayLength(&samplesBuffer_1))) {
          return;
        }
        randSeed_3(seedBuffer_2[id]);
        samplesBuffer_1[id] = randInUnitSphere_6();
      }

      @group(0) @binding(1) var<storage, read_write> samplesBuffer_1: array<vec3f>;

      @group(0) @binding(0) var<storage, read> seedBuffer_2: array<f32>;

      var<private> seed_5: vec2f;

      fn seed_4(value: f32) {
        seed_5 = vec2f(value, 0);
      }

      fn randSeed_3(seed: f32) {
        seed_4(seed);
      }

      fn item_7() -> f32 {
        var a = dot(seed_5, vec2f(23.140779495239258, 232.6168975830078));
        var b = dot(seed_5, vec2f(54.47856521606445, 345.8415222167969));
        seed_5.x = fract((cos(a) * 136.8168));
        seed_5.y = fract((cos(b) * 534.7645));
        return seed_5.y;
      }

<<<<<<< HEAD
      fn randUniformExclusive_10() -> f32 {
        return ((item_8() * 0.9999998) + 1e-7);
      }

      fn randNormal_9(mu: f32, sigma: f32) -> f32 {
        var theta = (6.283185307179586 * randUniformExclusive_10());
        var R = sqrt((-2 * log(randUniformExclusive_10())));
        return (((R * sin(theta)) * sigma) + mu);
      }

      fn randInUnitSphere_7() -> vec3f {
        var u = item_8();
        var v = vec3f(randNormal_9(0, 1), randNormal_9(0, 1), randNormal_9(0, 1));
        var vNorm = normalize(v);
        return (vNorm * pow(u, 0.33));
      }

      @compute @workgroup_size(64) fn item_0(input: item_1) {
        var id = input.gid.x;
        if ((id >= arrayLength(&samplesBuffer_2))) {
          return;
        }
        randSeed_4(seedBuffer_3[id]);
        samplesBuffer_2[id] = randInUnitSphere_7();
      }

      struct item_1 {
        @builtin(global_invocation_id) gid: vec3u,
      }

      @group(0) @binding(1) var<storage, read_write> samplesBuffer_2: array<vec3f>;

      @group(0) @binding(0) var<storage, read> seedBuffer_3: array<f32>;

      var<private> seed_6: u32;

      fn seed_5(value: f32) {
        seed_6 = u32((value * 32768));
      }

      fn randSeed_4(seed: f32) {
        seed_5(seed);
      }

      fn u32ToFloat_9(val: u32) -> f32{
          let exponent: u32 = 0x3f800000;
          let mantissa: u32 = 0x007fffff & val;
          var ufloat: u32 = (exponent | mantissa);
          return bitcast<f32>(ufloat) - 1f;
        }

      fn item_8() -> f32 {
        seed_6 = ((seed_6 * 1664525) + 1013904223);
        return u32ToFloat_9(seed_6);
      }

      fn randUniformExclusive_11() -> f32 {
        return ((item_8() * 0.9999998) + 1e-7);
      }

      fn randNormal_10(mu: f32, sigma: f32) -> f32 {
        var theta = (6.283185307179586 * randUniformExclusive_11());
        var R = sqrt((-2 * log(randUniformExclusive_11())));
        return (((R * sin(theta)) * sigma) + mu);
      }

      fn randInUnitSphere_7() -> vec3f {
        var u = item_8();
        var v = vec3f(randNormal_10(0, 1), randNormal_10(0, 1), randNormal_10(0, 1));
        var vNorm = normalize(v);
        return (vNorm * pow(u, 0.33));
      }

      @compute @workgroup_size(64) fn item_0(input: item_1) {
        var id = input.gid.x;
        if ((id >= arrayLength(&samplesBuffer_2))) {
          return;
        }
        randSeed_4(seedBuffer_3[id]);
        samplesBuffer_2[id] = randInUnitSphere_7();
      }

      struct item_1 {
        @builtin(global_invocation_id) gid: vec3u,
      }

      @group(0) @binding(1) var<storage, read_write> samplesBuffer_2: array<vec3f>;

      @group(0) @binding(0) var<storage, read> seedBuffer_3: array<f32>;

      var<private> seed_6: vec2f;

      fn seed_5(value: f32) {
        seed_6 = vec2f(value, 0);
      }

      fn randSeed_4(seed: f32) {
        seed_5(seed);
      }

      fn item_8() -> f32 {
        var a = dot(seed_6, vec2f(23.140779495239258, 232.6168975830078));
        var b = dot(seed_6, vec2f(54.47856521606445, 345.8415222167969));
        seed_6.x = fract((cos(a) * 136.8168));
        seed_6.y = fract((cos(b) * 534.7645));
        return seed_6.y;
      }

      fn randOnUnitSphere_7() -> vec3f {
        var z = ((2 * item_8()) - 1);
        var oneMinusZSq = sqrt((1 - (z * z)));
        var theta = (6.283185307179586 * item_8());
        var x = (cos(theta) * oneMinusZSq);
        var y = (sin(theta) * oneMinusZSq);
        return vec3f(x, y, z);
      }

      @compute @workgroup_size(64) fn item_0(input: item_1) {
        var id = input.gid.x;
        if ((id >= arrayLength(&samplesBuffer_2))) {
          return;
        }
        randSeed_4(seedBuffer_3[id]);
        samplesBuffer_2[id] = randOnUnitSphere_7();
      }

      struct item_1 {
        @builtin(global_invocation_id) gid: vec3u,
      }

      @group(0) @binding(1) var<storage, read_write> samplesBuffer_2: array<vec3f>;

      @group(0) @binding(0) var<storage, read> seedBuffer_3: array<f32>;

      var<private> seed_6: vec2f;

      fn seed_5(value: f32) {
        seed_6 = vec2f(value, 0);
      }

      fn randSeed_4(seed: f32) {
        seed_5(seed);
      }

      fn item_8() -> f32 {
        var a = dot(seed_6, vec2f(23.140779495239258, 232.6168975830078));
        var b = dot(seed_6, vec2f(54.47856521606445, 345.8415222167969));
        seed_6.x = fract((cos(a) * 136.8168));
        seed_6.y = fract((cos(b) * 534.7645));
        return seed_6.y;
      }

      fn randOnUnitSphere_7() -> vec3f {
        var z = ((2 * item_8()) - 1);
        var oneMinusZSq = sqrt((1 - (z * z)));
        var theta = (6.283185307179586 * item_8());
        var x = (cos(theta) * oneMinusZSq);
        var y = (sin(theta) * oneMinusZSq);
        return vec3f(x, y, z);
      }

      @compute @workgroup_size(64) fn item_0(input: item_1) {
        var id = input.gid.x;
        if ((id >= arrayLength(&samplesBuffer_2))) {
          return;
        }
        randSeed_4(seedBuffer_3[id]);
        samplesBuffer_2[id] = randOnUnitSphere_7();
      }

      struct item_1 {
        @builtin(global_invocation_id) gid: vec3u,
      }

      @group(0) @binding(1) var<storage, read_write> samplesBuffer_2: array<vec3f>;

      @group(0) @binding(0) var<storage, read> seedBuffer_3: array<f32>;

      var<private> seed_6: u32;

      fn seed_5(value: f32) {
        seed_6 = u32((value * 32768));
      }

      fn randSeed_4(seed: f32) {
        seed_5(seed);
      }

      fn u32ToFloat_9(val: u32) -> f32{
          let exponent: u32 = 0x3f800000;
          let mantissa: u32 = 0x007fffff & val;
          var ufloat: u32 = (exponent | mantissa);
          return bitcast<f32>(ufloat) - 1f;
        }

      fn item_8() -> f32 {
        seed_6 = ((seed_6 * 1664525) + 1013904223);
        return u32ToFloat_9(seed_6);
      }

      fn randOnUnitSphere_7() -> vec3f {
        var z = ((2 * item_8()) - 1);
=======
      fn randOnUnitSphere_6() -> vec3f {
        var z = ((2 * item_7()) - 1);
>>>>>>> 3f112be1
        var oneMinusZSq = sqrt((1 - (z * z)));
        var theta = (6.283185307179586 * item_7());
        var x = (cos(theta) * oneMinusZSq);
        var y = (sin(theta) * oneMinusZSq);
        return vec3f(x, y, z);
      }

      struct item_8 {
        @builtin(global_invocation_id) gid: vec3u,
      }

      @compute @workgroup_size(64) fn item_0(input: item_8) {
        var id = input.gid.x;
        if ((id >= arrayLength(&samplesBuffer_1))) {
          return;
        }
<<<<<<< HEAD
        randSeed_4(seedBuffer_3[id]);
        samplesBuffer_2[id] = randOnUnitSphere_7();
      }

      struct item_1 {
        @builtin(global_invocation_id) gid: vec3u,
      }

      @group(0) @binding(1) var<storage, read_write> samplesBuffer_2: array<vec3f>;

      @group(0) @binding(0) var<storage, read> seedBuffer_3: array<f32>;

      var<private> seed_6: vec2f;

      fn seed_5(value: f32) {
        seed_6 = vec2f(value, 0);
      }

      fn randSeed_4(seed: f32) {
        seed_5(seed);
      }

      fn item_9() -> f32 {
        var a = dot(seed_6, vec2f(23.140779495239258, 232.6168975830078));
        var b = dot(seed_6, vec2f(54.47856521606445, 345.8415222167969));
        seed_6.x = fract((cos(a) * 136.8168));
        seed_6.y = fract((cos(b) * 534.7645));
        return seed_6.y;
      }

      fn randInUnitCircle_8() -> vec2f {
        var radius = sqrt(item_9());
        var angle = (item_9() * 6.283185307179586);
        return vec2f((cos(angle) * radius), (sin(angle) * radius));
      }

      fn prng_7() -> vec3f {
        return vec3f(randInUnitCircle_8(), 0.5);
      }

      @compute @workgroup_size(64) fn item_0(input: item_1) {
        var id = input.gid.x;
        if ((id >= arrayLength(&samplesBuffer_2))) {
          return;
        }
        randSeed_4(seedBuffer_3[id]);
        samplesBuffer_2[id] = prng_7();
      }

      struct item_1 {
        @builtin(global_invocation_id) gid: vec3u,
      }

      @group(0) @binding(1) var<storage, read_write> samplesBuffer_2: array<vec3f>;

      @group(0) @binding(0) var<storage, read> seedBuffer_3: array<f32>;

      var<private> seed_6: vec2f;

      fn seed_5(value: f32) {
        seed_6 = vec2f(value, 0);
      }

      fn randSeed_4(seed: f32) {
        seed_5(seed);
      }

      fn item_9() -> f32 {
        var a = dot(seed_6, vec2f(23.140779495239258, 232.6168975830078));
        var b = dot(seed_6, vec2f(54.47856521606445, 345.8415222167969));
        seed_6.x = fract((cos(a) * 136.8168));
        seed_6.y = fract((cos(b) * 534.7645));
        return seed_6.y;
      }

      fn randInUnitCircle_8() -> vec2f {
        var radius = sqrt(item_9());
        var angle = (item_9() * 6.283185307179586);
        return vec2f((cos(angle) * radius), (sin(angle) * radius));
      }

      fn prng_7() -> vec3f {
        return vec3f(randInUnitCircle_8(), 0.5);
      }

      @compute @workgroup_size(64) fn item_0(input: item_1) {
        var id = input.gid.x;
        if ((id >= arrayLength(&samplesBuffer_2))) {
          return;
        }
        randSeed_4(seedBuffer_3[id]);
        samplesBuffer_2[id] = prng_7();
      }

      struct item_1 {
        @builtin(global_invocation_id) gid: vec3u,
      }

      @group(0) @binding(1) var<storage, read_write> samplesBuffer_2: array<vec3f>;

      @group(0) @binding(0) var<storage, read> seedBuffer_3: array<f32>;

      var<private> seed_6: u32;

      fn seed_5(value: f32) {
        seed_6 = u32((value * 32768));
      }

      fn randSeed_4(seed: f32) {
        seed_5(seed);
      }

      fn u32ToFloat_10(val: u32) -> f32{
          let exponent: u32 = 0x3f800000;
          let mantissa: u32 = 0x007fffff & val;
          var ufloat: u32 = (exponent | mantissa);
          return bitcast<f32>(ufloat) - 1f;
        }

      fn item_9() -> f32 {
        seed_6 = ((seed_6 * 1664525) + 1013904223);
        return u32ToFloat_10(seed_6);
      }

      fn randInUnitCircle_8() -> vec2f {
        var radius = sqrt(item_9());
        var angle = (item_9() * 6.283185307179586);
        return vec2f((cos(angle) * radius), (sin(angle) * radius));
      }

      fn prng_7() -> vec3f {
        return vec3f(randInUnitCircle_8(), 0.5);
      }

      @compute @workgroup_size(64) fn item_0(input: item_1) {
        var id = input.gid.x;
        if ((id >= arrayLength(&samplesBuffer_2))) {
          return;
        }
        randSeed_4(seedBuffer_3[id]);
        samplesBuffer_2[id] = prng_7();
      }

      struct item_1 {
        @builtin(global_invocation_id) gid: vec3u,
      }

      @group(0) @binding(1) var<storage, read_write> samplesBuffer_2: array<vec3f>;

      @group(0) @binding(0) var<storage, read> seedBuffer_3: array<f32>;

      var<private> seed_6: vec2f;

      fn seed_5(value: f32) {
        seed_6 = vec2f(value, 0);
      }

      fn randSeed_4(seed: f32) {
        seed_5(seed);
      }

      fn item_9() -> f32 {
        var a = dot(seed_6, vec2f(23.140779495239258, 232.6168975830078));
        var b = dot(seed_6, vec2f(54.47856521606445, 345.8415222167969));
        seed_6.x = fract((cos(a) * 136.8168));
        seed_6.y = fract((cos(b) * 534.7645));
        return seed_6.y;
      }

      fn randOnUnitCircle_8() -> vec2f {
        var angle = (item_9() * 6.283185307179586);
        return vec2f(cos(angle), sin(angle));
      }

      fn prng_7() -> vec3f {
        return vec3f(randOnUnitCircle_8(), 0.5);
      }

      @compute @workgroup_size(64) fn item_0(input: item_1) {
        var id = input.gid.x;
        if ((id >= arrayLength(&samplesBuffer_2))) {
          return;
        }
        randSeed_4(seedBuffer_3[id]);
        samplesBuffer_2[id] = prng_7();
      }

      struct item_1 {
        @builtin(global_invocation_id) gid: vec3u,
      }

      @group(0) @binding(1) var<storage, read_write> samplesBuffer_2: array<vec3f>;

      @group(0) @binding(0) var<storage, read> seedBuffer_3: array<f32>;

      var<private> seed_6: vec2f;

      fn seed_5(value: f32) {
        seed_6 = vec2f(value, 0);
      }

      fn randSeed_4(seed: f32) {
        seed_5(seed);
      }

      fn item_9() -> f32 {
        var a = dot(seed_6, vec2f(23.140779495239258, 232.6168975830078));
        var b = dot(seed_6, vec2f(54.47856521606445, 345.8415222167969));
        seed_6.x = fract((cos(a) * 136.8168));
        seed_6.y = fract((cos(b) * 534.7645));
        return seed_6.y;
      }

      fn randOnUnitCircle_8() -> vec2f {
        var angle = (item_9() * 6.283185307179586);
        return vec2f(cos(angle), sin(angle));
      }

      fn prng_7() -> vec3f {
        return vec3f(randOnUnitCircle_8(), 0.5);
      }

      @compute @workgroup_size(64) fn item_0(input: item_1) {
        var id = input.gid.x;
        if ((id >= arrayLength(&samplesBuffer_2))) {
          return;
        }
        randSeed_4(seedBuffer_3[id]);
        samplesBuffer_2[id] = prng_7();
      }

      struct item_1 {
        @builtin(global_invocation_id) gid: vec3u,
      }

      @group(0) @binding(1) var<storage, read_write> samplesBuffer_2: array<vec3f>;

      @group(0) @binding(0) var<storage, read> seedBuffer_3: array<f32>;

      var<private> seed_6: u32;

      fn seed_5(value: f32) {
        seed_6 = u32((value * 32768));
      }

      fn randSeed_4(seed: f32) {
        seed_5(seed);
      }

      fn u32ToFloat_10(val: u32) -> f32{
          let exponent: u32 = 0x3f800000;
          let mantissa: u32 = 0x007fffff & val;
          var ufloat: u32 = (exponent | mantissa);
          return bitcast<f32>(ufloat) - 1f;
        }

      fn item_9() -> f32 {
        seed_6 = ((seed_6 * 1664525) + 1013904223);
        return u32ToFloat_10(seed_6);
      }

      fn randOnUnitCircle_8() -> vec2f {
        var angle = (item_9() * 6.283185307179586);
        return vec2f(cos(angle), sin(angle));
      }

      fn prng_7() -> vec3f {
        return vec3f(randOnUnitCircle_8(), 0.5);
      }

      @compute @workgroup_size(64) fn item_0(input: item_1) {
        var id = input.gid.x;
        if ((id >= arrayLength(&samplesBuffer_2))) {
          return;
        }
        randSeed_4(seedBuffer_3[id]);
        samplesBuffer_2[id] = prng_7();
      }

      struct item_1 {
        @builtin(global_invocation_id) gid: vec3u,
      }

      @group(0) @binding(1) var<storage, read_write> samplesBuffer_2: array<vec3f>;

      @group(0) @binding(0) var<storage, read> seedBuffer_3: array<f32>;

      var<private> seed_6: vec2f;

      fn seed_5(value: f32) {
        seed_6 = vec2f(value, 0);
      }

      fn randSeed_4(seed: f32) {
        seed_5(seed);
      }

      fn item_8() -> f32 {
        var a = dot(seed_6, vec2f(23.140779495239258, 232.6168975830078));
        var b = dot(seed_6, vec2f(54.47856521606445, 345.8415222167969));
        seed_6.x = fract((cos(a) * 136.8168));
        seed_6.y = fract((cos(b) * 534.7645));
        return seed_6.y;
      }

      fn randInUnitCube_7() -> vec3f {
        return vec3f(item_8(), item_8(), item_8());
      }

      @compute @workgroup_size(64) fn item_0(input: item_1) {
        var id = input.gid.x;
        if ((id >= arrayLength(&samplesBuffer_2))) {
          return;
        }
        randSeed_4(seedBuffer_3[id]);
        samplesBuffer_2[id] = randInUnitCube_7();
      }

      struct item_1 {
        @builtin(global_invocation_id) gid: vec3u,
      }

      @group(0) @binding(1) var<storage, read_write> samplesBuffer_2: array<vec3f>;

      @group(0) @binding(0) var<storage, read> seedBuffer_3: array<f32>;

      var<private> seed_6: vec2f;

      fn seed_5(value: f32) {
        seed_6 = vec2f(value, 0);
      }

      fn randSeed_4(seed: f32) {
        seed_5(seed);
      }

      fn item_8() -> f32 {
        var a = dot(seed_6, vec2f(23.140779495239258, 232.6168975830078));
        var b = dot(seed_6, vec2f(54.47856521606445, 345.8415222167969));
        seed_6.x = fract((cos(a) * 136.8168));
        seed_6.y = fract((cos(b) * 534.7645));
        return seed_6.y;
      }

      fn randInUnitCube_7() -> vec3f {
        return vec3f(item_8(), item_8(), item_8());
      }

      @compute @workgroup_size(64) fn item_0(input: item_1) {
        var id = input.gid.x;
        if ((id >= arrayLength(&samplesBuffer_2))) {
          return;
        }
        randSeed_4(seedBuffer_3[id]);
        samplesBuffer_2[id] = randInUnitCube_7();
      }

      struct item_1 {
        @builtin(global_invocation_id) gid: vec3u,
      }

      @group(0) @binding(1) var<storage, read_write> samplesBuffer_2: array<vec3f>;

      @group(0) @binding(0) var<storage, read> seedBuffer_3: array<f32>;

      var<private> seed_6: u32;

      fn seed_5(value: f32) {
        seed_6 = u32((value * 32768));
      }

      fn randSeed_4(seed: f32) {
        seed_5(seed);
      }

      fn u32ToFloat_9(val: u32) -> f32{
          let exponent: u32 = 0x3f800000;
          let mantissa: u32 = 0x007fffff & val;
          var ufloat: u32 = (exponent | mantissa);
          return bitcast<f32>(ufloat) - 1f;
        }

      fn item_8() -> f32 {
        seed_6 = ((seed_6 * 1664525) + 1013904223);
        return u32ToFloat_9(seed_6);
      }

      fn randInUnitCube_7() -> vec3f {
        return vec3f(item_8(), item_8(), item_8());
      }

      @compute @workgroup_size(64) fn item_0(input: item_1) {
        var id = input.gid.x;
        if ((id >= arrayLength(&samplesBuffer_2))) {
          return;
        }
        randSeed_4(seedBuffer_3[id]);
        samplesBuffer_2[id] = randInUnitCube_7();
      }

      struct item_1 {
        @builtin(global_invocation_id) gid: vec3u,
      }

      @group(0) @binding(1) var<storage, read_write> samplesBuffer_2: array<vec3f>;

      @group(0) @binding(0) var<storage, read> seedBuffer_3: array<f32>;

      var<private> seed_6: vec2f;

      fn seed_5(value: f32) {
        seed_6 = vec2f(value, 0);
      }

      fn randSeed_4(seed: f32) {
        seed_5(seed);
      }

      fn item_8() -> f32 {
        var a = dot(seed_6, vec2f(23.140779495239258, 232.6168975830078));
        var b = dot(seed_6, vec2f(54.47856521606445, 345.8415222167969));
        seed_6.x = fract((cos(a) * 136.8168));
        seed_6.y = fract((cos(b) * 534.7645));
        return seed_6.y;
      }

      fn randOnUnitCube_7() -> vec3f {
        var face = u32((item_8() * 6));
        var axis = (face % 3);
        var result = vec3f();
        result[axis] = f32(select(0, 1, (face > 2)));
        result[((axis + 1) % 3)] = item_8();
        result[((axis + 2) % 3)] = item_8();
        return result;
      }

      @compute @workgroup_size(64) fn item_0(input: item_1) {
        var id = input.gid.x;
        if ((id >= arrayLength(&samplesBuffer_2))) {
          return;
        }
        randSeed_4(seedBuffer_3[id]);
        samplesBuffer_2[id] = randOnUnitCube_7();
      }

      struct item_1 {
        @builtin(global_invocation_id) gid: vec3u,
      }

      @group(0) @binding(1) var<storage, read_write> samplesBuffer_2: array<vec3f>;

      @group(0) @binding(0) var<storage, read> seedBuffer_3: array<f32>;

      var<private> seed_6: vec2f;

      fn seed_5(value: f32) {
        seed_6 = vec2f(value, 0);
      }

      fn randSeed_4(seed: f32) {
        seed_5(seed);
      }

      fn item_8() -> f32 {
        var a = dot(seed_6, vec2f(23.140779495239258, 232.6168975830078));
        var b = dot(seed_6, vec2f(54.47856521606445, 345.8415222167969));
        seed_6.x = fract((cos(a) * 136.8168));
        seed_6.y = fract((cos(b) * 534.7645));
        return seed_6.y;
      }

      fn randOnUnitCube_7() -> vec3f {
        var face = u32((item_8() * 6));
        var axis = (face % 3);
        var result = vec3f();
        result[axis] = f32(select(0, 1, (face > 2)));
        result[((axis + 1) % 3)] = item_8();
        result[((axis + 2) % 3)] = item_8();
        return result;
      }

      @compute @workgroup_size(64) fn item_0(input: item_1) {
        var id = input.gid.x;
        if ((id >= arrayLength(&samplesBuffer_2))) {
          return;
        }
        randSeed_4(seedBuffer_3[id]);
        samplesBuffer_2[id] = randOnUnitCube_7();
      }

      struct item_1 {
        @builtin(global_invocation_id) gid: vec3u,
      }

      @group(0) @binding(1) var<storage, read_write> samplesBuffer_2: array<vec3f>;

      @group(0) @binding(0) var<storage, read> seedBuffer_3: array<f32>;

      var<private> seed_6: u32;

      fn seed_5(value: f32) {
        seed_6 = u32((value * 32768));
      }

      fn randSeed_4(seed: f32) {
        seed_5(seed);
      }

      fn u32ToFloat_9(val: u32) -> f32{
          let exponent: u32 = 0x3f800000;
          let mantissa: u32 = 0x007fffff & val;
          var ufloat: u32 = (exponent | mantissa);
          return bitcast<f32>(ufloat) - 1f;
        }

      fn item_8() -> f32 {
        seed_6 = ((seed_6 * 1664525) + 1013904223);
        return u32ToFloat_9(seed_6);
      }

      fn randOnUnitCube_7() -> vec3f {
        var face = u32((item_8() * 6));
        var axis = (face % 3);
        var result = vec3f();
        result[axis] = f32(select(0, 1, (face > 2)));
        result[((axis + 1) % 3)] = item_8();
        result[((axis + 2) % 3)] = item_8();
        return result;
      }

      @compute @workgroup_size(64) fn item_0(input: item_1) {
        var id = input.gid.x;
        if ((id >= arrayLength(&samplesBuffer_2))) {
          return;
        }
        randSeed_4(seedBuffer_3[id]);
        samplesBuffer_2[id] = randOnUnitCube_7();
      }

      struct item_1 {
        @builtin(global_invocation_id) gid: vec3u,
      }

      @group(0) @binding(1) var<storage, read_write> samplesBuffer_2: array<vec3f>;

      @group(0) @binding(0) var<storage, read> seedBuffer_3: array<f32>;

      var<private> seed_6: vec2f;

      fn seed_5(value: f32) {
        seed_6 = vec2f(value, 0);
      }

      fn randSeed_4(seed: f32) {
        seed_5(seed);
      }

      fn item_10() -> f32 {
        var a = dot(seed_6, vec2f(23.140779495239258, 232.6168975830078));
        var b = dot(seed_6, vec2f(54.47856521606445, 345.8415222167969));
        seed_6.x = fract((cos(a) * 136.8168));
        seed_6.y = fract((cos(b) * 534.7645));
        return seed_6.y;
      }

      fn randUniformExclusive_12() -> f32 {
        return ((item_10() * 0.9999998) + 1e-7);
      }

      fn randNormal_11(mu: f32, sigma: f32) -> f32 {
        var theta = (6.283185307179586 * randUniformExclusive_12());
        var R = sqrt((-2 * log(randUniformExclusive_12())));
        return (((R * sin(theta)) * sigma) + mu);
      }

      fn randInUnitSphere_9() -> vec3f {
        var u = item_10();
        var v = vec3f(randNormal_11(0, 1), randNormal_11(0, 1), randNormal_11(0, 1));
        var vNorm = normalize(v);
        return (vNorm * pow(u, 0.33));
      }

      fn randInUnitHemisphere_8(normal: vec3f) -> vec3f {
        var value = randInUnitSphere_9();
        var alignment = dot(normal, value);
        return (sign(alignment) * value);
      }

      fn prng_7() -> vec3f {
        return randInUnitHemisphere_8(vec3f(1.409999966621399, 1.409999966621399, 0));
      }

      @compute @workgroup_size(64) fn item_0(input: item_1) {
        var id = input.gid.x;
        if ((id >= arrayLength(&samplesBuffer_2))) {
          return;
        }
        randSeed_4(seedBuffer_3[id]);
        samplesBuffer_2[id] = prng_7();
      }

      struct item_1 {
        @builtin(global_invocation_id) gid: vec3u,
      }

      @group(0) @binding(1) var<storage, read_write> samplesBuffer_2: array<vec3f>;

      @group(0) @binding(0) var<storage, read> seedBuffer_3: array<f32>;

      var<private> seed_6: vec2f;

      fn seed_5(value: f32) {
        seed_6 = vec2f(value, 0);
      }

      fn randSeed_4(seed: f32) {
        seed_5(seed);
      }

      fn item_10() -> f32 {
        var a = dot(seed_6, vec2f(23.140779495239258, 232.6168975830078));
        var b = dot(seed_6, vec2f(54.47856521606445, 345.8415222167969));
        seed_6.x = fract((cos(a) * 136.8168));
        seed_6.y = fract((cos(b) * 534.7645));
        return seed_6.y;
      }

      fn randUniformExclusive_12() -> f32 {
        return ((item_10() * 0.9999998) + 1e-7);
      }

      fn randNormal_11(mu: f32, sigma: f32) -> f32 {
        var theta = (6.283185307179586 * randUniformExclusive_12());
        var R = sqrt((-2 * log(randUniformExclusive_12())));
        return (((R * sin(theta)) * sigma) + mu);
      }

      fn randInUnitSphere_9() -> vec3f {
        var u = item_10();
        var v = vec3f(randNormal_11(0, 1), randNormal_11(0, 1), randNormal_11(0, 1));
        var vNorm = normalize(v);
        return (vNorm * pow(u, 0.33));
      }

      fn randInUnitHemisphere_8(normal: vec3f) -> vec3f {
        var value = randInUnitSphere_9();
        var alignment = dot(normal, value);
        return (sign(alignment) * value);
      }

      fn prng_7() -> vec3f {
        return randInUnitHemisphere_8(vec3f(1.409999966621399, 1.409999966621399, 0));
      }

      @compute @workgroup_size(64) fn item_0(input: item_1) {
        var id = input.gid.x;
        if ((id >= arrayLength(&samplesBuffer_2))) {
          return;
        }
        randSeed_4(seedBuffer_3[id]);
        samplesBuffer_2[id] = prng_7();
      }

      struct item_1 {
        @builtin(global_invocation_id) gid: vec3u,
      }

      @group(0) @binding(1) var<storage, read_write> samplesBuffer_2: array<vec3f>;

      @group(0) @binding(0) var<storage, read> seedBuffer_3: array<f32>;

      var<private> seed_6: u32;

      fn seed_5(value: f32) {
        seed_6 = u32((value * 32768));
      }

      fn randSeed_4(seed: f32) {
        seed_5(seed);
      }

      fn u32ToFloat_11(val: u32) -> f32{
          let exponent: u32 = 0x3f800000;
          let mantissa: u32 = 0x007fffff & val;
          var ufloat: u32 = (exponent | mantissa);
          return bitcast<f32>(ufloat) - 1f;
        }

      fn item_10() -> f32 {
        seed_6 = ((seed_6 * 1664525) + 1013904223);
        return u32ToFloat_11(seed_6);
      }

      fn randUniformExclusive_13() -> f32 {
        return ((item_10() * 0.9999998) + 1e-7);
      }

      fn randNormal_12(mu: f32, sigma: f32) -> f32 {
        var theta = (6.283185307179586 * randUniformExclusive_13());
        var R = sqrt((-2 * log(randUniformExclusive_13())));
        return (((R * sin(theta)) * sigma) + mu);
      }

      fn randInUnitSphere_9() -> vec3f {
        var u = item_10();
        var v = vec3f(randNormal_12(0, 1), randNormal_12(0, 1), randNormal_12(0, 1));
        var vNorm = normalize(v);
        return (vNorm * pow(u, 0.33));
      }

      fn randInUnitHemisphere_8(normal: vec3f) -> vec3f {
        var value = randInUnitSphere_9();
        var alignment = dot(normal, value);
        return (sign(alignment) * value);
      }

      fn prng_7() -> vec3f {
        return randInUnitHemisphere_8(vec3f(1.409999966621399, 1.409999966621399, 0));
      }

      @compute @workgroup_size(64) fn item_0(input: item_1) {
        var id = input.gid.x;
        if ((id >= arrayLength(&samplesBuffer_2))) {
          return;
        }
        randSeed_4(seedBuffer_3[id]);
        samplesBuffer_2[id] = prng_7();
      }

      struct item_1 {
        @builtin(global_invocation_id) gid: vec3u,
      }

      @group(0) @binding(1) var<storage, read_write> samplesBuffer_2: array<vec3f>;

      @group(0) @binding(0) var<storage, read> seedBuffer_3: array<f32>;

      var<private> seed_6: vec2f;

      fn seed_5(value: f32) {
        seed_6 = vec2f(value, 0);
      }

      fn randSeed_4(seed: f32) {
        seed_5(seed);
      }

      fn item_10() -> f32 {
        var a = dot(seed_6, vec2f(23.140779495239258, 232.6168975830078));
        var b = dot(seed_6, vec2f(54.47856521606445, 345.8415222167969));
        seed_6.x = fract((cos(a) * 136.8168));
        seed_6.y = fract((cos(b) * 534.7645));
        return seed_6.y;
      }

      fn randOnUnitSphere_9() -> vec3f {
        var z = ((2 * item_10()) - 1);
        var oneMinusZSq = sqrt((1 - (z * z)));
        var theta = (6.283185307179586 * item_10());
        var x = (cos(theta) * oneMinusZSq);
        var y = (sin(theta) * oneMinusZSq);
        return vec3f(x, y, z);
      }

      fn randOnUnitHemisphere_8(normal: vec3f) -> vec3f {
        var value = randOnUnitSphere_9();
        var alignment = dot(normal, value);
        return (sign(alignment) * value);
      }

      fn prng_7() -> vec3f {
        return randOnUnitHemisphere_8(vec3f(1.409999966621399, 1.409999966621399, 0));
      }

      @compute @workgroup_size(64) fn item_0(input: item_1) {
        var id = input.gid.x;
        if ((id >= arrayLength(&samplesBuffer_2))) {
          return;
        }
        randSeed_4(seedBuffer_3[id]);
        samplesBuffer_2[id] = prng_7();
      }

      struct item_1 {
        @builtin(global_invocation_id) gid: vec3u,
      }

      @group(0) @binding(1) var<storage, read_write> samplesBuffer_2: array<vec3f>;

      @group(0) @binding(0) var<storage, read> seedBuffer_3: array<f32>;

      var<private> seed_6: vec2f;

      fn seed_5(value: f32) {
        seed_6 = vec2f(value, 0);
      }

      fn randSeed_4(seed: f32) {
        seed_5(seed);
      }

      fn item_10() -> f32 {
        var a = dot(seed_6, vec2f(23.140779495239258, 232.6168975830078));
        var b = dot(seed_6, vec2f(54.47856521606445, 345.8415222167969));
        seed_6.x = fract((cos(a) * 136.8168));
        seed_6.y = fract((cos(b) * 534.7645));
        return seed_6.y;
      }

      fn randOnUnitSphere_9() -> vec3f {
        var z = ((2 * item_10()) - 1);
        var oneMinusZSq = sqrt((1 - (z * z)));
        var theta = (6.283185307179586 * item_10());
        var x = (cos(theta) * oneMinusZSq);
        var y = (sin(theta) * oneMinusZSq);
        return vec3f(x, y, z);
      }

      fn randOnUnitHemisphere_8(normal: vec3f) -> vec3f {
        var value = randOnUnitSphere_9();
        var alignment = dot(normal, value);
        return (sign(alignment) * value);
      }

      fn prng_7() -> vec3f {
        return randOnUnitHemisphere_8(vec3f(1.409999966621399, 1.409999966621399, 0));
      }

      @compute @workgroup_size(64) fn item_0(input: item_1) {
        var id = input.gid.x;
        if ((id >= arrayLength(&samplesBuffer_2))) {
          return;
        }
        randSeed_4(seedBuffer_3[id]);
        samplesBuffer_2[id] = prng_7();
      }

      struct item_1 {
        @builtin(global_invocation_id) gid: vec3u,
      }

      @group(0) @binding(1) var<storage, read_write> samplesBuffer_2: array<vec3f>;

      @group(0) @binding(0) var<storage, read> seedBuffer_3: array<f32>;

      var<private> seed_6: u32;

      fn seed_5(value: f32) {
        seed_6 = u32((value * 32768));
      }

      fn randSeed_4(seed: f32) {
        seed_5(seed);
      }

      fn u32ToFloat_11(val: u32) -> f32{
          let exponent: u32 = 0x3f800000;
          let mantissa: u32 = 0x007fffff & val;
          var ufloat: u32 = (exponent | mantissa);
          return bitcast<f32>(ufloat) - 1f;
        }

      fn item_10() -> f32 {
        seed_6 = ((seed_6 * 1664525) + 1013904223);
        return u32ToFloat_11(seed_6);
      }

      fn randOnUnitSphere_9() -> vec3f {
        var z = ((2 * item_10()) - 1);
        var oneMinusZSq = sqrt((1 - (z * z)));
        var theta = (6.283185307179586 * item_10());
        var x = (cos(theta) * oneMinusZSq);
        var y = (sin(theta) * oneMinusZSq);
        return vec3f(x, y, z);
      }

      fn randOnUnitHemisphere_8(normal: vec3f) -> vec3f {
        var value = randOnUnitSphere_9();
        var alignment = dot(normal, value);
        return (sign(alignment) * value);
      }

      fn prng_7() -> vec3f {
        return randOnUnitHemisphere_8(vec3f(1.409999966621399, 1.409999966621399, 0));
      }

      @compute @workgroup_size(64) fn item_0(input: item_1) {
        var id = input.gid.x;
        if ((id >= arrayLength(&samplesBuffer_2))) {
          return;
        }
        randSeed_4(seedBuffer_3[id]);
        samplesBuffer_2[id] = prng_7();
      }

      struct item_1 {
        @builtin(global_invocation_id) gid: vec3u,
      }

      @group(0) @binding(1) var<storage, read_write> samplesBuffer_2: array<vec3f>;

      @group(0) @binding(0) var<storage, read> seedBuffer_3: array<f32>;

      var<private> seed_6: vec2f;

      fn seed_5(value: f32) {
        seed_6 = vec2f(value, 0);
      }

      fn randSeed_4(seed: f32) {
        seed_5(seed);
      }

      fn item_9() -> f32 {
        var a = dot(seed_6, vec2f(23.140779495239258, 232.6168975830078));
        var b = dot(seed_6, vec2f(54.47856521606445, 345.8415222167969));
        seed_6.x = fract((cos(a) * 136.8168));
        seed_6.y = fract((cos(b) * 534.7645));
        return seed_6.y;
      }

      fn randBernoulli_8(p: f32) -> f32 {
        var u = item_9();
        return step(u, p);
      }

      fn prng_7() -> vec3f {
        return vec3f(randBernoulli_8(0.7));
      }

      @compute @workgroup_size(64) fn item_0(input: item_1) {
        var id = input.gid.x;
        if ((id >= arrayLength(&samplesBuffer_2))) {
          return;
        }
        randSeed_4(seedBuffer_3[id]);
        samplesBuffer_2[id] = prng_7();
      }

      struct item_1 {
        @builtin(global_invocation_id) gid: vec3u,
      }

      @group(0) @binding(1) var<storage, read_write> samplesBuffer_2: array<vec3f>;

      @group(0) @binding(0) var<storage, read> seedBuffer_3: array<f32>;

      var<private> seed_6: vec2f;

      fn seed_5(value: f32) {
        seed_6 = vec2f(value, 0);
      }

      fn randSeed_4(seed: f32) {
        seed_5(seed);
      }

      fn item_9() -> f32 {
        var a = dot(seed_6, vec2f(23.140779495239258, 232.6168975830078));
        var b = dot(seed_6, vec2f(54.47856521606445, 345.8415222167969));
        seed_6.x = fract((cos(a) * 136.8168));
        seed_6.y = fract((cos(b) * 534.7645));
        return seed_6.y;
      }

      fn randBernoulli_8(p: f32) -> f32 {
        var u = item_9();
        return step(u, p);
      }

      fn prng_7() -> vec3f {
        return vec3f(randBernoulli_8(0.7));
      }

      @compute @workgroup_size(64) fn item_0(input: item_1) {
        var id = input.gid.x;
        if ((id >= arrayLength(&samplesBuffer_2))) {
          return;
        }
        randSeed_4(seedBuffer_3[id]);
        samplesBuffer_2[id] = prng_7();
=======
        randSeed_3(seedBuffer_2[id]);
        samplesBuffer_1[id] = randOnUnitSphere_6();
>>>>>>> 3f112be1
      }

      @group(0) @binding(1) var<storage, read_write> samplesBuffer_1: array<vec3f>;

      @group(0) @binding(0) var<storage, read> seedBuffer_2: array<f32>;

      var<private> seed_5: vec2f;

<<<<<<< HEAD
      var<private> seed_6: u32;

      fn seed_5(value: f32) {
        seed_6 = u32((value * 32768));
=======
      fn seed_4(value: f32) {
        seed_5 = vec2f(value, 0);
>>>>>>> 3f112be1
      }

      fn randSeed_3(seed: f32) {
        seed_4(seed);
      }

<<<<<<< HEAD
      fn u32ToFloat_10(val: u32) -> f32{
          let exponent: u32 = 0x3f800000;
          let mantissa: u32 = 0x007fffff & val;
          var ufloat: u32 = (exponent | mantissa);
          return bitcast<f32>(ufloat) - 1f;
        }

      fn item_9() -> f32 {
        seed_6 = ((seed_6 * 1664525) + 1013904223);
        return u32ToFloat_10(seed_6);
      }

      fn randBernoulli_8(p: f32) -> f32 {
        var u = item_9();
        return step(u, p);
      }

      fn prng_7() -> vec3f {
        return vec3f(randBernoulli_8(0.7));
=======
      fn item_8() -> f32 {
        var a = dot(seed_5, vec2f(23.140779495239258, 232.6168975830078));
        var b = dot(seed_5, vec2f(54.47856521606445, 345.8415222167969));
        seed_5.x = fract((cos(a) * 136.8168));
        seed_5.y = fract((cos(b) * 534.7645));
        return seed_5.y;
      }

      fn randInUnitCircle_7() -> vec2f {
        var radius = sqrt(item_8());
        var angle = (item_8() * 6.283185307179586);
        return vec2f((cos(angle) * radius), (sin(angle) * radius));
      }

      fn prng_6() -> vec3f {
        return vec3f(randInUnitCircle_7(), 0.5);
      }

      struct item_9 {
        @builtin(global_invocation_id) gid: vec3u,
>>>>>>> 3f112be1
      }

      @compute @workgroup_size(64) fn item_0(input: item_9) {
        var id = input.gid.x;
        if ((id >= arrayLength(&samplesBuffer_1))) {
          return;
        }
        randSeed_3(seedBuffer_2[id]);
        samplesBuffer_1[id] = prng_6();
      }

      @group(0) @binding(1) var<storage, read_write> samplesBuffer_1: array<vec3f>;

      @group(0) @binding(0) var<storage, read> seedBuffer_2: array<f32>;

      var<private> seed_5: vec2f;

      fn seed_4(value: f32) {
        seed_5 = vec2f(value, 0);
      }

      fn randSeed_3(seed: f32) {
        seed_4(seed);
      }

      fn item_8() -> f32 {
        var a = dot(seed_5, vec2f(23.140779495239258, 232.6168975830078));
        var b = dot(seed_5, vec2f(54.47856521606445, 345.8415222167969));
        seed_5.x = fract((cos(a) * 136.8168));
        seed_5.y = fract((cos(b) * 534.7645));
        return seed_5.y;
      }

<<<<<<< HEAD
      fn randFloat01_8() -> f32 {
        return item_9();
      }

      fn prng_7() -> vec3f {
        return vec3f(randFloat01_8());
=======
      fn randOnUnitCircle_7() -> vec2f {
        var angle = (item_8() * 6.283185307179586);
        return vec2f(cos(angle), sin(angle));
      }

      fn prng_6() -> vec3f {
        return vec3f(randOnUnitCircle_7(), 0.5);
>>>>>>> 3f112be1
      }

      struct item_9 {
        @builtin(global_invocation_id) gid: vec3u,
      }

      @compute @workgroup_size(64) fn item_0(input: item_9) {
        var id = input.gid.x;
        if ((id >= arrayLength(&samplesBuffer_1))) {
          return;
        }
        randSeed_3(seedBuffer_2[id]);
        samplesBuffer_1[id] = prng_6();
      }

      @group(0) @binding(1) var<storage, read_write> samplesBuffer_1: array<vec3f>;

      @group(0) @binding(0) var<storage, read> seedBuffer_2: array<f32>;

      var<private> seed_5: vec2f;

      fn seed_4(value: f32) {
        seed_5 = vec2f(value, 0);
      }

      fn randSeed_3(seed: f32) {
        seed_4(seed);
      }

      fn item_7() -> f32 {
        var a = dot(seed_5, vec2f(23.140779495239258, 232.6168975830078));
        var b = dot(seed_5, vec2f(54.47856521606445, 345.8415222167969));
        seed_5.x = fract((cos(a) * 136.8168));
        seed_5.y = fract((cos(b) * 534.7645));
        return seed_5.y;
      }

<<<<<<< HEAD
      fn item_9() -> f32 {
        var a = dot(seed_6, vec2f(23.140779495239258, 232.6168975830078));
        var b = dot(seed_6, vec2f(54.47856521606445, 345.8415222167969));
        seed_6.x = fract((cos(a) * 136.8168));
        seed_6.y = fract((cos(b) * 534.7645));
        return seed_6.y;
      }

      fn randFloat01_8() -> f32 {
        return item_9();
      }

      fn prng_7() -> vec3f {
        return vec3f(randFloat01_8());
=======
      fn randInUnitCube_6() -> vec3f {
        return vec3f(item_7(), item_7(), item_7());
      }

      struct item_8 {
        @builtin(global_invocation_id) gid: vec3u,
>>>>>>> 3f112be1
      }

      @compute @workgroup_size(64) fn item_0(input: item_8) {
        var id = input.gid.x;
        if ((id >= arrayLength(&samplesBuffer_1))) {
          return;
        }
<<<<<<< HEAD
        randSeed_4(seedBuffer_3[id]);
        samplesBuffer_2[id] = prng_7();
      }

      struct item_1 {
        @builtin(global_invocation_id) gid: vec3u,
      }

      @group(0) @binding(1) var<storage, read_write> samplesBuffer_2: array<vec3f>;

      @group(0) @binding(0) var<storage, read> seedBuffer_3: array<f32>;

      var<private> seed_6: u32;

      fn seed_5(value: f32) {
        seed_6 = u32((value * 32768));
      }

      fn randSeed_4(seed: f32) {
        seed_5(seed);
      }

      fn u32ToFloat_10(val: u32) -> f32{
          let exponent: u32 = 0x3f800000;
          let mantissa: u32 = 0x007fffff & val;
          var ufloat: u32 = (exponent | mantissa);
          return bitcast<f32>(ufloat) - 1f;
        }

      fn item_9() -> f32 {
        seed_6 = ((seed_6 * 1664525) + 1013904223);
        return u32ToFloat_10(seed_6);
      }

      fn randFloat01_8() -> f32 {
        return item_9();
      }

      fn prng_7() -> vec3f {
        return vec3f(randFloat01_8());
      }

      @compute @workgroup_size(64) fn item_0(input: item_1) {
        var id = input.gid.x;
        if ((id >= arrayLength(&samplesBuffer_2))) {
          return;
        }
        randSeed_4(seedBuffer_3[id]);
        samplesBuffer_2[id] = prng_7();
=======
        randSeed_3(seedBuffer_2[id]);
        samplesBuffer_1[id] = randInUnitCube_6();
>>>>>>> 3f112be1
      }

      @group(0) @binding(1) var<storage, read_write> samplesBuffer_1: array<vec3f>;

      @group(0) @binding(0) var<storage, read> seedBuffer_2: array<f32>;

      var<private> seed_5: vec2f;

      fn seed_4(value: f32) {
        seed_5 = vec2f(value, 0);
      }

      fn randSeed_3(seed: f32) {
        seed_4(seed);
      }

<<<<<<< HEAD
      fn item_10() -> f32 {
        var a = dot(seed_6, vec2f(23.140779495239258, 232.6168975830078));
        var b = dot(seed_6, vec2f(54.47856521606445, 345.8415222167969));
        seed_6.x = fract((cos(a) * 136.8168));
        seed_6.y = fract((cos(b) * 534.7645));
        return seed_6.y;
      }

      fn randUniformExclusive_9() -> f32 {
        return ((item_10() * 0.9999998) + 1e-7);
      }

      fn randExponential_8(rate: f32) -> f32 {
        var u = randUniformExclusive_9();
        return ((-1 / rate) * log(u));
      }

      fn prng_7() -> vec3f {
        return vec3f(randExponential_8(1));
=======
      fn item_7() -> f32 {
        var a = dot(seed_5, vec2f(23.140779495239258, 232.6168975830078));
        var b = dot(seed_5, vec2f(54.47856521606445, 345.8415222167969));
        seed_5.x = fract((cos(a) * 136.8168));
        seed_5.y = fract((cos(b) * 534.7645));
        return seed_5.y;
      }

      fn randOnUnitCube_6() -> vec3f {
        var face = u32((item_7() * 6));
        var axis = (face % 3);
        var result = vec3f();
        result[axis] = f32(select(0, 1, (face > 2)));
        result[((axis + 1) % 3)] = item_7();
        result[((axis + 2) % 3)] = item_7();
        return result;
>>>>>>> 3f112be1
      }

      struct item_8 {
        @builtin(global_invocation_id) gid: vec3u,
      }

      @compute @workgroup_size(64) fn item_0(input: item_8) {
        var id = input.gid.x;
        if ((id >= arrayLength(&samplesBuffer_1))) {
          return;
        }
<<<<<<< HEAD
        randSeed_4(seedBuffer_3[id]);
        samplesBuffer_2[id] = prng_7();
=======
        randSeed_3(seedBuffer_2[id]);
        samplesBuffer_1[id] = randOnUnitCube_6();
>>>>>>> 3f112be1
      }

      @group(0) @binding(1) var<storage, read_write> samplesBuffer_1: array<vec3f>;

      @group(0) @binding(0) var<storage, read> seedBuffer_2: array<f32>;

      var<private> seed_5: vec2f;

      fn seed_4(value: f32) {
        seed_5 = vec2f(value, 0);
      }

      fn randSeed_3(seed: f32) {
        seed_4(seed);
      }

      fn item_9() -> f32 {
        var a = dot(seed_5, vec2f(23.140779495239258, 232.6168975830078));
        var b = dot(seed_5, vec2f(54.47856521606445, 345.8415222167969));
        seed_5.x = fract((cos(a) * 136.8168));
        seed_5.y = fract((cos(b) * 534.7645));
        return seed_5.y;
      }

<<<<<<< HEAD
      fn randUniformExclusive_9() -> f32 {
        return ((item_10() * 0.9999998) + 1e-7);
      }

      fn randExponential_8(rate: f32) -> f32 {
        var u = randUniformExclusive_9();
        return ((-1 / rate) * log(u));
      }

      fn prng_7() -> vec3f {
        return vec3f(randExponential_8(1));
      }

      @compute @workgroup_size(64) fn item_0(input: item_1) {
        var id = input.gid.x;
        if ((id >= arrayLength(&samplesBuffer_2))) {
          return;
        }
        randSeed_4(seedBuffer_3[id]);
        samplesBuffer_2[id] = prng_7();
      }

      struct item_1 {
        @builtin(global_invocation_id) gid: vec3u,
      }

      @group(0) @binding(1) var<storage, read_write> samplesBuffer_2: array<vec3f>;

      @group(0) @binding(0) var<storage, read> seedBuffer_3: array<f32>;

      var<private> seed_6: u32;

      fn seed_5(value: f32) {
        seed_6 = u32((value * 32768));
      }

      fn randSeed_4(seed: f32) {
        seed_5(seed);
      }

      fn u32ToFloat_11(val: u32) -> f32{
          let exponent: u32 = 0x3f800000;
          let mantissa: u32 = 0x007fffff & val;
          var ufloat: u32 = (exponent | mantissa);
          return bitcast<f32>(ufloat) - 1f;
        }

      fn item_10() -> f32 {
        seed_6 = ((seed_6 * 1664525) + 1013904223);
        return u32ToFloat_11(seed_6);
      }

      fn randUniformExclusive_9() -> f32 {
        return ((item_10() * 0.9999998) + 1e-7);
      }

      fn randExponential_8(rate: f32) -> f32 {
        var u = randUniformExclusive_9();
        return ((-1 / rate) * log(u));
      }

      fn prng_7() -> vec3f {
        return vec3f(randExponential_8(1));
=======
      fn randUniformExclusive_11() -> f32 {
        return ((item_9() * 0.9999998) + 1e-7);
      }

      fn randNormal_10(mu: f32, sigma: f32) -> f32 {
        var theta = (6.283185307179586 * randUniformExclusive_11());
        var R = sqrt((-2 * log(randUniformExclusive_11())));
        return (((R * sin(theta)) * sigma) + mu);
      }

      fn randInUnitSphere_8() -> vec3f {
        var u = item_9();
        var v = vec3f(randNormal_10(0, 1), randNormal_10(0, 1), randNormal_10(0, 1));
        var vNorm = normalize(v);
        return (vNorm * pow(u, 0.33));
      }

      fn randInUnitHemisphere_7(normal: vec3f) -> vec3f {
        var value = randInUnitSphere_8();
        var alignment = dot(normal, value);
        return (sign(alignment) * value);
      }

      fn prng_6() -> vec3f {
        return randInUnitHemisphere_7(vec3f(1.409999966621399, 1.409999966621399, 0));
>>>>>>> 3f112be1
      }

      struct item_12 {
        @builtin(global_invocation_id) gid: vec3u,
      }

      @compute @workgroup_size(64) fn item_0(input: item_12) {
        var id = input.gid.x;
        if ((id >= arrayLength(&samplesBuffer_1))) {
          return;
        }
        randSeed_3(seedBuffer_2[id]);
        samplesBuffer_1[id] = prng_6();
      }

      @group(0) @binding(1) var<storage, read_write> samplesBuffer_1: array<vec3f>;

      @group(0) @binding(0) var<storage, read> seedBuffer_2: array<f32>;

      var<private> seed_5: vec2f;

      fn seed_4(value: f32) {
        seed_5 = vec2f(value, 0);
      }

      fn randSeed_3(seed: f32) {
        seed_4(seed);
      }

      fn item_9() -> f32 {
        var a = dot(seed_5, vec2f(23.140779495239258, 232.6168975830078));
        var b = dot(seed_5, vec2f(54.47856521606445, 345.8415222167969));
        seed_5.x = fract((cos(a) * 136.8168));
        seed_5.y = fract((cos(b) * 534.7645));
        return seed_5.y;
      }

<<<<<<< HEAD
      fn randUniformExclusive_9() -> f32 {
        return ((item_10() * 0.9999998) + 1e-7);
      }

      fn randNormal_8(mu: f32, sigma: f32) -> f32 {
        var theta = (6.283185307179586 * randUniformExclusive_9());
        var R = sqrt((-2 * log(randUniformExclusive_9())));
        return (((R * sin(theta)) * sigma) + mu);
      }

      fn prng_7() -> vec3f {
        return vec3f(randNormal_8(0, 1));
=======
      fn randOnUnitSphere_8() -> vec3f {
        var z = ((2 * item_9()) - 1);
        var oneMinusZSq = sqrt((1 - (z * z)));
        var theta = (6.283185307179586 * item_9());
        var x = (cos(theta) * oneMinusZSq);
        var y = (sin(theta) * oneMinusZSq);
        return vec3f(x, y, z);
      }

      fn randOnUnitHemisphere_7(normal: vec3f) -> vec3f {
        var value = randOnUnitSphere_8();
        var alignment = dot(normal, value);
        return (sign(alignment) * value);
      }

      fn prng_6() -> vec3f {
        return randOnUnitHemisphere_7(vec3f(1.409999966621399, 1.409999966621399, 0));
>>>>>>> 3f112be1
      }

      struct item_10 {
        @builtin(global_invocation_id) gid: vec3u,
      }

      @compute @workgroup_size(64) fn item_0(input: item_10) {
        var id = input.gid.x;
        if ((id >= arrayLength(&samplesBuffer_1))) {
          return;
        }
        randSeed_3(seedBuffer_2[id]);
        samplesBuffer_1[id] = prng_6();
      }

      @group(0) @binding(1) var<storage, read_write> samplesBuffer_1: array<vec3f>;

      @group(0) @binding(0) var<storage, read> seedBuffer_2: array<f32>;

      var<private> seed_5: vec2f;

      fn seed_4(value: f32) {
        seed_5 = vec2f(value, 0);
      }

      fn randSeed_3(seed: f32) {
        seed_4(seed);
      }

<<<<<<< HEAD
      fn item_10() -> f32 {
        var a = dot(seed_6, vec2f(23.140779495239258, 232.6168975830078));
        var b = dot(seed_6, vec2f(54.47856521606445, 345.8415222167969));
        seed_6.x = fract((cos(a) * 136.8168));
        seed_6.y = fract((cos(b) * 534.7645));
        return seed_6.y;
      }

      fn randUniformExclusive_9() -> f32 {
        return ((item_10() * 0.9999998) + 1e-7);
      }

      fn randNormal_8(mu: f32, sigma: f32) -> f32 {
        var theta = (6.283185307179586 * randUniformExclusive_9());
        var R = sqrt((-2 * log(randUniformExclusive_9())));
        return (((R * sin(theta)) * sigma) + mu);
      }

      fn prng_7() -> vec3f {
        return vec3f(randNormal_8(0, 1));
=======
      fn item_8() -> f32 {
        var a = dot(seed_5, vec2f(23.140779495239258, 232.6168975830078));
        var b = dot(seed_5, vec2f(54.47856521606445, 345.8415222167969));
        seed_5.x = fract((cos(a) * 136.8168));
        seed_5.y = fract((cos(b) * 534.7645));
        return seed_5.y;
      }

      fn randBernoulli_7(p: f32) -> f32 {
        var u = item_8();
        return step(u, p);
      }

      fn prng_6() -> vec3f {
        return vec3f(randBernoulli_7(0.7));
>>>>>>> 3f112be1
      }

      struct item_9 {
        @builtin(global_invocation_id) gid: vec3u,
      }

      @compute @workgroup_size(64) fn item_0(input: item_9) {
        var id = input.gid.x;
        if ((id >= arrayLength(&samplesBuffer_1))) {
          return;
        }
        randSeed_3(seedBuffer_2[id]);
        samplesBuffer_1[id] = prng_6();
      }

      @group(0) @binding(1) var<storage, read_write> samplesBuffer_1: array<vec3f>;

      @group(0) @binding(0) var<storage, read> seedBuffer_2: array<f32>;

      var<private> seed_5: vec2f;

<<<<<<< HEAD
      var<private> seed_6: u32;

      fn seed_5(value: f32) {
        seed_6 = u32((value * 32768));
=======
      fn seed_4(value: f32) {
        seed_5 = vec2f(value, 0);
      }

      fn randSeed_3(seed: f32) {
        seed_4(seed);
>>>>>>> 3f112be1
      }

      fn item_8() -> f32 {
        var a = dot(seed_5, vec2f(23.140779495239258, 232.6168975830078));
        var b = dot(seed_5, vec2f(54.47856521606445, 345.8415222167969));
        seed_5.x = fract((cos(a) * 136.8168));
        seed_5.y = fract((cos(b) * 534.7645));
        return seed_5.y;
      }

<<<<<<< HEAD
      fn u32ToFloat_11(val: u32) -> f32{
          let exponent: u32 = 0x3f800000;
          let mantissa: u32 = 0x007fffff & val;
          var ufloat: u32 = (exponent | mantissa);
          return bitcast<f32>(ufloat) - 1f;
        }

      fn item_10() -> f32 {
        seed_6 = ((seed_6 * 1664525) + 1013904223);
        return u32ToFloat_11(seed_6);
      }

      fn randUniformExclusive_9() -> f32 {
        return ((item_10() * 0.9999998) + 1e-7);
      }

      fn randNormal_8(mu: f32, sigma: f32) -> f32 {
        var theta = (6.283185307179586 * randUniformExclusive_9());
        var R = sqrt((-2 * log(randUniformExclusive_9())));
        return (((R * sin(theta)) * sigma) + mu);
      }

      fn prng_7() -> vec3f {
        return vec3f(randNormal_8(0, 1));
=======
      fn randFloat01_7() -> f32 {
        return item_8();
      }

      fn prng_6() -> vec3f {
        return vec3f(randFloat01_7());
      }

      struct item_9 {
        @builtin(global_invocation_id) gid: vec3u,
>>>>>>> 3f112be1
      }

      @compute @workgroup_size(64) fn item_0(input: item_9) {
        var id = input.gid.x;
        if ((id >= arrayLength(&samplesBuffer_1))) {
          return;
        }
        randSeed_3(seedBuffer_2[id]);
        samplesBuffer_1[id] = prng_6();
      }

      @group(0) @binding(1) var<storage, read_write> samplesBuffer_1: array<vec3f>;

      @group(0) @binding(0) var<storage, read> seedBuffer_2: array<f32>;

      var<private> seed_5: vec2f;

      fn seed_4(value: f32) {
        seed_5 = vec2f(value, 0);
      }

      fn randSeed_3(seed: f32) {
        seed_4(seed);
      }

      fn item_9() -> f32 {
        var a = dot(seed_5, vec2f(23.140779495239258, 232.6168975830078));
        var b = dot(seed_5, vec2f(54.47856521606445, 345.8415222167969));
        seed_5.x = fract((cos(a) * 136.8168));
        seed_5.y = fract((cos(b) * 534.7645));
        return seed_5.y;
      }

      fn randUniformExclusive_8() -> f32 {
        return ((item_9() * 0.9999998) + 1e-7);
      }

<<<<<<< HEAD
      fn randCauchy_8(x0: f32, gamma: f32) -> f32 {
        var u = randUniformExclusive_9();
        return (x0 + (gamma * tan((3.141592653589793 * (u - 0.5)))));
      }

      fn prng_7() -> vec3f {
        return vec3f(randCauchy_8(0, 1));
=======
      fn randExponential_7(rate: f32) -> f32 {
        var u = randUniformExclusive_8();
        return ((-1 / rate) * log(u));
      }

      fn prng_6() -> vec3f {
        return vec3f(randExponential_7(1));
      }

      struct item_10 {
        @builtin(global_invocation_id) gid: vec3u,
>>>>>>> 3f112be1
      }

      @compute @workgroup_size(64) fn item_0(input: item_10) {
        var id = input.gid.x;
        if ((id >= arrayLength(&samplesBuffer_1))) {
          return;
        }
        randSeed_3(seedBuffer_2[id]);
        samplesBuffer_1[id] = prng_6();
      }

      @group(0) @binding(1) var<storage, read_write> samplesBuffer_1: array<vec3f>;

      @group(0) @binding(0) var<storage, read> seedBuffer_2: array<f32>;

      var<private> seed_5: vec2f;

      fn seed_4(value: f32) {
        seed_5 = vec2f(value, 0);
      }

      fn randSeed_3(seed: f32) {
        seed_4(seed);
      }

      fn item_9() -> f32 {
        var a = dot(seed_5, vec2f(23.140779495239258, 232.6168975830078));
        var b = dot(seed_5, vec2f(54.47856521606445, 345.8415222167969));
        seed_5.x = fract((cos(a) * 136.8168));
        seed_5.y = fract((cos(b) * 534.7645));
        return seed_5.y;
      }

      fn randUniformExclusive_8() -> f32 {
        return ((item_9() * 0.9999998) + 1e-7);
      }

<<<<<<< HEAD
      fn randCauchy_8(x0: f32, gamma: f32) -> f32 {
        var u = randUniformExclusive_9();
        return (x0 + (gamma * tan((3.141592653589793 * (u - 0.5)))));
      }

      fn prng_7() -> vec3f {
        return vec3f(randCauchy_8(0, 1));
=======
      fn randNormal_7(mu: f32, sigma: f32) -> f32 {
        var theta = (6.283185307179586 * randUniformExclusive_8());
        var R = sqrt((-2 * log(randUniformExclusive_8())));
        return (((R * sin(theta)) * sigma) + mu);
      }

      fn prng_6() -> vec3f {
        return vec3f(randNormal_7(0, 1));
>>>>>>> 3f112be1
      }

      struct item_10 {
        @builtin(global_invocation_id) gid: vec3u,
      }

      @compute @workgroup_size(64) fn item_0(input: item_10) {
        var id = input.gid.x;
        if ((id >= arrayLength(&samplesBuffer_1))) {
          return;
        }
        randSeed_3(seedBuffer_2[id]);
        samplesBuffer_1[id] = prng_6();
      }

      @group(0) @binding(1) var<storage, read_write> samplesBuffer_1: array<vec3f>;

      @group(0) @binding(0) var<storage, read> seedBuffer_2: array<f32>;

      var<private> seed_5: vec2f;

<<<<<<< HEAD
      var<private> seed_6: u32;

      fn seed_5(value: f32) {
        seed_6 = u32((value * 32768));
=======
      fn seed_4(value: f32) {
        seed_5 = vec2f(value, 0);
>>>>>>> 3f112be1
      }

      fn randSeed_3(seed: f32) {
        seed_4(seed);
      }

<<<<<<< HEAD
      fn u32ToFloat_11(val: u32) -> f32{
          let exponent: u32 = 0x3f800000;
          let mantissa: u32 = 0x007fffff & val;
          var ufloat: u32 = (exponent | mantissa);
          return bitcast<f32>(ufloat) - 1f;
        }

      fn item_10() -> f32 {
        seed_6 = ((seed_6 * 1664525) + 1013904223);
        return u32ToFloat_11(seed_6);
=======
      fn item_9() -> f32 {
        var a = dot(seed_5, vec2f(23.140779495239258, 232.6168975830078));
        var b = dot(seed_5, vec2f(54.47856521606445, 345.8415222167969));
        seed_5.x = fract((cos(a) * 136.8168));
        seed_5.y = fract((cos(b) * 534.7645));
        return seed_5.y;
>>>>>>> 3f112be1
      }

      fn randUniformExclusive_8() -> f32 {
        return ((item_9() * 0.9999998) + 1e-7);
      }

      fn randCauchy_7(x0: f32, gamma: f32) -> f32 {
        var u = randUniformExclusive_8();
        return (x0 + (gamma * tan((3.141592653589793 * (u - 0.5)))));
      }

      fn prng_6() -> vec3f {
        return vec3f(randCauchy_7(0, 1));
      }

      struct item_10 {
        @builtin(global_invocation_id) gid: vec3u,
      }

      @compute @workgroup_size(64) fn item_0(input: item_10) {
        var id = input.gid.x;
        if ((id >= arrayLength(&samplesBuffer_1))) {
          return;
        }
        randSeed_3(seedBuffer_2[id]);
        samplesBuffer_1[id] = prng_6();
      }"
    `);
  });
});<|MERGE_RESOLUTION|>--- conflicted
+++ resolved
@@ -74,6 +74,62 @@
 
       @group(0) @binding(0) var<storage, read> seedBuffer_2: array<f32>;
 
+      var<private> seed_5: u32;
+
+      fn item_4(value: f32) {
+        seed_5 = u32((value * 32768));
+      }
+
+      fn randSeed_3(seed: f32) {
+        item_4(seed);
+      }
+
+      fn u32To01Float_8(val: u32) -> f32{
+          let exponent: u32 = 0x3f800000;
+          let mantissa: u32 = 0x007fffff & val;
+          var ufloat: u32 = (exponent | mantissa);
+          return bitcast<f32>(ufloat) - 1f;
+        }
+
+      fn item_7() -> f32 {
+        seed_5 = ((seed_5 * 1664525) + 1013904223);
+        return u32To01Float_8(seed_5);
+      }
+
+      fn randUniformExclusive_10() -> f32 {
+        return ((item_7() * 0.9999998) + 1e-7);
+      }
+
+      fn randNormal_9(mu: f32, sigma: f32) -> f32 {
+        var theta = (6.283185307179586 * randUniformExclusive_10());
+        var R = sqrt((-2 * log(randUniformExclusive_10())));
+        return (((R * sin(theta)) * sigma) + mu);
+      }
+
+      fn randInUnitSphere_6() -> vec3f {
+        var u = item_7();
+        var v = vec3f(randNormal_9(0, 1), randNormal_9(0, 1), randNormal_9(0, 1));
+        var vNorm = normalize(v);
+        return (vNorm * pow(u, 0.33));
+      }
+
+      struct item_11 {
+        @builtin(global_invocation_id) gid: vec3u,
+      }
+
+      @compute @workgroup_size(64) fn item_0(input: item_11) {
+        var id = input.gid.x;
+        if ((id >= arrayLength(&samplesBuffer_1))) {
+          return;
+        }
+        randSeed_3(seedBuffer_2[id]);
+        samplesBuffer_1[id] = randInUnitSphere_6();
+      }
+
+      @group(0) @binding(1) var<storage, read_write> samplesBuffer_1: array<vec3f>;
+
+      @group(0) @binding(0) var<storage, read> seedBuffer_2: array<f32>;
+
       var<private> seed_5: vec2f;
 
       fn seed_4(value: f32) {
@@ -92,213 +148,8 @@
         return seed_5.y;
       }
 
-<<<<<<< HEAD
-      fn randUniformExclusive_10() -> f32 {
-        return ((item_8() * 0.9999998) + 1e-7);
-      }
-
-      fn randNormal_9(mu: f32, sigma: f32) -> f32 {
-        var theta = (6.283185307179586 * randUniformExclusive_10());
-        var R = sqrt((-2 * log(randUniformExclusive_10())));
-        return (((R * sin(theta)) * sigma) + mu);
-      }
-
-      fn randInUnitSphere_7() -> vec3f {
-        var u = item_8();
-        var v = vec3f(randNormal_9(0, 1), randNormal_9(0, 1), randNormal_9(0, 1));
-        var vNorm = normalize(v);
-        return (vNorm * pow(u, 0.33));
-      }
-
-      @compute @workgroup_size(64) fn item_0(input: item_1) {
-        var id = input.gid.x;
-        if ((id >= arrayLength(&samplesBuffer_2))) {
-          return;
-        }
-        randSeed_4(seedBuffer_3[id]);
-        samplesBuffer_2[id] = randInUnitSphere_7();
-      }
-
-      struct item_1 {
-        @builtin(global_invocation_id) gid: vec3u,
-      }
-
-      @group(0) @binding(1) var<storage, read_write> samplesBuffer_2: array<vec3f>;
-
-      @group(0) @binding(0) var<storage, read> seedBuffer_3: array<f32>;
-
-      var<private> seed_6: u32;
-
-      fn seed_5(value: f32) {
-        seed_6 = u32((value * 32768));
-      }
-
-      fn randSeed_4(seed: f32) {
-        seed_5(seed);
-      }
-
-      fn u32ToFloat_9(val: u32) -> f32{
-          let exponent: u32 = 0x3f800000;
-          let mantissa: u32 = 0x007fffff & val;
-          var ufloat: u32 = (exponent | mantissa);
-          return bitcast<f32>(ufloat) - 1f;
-        }
-
-      fn item_8() -> f32 {
-        seed_6 = ((seed_6 * 1664525) + 1013904223);
-        return u32ToFloat_9(seed_6);
-      }
-
-      fn randUniformExclusive_11() -> f32 {
-        return ((item_8() * 0.9999998) + 1e-7);
-      }
-
-      fn randNormal_10(mu: f32, sigma: f32) -> f32 {
-        var theta = (6.283185307179586 * randUniformExclusive_11());
-        var R = sqrt((-2 * log(randUniformExclusive_11())));
-        return (((R * sin(theta)) * sigma) + mu);
-      }
-
-      fn randInUnitSphere_7() -> vec3f {
-        var u = item_8();
-        var v = vec3f(randNormal_10(0, 1), randNormal_10(0, 1), randNormal_10(0, 1));
-        var vNorm = normalize(v);
-        return (vNorm * pow(u, 0.33));
-      }
-
-      @compute @workgroup_size(64) fn item_0(input: item_1) {
-        var id = input.gid.x;
-        if ((id >= arrayLength(&samplesBuffer_2))) {
-          return;
-        }
-        randSeed_4(seedBuffer_3[id]);
-        samplesBuffer_2[id] = randInUnitSphere_7();
-      }
-
-      struct item_1 {
-        @builtin(global_invocation_id) gid: vec3u,
-      }
-
-      @group(0) @binding(1) var<storage, read_write> samplesBuffer_2: array<vec3f>;
-
-      @group(0) @binding(0) var<storage, read> seedBuffer_3: array<f32>;
-
-      var<private> seed_6: vec2f;
-
-      fn seed_5(value: f32) {
-        seed_6 = vec2f(value, 0);
-      }
-
-      fn randSeed_4(seed: f32) {
-        seed_5(seed);
-      }
-
-      fn item_8() -> f32 {
-        var a = dot(seed_6, vec2f(23.140779495239258, 232.6168975830078));
-        var b = dot(seed_6, vec2f(54.47856521606445, 345.8415222167969));
-        seed_6.x = fract((cos(a) * 136.8168));
-        seed_6.y = fract((cos(b) * 534.7645));
-        return seed_6.y;
-      }
-
-      fn randOnUnitSphere_7() -> vec3f {
-        var z = ((2 * item_8()) - 1);
-        var oneMinusZSq = sqrt((1 - (z * z)));
-        var theta = (6.283185307179586 * item_8());
-        var x = (cos(theta) * oneMinusZSq);
-        var y = (sin(theta) * oneMinusZSq);
-        return vec3f(x, y, z);
-      }
-
-      @compute @workgroup_size(64) fn item_0(input: item_1) {
-        var id = input.gid.x;
-        if ((id >= arrayLength(&samplesBuffer_2))) {
-          return;
-        }
-        randSeed_4(seedBuffer_3[id]);
-        samplesBuffer_2[id] = randOnUnitSphere_7();
-      }
-
-      struct item_1 {
-        @builtin(global_invocation_id) gid: vec3u,
-      }
-
-      @group(0) @binding(1) var<storage, read_write> samplesBuffer_2: array<vec3f>;
-
-      @group(0) @binding(0) var<storage, read> seedBuffer_3: array<f32>;
-
-      var<private> seed_6: vec2f;
-
-      fn seed_5(value: f32) {
-        seed_6 = vec2f(value, 0);
-      }
-
-      fn randSeed_4(seed: f32) {
-        seed_5(seed);
-      }
-
-      fn item_8() -> f32 {
-        var a = dot(seed_6, vec2f(23.140779495239258, 232.6168975830078));
-        var b = dot(seed_6, vec2f(54.47856521606445, 345.8415222167969));
-        seed_6.x = fract((cos(a) * 136.8168));
-        seed_6.y = fract((cos(b) * 534.7645));
-        return seed_6.y;
-      }
-
-      fn randOnUnitSphere_7() -> vec3f {
-        var z = ((2 * item_8()) - 1);
-        var oneMinusZSq = sqrt((1 - (z * z)));
-        var theta = (6.283185307179586 * item_8());
-        var x = (cos(theta) * oneMinusZSq);
-        var y = (sin(theta) * oneMinusZSq);
-        return vec3f(x, y, z);
-      }
-
-      @compute @workgroup_size(64) fn item_0(input: item_1) {
-        var id = input.gid.x;
-        if ((id >= arrayLength(&samplesBuffer_2))) {
-          return;
-        }
-        randSeed_4(seedBuffer_3[id]);
-        samplesBuffer_2[id] = randOnUnitSphere_7();
-      }
-
-      struct item_1 {
-        @builtin(global_invocation_id) gid: vec3u,
-      }
-
-      @group(0) @binding(1) var<storage, read_write> samplesBuffer_2: array<vec3f>;
-
-      @group(0) @binding(0) var<storage, read> seedBuffer_3: array<f32>;
-
-      var<private> seed_6: u32;
-
-      fn seed_5(value: f32) {
-        seed_6 = u32((value * 32768));
-      }
-
-      fn randSeed_4(seed: f32) {
-        seed_5(seed);
-      }
-
-      fn u32ToFloat_9(val: u32) -> f32{
-          let exponent: u32 = 0x3f800000;
-          let mantissa: u32 = 0x007fffff & val;
-          var ufloat: u32 = (exponent | mantissa);
-          return bitcast<f32>(ufloat) - 1f;
-        }
-
-      fn item_8() -> f32 {
-        seed_6 = ((seed_6 * 1664525) + 1013904223);
-        return u32ToFloat_9(seed_6);
-      }
-
-      fn randOnUnitSphere_7() -> vec3f {
-        var z = ((2 * item_8()) - 1);
-=======
       fn randOnUnitSphere_6() -> vec3f {
         var z = ((2 * item_7()) - 1);
->>>>>>> 3f112be1
         var oneMinusZSq = sqrt((1 - (z * z)));
         var theta = (6.283185307179586 * item_7());
         var x = (cos(theta) * oneMinusZSq);
@@ -315,992 +166,56 @@
         if ((id >= arrayLength(&samplesBuffer_1))) {
           return;
         }
-<<<<<<< HEAD
-        randSeed_4(seedBuffer_3[id]);
-        samplesBuffer_2[id] = randOnUnitSphere_7();
-      }
-
-      struct item_1 {
-        @builtin(global_invocation_id) gid: vec3u,
-      }
-
-      @group(0) @binding(1) var<storage, read_write> samplesBuffer_2: array<vec3f>;
-
-      @group(0) @binding(0) var<storage, read> seedBuffer_3: array<f32>;
-
-      var<private> seed_6: vec2f;
-
-      fn seed_5(value: f32) {
-        seed_6 = vec2f(value, 0);
-      }
-
-      fn randSeed_4(seed: f32) {
-        seed_5(seed);
-      }
-
-      fn item_9() -> f32 {
-        var a = dot(seed_6, vec2f(23.140779495239258, 232.6168975830078));
-        var b = dot(seed_6, vec2f(54.47856521606445, 345.8415222167969));
-        seed_6.x = fract((cos(a) * 136.8168));
-        seed_6.y = fract((cos(b) * 534.7645));
-        return seed_6.y;
-      }
-
-      fn randInUnitCircle_8() -> vec2f {
-        var radius = sqrt(item_9());
-        var angle = (item_9() * 6.283185307179586);
-        return vec2f((cos(angle) * radius), (sin(angle) * radius));
-      }
-
-      fn prng_7() -> vec3f {
-        return vec3f(randInUnitCircle_8(), 0.5);
-      }
-
-      @compute @workgroup_size(64) fn item_0(input: item_1) {
-        var id = input.gid.x;
-        if ((id >= arrayLength(&samplesBuffer_2))) {
-          return;
-        }
-        randSeed_4(seedBuffer_3[id]);
-        samplesBuffer_2[id] = prng_7();
-      }
-
-      struct item_1 {
-        @builtin(global_invocation_id) gid: vec3u,
-      }
-
-      @group(0) @binding(1) var<storage, read_write> samplesBuffer_2: array<vec3f>;
-
-      @group(0) @binding(0) var<storage, read> seedBuffer_3: array<f32>;
-
-      var<private> seed_6: vec2f;
-
-      fn seed_5(value: f32) {
-        seed_6 = vec2f(value, 0);
-      }
-
-      fn randSeed_4(seed: f32) {
-        seed_5(seed);
-      }
-
-      fn item_9() -> f32 {
-        var a = dot(seed_6, vec2f(23.140779495239258, 232.6168975830078));
-        var b = dot(seed_6, vec2f(54.47856521606445, 345.8415222167969));
-        seed_6.x = fract((cos(a) * 136.8168));
-        seed_6.y = fract((cos(b) * 534.7645));
-        return seed_6.y;
-      }
-
-      fn randInUnitCircle_8() -> vec2f {
-        var radius = sqrt(item_9());
-        var angle = (item_9() * 6.283185307179586);
-        return vec2f((cos(angle) * radius), (sin(angle) * radius));
-      }
-
-      fn prng_7() -> vec3f {
-        return vec3f(randInUnitCircle_8(), 0.5);
-      }
-
-      @compute @workgroup_size(64) fn item_0(input: item_1) {
-        var id = input.gid.x;
-        if ((id >= arrayLength(&samplesBuffer_2))) {
-          return;
-        }
-        randSeed_4(seedBuffer_3[id]);
-        samplesBuffer_2[id] = prng_7();
-      }
-
-      struct item_1 {
-        @builtin(global_invocation_id) gid: vec3u,
-      }
-
-      @group(0) @binding(1) var<storage, read_write> samplesBuffer_2: array<vec3f>;
-
-      @group(0) @binding(0) var<storage, read> seedBuffer_3: array<f32>;
-
-      var<private> seed_6: u32;
-
-      fn seed_5(value: f32) {
-        seed_6 = u32((value * 32768));
-      }
-
-      fn randSeed_4(seed: f32) {
-        seed_5(seed);
-      }
-
-      fn u32ToFloat_10(val: u32) -> f32{
+        randSeed_3(seedBuffer_2[id]);
+        samplesBuffer_1[id] = randOnUnitSphere_6();
+      }
+
+      @group(0) @binding(1) var<storage, read_write> samplesBuffer_1: array<vec3f>;
+
+      @group(0) @binding(0) var<storage, read> seedBuffer_2: array<f32>;
+
+      var<private> seed_5: u32;
+
+      fn item_4(value: f32) {
+        seed_5 = u32((value * 32768));
+      }
+
+      fn randSeed_3(seed: f32) {
+        item_4(seed);
+      }
+
+      fn u32To01Float_8(val: u32) -> f32{
           let exponent: u32 = 0x3f800000;
           let mantissa: u32 = 0x007fffff & val;
           var ufloat: u32 = (exponent | mantissa);
           return bitcast<f32>(ufloat) - 1f;
         }
 
-      fn item_9() -> f32 {
-        seed_6 = ((seed_6 * 1664525) + 1013904223);
-        return u32ToFloat_10(seed_6);
-      }
-
-      fn randInUnitCircle_8() -> vec2f {
-        var radius = sqrt(item_9());
-        var angle = (item_9() * 6.283185307179586);
-        return vec2f((cos(angle) * radius), (sin(angle) * radius));
-      }
-
-      fn prng_7() -> vec3f {
-        return vec3f(randInUnitCircle_8(), 0.5);
-      }
-
-      @compute @workgroup_size(64) fn item_0(input: item_1) {
-        var id = input.gid.x;
-        if ((id >= arrayLength(&samplesBuffer_2))) {
-          return;
-        }
-        randSeed_4(seedBuffer_3[id]);
-        samplesBuffer_2[id] = prng_7();
-      }
-
-      struct item_1 {
-        @builtin(global_invocation_id) gid: vec3u,
-      }
-
-      @group(0) @binding(1) var<storage, read_write> samplesBuffer_2: array<vec3f>;
-
-      @group(0) @binding(0) var<storage, read> seedBuffer_3: array<f32>;
-
-      var<private> seed_6: vec2f;
-
-      fn seed_5(value: f32) {
-        seed_6 = vec2f(value, 0);
-      }
-
-      fn randSeed_4(seed: f32) {
-        seed_5(seed);
-      }
-
-      fn item_9() -> f32 {
-        var a = dot(seed_6, vec2f(23.140779495239258, 232.6168975830078));
-        var b = dot(seed_6, vec2f(54.47856521606445, 345.8415222167969));
-        seed_6.x = fract((cos(a) * 136.8168));
-        seed_6.y = fract((cos(b) * 534.7645));
-        return seed_6.y;
-      }
-
-      fn randOnUnitCircle_8() -> vec2f {
-        var angle = (item_9() * 6.283185307179586);
-        return vec2f(cos(angle), sin(angle));
-      }
-
-      fn prng_7() -> vec3f {
-        return vec3f(randOnUnitCircle_8(), 0.5);
-      }
-
-      @compute @workgroup_size(64) fn item_0(input: item_1) {
-        var id = input.gid.x;
-        if ((id >= arrayLength(&samplesBuffer_2))) {
-          return;
-        }
-        randSeed_4(seedBuffer_3[id]);
-        samplesBuffer_2[id] = prng_7();
-      }
-
-      struct item_1 {
-        @builtin(global_invocation_id) gid: vec3u,
-      }
-
-      @group(0) @binding(1) var<storage, read_write> samplesBuffer_2: array<vec3f>;
-
-      @group(0) @binding(0) var<storage, read> seedBuffer_3: array<f32>;
-
-      var<private> seed_6: vec2f;
-
-      fn seed_5(value: f32) {
-        seed_6 = vec2f(value, 0);
-      }
-
-      fn randSeed_4(seed: f32) {
-        seed_5(seed);
-      }
-
-      fn item_9() -> f32 {
-        var a = dot(seed_6, vec2f(23.140779495239258, 232.6168975830078));
-        var b = dot(seed_6, vec2f(54.47856521606445, 345.8415222167969));
-        seed_6.x = fract((cos(a) * 136.8168));
-        seed_6.y = fract((cos(b) * 534.7645));
-        return seed_6.y;
-      }
-
-      fn randOnUnitCircle_8() -> vec2f {
-        var angle = (item_9() * 6.283185307179586);
-        return vec2f(cos(angle), sin(angle));
-      }
-
-      fn prng_7() -> vec3f {
-        return vec3f(randOnUnitCircle_8(), 0.5);
-      }
-
-      @compute @workgroup_size(64) fn item_0(input: item_1) {
-        var id = input.gid.x;
-        if ((id >= arrayLength(&samplesBuffer_2))) {
-          return;
-        }
-        randSeed_4(seedBuffer_3[id]);
-        samplesBuffer_2[id] = prng_7();
-      }
-
-      struct item_1 {
-        @builtin(global_invocation_id) gid: vec3u,
-      }
-
-      @group(0) @binding(1) var<storage, read_write> samplesBuffer_2: array<vec3f>;
-
-      @group(0) @binding(0) var<storage, read> seedBuffer_3: array<f32>;
-
-      var<private> seed_6: u32;
-
-      fn seed_5(value: f32) {
-        seed_6 = u32((value * 32768));
-      }
-
-      fn randSeed_4(seed: f32) {
-        seed_5(seed);
-      }
-
-      fn u32ToFloat_10(val: u32) -> f32{
-          let exponent: u32 = 0x3f800000;
-          let mantissa: u32 = 0x007fffff & val;
-          var ufloat: u32 = (exponent | mantissa);
-          return bitcast<f32>(ufloat) - 1f;
-        }
-
-      fn item_9() -> f32 {
-        seed_6 = ((seed_6 * 1664525) + 1013904223);
-        return u32ToFloat_10(seed_6);
-      }
-
-      fn randOnUnitCircle_8() -> vec2f {
-        var angle = (item_9() * 6.283185307179586);
-        return vec2f(cos(angle), sin(angle));
-      }
-
-      fn prng_7() -> vec3f {
-        return vec3f(randOnUnitCircle_8(), 0.5);
-      }
-
-      @compute @workgroup_size(64) fn item_0(input: item_1) {
-        var id = input.gid.x;
-        if ((id >= arrayLength(&samplesBuffer_2))) {
-          return;
-        }
-        randSeed_4(seedBuffer_3[id]);
-        samplesBuffer_2[id] = prng_7();
-      }
-
-      struct item_1 {
-        @builtin(global_invocation_id) gid: vec3u,
-      }
-
-      @group(0) @binding(1) var<storage, read_write> samplesBuffer_2: array<vec3f>;
-
-      @group(0) @binding(0) var<storage, read> seedBuffer_3: array<f32>;
-
-      var<private> seed_6: vec2f;
-
-      fn seed_5(value: f32) {
-        seed_6 = vec2f(value, 0);
-      }
-
-      fn randSeed_4(seed: f32) {
-        seed_5(seed);
-      }
-
-      fn item_8() -> f32 {
-        var a = dot(seed_6, vec2f(23.140779495239258, 232.6168975830078));
-        var b = dot(seed_6, vec2f(54.47856521606445, 345.8415222167969));
-        seed_6.x = fract((cos(a) * 136.8168));
-        seed_6.y = fract((cos(b) * 534.7645));
-        return seed_6.y;
-      }
-
-      fn randInUnitCube_7() -> vec3f {
-        return vec3f(item_8(), item_8(), item_8());
-      }
-
-      @compute @workgroup_size(64) fn item_0(input: item_1) {
-        var id = input.gid.x;
-        if ((id >= arrayLength(&samplesBuffer_2))) {
-          return;
-        }
-        randSeed_4(seedBuffer_3[id]);
-        samplesBuffer_2[id] = randInUnitCube_7();
-      }
-
-      struct item_1 {
-        @builtin(global_invocation_id) gid: vec3u,
-      }
-
-      @group(0) @binding(1) var<storage, read_write> samplesBuffer_2: array<vec3f>;
-
-      @group(0) @binding(0) var<storage, read> seedBuffer_3: array<f32>;
-
-      var<private> seed_6: vec2f;
-
-      fn seed_5(value: f32) {
-        seed_6 = vec2f(value, 0);
-      }
-
-      fn randSeed_4(seed: f32) {
-        seed_5(seed);
-      }
-
-      fn item_8() -> f32 {
-        var a = dot(seed_6, vec2f(23.140779495239258, 232.6168975830078));
-        var b = dot(seed_6, vec2f(54.47856521606445, 345.8415222167969));
-        seed_6.x = fract((cos(a) * 136.8168));
-        seed_6.y = fract((cos(b) * 534.7645));
-        return seed_6.y;
-      }
-
-      fn randInUnitCube_7() -> vec3f {
-        return vec3f(item_8(), item_8(), item_8());
-      }
-
-      @compute @workgroup_size(64) fn item_0(input: item_1) {
-        var id = input.gid.x;
-        if ((id >= arrayLength(&samplesBuffer_2))) {
-          return;
-        }
-        randSeed_4(seedBuffer_3[id]);
-        samplesBuffer_2[id] = randInUnitCube_7();
-      }
-
-      struct item_1 {
-        @builtin(global_invocation_id) gid: vec3u,
-      }
-
-      @group(0) @binding(1) var<storage, read_write> samplesBuffer_2: array<vec3f>;
-
-      @group(0) @binding(0) var<storage, read> seedBuffer_3: array<f32>;
-
-      var<private> seed_6: u32;
-
-      fn seed_5(value: f32) {
-        seed_6 = u32((value * 32768));
-      }
-
-      fn randSeed_4(seed: f32) {
-        seed_5(seed);
-      }
-
-      fn u32ToFloat_9(val: u32) -> f32{
-          let exponent: u32 = 0x3f800000;
-          let mantissa: u32 = 0x007fffff & val;
-          var ufloat: u32 = (exponent | mantissa);
-          return bitcast<f32>(ufloat) - 1f;
-        }
-
-      fn item_8() -> f32 {
-        seed_6 = ((seed_6 * 1664525) + 1013904223);
-        return u32ToFloat_9(seed_6);
-      }
-
-      fn randInUnitCube_7() -> vec3f {
-        return vec3f(item_8(), item_8(), item_8());
-      }
-
-      @compute @workgroup_size(64) fn item_0(input: item_1) {
-        var id = input.gid.x;
-        if ((id >= arrayLength(&samplesBuffer_2))) {
-          return;
-        }
-        randSeed_4(seedBuffer_3[id]);
-        samplesBuffer_2[id] = randInUnitCube_7();
-      }
-
-      struct item_1 {
-        @builtin(global_invocation_id) gid: vec3u,
-      }
-
-      @group(0) @binding(1) var<storage, read_write> samplesBuffer_2: array<vec3f>;
-
-      @group(0) @binding(0) var<storage, read> seedBuffer_3: array<f32>;
-
-      var<private> seed_6: vec2f;
-
-      fn seed_5(value: f32) {
-        seed_6 = vec2f(value, 0);
-      }
-
-      fn randSeed_4(seed: f32) {
-        seed_5(seed);
-      }
-
-      fn item_8() -> f32 {
-        var a = dot(seed_6, vec2f(23.140779495239258, 232.6168975830078));
-        var b = dot(seed_6, vec2f(54.47856521606445, 345.8415222167969));
-        seed_6.x = fract((cos(a) * 136.8168));
-        seed_6.y = fract((cos(b) * 534.7645));
-        return seed_6.y;
-      }
-
-      fn randOnUnitCube_7() -> vec3f {
-        var face = u32((item_8() * 6));
-        var axis = (face % 3);
-        var result = vec3f();
-        result[axis] = f32(select(0, 1, (face > 2)));
-        result[((axis + 1) % 3)] = item_8();
-        result[((axis + 2) % 3)] = item_8();
-        return result;
-      }
-
-      @compute @workgroup_size(64) fn item_0(input: item_1) {
-        var id = input.gid.x;
-        if ((id >= arrayLength(&samplesBuffer_2))) {
-          return;
-        }
-        randSeed_4(seedBuffer_3[id]);
-        samplesBuffer_2[id] = randOnUnitCube_7();
-      }
-
-      struct item_1 {
-        @builtin(global_invocation_id) gid: vec3u,
-      }
-
-      @group(0) @binding(1) var<storage, read_write> samplesBuffer_2: array<vec3f>;
-
-      @group(0) @binding(0) var<storage, read> seedBuffer_3: array<f32>;
-
-      var<private> seed_6: vec2f;
-
-      fn seed_5(value: f32) {
-        seed_6 = vec2f(value, 0);
-      }
-
-      fn randSeed_4(seed: f32) {
-        seed_5(seed);
-      }
-
-      fn item_8() -> f32 {
-        var a = dot(seed_6, vec2f(23.140779495239258, 232.6168975830078));
-        var b = dot(seed_6, vec2f(54.47856521606445, 345.8415222167969));
-        seed_6.x = fract((cos(a) * 136.8168));
-        seed_6.y = fract((cos(b) * 534.7645));
-        return seed_6.y;
-      }
-
-      fn randOnUnitCube_7() -> vec3f {
-        var face = u32((item_8() * 6));
-        var axis = (face % 3);
-        var result = vec3f();
-        result[axis] = f32(select(0, 1, (face > 2)));
-        result[((axis + 1) % 3)] = item_8();
-        result[((axis + 2) % 3)] = item_8();
-        return result;
-      }
-
-      @compute @workgroup_size(64) fn item_0(input: item_1) {
-        var id = input.gid.x;
-        if ((id >= arrayLength(&samplesBuffer_2))) {
-          return;
-        }
-        randSeed_4(seedBuffer_3[id]);
-        samplesBuffer_2[id] = randOnUnitCube_7();
-      }
-
-      struct item_1 {
-        @builtin(global_invocation_id) gid: vec3u,
-      }
-
-      @group(0) @binding(1) var<storage, read_write> samplesBuffer_2: array<vec3f>;
-
-      @group(0) @binding(0) var<storage, read> seedBuffer_3: array<f32>;
-
-      var<private> seed_6: u32;
-
-      fn seed_5(value: f32) {
-        seed_6 = u32((value * 32768));
-      }
-
-      fn randSeed_4(seed: f32) {
-        seed_5(seed);
-      }
-
-      fn u32ToFloat_9(val: u32) -> f32{
-          let exponent: u32 = 0x3f800000;
-          let mantissa: u32 = 0x007fffff & val;
-          var ufloat: u32 = (exponent | mantissa);
-          return bitcast<f32>(ufloat) - 1f;
-        }
-
-      fn item_8() -> f32 {
-        seed_6 = ((seed_6 * 1664525) + 1013904223);
-        return u32ToFloat_9(seed_6);
-      }
-
-      fn randOnUnitCube_7() -> vec3f {
-        var face = u32((item_8() * 6));
-        var axis = (face % 3);
-        var result = vec3f();
-        result[axis] = f32(select(0, 1, (face > 2)));
-        result[((axis + 1) % 3)] = item_8();
-        result[((axis + 2) % 3)] = item_8();
-        return result;
-      }
-
-      @compute @workgroup_size(64) fn item_0(input: item_1) {
-        var id = input.gid.x;
-        if ((id >= arrayLength(&samplesBuffer_2))) {
-          return;
-        }
-        randSeed_4(seedBuffer_3[id]);
-        samplesBuffer_2[id] = randOnUnitCube_7();
-      }
-
-      struct item_1 {
-        @builtin(global_invocation_id) gid: vec3u,
-      }
-
-      @group(0) @binding(1) var<storage, read_write> samplesBuffer_2: array<vec3f>;
-
-      @group(0) @binding(0) var<storage, read> seedBuffer_3: array<f32>;
-
-      var<private> seed_6: vec2f;
-
-      fn seed_5(value: f32) {
-        seed_6 = vec2f(value, 0);
-      }
-
-      fn randSeed_4(seed: f32) {
-        seed_5(seed);
-      }
-
-      fn item_10() -> f32 {
-        var a = dot(seed_6, vec2f(23.140779495239258, 232.6168975830078));
-        var b = dot(seed_6, vec2f(54.47856521606445, 345.8415222167969));
-        seed_6.x = fract((cos(a) * 136.8168));
-        seed_6.y = fract((cos(b) * 534.7645));
-        return seed_6.y;
-      }
-
-      fn randUniformExclusive_12() -> f32 {
-        return ((item_10() * 0.9999998) + 1e-7);
-      }
-
-      fn randNormal_11(mu: f32, sigma: f32) -> f32 {
-        var theta = (6.283185307179586 * randUniformExclusive_12());
-        var R = sqrt((-2 * log(randUniformExclusive_12())));
-        return (((R * sin(theta)) * sigma) + mu);
-      }
-
-      fn randInUnitSphere_9() -> vec3f {
-        var u = item_10();
-        var v = vec3f(randNormal_11(0, 1), randNormal_11(0, 1), randNormal_11(0, 1));
-        var vNorm = normalize(v);
-        return (vNorm * pow(u, 0.33));
-      }
-
-      fn randInUnitHemisphere_8(normal: vec3f) -> vec3f {
-        var value = randInUnitSphere_9();
-        var alignment = dot(normal, value);
-        return (sign(alignment) * value);
-      }
-
-      fn prng_7() -> vec3f {
-        return randInUnitHemisphere_8(vec3f(1.409999966621399, 1.409999966621399, 0));
-      }
-
-      @compute @workgroup_size(64) fn item_0(input: item_1) {
-        var id = input.gid.x;
-        if ((id >= arrayLength(&samplesBuffer_2))) {
-          return;
-        }
-        randSeed_4(seedBuffer_3[id]);
-        samplesBuffer_2[id] = prng_7();
-      }
-
-      struct item_1 {
-        @builtin(global_invocation_id) gid: vec3u,
-      }
-
-      @group(0) @binding(1) var<storage, read_write> samplesBuffer_2: array<vec3f>;
-
-      @group(0) @binding(0) var<storage, read> seedBuffer_3: array<f32>;
-
-      var<private> seed_6: vec2f;
-
-      fn seed_5(value: f32) {
-        seed_6 = vec2f(value, 0);
-      }
-
-      fn randSeed_4(seed: f32) {
-        seed_5(seed);
-      }
-
-      fn item_10() -> f32 {
-        var a = dot(seed_6, vec2f(23.140779495239258, 232.6168975830078));
-        var b = dot(seed_6, vec2f(54.47856521606445, 345.8415222167969));
-        seed_6.x = fract((cos(a) * 136.8168));
-        seed_6.y = fract((cos(b) * 534.7645));
-        return seed_6.y;
-      }
-
-      fn randUniformExclusive_12() -> f32 {
-        return ((item_10() * 0.9999998) + 1e-7);
-      }
-
-      fn randNormal_11(mu: f32, sigma: f32) -> f32 {
-        var theta = (6.283185307179586 * randUniformExclusive_12());
-        var R = sqrt((-2 * log(randUniformExclusive_12())));
-        return (((R * sin(theta)) * sigma) + mu);
-      }
-
-      fn randInUnitSphere_9() -> vec3f {
-        var u = item_10();
-        var v = vec3f(randNormal_11(0, 1), randNormal_11(0, 1), randNormal_11(0, 1));
-        var vNorm = normalize(v);
-        return (vNorm * pow(u, 0.33));
-      }
-
-      fn randInUnitHemisphere_8(normal: vec3f) -> vec3f {
-        var value = randInUnitSphere_9();
-        var alignment = dot(normal, value);
-        return (sign(alignment) * value);
-      }
-
-      fn prng_7() -> vec3f {
-        return randInUnitHemisphere_8(vec3f(1.409999966621399, 1.409999966621399, 0));
-      }
-
-      @compute @workgroup_size(64) fn item_0(input: item_1) {
-        var id = input.gid.x;
-        if ((id >= arrayLength(&samplesBuffer_2))) {
-          return;
-        }
-        randSeed_4(seedBuffer_3[id]);
-        samplesBuffer_2[id] = prng_7();
-      }
-
-      struct item_1 {
-        @builtin(global_invocation_id) gid: vec3u,
-      }
-
-      @group(0) @binding(1) var<storage, read_write> samplesBuffer_2: array<vec3f>;
-
-      @group(0) @binding(0) var<storage, read> seedBuffer_3: array<f32>;
-
-      var<private> seed_6: u32;
-
-      fn seed_5(value: f32) {
-        seed_6 = u32((value * 32768));
-      }
-
-      fn randSeed_4(seed: f32) {
-        seed_5(seed);
-      }
-
-      fn u32ToFloat_11(val: u32) -> f32{
-          let exponent: u32 = 0x3f800000;
-          let mantissa: u32 = 0x007fffff & val;
-          var ufloat: u32 = (exponent | mantissa);
-          return bitcast<f32>(ufloat) - 1f;
-        }
-
-      fn item_10() -> f32 {
-        seed_6 = ((seed_6 * 1664525) + 1013904223);
-        return u32ToFloat_11(seed_6);
-      }
-
-      fn randUniformExclusive_13() -> f32 {
-        return ((item_10() * 0.9999998) + 1e-7);
-      }
-
-      fn randNormal_12(mu: f32, sigma: f32) -> f32 {
-        var theta = (6.283185307179586 * randUniformExclusive_13());
-        var R = sqrt((-2 * log(randUniformExclusive_13())));
-        return (((R * sin(theta)) * sigma) + mu);
-      }
-
-      fn randInUnitSphere_9() -> vec3f {
-        var u = item_10();
-        var v = vec3f(randNormal_12(0, 1), randNormal_12(0, 1), randNormal_12(0, 1));
-        var vNorm = normalize(v);
-        return (vNorm * pow(u, 0.33));
-      }
-
-      fn randInUnitHemisphere_8(normal: vec3f) -> vec3f {
-        var value = randInUnitSphere_9();
-        var alignment = dot(normal, value);
-        return (sign(alignment) * value);
-      }
-
-      fn prng_7() -> vec3f {
-        return randInUnitHemisphere_8(vec3f(1.409999966621399, 1.409999966621399, 0));
-      }
-
-      @compute @workgroup_size(64) fn item_0(input: item_1) {
-        var id = input.gid.x;
-        if ((id >= arrayLength(&samplesBuffer_2))) {
-          return;
-        }
-        randSeed_4(seedBuffer_3[id]);
-        samplesBuffer_2[id] = prng_7();
-      }
-
-      struct item_1 {
-        @builtin(global_invocation_id) gid: vec3u,
-      }
-
-      @group(0) @binding(1) var<storage, read_write> samplesBuffer_2: array<vec3f>;
-
-      @group(0) @binding(0) var<storage, read> seedBuffer_3: array<f32>;
-
-      var<private> seed_6: vec2f;
-
-      fn seed_5(value: f32) {
-        seed_6 = vec2f(value, 0);
-      }
-
-      fn randSeed_4(seed: f32) {
-        seed_5(seed);
-      }
-
-      fn item_10() -> f32 {
-        var a = dot(seed_6, vec2f(23.140779495239258, 232.6168975830078));
-        var b = dot(seed_6, vec2f(54.47856521606445, 345.8415222167969));
-        seed_6.x = fract((cos(a) * 136.8168));
-        seed_6.y = fract((cos(b) * 534.7645));
-        return seed_6.y;
-      }
-
-      fn randOnUnitSphere_9() -> vec3f {
-        var z = ((2 * item_10()) - 1);
+      fn item_7() -> f32 {
+        seed_5 = ((seed_5 * 1664525) + 1013904223);
+        return u32To01Float_8(seed_5);
+      }
+
+      fn randOnUnitSphere_6() -> vec3f {
+        var z = ((2 * item_7()) - 1);
         var oneMinusZSq = sqrt((1 - (z * z)));
-        var theta = (6.283185307179586 * item_10());
+        var theta = (6.283185307179586 * item_7());
         var x = (cos(theta) * oneMinusZSq);
         var y = (sin(theta) * oneMinusZSq);
         return vec3f(x, y, z);
       }
 
-      fn randOnUnitHemisphere_8(normal: vec3f) -> vec3f {
-        var value = randOnUnitSphere_9();
-        var alignment = dot(normal, value);
-        return (sign(alignment) * value);
-      }
-
-      fn prng_7() -> vec3f {
-        return randOnUnitHemisphere_8(vec3f(1.409999966621399, 1.409999966621399, 0));
-      }
-
-      @compute @workgroup_size(64) fn item_0(input: item_1) {
-        var id = input.gid.x;
-        if ((id >= arrayLength(&samplesBuffer_2))) {
-          return;
-        }
-        randSeed_4(seedBuffer_3[id]);
-        samplesBuffer_2[id] = prng_7();
-      }
-
-      struct item_1 {
-        @builtin(global_invocation_id) gid: vec3u,
-      }
-
-      @group(0) @binding(1) var<storage, read_write> samplesBuffer_2: array<vec3f>;
-
-      @group(0) @binding(0) var<storage, read> seedBuffer_3: array<f32>;
-
-      var<private> seed_6: vec2f;
-
-      fn seed_5(value: f32) {
-        seed_6 = vec2f(value, 0);
-      }
-
-      fn randSeed_4(seed: f32) {
-        seed_5(seed);
-      }
-
-      fn item_10() -> f32 {
-        var a = dot(seed_6, vec2f(23.140779495239258, 232.6168975830078));
-        var b = dot(seed_6, vec2f(54.47856521606445, 345.8415222167969));
-        seed_6.x = fract((cos(a) * 136.8168));
-        seed_6.y = fract((cos(b) * 534.7645));
-        return seed_6.y;
-      }
-
-      fn randOnUnitSphere_9() -> vec3f {
-        var z = ((2 * item_10()) - 1);
-        var oneMinusZSq = sqrt((1 - (z * z)));
-        var theta = (6.283185307179586 * item_10());
-        var x = (cos(theta) * oneMinusZSq);
-        var y = (sin(theta) * oneMinusZSq);
-        return vec3f(x, y, z);
-      }
-
-      fn randOnUnitHemisphere_8(normal: vec3f) -> vec3f {
-        var value = randOnUnitSphere_9();
-        var alignment = dot(normal, value);
-        return (sign(alignment) * value);
-      }
-
-      fn prng_7() -> vec3f {
-        return randOnUnitHemisphere_8(vec3f(1.409999966621399, 1.409999966621399, 0));
-      }
-
-      @compute @workgroup_size(64) fn item_0(input: item_1) {
-        var id = input.gid.x;
-        if ((id >= arrayLength(&samplesBuffer_2))) {
-          return;
-        }
-        randSeed_4(seedBuffer_3[id]);
-        samplesBuffer_2[id] = prng_7();
-      }
-
-      struct item_1 {
-        @builtin(global_invocation_id) gid: vec3u,
-      }
-
-      @group(0) @binding(1) var<storage, read_write> samplesBuffer_2: array<vec3f>;
-
-      @group(0) @binding(0) var<storage, read> seedBuffer_3: array<f32>;
-
-      var<private> seed_6: u32;
-
-      fn seed_5(value: f32) {
-        seed_6 = u32((value * 32768));
-      }
-
-      fn randSeed_4(seed: f32) {
-        seed_5(seed);
-      }
-
-      fn u32ToFloat_11(val: u32) -> f32{
-          let exponent: u32 = 0x3f800000;
-          let mantissa: u32 = 0x007fffff & val;
-          var ufloat: u32 = (exponent | mantissa);
-          return bitcast<f32>(ufloat) - 1f;
-        }
-
-      fn item_10() -> f32 {
-        seed_6 = ((seed_6 * 1664525) + 1013904223);
-        return u32ToFloat_11(seed_6);
-      }
-
-      fn randOnUnitSphere_9() -> vec3f {
-        var z = ((2 * item_10()) - 1);
-        var oneMinusZSq = sqrt((1 - (z * z)));
-        var theta = (6.283185307179586 * item_10());
-        var x = (cos(theta) * oneMinusZSq);
-        var y = (sin(theta) * oneMinusZSq);
-        return vec3f(x, y, z);
-      }
-
-      fn randOnUnitHemisphere_8(normal: vec3f) -> vec3f {
-        var value = randOnUnitSphere_9();
-        var alignment = dot(normal, value);
-        return (sign(alignment) * value);
-      }
-
-      fn prng_7() -> vec3f {
-        return randOnUnitHemisphere_8(vec3f(1.409999966621399, 1.409999966621399, 0));
-      }
-
-      @compute @workgroup_size(64) fn item_0(input: item_1) {
-        var id = input.gid.x;
-        if ((id >= arrayLength(&samplesBuffer_2))) {
-          return;
-        }
-        randSeed_4(seedBuffer_3[id]);
-        samplesBuffer_2[id] = prng_7();
-      }
-
-      struct item_1 {
-        @builtin(global_invocation_id) gid: vec3u,
-      }
-
-      @group(0) @binding(1) var<storage, read_write> samplesBuffer_2: array<vec3f>;
-
-      @group(0) @binding(0) var<storage, read> seedBuffer_3: array<f32>;
-
-      var<private> seed_6: vec2f;
-
-      fn seed_5(value: f32) {
-        seed_6 = vec2f(value, 0);
-      }
-
-      fn randSeed_4(seed: f32) {
-        seed_5(seed);
-      }
-
-      fn item_9() -> f32 {
-        var a = dot(seed_6, vec2f(23.140779495239258, 232.6168975830078));
-        var b = dot(seed_6, vec2f(54.47856521606445, 345.8415222167969));
-        seed_6.x = fract((cos(a) * 136.8168));
-        seed_6.y = fract((cos(b) * 534.7645));
-        return seed_6.y;
-      }
-
-      fn randBernoulli_8(p: f32) -> f32 {
-        var u = item_9();
-        return step(u, p);
-      }
-
-      fn prng_7() -> vec3f {
-        return vec3f(randBernoulli_8(0.7));
-      }
-
-      @compute @workgroup_size(64) fn item_0(input: item_1) {
-        var id = input.gid.x;
-        if ((id >= arrayLength(&samplesBuffer_2))) {
-          return;
-        }
-        randSeed_4(seedBuffer_3[id]);
-        samplesBuffer_2[id] = prng_7();
-      }
-
-      struct item_1 {
-        @builtin(global_invocation_id) gid: vec3u,
-      }
-
-      @group(0) @binding(1) var<storage, read_write> samplesBuffer_2: array<vec3f>;
-
-      @group(0) @binding(0) var<storage, read> seedBuffer_3: array<f32>;
-
-      var<private> seed_6: vec2f;
-
-      fn seed_5(value: f32) {
-        seed_6 = vec2f(value, 0);
-      }
-
-      fn randSeed_4(seed: f32) {
-        seed_5(seed);
-      }
-
-      fn item_9() -> f32 {
-        var a = dot(seed_6, vec2f(23.140779495239258, 232.6168975830078));
-        var b = dot(seed_6, vec2f(54.47856521606445, 345.8415222167969));
-        seed_6.x = fract((cos(a) * 136.8168));
-        seed_6.y = fract((cos(b) * 534.7645));
-        return seed_6.y;
-      }
-
-      fn randBernoulli_8(p: f32) -> f32 {
-        var u = item_9();
-        return step(u, p);
-      }
-
-      fn prng_7() -> vec3f {
-        return vec3f(randBernoulli_8(0.7));
-      }
-
-      @compute @workgroup_size(64) fn item_0(input: item_1) {
-        var id = input.gid.x;
-        if ((id >= arrayLength(&samplesBuffer_2))) {
-          return;
-        }
-        randSeed_4(seedBuffer_3[id]);
-        samplesBuffer_2[id] = prng_7();
-=======
+      struct item_9 {
+        @builtin(global_invocation_id) gid: vec3u,
+      }
+
+      @compute @workgroup_size(64) fn item_0(input: item_9) {
+        var id = input.gid.x;
+        if ((id >= arrayLength(&samplesBuffer_1))) {
+          return;
+        }
         randSeed_3(seedBuffer_2[id]);
         samplesBuffer_1[id] = randOnUnitSphere_6();
->>>>>>> 3f112be1
       }
 
       @group(0) @binding(1) var<storage, read_write> samplesBuffer_1: array<vec3f>;
@@ -1309,42 +224,14 @@
 
       var<private> seed_5: vec2f;
 
-<<<<<<< HEAD
-      var<private> seed_6: u32;
-
-      fn seed_5(value: f32) {
-        seed_6 = u32((value * 32768));
-=======
       fn seed_4(value: f32) {
         seed_5 = vec2f(value, 0);
->>>>>>> 3f112be1
       }
 
       fn randSeed_3(seed: f32) {
         seed_4(seed);
       }
 
-<<<<<<< HEAD
-      fn u32ToFloat_10(val: u32) -> f32{
-          let exponent: u32 = 0x3f800000;
-          let mantissa: u32 = 0x007fffff & val;
-          var ufloat: u32 = (exponent | mantissa);
-          return bitcast<f32>(ufloat) - 1f;
-        }
-
-      fn item_9() -> f32 {
-        seed_6 = ((seed_6 * 1664525) + 1013904223);
-        return u32ToFloat_10(seed_6);
-      }
-
-      fn randBernoulli_8(p: f32) -> f32 {
-        var u = item_9();
-        return step(u, p);
-      }
-
-      fn prng_7() -> vec3f {
-        return vec3f(randBernoulli_8(0.7));
-=======
       fn item_8() -> f32 {
         var a = dot(seed_5, vec2f(23.140779495239258, 232.6168975830078));
         var b = dot(seed_5, vec2f(54.47856521606445, 345.8415222167969));
@@ -1365,10 +252,58 @@
 
       struct item_9 {
         @builtin(global_invocation_id) gid: vec3u,
->>>>>>> 3f112be1
       }
 
       @compute @workgroup_size(64) fn item_0(input: item_9) {
+        var id = input.gid.x;
+        if ((id >= arrayLength(&samplesBuffer_1))) {
+          return;
+        }
+        randSeed_3(seedBuffer_2[id]);
+        samplesBuffer_1[id] = prng_6();
+      }
+
+      @group(0) @binding(1) var<storage, read_write> samplesBuffer_1: array<vec3f>;
+
+      @group(0) @binding(0) var<storage, read> seedBuffer_2: array<f32>;
+
+      var<private> seed_5: u32;
+
+      fn item_4(value: f32) {
+        seed_5 = u32((value * 32768));
+      }
+
+      fn randSeed_3(seed: f32) {
+        item_4(seed);
+      }
+
+      fn u32To01Float_9(val: u32) -> f32{
+          let exponent: u32 = 0x3f800000;
+          let mantissa: u32 = 0x007fffff & val;
+          var ufloat: u32 = (exponent | mantissa);
+          return bitcast<f32>(ufloat) - 1f;
+        }
+
+      fn item_8() -> f32 {
+        seed_5 = ((seed_5 * 1664525) + 1013904223);
+        return u32To01Float_9(seed_5);
+      }
+
+      fn randInUnitCircle_7() -> vec2f {
+        var radius = sqrt(item_8());
+        var angle = (item_8() * 6.283185307179586);
+        return vec2f((cos(angle) * radius), (sin(angle) * radius));
+      }
+
+      fn prng_6() -> vec3f {
+        return vec3f(randInUnitCircle_7(), 0.5);
+      }
+
+      struct item_10 {
+        @builtin(global_invocation_id) gid: vec3u,
+      }
+
+      @compute @workgroup_size(64) fn item_0(input: item_10) {
         var id = input.gid.x;
         if ((id >= arrayLength(&samplesBuffer_1))) {
           return;
@@ -1399,14 +334,6 @@
         return seed_5.y;
       }
 
-<<<<<<< HEAD
-      fn randFloat01_8() -> f32 {
-        return item_9();
-      }
-
-      fn prng_7() -> vec3f {
-        return vec3f(randFloat01_8());
-=======
       fn randOnUnitCircle_7() -> vec2f {
         var angle = (item_8() * 6.283185307179586);
         return vec2f(cos(angle), sin(angle));
@@ -1414,7 +341,6 @@
 
       fn prng_6() -> vec3f {
         return vec3f(randOnUnitCircle_7(), 0.5);
->>>>>>> 3f112be1
       }
 
       struct item_9 {
@@ -1422,6 +348,54 @@
       }
 
       @compute @workgroup_size(64) fn item_0(input: item_9) {
+        var id = input.gid.x;
+        if ((id >= arrayLength(&samplesBuffer_1))) {
+          return;
+        }
+        randSeed_3(seedBuffer_2[id]);
+        samplesBuffer_1[id] = prng_6();
+      }
+
+      @group(0) @binding(1) var<storage, read_write> samplesBuffer_1: array<vec3f>;
+
+      @group(0) @binding(0) var<storage, read> seedBuffer_2: array<f32>;
+
+      var<private> seed_5: u32;
+
+      fn item_4(value: f32) {
+        seed_5 = u32((value * 32768));
+      }
+
+      fn randSeed_3(seed: f32) {
+        item_4(seed);
+      }
+
+      fn u32To01Float_9(val: u32) -> f32{
+          let exponent: u32 = 0x3f800000;
+          let mantissa: u32 = 0x007fffff & val;
+          var ufloat: u32 = (exponent | mantissa);
+          return bitcast<f32>(ufloat) - 1f;
+        }
+
+      fn item_8() -> f32 {
+        seed_5 = ((seed_5 * 1664525) + 1013904223);
+        return u32To01Float_9(seed_5);
+      }
+
+      fn randOnUnitCircle_7() -> vec2f {
+        var angle = (item_8() * 6.283185307179586);
+        return vec2f(cos(angle), sin(angle));
+      }
+
+      fn prng_6() -> vec3f {
+        return vec3f(randOnUnitCircle_7(), 0.5);
+      }
+
+      struct item_10 {
+        @builtin(global_invocation_id) gid: vec3u,
+      }
+
+      @compute @workgroup_size(64) fn item_0(input: item_10) {
         var id = input.gid.x;
         if ((id >= arrayLength(&samplesBuffer_1))) {
           return;
@@ -1452,29 +426,12 @@
         return seed_5.y;
       }
 
-<<<<<<< HEAD
-      fn item_9() -> f32 {
-        var a = dot(seed_6, vec2f(23.140779495239258, 232.6168975830078));
-        var b = dot(seed_6, vec2f(54.47856521606445, 345.8415222167969));
-        seed_6.x = fract((cos(a) * 136.8168));
-        seed_6.y = fract((cos(b) * 534.7645));
-        return seed_6.y;
-      }
-
-      fn randFloat01_8() -> f32 {
-        return item_9();
-      }
-
-      fn prng_7() -> vec3f {
-        return vec3f(randFloat01_8());
-=======
       fn randInUnitCube_6() -> vec3f {
         return vec3f(item_7(), item_7(), item_7());
       }
 
       struct item_8 {
         @builtin(global_invocation_id) gid: vec3u,
->>>>>>> 3f112be1
       }
 
       @compute @workgroup_size(64) fn item_0(input: item_8) {
@@ -1482,60 +439,51 @@
         if ((id >= arrayLength(&samplesBuffer_1))) {
           return;
         }
-<<<<<<< HEAD
-        randSeed_4(seedBuffer_3[id]);
-        samplesBuffer_2[id] = prng_7();
-      }
-
-      struct item_1 {
-        @builtin(global_invocation_id) gid: vec3u,
-      }
-
-      @group(0) @binding(1) var<storage, read_write> samplesBuffer_2: array<vec3f>;
-
-      @group(0) @binding(0) var<storage, read> seedBuffer_3: array<f32>;
-
-      var<private> seed_6: u32;
-
-      fn seed_5(value: f32) {
-        seed_6 = u32((value * 32768));
-      }
-
-      fn randSeed_4(seed: f32) {
-        seed_5(seed);
-      }
-
-      fn u32ToFloat_10(val: u32) -> f32{
+        randSeed_3(seedBuffer_2[id]);
+        samplesBuffer_1[id] = randInUnitCube_6();
+      }
+
+      @group(0) @binding(1) var<storage, read_write> samplesBuffer_1: array<vec3f>;
+
+      @group(0) @binding(0) var<storage, read> seedBuffer_2: array<f32>;
+
+      var<private> seed_5: u32;
+
+      fn item_4(value: f32) {
+        seed_5 = u32((value * 32768));
+      }
+
+      fn randSeed_3(seed: f32) {
+        item_4(seed);
+      }
+
+      fn u32To01Float_8(val: u32) -> f32{
           let exponent: u32 = 0x3f800000;
           let mantissa: u32 = 0x007fffff & val;
           var ufloat: u32 = (exponent | mantissa);
           return bitcast<f32>(ufloat) - 1f;
         }
 
-      fn item_9() -> f32 {
-        seed_6 = ((seed_6 * 1664525) + 1013904223);
-        return u32ToFloat_10(seed_6);
-      }
-
-      fn randFloat01_8() -> f32 {
-        return item_9();
-      }
-
-      fn prng_7() -> vec3f {
-        return vec3f(randFloat01_8());
-      }
-
-      @compute @workgroup_size(64) fn item_0(input: item_1) {
-        var id = input.gid.x;
-        if ((id >= arrayLength(&samplesBuffer_2))) {
-          return;
-        }
-        randSeed_4(seedBuffer_3[id]);
-        samplesBuffer_2[id] = prng_7();
-=======
+      fn item_7() -> f32 {
+        seed_5 = ((seed_5 * 1664525) + 1013904223);
+        return u32To01Float_8(seed_5);
+      }
+
+      fn randInUnitCube_6() -> vec3f {
+        return vec3f(item_7(), item_7(), item_7());
+      }
+
+      struct item_9 {
+        @builtin(global_invocation_id) gid: vec3u,
+      }
+
+      @compute @workgroup_size(64) fn item_0(input: item_9) {
+        var id = input.gid.x;
+        if ((id >= arrayLength(&samplesBuffer_1))) {
+          return;
+        }
         randSeed_3(seedBuffer_2[id]);
         samplesBuffer_1[id] = randInUnitCube_6();
->>>>>>> 3f112be1
       }
 
       @group(0) @binding(1) var<storage, read_write> samplesBuffer_1: array<vec3f>;
@@ -1552,27 +500,6 @@
         seed_4(seed);
       }
 
-<<<<<<< HEAD
-      fn item_10() -> f32 {
-        var a = dot(seed_6, vec2f(23.140779495239258, 232.6168975830078));
-        var b = dot(seed_6, vec2f(54.47856521606445, 345.8415222167969));
-        seed_6.x = fract((cos(a) * 136.8168));
-        seed_6.y = fract((cos(b) * 534.7645));
-        return seed_6.y;
-      }
-
-      fn randUniformExclusive_9() -> f32 {
-        return ((item_10() * 0.9999998) + 1e-7);
-      }
-
-      fn randExponential_8(rate: f32) -> f32 {
-        var u = randUniformExclusive_9();
-        return ((-1 / rate) * log(u));
-      }
-
-      fn prng_7() -> vec3f {
-        return vec3f(randExponential_8(1));
-=======
       fn item_7() -> f32 {
         var a = dot(seed_5, vec2f(23.140779495239258, 232.6168975830078));
         var b = dot(seed_5, vec2f(54.47856521606445, 345.8415222167969));
@@ -1589,7 +516,6 @@
         result[((axis + 1) % 3)] = item_7();
         result[((axis + 2) % 3)] = item_7();
         return result;
->>>>>>> 3f112be1
       }
 
       struct item_8 {
@@ -1601,13 +527,57 @@
         if ((id >= arrayLength(&samplesBuffer_1))) {
           return;
         }
-<<<<<<< HEAD
-        randSeed_4(seedBuffer_3[id]);
-        samplesBuffer_2[id] = prng_7();
-=======
         randSeed_3(seedBuffer_2[id]);
         samplesBuffer_1[id] = randOnUnitCube_6();
->>>>>>> 3f112be1
+      }
+
+      @group(0) @binding(1) var<storage, read_write> samplesBuffer_1: array<vec3f>;
+
+      @group(0) @binding(0) var<storage, read> seedBuffer_2: array<f32>;
+
+      var<private> seed_5: u32;
+
+      fn item_4(value: f32) {
+        seed_5 = u32((value * 32768));
+      }
+
+      fn randSeed_3(seed: f32) {
+        item_4(seed);
+      }
+
+      fn u32To01Float_8(val: u32) -> f32{
+          let exponent: u32 = 0x3f800000;
+          let mantissa: u32 = 0x007fffff & val;
+          var ufloat: u32 = (exponent | mantissa);
+          return bitcast<f32>(ufloat) - 1f;
+        }
+
+      fn item_7() -> f32 {
+        seed_5 = ((seed_5 * 1664525) + 1013904223);
+        return u32To01Float_8(seed_5);
+      }
+
+      fn randOnUnitCube_6() -> vec3f {
+        var face = u32((item_7() * 6));
+        var axis = (face % 3);
+        var result = vec3f();
+        result[axis] = f32(select(0, 1, (face > 2)));
+        result[((axis + 1) % 3)] = item_7();
+        result[((axis + 2) % 3)] = item_7();
+        return result;
+      }
+
+      struct item_9 {
+        @builtin(global_invocation_id) gid: vec3u,
+      }
+
+      @compute @workgroup_size(64) fn item_0(input: item_9) {
+        var id = input.gid.x;
+        if ((id >= arrayLength(&samplesBuffer_1))) {
+          return;
+        }
+        randSeed_3(seedBuffer_2[id]);
+        samplesBuffer_1[id] = randOnUnitCube_6();
       }
 
       @group(0) @binding(1) var<storage, read_write> samplesBuffer_1: array<vec3f>;
@@ -1632,71 +602,6 @@
         return seed_5.y;
       }
 
-<<<<<<< HEAD
-      fn randUniformExclusive_9() -> f32 {
-        return ((item_10() * 0.9999998) + 1e-7);
-      }
-
-      fn randExponential_8(rate: f32) -> f32 {
-        var u = randUniformExclusive_9();
-        return ((-1 / rate) * log(u));
-      }
-
-      fn prng_7() -> vec3f {
-        return vec3f(randExponential_8(1));
-      }
-
-      @compute @workgroup_size(64) fn item_0(input: item_1) {
-        var id = input.gid.x;
-        if ((id >= arrayLength(&samplesBuffer_2))) {
-          return;
-        }
-        randSeed_4(seedBuffer_3[id]);
-        samplesBuffer_2[id] = prng_7();
-      }
-
-      struct item_1 {
-        @builtin(global_invocation_id) gid: vec3u,
-      }
-
-      @group(0) @binding(1) var<storage, read_write> samplesBuffer_2: array<vec3f>;
-
-      @group(0) @binding(0) var<storage, read> seedBuffer_3: array<f32>;
-
-      var<private> seed_6: u32;
-
-      fn seed_5(value: f32) {
-        seed_6 = u32((value * 32768));
-      }
-
-      fn randSeed_4(seed: f32) {
-        seed_5(seed);
-      }
-
-      fn u32ToFloat_11(val: u32) -> f32{
-          let exponent: u32 = 0x3f800000;
-          let mantissa: u32 = 0x007fffff & val;
-          var ufloat: u32 = (exponent | mantissa);
-          return bitcast<f32>(ufloat) - 1f;
-        }
-
-      fn item_10() -> f32 {
-        seed_6 = ((seed_6 * 1664525) + 1013904223);
-        return u32ToFloat_11(seed_6);
-      }
-
-      fn randUniformExclusive_9() -> f32 {
-        return ((item_10() * 0.9999998) + 1e-7);
-      }
-
-      fn randExponential_8(rate: f32) -> f32 {
-        var u = randUniformExclusive_9();
-        return ((-1 / rate) * log(u));
-      }
-
-      fn prng_7() -> vec3f {
-        return vec3f(randExponential_8(1));
-=======
       fn randUniformExclusive_11() -> f32 {
         return ((item_9() * 0.9999998) + 1e-7);
       }
@@ -1722,7 +627,6 @@
 
       fn prng_6() -> vec3f {
         return randInUnitHemisphere_7(vec3f(1.409999966621399, 1.409999966621399, 0));
->>>>>>> 3f112be1
       }
 
       struct item_12 {
@@ -1730,6 +634,72 @@
       }
 
       @compute @workgroup_size(64) fn item_0(input: item_12) {
+        var id = input.gid.x;
+        if ((id >= arrayLength(&samplesBuffer_1))) {
+          return;
+        }
+        randSeed_3(seedBuffer_2[id]);
+        samplesBuffer_1[id] = prng_6();
+      }
+
+      @group(0) @binding(1) var<storage, read_write> samplesBuffer_1: array<vec3f>;
+
+      @group(0) @binding(0) var<storage, read> seedBuffer_2: array<f32>;
+
+      var<private> seed_5: u32;
+
+      fn item_4(value: f32) {
+        seed_5 = u32((value * 32768));
+      }
+
+      fn randSeed_3(seed: f32) {
+        item_4(seed);
+      }
+
+      fn u32To01Float_10(val: u32) -> f32{
+          let exponent: u32 = 0x3f800000;
+          let mantissa: u32 = 0x007fffff & val;
+          var ufloat: u32 = (exponent | mantissa);
+          return bitcast<f32>(ufloat) - 1f;
+        }
+
+      fn item_9() -> f32 {
+        seed_5 = ((seed_5 * 1664525) + 1013904223);
+        return u32To01Float_10(seed_5);
+      }
+
+      fn randUniformExclusive_12() -> f32 {
+        return ((item_9() * 0.9999998) + 1e-7);
+      }
+
+      fn randNormal_11(mu: f32, sigma: f32) -> f32 {
+        var theta = (6.283185307179586 * randUniformExclusive_12());
+        var R = sqrt((-2 * log(randUniformExclusive_12())));
+        return (((R * sin(theta)) * sigma) + mu);
+      }
+
+      fn randInUnitSphere_8() -> vec3f {
+        var u = item_9();
+        var v = vec3f(randNormal_11(0, 1), randNormal_11(0, 1), randNormal_11(0, 1));
+        var vNorm = normalize(v);
+        return (vNorm * pow(u, 0.33));
+      }
+
+      fn randInUnitHemisphere_7(normal: vec3f) -> vec3f {
+        var value = randInUnitSphere_8();
+        var alignment = dot(normal, value);
+        return (sign(alignment) * value);
+      }
+
+      fn prng_6() -> vec3f {
+        return randInUnitHemisphere_7(vec3f(1.409999966621399, 1.409999966621399, 0));
+      }
+
+      struct item_13 {
+        @builtin(global_invocation_id) gid: vec3u,
+      }
+
+      @compute @workgroup_size(64) fn item_0(input: item_13) {
         var id = input.gid.x;
         if ((id >= arrayLength(&samplesBuffer_1))) {
           return;
@@ -1760,20 +730,6 @@
         return seed_5.y;
       }
 
-<<<<<<< HEAD
-      fn randUniformExclusive_9() -> f32 {
-        return ((item_10() * 0.9999998) + 1e-7);
-      }
-
-      fn randNormal_8(mu: f32, sigma: f32) -> f32 {
-        var theta = (6.283185307179586 * randUniformExclusive_9());
-        var R = sqrt((-2 * log(randUniformExclusive_9())));
-        return (((R * sin(theta)) * sigma) + mu);
-      }
-
-      fn prng_7() -> vec3f {
-        return vec3f(randNormal_8(0, 1));
-=======
       fn randOnUnitSphere_8() -> vec3f {
         var z = ((2 * item_9()) - 1);
         var oneMinusZSq = sqrt((1 - (z * z)));
@@ -1791,7 +747,6 @@
 
       fn prng_6() -> vec3f {
         return randOnUnitHemisphere_7(vec3f(1.409999966621399, 1.409999966621399, 0));
->>>>>>> 3f112be1
       }
 
       struct item_10 {
@@ -1799,6 +754,64 @@
       }
 
       @compute @workgroup_size(64) fn item_0(input: item_10) {
+        var id = input.gid.x;
+        if ((id >= arrayLength(&samplesBuffer_1))) {
+          return;
+        }
+        randSeed_3(seedBuffer_2[id]);
+        samplesBuffer_1[id] = prng_6();
+      }
+
+      @group(0) @binding(1) var<storage, read_write> samplesBuffer_1: array<vec3f>;
+
+      @group(0) @binding(0) var<storage, read> seedBuffer_2: array<f32>;
+
+      var<private> seed_5: u32;
+
+      fn item_4(value: f32) {
+        seed_5 = u32((value * 32768));
+      }
+
+      fn randSeed_3(seed: f32) {
+        item_4(seed);
+      }
+
+      fn u32To01Float_10(val: u32) -> f32{
+          let exponent: u32 = 0x3f800000;
+          let mantissa: u32 = 0x007fffff & val;
+          var ufloat: u32 = (exponent | mantissa);
+          return bitcast<f32>(ufloat) - 1f;
+        }
+
+      fn item_9() -> f32 {
+        seed_5 = ((seed_5 * 1664525) + 1013904223);
+        return u32To01Float_10(seed_5);
+      }
+
+      fn randOnUnitSphere_8() -> vec3f {
+        var z = ((2 * item_9()) - 1);
+        var oneMinusZSq = sqrt((1 - (z * z)));
+        var theta = (6.283185307179586 * item_9());
+        var x = (cos(theta) * oneMinusZSq);
+        var y = (sin(theta) * oneMinusZSq);
+        return vec3f(x, y, z);
+      }
+
+      fn randOnUnitHemisphere_7(normal: vec3f) -> vec3f {
+        var value = randOnUnitSphere_8();
+        var alignment = dot(normal, value);
+        return (sign(alignment) * value);
+      }
+
+      fn prng_6() -> vec3f {
+        return randOnUnitHemisphere_7(vec3f(1.409999966621399, 1.409999966621399, 0));
+      }
+
+      struct item_11 {
+        @builtin(global_invocation_id) gid: vec3u,
+      }
+
+      @compute @workgroup_size(64) fn item_0(input: item_11) {
         var id = input.gid.x;
         if ((id >= arrayLength(&samplesBuffer_1))) {
           return;
@@ -1821,28 +834,6 @@
         seed_4(seed);
       }
 
-<<<<<<< HEAD
-      fn item_10() -> f32 {
-        var a = dot(seed_6, vec2f(23.140779495239258, 232.6168975830078));
-        var b = dot(seed_6, vec2f(54.47856521606445, 345.8415222167969));
-        seed_6.x = fract((cos(a) * 136.8168));
-        seed_6.y = fract((cos(b) * 534.7645));
-        return seed_6.y;
-      }
-
-      fn randUniformExclusive_9() -> f32 {
-        return ((item_10() * 0.9999998) + 1e-7);
-      }
-
-      fn randNormal_8(mu: f32, sigma: f32) -> f32 {
-        var theta = (6.283185307179586 * randUniformExclusive_9());
-        var R = sqrt((-2 * log(randUniformExclusive_9())));
-        return (((R * sin(theta)) * sigma) + mu);
-      }
-
-      fn prng_7() -> vec3f {
-        return vec3f(randNormal_8(0, 1));
-=======
       fn item_8() -> f32 {
         var a = dot(seed_5, vec2f(23.140779495239258, 232.6168975830078));
         var b = dot(seed_5, vec2f(54.47856521606445, 345.8415222167969));
@@ -1858,7 +849,6 @@
 
       fn prng_6() -> vec3f {
         return vec3f(randBernoulli_7(0.7));
->>>>>>> 3f112be1
       }
 
       struct item_9 {
@@ -1878,21 +868,62 @@
 
       @group(0) @binding(0) var<storage, read> seedBuffer_2: array<f32>;
 
+      var<private> seed_5: u32;
+
+      fn item_4(value: f32) {
+        seed_5 = u32((value * 32768));
+      }
+
+      fn randSeed_3(seed: f32) {
+        item_4(seed);
+      }
+
+      fn u32To01Float_9(val: u32) -> f32{
+          let exponent: u32 = 0x3f800000;
+          let mantissa: u32 = 0x007fffff & val;
+          var ufloat: u32 = (exponent | mantissa);
+          return bitcast<f32>(ufloat) - 1f;
+        }
+
+      fn item_8() -> f32 {
+        seed_5 = ((seed_5 * 1664525) + 1013904223);
+        return u32To01Float_9(seed_5);
+      }
+
+      fn randBernoulli_7(p: f32) -> f32 {
+        var u = item_8();
+        return step(u, p);
+      }
+
+      fn prng_6() -> vec3f {
+        return vec3f(randBernoulli_7(0.7));
+      }
+
+      struct item_10 {
+        @builtin(global_invocation_id) gid: vec3u,
+      }
+
+      @compute @workgroup_size(64) fn item_0(input: item_10) {
+        var id = input.gid.x;
+        if ((id >= arrayLength(&samplesBuffer_1))) {
+          return;
+        }
+        randSeed_3(seedBuffer_2[id]);
+        samplesBuffer_1[id] = prng_6();
+      }
+
+      @group(0) @binding(1) var<storage, read_write> samplesBuffer_1: array<vec3f>;
+
+      @group(0) @binding(0) var<storage, read> seedBuffer_2: array<f32>;
+
       var<private> seed_5: vec2f;
 
-<<<<<<< HEAD
-      var<private> seed_6: u32;
-
-      fn seed_5(value: f32) {
-        seed_6 = u32((value * 32768));
-=======
       fn seed_4(value: f32) {
         seed_5 = vec2f(value, 0);
       }
 
       fn randSeed_3(seed: f32) {
         seed_4(seed);
->>>>>>> 3f112be1
       }
 
       fn item_8() -> f32 {
@@ -1903,32 +934,53 @@
         return seed_5.y;
       }
 
-<<<<<<< HEAD
-      fn u32ToFloat_11(val: u32) -> f32{
+      fn randFloat01_7() -> f32 {
+        return item_8();
+      }
+
+      fn prng_6() -> vec3f {
+        return vec3f(randFloat01_7());
+      }
+
+      struct item_9 {
+        @builtin(global_invocation_id) gid: vec3u,
+      }
+
+      @compute @workgroup_size(64) fn item_0(input: item_9) {
+        var id = input.gid.x;
+        if ((id >= arrayLength(&samplesBuffer_1))) {
+          return;
+        }
+        randSeed_3(seedBuffer_2[id]);
+        samplesBuffer_1[id] = prng_6();
+      }
+
+      @group(0) @binding(1) var<storage, read_write> samplesBuffer_1: array<vec3f>;
+
+      @group(0) @binding(0) var<storage, read> seedBuffer_2: array<f32>;
+
+      var<private> seed_5: u32;
+
+      fn item_4(value: f32) {
+        seed_5 = u32((value * 32768));
+      }
+
+      fn randSeed_3(seed: f32) {
+        item_4(seed);
+      }
+
+      fn u32To01Float_9(val: u32) -> f32{
           let exponent: u32 = 0x3f800000;
           let mantissa: u32 = 0x007fffff & val;
           var ufloat: u32 = (exponent | mantissa);
           return bitcast<f32>(ufloat) - 1f;
         }
 
-      fn item_10() -> f32 {
-        seed_6 = ((seed_6 * 1664525) + 1013904223);
-        return u32ToFloat_11(seed_6);
-      }
-
-      fn randUniformExclusive_9() -> f32 {
-        return ((item_10() * 0.9999998) + 1e-7);
-      }
-
-      fn randNormal_8(mu: f32, sigma: f32) -> f32 {
-        var theta = (6.283185307179586 * randUniformExclusive_9());
-        var R = sqrt((-2 * log(randUniformExclusive_9())));
-        return (((R * sin(theta)) * sigma) + mu);
-      }
-
-      fn prng_7() -> vec3f {
-        return vec3f(randNormal_8(0, 1));
-=======
+      fn item_8() -> f32 {
+        seed_5 = ((seed_5 * 1664525) + 1013904223);
+        return u32To01Float_9(seed_5);
+      }
+
       fn randFloat01_7() -> f32 {
         return item_8();
       }
@@ -1937,12 +989,11 @@
         return vec3f(randFloat01_7());
       }
 
-      struct item_9 {
-        @builtin(global_invocation_id) gid: vec3u,
->>>>>>> 3f112be1
-      }
-
-      @compute @workgroup_size(64) fn item_0(input: item_9) {
+      struct item_10 {
+        @builtin(global_invocation_id) gid: vec3u,
+      }
+
+      @compute @workgroup_size(64) fn item_0(input: item_10) {
         var id = input.gid.x;
         if ((id >= arrayLength(&samplesBuffer_1))) {
           return;
@@ -1977,15 +1028,6 @@
         return ((item_9() * 0.9999998) + 1e-7);
       }
 
-<<<<<<< HEAD
-      fn randCauchy_8(x0: f32, gamma: f32) -> f32 {
-        var u = randUniformExclusive_9();
-        return (x0 + (gamma * tan((3.141592653589793 * (u - 0.5)))));
-      }
-
-      fn prng_7() -> vec3f {
-        return vec3f(randCauchy_8(0, 1));
-=======
       fn randExponential_7(rate: f32) -> f32 {
         var u = randUniformExclusive_8();
         return ((-1 / rate) * log(u));
@@ -1997,10 +1039,61 @@
 
       struct item_10 {
         @builtin(global_invocation_id) gid: vec3u,
->>>>>>> 3f112be1
       }
 
       @compute @workgroup_size(64) fn item_0(input: item_10) {
+        var id = input.gid.x;
+        if ((id >= arrayLength(&samplesBuffer_1))) {
+          return;
+        }
+        randSeed_3(seedBuffer_2[id]);
+        samplesBuffer_1[id] = prng_6();
+      }
+
+      @group(0) @binding(1) var<storage, read_write> samplesBuffer_1: array<vec3f>;
+
+      @group(0) @binding(0) var<storage, read> seedBuffer_2: array<f32>;
+
+      var<private> seed_5: u32;
+
+      fn item_4(value: f32) {
+        seed_5 = u32((value * 32768));
+      }
+
+      fn randSeed_3(seed: f32) {
+        item_4(seed);
+      }
+
+      fn u32To01Float_10(val: u32) -> f32{
+          let exponent: u32 = 0x3f800000;
+          let mantissa: u32 = 0x007fffff & val;
+          var ufloat: u32 = (exponent | mantissa);
+          return bitcast<f32>(ufloat) - 1f;
+        }
+
+      fn item_9() -> f32 {
+        seed_5 = ((seed_5 * 1664525) + 1013904223);
+        return u32To01Float_10(seed_5);
+      }
+
+      fn randUniformExclusive_8() -> f32 {
+        return ((item_9() * 0.9999998) + 1e-7);
+      }
+
+      fn randExponential_7(rate: f32) -> f32 {
+        var u = randUniformExclusive_8();
+        return ((-1 / rate) * log(u));
+      }
+
+      fn prng_6() -> vec3f {
+        return vec3f(randExponential_7(1));
+      }
+
+      struct item_11 {
+        @builtin(global_invocation_id) gid: vec3u,
+      }
+
+      @compute @workgroup_size(64) fn item_0(input: item_11) {
         var id = input.gid.x;
         if ((id >= arrayLength(&samplesBuffer_1))) {
           return;
@@ -2035,15 +1128,6 @@
         return ((item_9() * 0.9999998) + 1e-7);
       }
 
-<<<<<<< HEAD
-      fn randCauchy_8(x0: f32, gamma: f32) -> f32 {
-        var u = randUniformExclusive_9();
-        return (x0 + (gamma * tan((3.141592653589793 * (u - 0.5)))));
-      }
-
-      fn prng_7() -> vec3f {
-        return vec3f(randCauchy_8(0, 1));
-=======
       fn randNormal_7(mu: f32, sigma: f32) -> f32 {
         var theta = (6.283185307179586 * randUniformExclusive_8());
         var R = sqrt((-2 * log(randUniformExclusive_8())));
@@ -2052,7 +1136,6 @@
 
       fn prng_6() -> vec3f {
         return vec3f(randNormal_7(0, 1));
->>>>>>> 3f112be1
       }
 
       struct item_10 {
@@ -2072,42 +1155,75 @@
 
       @group(0) @binding(0) var<storage, read> seedBuffer_2: array<f32>;
 
-      var<private> seed_5: vec2f;
-
-<<<<<<< HEAD
-      var<private> seed_6: u32;
-
-      fn seed_5(value: f32) {
-        seed_6 = u32((value * 32768));
-=======
-      fn seed_4(value: f32) {
-        seed_5 = vec2f(value, 0);
->>>>>>> 3f112be1
-      }
-
-      fn randSeed_3(seed: f32) {
-        seed_4(seed);
-      }
-
-<<<<<<< HEAD
-      fn u32ToFloat_11(val: u32) -> f32{
+      var<private> seed_5: u32;
+
+      fn item_4(value: f32) {
+        seed_5 = u32((value * 32768));
+      }
+
+      fn randSeed_3(seed: f32) {
+        item_4(seed);
+      }
+
+      fn u32To01Float_10(val: u32) -> f32{
           let exponent: u32 = 0x3f800000;
           let mantissa: u32 = 0x007fffff & val;
           var ufloat: u32 = (exponent | mantissa);
           return bitcast<f32>(ufloat) - 1f;
         }
 
-      fn item_10() -> f32 {
-        seed_6 = ((seed_6 * 1664525) + 1013904223);
-        return u32ToFloat_11(seed_6);
-=======
+      fn item_9() -> f32 {
+        seed_5 = ((seed_5 * 1664525) + 1013904223);
+        return u32To01Float_10(seed_5);
+      }
+
+      fn randUniformExclusive_8() -> f32 {
+        return ((item_9() * 0.9999998) + 1e-7);
+      }
+
+      fn randNormal_7(mu: f32, sigma: f32) -> f32 {
+        var theta = (6.283185307179586 * randUniformExclusive_8());
+        var R = sqrt((-2 * log(randUniformExclusive_8())));
+        return (((R * sin(theta)) * sigma) + mu);
+      }
+
+      fn prng_6() -> vec3f {
+        return vec3f(randNormal_7(0, 1));
+      }
+
+      struct item_11 {
+        @builtin(global_invocation_id) gid: vec3u,
+      }
+
+      @compute @workgroup_size(64) fn item_0(input: item_11) {
+        var id = input.gid.x;
+        if ((id >= arrayLength(&samplesBuffer_1))) {
+          return;
+        }
+        randSeed_3(seedBuffer_2[id]);
+        samplesBuffer_1[id] = prng_6();
+      }
+
+      @group(0) @binding(1) var<storage, read_write> samplesBuffer_1: array<vec3f>;
+
+      @group(0) @binding(0) var<storage, read> seedBuffer_2: array<f32>;
+
+      var<private> seed_5: vec2f;
+
+      fn seed_4(value: f32) {
+        seed_5 = vec2f(value, 0);
+      }
+
+      fn randSeed_3(seed: f32) {
+        seed_4(seed);
+      }
+
       fn item_9() -> f32 {
         var a = dot(seed_5, vec2f(23.140779495239258, 232.6168975830078));
         var b = dot(seed_5, vec2f(54.47856521606445, 345.8415222167969));
         seed_5.x = fract((cos(a) * 136.8168));
         seed_5.y = fract((cos(b) * 534.7645));
         return seed_5.y;
->>>>>>> 3f112be1
       }
 
       fn randUniformExclusive_8() -> f32 {
@@ -2128,6 +1244,58 @@
       }
 
       @compute @workgroup_size(64) fn item_0(input: item_10) {
+        var id = input.gid.x;
+        if ((id >= arrayLength(&samplesBuffer_1))) {
+          return;
+        }
+        randSeed_3(seedBuffer_2[id]);
+        samplesBuffer_1[id] = prng_6();
+      }
+
+      @group(0) @binding(1) var<storage, read_write> samplesBuffer_1: array<vec3f>;
+
+      @group(0) @binding(0) var<storage, read> seedBuffer_2: array<f32>;
+
+      var<private> seed_5: u32;
+
+      fn item_4(value: f32) {
+        seed_5 = u32((value * 32768));
+      }
+
+      fn randSeed_3(seed: f32) {
+        item_4(seed);
+      }
+
+      fn u32To01Float_10(val: u32) -> f32{
+          let exponent: u32 = 0x3f800000;
+          let mantissa: u32 = 0x007fffff & val;
+          var ufloat: u32 = (exponent | mantissa);
+          return bitcast<f32>(ufloat) - 1f;
+        }
+
+      fn item_9() -> f32 {
+        seed_5 = ((seed_5 * 1664525) + 1013904223);
+        return u32To01Float_10(seed_5);
+      }
+
+      fn randUniformExclusive_8() -> f32 {
+        return ((item_9() * 0.9999998) + 1e-7);
+      }
+
+      fn randCauchy_7(x0: f32, gamma: f32) -> f32 {
+        var u = randUniformExclusive_8();
+        return (x0 + (gamma * tan((3.141592653589793 * (u - 0.5)))));
+      }
+
+      fn prng_6() -> vec3f {
+        return vec3f(randCauchy_7(0, 1));
+      }
+
+      struct item_11 {
+        @builtin(global_invocation_id) gid: vec3u,
+      }
+
+      @compute @workgroup_size(64) fn item_0(input: item_11) {
         var id = input.gid.x;
         if ((id >= arrayLength(&samplesBuffer_1))) {
           return;
