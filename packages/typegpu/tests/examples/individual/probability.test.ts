--- conflicted
+++ resolved
@@ -33,17 +33,10 @@
       }
 
       fn item_7() -> f32 {
-<<<<<<< HEAD
-        let a = dot(seed_5, vec2f(23.140779495239258, 232.6168975830078));
-        let b = dot(seed_5, vec2f(54.47856521606445, 345.8415222167969));
-        seed_5.x = fract((cos(a) * 136.8168));
-        seed_5.y = fract((cos(b) * 534.7645));
-=======
-        var a = dot(seed_5, vec2f(23.140779495239258, 232.6168975830078));
-        var b = dot(seed_5, vec2f(54.47856521606445, 345.8415222167969));
-        seed_5.x = fract((cos(a) * 136.8168f));
-        seed_5.y = fract((cos(b) * 534.7645f));
->>>>>>> 47575769
+        let a = dot(seed_5, vec2f(23.140779495239258, 232.6168975830078));
+        let b = dot(seed_5, vec2f(54.47856521606445, 345.8415222167969));
+        seed_5.x = fract((cos(a) * 136.8168f));
+        seed_5.y = fract((cos(b) * 534.7645f));
         return seed_5.y;
       }
 
@@ -52,24 +45,14 @@
       }
 
       fn randNormal_8(mu: f32, sigma: f32) -> f32 {
-<<<<<<< HEAD
-        let theta = (6.283185307179586 * randUniformExclusive_9());
-        let R = sqrt((-2 * log(randUniformExclusive_9())));
-=======
-        var theta = (6.283185307179586f * randUniformExclusive_9());
-        var R = sqrt((-2 * log(randUniformExclusive_9())));
->>>>>>> 47575769
+        let theta = (6.283185307179586f * randUniformExclusive_9());
+        let R = sqrt((-2f * log(randUniformExclusive_9())));
         return (((R * sin(theta)) * sigma) + mu);
       }
 
       fn randInUnitSphere_6() -> vec3f {
-<<<<<<< HEAD
         let u = item_7();
-        var v = vec3f(randNormal_8(0, 1), randNormal_8(0, 1), randNormal_8(0, 1));
-=======
-        var u = item_7();
         var v = vec3f(randNormal_8(0f, 1f), randNormal_8(0f, 1f), randNormal_8(0f, 1f));
->>>>>>> 47575769
         var vNorm = normalize(v);
         return (vNorm * pow(u, 0.33f));
       }
@@ -102,34 +85,19 @@
       }
 
       fn item_7() -> f32 {
-<<<<<<< HEAD
-        let a = dot(seed_5, vec2f(23.140779495239258, 232.6168975830078));
-        let b = dot(seed_5, vec2f(54.47856521606445, 345.8415222167969));
-        seed_5.x = fract((cos(a) * 136.8168));
-        seed_5.y = fract((cos(b) * 534.7645));
-=======
-        var a = dot(seed_5, vec2f(23.140779495239258, 232.6168975830078));
-        var b = dot(seed_5, vec2f(54.47856521606445, 345.8415222167969));
-        seed_5.x = fract((cos(a) * 136.8168f));
-        seed_5.y = fract((cos(b) * 534.7645f));
->>>>>>> 47575769
+        let a = dot(seed_5, vec2f(23.140779495239258, 232.6168975830078));
+        let b = dot(seed_5, vec2f(54.47856521606445, 345.8415222167969));
+        seed_5.x = fract((cos(a) * 136.8168f));
+        seed_5.y = fract((cos(b) * 534.7645f));
         return seed_5.y;
       }
 
       fn randOnUnitSphere_6() -> vec3f {
-<<<<<<< HEAD
-        let z = ((2 * item_7()) - 1);
-        let oneMinusZSq = sqrt((1 - (z * z)));
-        let theta = (6.283185307179586 * item_7());
+        let z = ((2f * item_7()) - 1f);
+        let oneMinusZSq = sqrt((1f - (z * z)));
+        let theta = (6.283185307179586f * item_7());
         let x = (cos(theta) * oneMinusZSq);
         let y = (sin(theta) * oneMinusZSq);
-=======
-        var z = ((2f * item_7()) - 1f);
-        var oneMinusZSq = sqrt((1f - (z * z)));
-        var theta = (6.283185307179586f * item_7());
-        var x = (cos(theta) * oneMinusZSq);
-        var y = (sin(theta) * oneMinusZSq);
->>>>>>> 47575769
         return vec3f(x, y, z);
       }
 
@@ -161,28 +129,16 @@
       }
 
       fn item_8() -> f32 {
-<<<<<<< HEAD
-        let a = dot(seed_5, vec2f(23.140779495239258, 232.6168975830078));
-        let b = dot(seed_5, vec2f(54.47856521606445, 345.8415222167969));
-        seed_5.x = fract((cos(a) * 136.8168));
-        seed_5.y = fract((cos(b) * 534.7645));
-=======
-        var a = dot(seed_5, vec2f(23.140779495239258, 232.6168975830078));
-        var b = dot(seed_5, vec2f(54.47856521606445, 345.8415222167969));
-        seed_5.x = fract((cos(a) * 136.8168f));
-        seed_5.y = fract((cos(b) * 534.7645f));
->>>>>>> 47575769
+        let a = dot(seed_5, vec2f(23.140779495239258, 232.6168975830078));
+        let b = dot(seed_5, vec2f(54.47856521606445, 345.8415222167969));
+        seed_5.x = fract((cos(a) * 136.8168f));
+        seed_5.y = fract((cos(b) * 534.7645f));
         return seed_5.y;
       }
 
       fn randInUnitCircle_7() -> vec2f {
-<<<<<<< HEAD
         let radius = sqrt(item_8());
-        let angle = (item_8() * 6.283185307179586);
-=======
-        var radius = sqrt(item_8());
-        var angle = (item_8() * 6.283185307179586f);
->>>>>>> 47575769
+        let angle = (item_8() * 6.283185307179586f);
         return vec2f((cos(angle) * radius), (sin(angle) * radius));
       }
 
@@ -218,26 +174,15 @@
       }
 
       fn item_8() -> f32 {
-<<<<<<< HEAD
-        let a = dot(seed_5, vec2f(23.140779495239258, 232.6168975830078));
-        let b = dot(seed_5, vec2f(54.47856521606445, 345.8415222167969));
-        seed_5.x = fract((cos(a) * 136.8168));
-        seed_5.y = fract((cos(b) * 534.7645));
-=======
-        var a = dot(seed_5, vec2f(23.140779495239258, 232.6168975830078));
-        var b = dot(seed_5, vec2f(54.47856521606445, 345.8415222167969));
-        seed_5.x = fract((cos(a) * 136.8168f));
-        seed_5.y = fract((cos(b) * 534.7645f));
->>>>>>> 47575769
+        let a = dot(seed_5, vec2f(23.140779495239258, 232.6168975830078));
+        let b = dot(seed_5, vec2f(54.47856521606445, 345.8415222167969));
+        seed_5.x = fract((cos(a) * 136.8168f));
+        seed_5.y = fract((cos(b) * 534.7645f));
         return seed_5.y;
       }
 
       fn randOnUnitCircle_7() -> vec2f {
-<<<<<<< HEAD
-        let angle = (item_8() * 6.283185307179586);
-=======
-        var angle = (item_8() * 6.283185307179586f);
->>>>>>> 47575769
+        let angle = (item_8() * 6.283185307179586f);
         return vec2f(cos(angle), sin(angle));
       }
 
@@ -273,17 +218,10 @@
       }
 
       fn item_7() -> f32 {
-<<<<<<< HEAD
-        let a = dot(seed_5, vec2f(23.140779495239258, 232.6168975830078));
-        let b = dot(seed_5, vec2f(54.47856521606445, 345.8415222167969));
-        seed_5.x = fract((cos(a) * 136.8168));
-        seed_5.y = fract((cos(b) * 534.7645));
-=======
-        var a = dot(seed_5, vec2f(23.140779495239258, 232.6168975830078));
-        var b = dot(seed_5, vec2f(54.47856521606445, 345.8415222167969));
-        seed_5.x = fract((cos(a) * 136.8168f));
-        seed_5.y = fract((cos(b) * 534.7645f));
->>>>>>> 47575769
+        let a = dot(seed_5, vec2f(23.140779495239258, 232.6168975830078));
+        let b = dot(seed_5, vec2f(54.47856521606445, 345.8415222167969));
+        seed_5.x = fract((cos(a) * 136.8168f));
+        seed_5.y = fract((cos(b) * 534.7645f));
         return seed_5.y;
       }
 
@@ -319,28 +257,16 @@
       }
 
       fn item_7() -> f32 {
-<<<<<<< HEAD
-        let a = dot(seed_5, vec2f(23.140779495239258, 232.6168975830078));
-        let b = dot(seed_5, vec2f(54.47856521606445, 345.8415222167969));
-        seed_5.x = fract((cos(a) * 136.8168));
-        seed_5.y = fract((cos(b) * 534.7645));
-=======
-        var a = dot(seed_5, vec2f(23.140779495239258, 232.6168975830078));
-        var b = dot(seed_5, vec2f(54.47856521606445, 345.8415222167969));
-        seed_5.x = fract((cos(a) * 136.8168f));
-        seed_5.y = fract((cos(b) * 534.7645f));
->>>>>>> 47575769
+        let a = dot(seed_5, vec2f(23.140779495239258, 232.6168975830078));
+        let b = dot(seed_5, vec2f(54.47856521606445, 345.8415222167969));
+        seed_5.x = fract((cos(a) * 136.8168f));
+        seed_5.y = fract((cos(b) * 534.7645f));
         return seed_5.y;
       }
 
       fn randOnUnitCube_6() -> vec3f {
-<<<<<<< HEAD
-        let face = u32((item_7() * 6));
-        let axis = (face % 3);
-=======
-        var face = u32((item_7() * 6f));
-        var axis = (face % 3u);
->>>>>>> 47575769
+        let face = u32((item_7() * 6f));
+        let axis = (face % 3u);
         var result = vec3f();
         result[axis] = f32(select(0, 1, (face > 2u)));
         result[((axis + 1u) % 3u)] = item_7();
@@ -376,17 +302,10 @@
       }
 
       fn item_9() -> f32 {
-<<<<<<< HEAD
-        let a = dot(seed_5, vec2f(23.140779495239258, 232.6168975830078));
-        let b = dot(seed_5, vec2f(54.47856521606445, 345.8415222167969));
-        seed_5.x = fract((cos(a) * 136.8168));
-        seed_5.y = fract((cos(b) * 534.7645));
-=======
-        var a = dot(seed_5, vec2f(23.140779495239258, 232.6168975830078));
-        var b = dot(seed_5, vec2f(54.47856521606445, 345.8415222167969));
-        seed_5.x = fract((cos(a) * 136.8168f));
-        seed_5.y = fract((cos(b) * 534.7645f));
->>>>>>> 47575769
+        let a = dot(seed_5, vec2f(23.140779495239258, 232.6168975830078));
+        let b = dot(seed_5, vec2f(54.47856521606445, 345.8415222167969));
+        seed_5.x = fract((cos(a) * 136.8168f));
+        seed_5.y = fract((cos(b) * 534.7645f));
         return seed_5.y;
       }
 
@@ -395,24 +314,14 @@
       }
 
       fn randNormal_10(mu: f32, sigma: f32) -> f32 {
-<<<<<<< HEAD
-        let theta = (6.283185307179586 * randUniformExclusive_11());
-        let R = sqrt((-2 * log(randUniformExclusive_11())));
-=======
-        var theta = (6.283185307179586f * randUniformExclusive_11());
-        var R = sqrt((-2 * log(randUniformExclusive_11())));
->>>>>>> 47575769
+        let theta = (6.283185307179586f * randUniformExclusive_11());
+        let R = sqrt((-2f * log(randUniformExclusive_11())));
         return (((R * sin(theta)) * sigma) + mu);
       }
 
       fn randInUnitSphere_8() -> vec3f {
-<<<<<<< HEAD
         let u = item_9();
-        var v = vec3f(randNormal_10(0, 1), randNormal_10(0, 1), randNormal_10(0, 1));
-=======
-        var u = item_9();
         var v = vec3f(randNormal_10(0f, 1f), randNormal_10(0f, 1f), randNormal_10(0f, 1f));
->>>>>>> 47575769
         var vNorm = normalize(v);
         return (vNorm * pow(u, 0.33f));
       }
@@ -455,34 +364,19 @@
       }
 
       fn item_9() -> f32 {
-<<<<<<< HEAD
-        let a = dot(seed_5, vec2f(23.140779495239258, 232.6168975830078));
-        let b = dot(seed_5, vec2f(54.47856521606445, 345.8415222167969));
-        seed_5.x = fract((cos(a) * 136.8168));
-        seed_5.y = fract((cos(b) * 534.7645));
-=======
-        var a = dot(seed_5, vec2f(23.140779495239258, 232.6168975830078));
-        var b = dot(seed_5, vec2f(54.47856521606445, 345.8415222167969));
-        seed_5.x = fract((cos(a) * 136.8168f));
-        seed_5.y = fract((cos(b) * 534.7645f));
->>>>>>> 47575769
+        let a = dot(seed_5, vec2f(23.140779495239258, 232.6168975830078));
+        let b = dot(seed_5, vec2f(54.47856521606445, 345.8415222167969));
+        seed_5.x = fract((cos(a) * 136.8168f));
+        seed_5.y = fract((cos(b) * 534.7645f));
         return seed_5.y;
       }
 
       fn randOnUnitSphere_8() -> vec3f {
-<<<<<<< HEAD
-        let z = ((2 * item_9()) - 1);
-        let oneMinusZSq = sqrt((1 - (z * z)));
-        let theta = (6.283185307179586 * item_9());
+        let z = ((2f * item_9()) - 1f);
+        let oneMinusZSq = sqrt((1f - (z * z)));
+        let theta = (6.283185307179586f * item_9());
         let x = (cos(theta) * oneMinusZSq);
         let y = (sin(theta) * oneMinusZSq);
-=======
-        var z = ((2f * item_9()) - 1f);
-        var oneMinusZSq = sqrt((1f - (z * z)));
-        var theta = (6.283185307179586f * item_9());
-        var x = (cos(theta) * oneMinusZSq);
-        var y = (sin(theta) * oneMinusZSq);
->>>>>>> 47575769
         return vec3f(x, y, z);
       }
 
@@ -524,17 +418,10 @@
       }
 
       fn item_8() -> f32 {
-<<<<<<< HEAD
-        let a = dot(seed_5, vec2f(23.140779495239258, 232.6168975830078));
-        let b = dot(seed_5, vec2f(54.47856521606445, 345.8415222167969));
-        seed_5.x = fract((cos(a) * 136.8168));
-        seed_5.y = fract((cos(b) * 534.7645));
-=======
-        var a = dot(seed_5, vec2f(23.140779495239258, 232.6168975830078));
-        var b = dot(seed_5, vec2f(54.47856521606445, 345.8415222167969));
-        seed_5.x = fract((cos(a) * 136.8168f));
-        seed_5.y = fract((cos(b) * 534.7645f));
->>>>>>> 47575769
+        let a = dot(seed_5, vec2f(23.140779495239258, 232.6168975830078));
+        let b = dot(seed_5, vec2f(54.47856521606445, 345.8415222167969));
+        seed_5.x = fract((cos(a) * 136.8168f));
+        seed_5.y = fract((cos(b) * 534.7645f));
         return seed_5.y;
       }
 
@@ -575,17 +462,10 @@
       }
 
       fn item_8() -> f32 {
-<<<<<<< HEAD
-        let a = dot(seed_5, vec2f(23.140779495239258, 232.6168975830078));
-        let b = dot(seed_5, vec2f(54.47856521606445, 345.8415222167969));
-        seed_5.x = fract((cos(a) * 136.8168));
-        seed_5.y = fract((cos(b) * 534.7645));
-=======
-        var a = dot(seed_5, vec2f(23.140779495239258, 232.6168975830078));
-        var b = dot(seed_5, vec2f(54.47856521606445, 345.8415222167969));
-        seed_5.x = fract((cos(a) * 136.8168f));
-        seed_5.y = fract((cos(b) * 534.7645f));
->>>>>>> 47575769
+        let a = dot(seed_5, vec2f(23.140779495239258, 232.6168975830078));
+        let b = dot(seed_5, vec2f(54.47856521606445, 345.8415222167969));
+        seed_5.x = fract((cos(a) * 136.8168f));
+        seed_5.y = fract((cos(b) * 534.7645f));
         return seed_5.y;
       }
 
@@ -625,17 +505,10 @@
       }
 
       fn item_9() -> f32 {
-<<<<<<< HEAD
-        let a = dot(seed_5, vec2f(23.140779495239258, 232.6168975830078));
-        let b = dot(seed_5, vec2f(54.47856521606445, 345.8415222167969));
-        seed_5.x = fract((cos(a) * 136.8168));
-        seed_5.y = fract((cos(b) * 534.7645));
-=======
-        var a = dot(seed_5, vec2f(23.140779495239258, 232.6168975830078));
-        var b = dot(seed_5, vec2f(54.47856521606445, 345.8415222167969));
-        seed_5.x = fract((cos(a) * 136.8168f));
-        seed_5.y = fract((cos(b) * 534.7645f));
->>>>>>> 47575769
+        let a = dot(seed_5, vec2f(23.140779495239258, 232.6168975830078));
+        let b = dot(seed_5, vec2f(54.47856521606445, 345.8415222167969));
+        seed_5.x = fract((cos(a) * 136.8168f));
+        seed_5.y = fract((cos(b) * 534.7645f));
         return seed_5.y;
       }
 
@@ -680,17 +553,10 @@
       }
 
       fn item_9() -> f32 {
-<<<<<<< HEAD
-        let a = dot(seed_5, vec2f(23.140779495239258, 232.6168975830078));
-        let b = dot(seed_5, vec2f(54.47856521606445, 345.8415222167969));
-        seed_5.x = fract((cos(a) * 136.8168));
-        seed_5.y = fract((cos(b) * 534.7645));
-=======
-        var a = dot(seed_5, vec2f(23.140779495239258, 232.6168975830078));
-        var b = dot(seed_5, vec2f(54.47856521606445, 345.8415222167969));
-        seed_5.x = fract((cos(a) * 136.8168f));
-        seed_5.y = fract((cos(b) * 534.7645f));
->>>>>>> 47575769
+        let a = dot(seed_5, vec2f(23.140779495239258, 232.6168975830078));
+        let b = dot(seed_5, vec2f(54.47856521606445, 345.8415222167969));
+        seed_5.x = fract((cos(a) * 136.8168f));
+        seed_5.y = fract((cos(b) * 534.7645f));
         return seed_5.y;
       }
 
@@ -699,13 +565,8 @@
       }
 
       fn randNormal_7(mu: f32, sigma: f32) -> f32 {
-<<<<<<< HEAD
-        let theta = (6.283185307179586 * randUniformExclusive_8());
-        let R = sqrt((-2 * log(randUniformExclusive_8())));
-=======
-        var theta = (6.283185307179586f * randUniformExclusive_8());
-        var R = sqrt((-2 * log(randUniformExclusive_8())));
->>>>>>> 47575769
+        let theta = (6.283185307179586f * randUniformExclusive_8());
+        let R = sqrt((-2f * log(randUniformExclusive_8())));
         return (((R * sin(theta)) * sigma) + mu);
       }
 
@@ -741,17 +602,10 @@
       }
 
       fn item_9() -> f32 {
-<<<<<<< HEAD
-        let a = dot(seed_5, vec2f(23.140779495239258, 232.6168975830078));
-        let b = dot(seed_5, vec2f(54.47856521606445, 345.8415222167969));
-        seed_5.x = fract((cos(a) * 136.8168));
-        seed_5.y = fract((cos(b) * 534.7645));
-=======
-        var a = dot(seed_5, vec2f(23.140779495239258, 232.6168975830078));
-        var b = dot(seed_5, vec2f(54.47856521606445, 345.8415222167969));
-        seed_5.x = fract((cos(a) * 136.8168f));
-        seed_5.y = fract((cos(b) * 534.7645f));
->>>>>>> 47575769
+        let a = dot(seed_5, vec2f(23.140779495239258, 232.6168975830078));
+        let b = dot(seed_5, vec2f(54.47856521606445, 345.8415222167969));
+        seed_5.x = fract((cos(a) * 136.8168f));
+        seed_5.y = fract((cos(b) * 534.7645f));
         return seed_5.y;
       }
 
@@ -760,13 +614,8 @@
       }
 
       fn randCauchy_7(x0: f32, gamma: f32) -> f32 {
-<<<<<<< HEAD
         let u = randUniformExclusive_8();
-        return (x0 + (gamma * tan((3.141592653589793 * (u - 0.5)))));
-=======
-        var u = randUniformExclusive_8();
         return (x0 + (gamma * tan((3.141592653589793f * (u - 0.5f)))));
->>>>>>> 47575769
       }
 
       fn prng_6() -> vec3f {
