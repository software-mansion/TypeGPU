/**
 * @vitest-environment jsdom
 */

import { describe, expect } from 'vitest';
import { it } from '../../utils/extendedIt.ts';
import { runExampleTest, setupCommonMocks } from '../utils/baseTest.ts';

describe('console log example', () => {
  setupCommonMocks();

  it('should produce valid code', async ({ device }) => {
    const shaderCodes = await runExampleTest({
      category: 'tests',
      name: 'log-test',
      controlTriggers: [
        'One argument',
        'Multiple arguments',
        'String literals',
        'Different types',
        'Two logs',
        'Two threads',
        '100 dispatches',
        'Varying size logs',
        'Render pipeline',
        'Too many logs',
        // 'Too much data', // this one throws an error
      ],
      expectedCalls: 10,
    }, device);

    // the resolution variant for when 'shader-f16' is not enabled
    expect(shaderCodes).toMatchInlineSnapshot(`
      "@group(0) @binding(0) var<uniform> sizeUniform_1: vec3u;

      fn serializeU32_4(n: u32) -> array<u32,1>{
        return array<u32, 1>(n);
      }

      @group(0) @binding(1) var<storage, read_write> indexBuffer_5: atomic<u32>;

      struct SerializedLogData_7 {
        id: u32,
        serializedData: array<u32, 32>,
      }

      @group(0) @binding(2) var<storage, read_write> dataBuffer_6: array<SerializedLogData_7, 40>;

      fn log1_3(_arg_0: u32) {
        var index = atomicAdd(&indexBuffer_5, 1);
        if (index >= 40) {
          return;
        }
        dataBuffer_6[index].id = 1;

        var serializedData0 = serializeU32_4(_arg_0);
        dataBuffer_6[index].serializedData[0] = serializedData0[0];
      }

      fn wrappedCallback_2(_arg_0: u32, _arg_1: u32, _arg_2: u32) {
        log1_3(321);
      }

      struct mainCompute_Input_8 {
        @builtin(global_invocation_id) id: vec3u,
      }

      @compute @workgroup_size(1, 1, 1) fn mainCompute_0(in: mainCompute_Input_8)  {
        if (any(in.id >= sizeUniform_1)) {
          return;
        }
        wrappedCallback_2(in.id.x, in.id.y, in.id.z);
      }

      @group(0) @binding(0) var<uniform> sizeUniform_1: vec3u;

      fn serializeU32_4(n: u32) -> array<u32,1>{
        return array<u32, 1>(n);
      }

      fn serializeVec3u_5(v: vec3u) -> array<u32,3>{
        return array<u32, 3>(v.x, v.y, v.z);
      }

      @group(0) @binding(1) var<storage, read_write> indexBuffer_6: atomic<u32>;

      struct SerializedLogData_8 {
        id: u32,
        serializedData: array<u32, 32>,
      }

      @group(0) @binding(2) var<storage, read_write> dataBuffer_7: array<SerializedLogData_8, 40>;

      fn log1_3(_arg_0: u32, _arg_1: vec3u, _arg_2: u32, _arg_3: u32) {
        var index = atomicAdd(&indexBuffer_6, 1);
        if (index >= 40) {
          return;
        }
        dataBuffer_7[index].id = 1;

        var serializedData0 = serializeU32_4(_arg_0);
        dataBuffer_7[index].serializedData[0] = serializedData0[0];
        var serializedData1 = serializeVec3u_5(_arg_1);
        dataBuffer_7[index].serializedData[1] = serializedData1[0];
        dataBuffer_7[index].serializedData[2] = serializedData1[1];
        dataBuffer_7[index].serializedData[3] = serializedData1[2];
        var serializedData2 = serializeU32_4(_arg_2);
        dataBuffer_7[index].serializedData[4] = serializedData2[0];
        var serializedData3 = serializeU32_4(_arg_3);
        dataBuffer_7[index].serializedData[5] = serializedData3[0];
      }

      fn wrappedCallback_2(_arg_0: u32, _arg_1: u32, _arg_2: u32) {
        log1_3(1, vec3u(2, 3, 4), 5, 6);
      }

      struct mainCompute_Input_9 {
        @builtin(global_invocation_id) id: vec3u,
      }

      @compute @workgroup_size(1, 1, 1) fn mainCompute_0(in: mainCompute_Input_9)  {
        if (any(in.id >= sizeUniform_1)) {
          return;
        }
        wrappedCallback_2(in.id.x, in.id.y, in.id.z);
      }

      @group(0) @binding(0) var<uniform> sizeUniform_1: vec3u;

      fn serializeU32_4(n: u32) -> array<u32,1>{
        return array<u32, 1>(n);
      }

      @group(0) @binding(1) var<storage, read_write> indexBuffer_5: atomic<u32>;

      struct SerializedLogData_7 {
        id: u32,
        serializedData: array<u32, 32>,
      }

      @group(0) @binding(2) var<storage, read_write> dataBuffer_6: array<SerializedLogData_7, 40>;

      fn log1_3(_arg_0: u32, _arg_1: u32, _arg_2: u32) {
        var index = atomicAdd(&indexBuffer_5, 1);
        if (index >= 40) {
          return;
        }
        dataBuffer_6[index].id = 1;

        var serializedData0 = serializeU32_4(_arg_0);
        dataBuffer_6[index].serializedData[0] = serializedData0[0];
        var serializedData1 = serializeU32_4(_arg_1);
        dataBuffer_6[index].serializedData[1] = serializedData1[0];
        var serializedData2 = serializeU32_4(_arg_2);
        dataBuffer_6[index].serializedData[2] = serializedData2[0];
      }

      fn wrappedCallback_2(_arg_0: u32, _arg_1: u32, _arg_2: u32) {
        log1_3(2, 3, 5);
      }

      struct mainCompute_Input_8 {
        @builtin(global_invocation_id) id: vec3u,
      }

      @compute @workgroup_size(1, 1, 1) fn mainCompute_0(in: mainCompute_Input_8)  {
        if (any(in.id >= sizeUniform_1)) {
          return;
        }
        wrappedCallback_2(in.id.x, in.id.y, in.id.z);
      }

      @group(0) @binding(0) var<uniform> sizeUniform_1: vec3u;

      @group(0) @binding(1) var<storage, read_write> indexBuffer_4: atomic<u32>;

      struct SerializedLogData_6 {
        id: u32,
        serializedData: array<u32, 32>,
      }

      @group(0) @binding(2) var<storage, read_write> dataBuffer_5: array<SerializedLogData_6, 40>;

      fn log1_3() {
        var index = atomicAdd(&indexBuffer_4, 1);
        if (index >= 40) {
          return;
        }
        dataBuffer_5[index].id = 1;


      }

      fn serializeF32_8(n: f32) -> array<u32,1>{
        return array<u32, 1>(bitcast<u32>(n));
      }

      fn log2_7(_arg_0: f32) {
        var index = atomicAdd(&indexBuffer_4, 1);
        if (index >= 40) {
          return;
        }
        dataBuffer_5[index].id = 2;

        var serializedData0 = serializeF32_8(_arg_0);
        dataBuffer_5[index].serializedData[0] = serializedData0[0];
      }

      fn serializeI32_10(n: i32) -> array<u32,1>{
        return array<u32, 1>(bitcast<u32>(n));
      }

      fn log3_9(_arg_0: i32) {
        var index = atomicAdd(&indexBuffer_4, 1);
        if (index >= 40) {
          return;
        }
        dataBuffer_5[index].id = 3;

        var serializedData0 = serializeI32_10(_arg_0);
        dataBuffer_5[index].serializedData[0] = serializedData0[0];
      }

      fn serializeU32_12(n: u32) -> array<u32,1>{
        return array<u32, 1>(n);
      }

      fn log4_11(_arg_0: u32) {
        var index = atomicAdd(&indexBuffer_4, 1);
        if (index >= 40) {
          return;
        }
        dataBuffer_5[index].id = 4;

        var serializedData0 = serializeU32_12(_arg_0);
        dataBuffer_5[index].serializedData[0] = serializedData0[0];
      }

      fn serializeBool_14(b: bool) -> array<u32,1>{
        return array<u32, 1>(u32(b));
      }

      fn log5_13(_arg_0: bool) {
        var index = atomicAdd(&indexBuffer_4, 1);
        if (index >= 40) {
          return;
        }
        dataBuffer_5[index].id = 5;

        var serializedData0 = serializeBool_14(_arg_0);
        dataBuffer_5[index].serializedData[0] = serializedData0[0];
      }

      fn log6_15() {
        var index = atomicAdd(&indexBuffer_4, 1);
        if (index >= 40) {
          return;
        }
        dataBuffer_5[index].id = 6;


      }

      fn log7_16() {
        var index = atomicAdd(&indexBuffer_4, 1);
        if (index >= 40) {
          return;
        }
        dataBuffer_5[index].id = 7;


      }

      fn serializeVec2f_18(v: vec2f) -> array<u32,2>{
        return array<u32, 2>(bitcast<u32>(v.x), bitcast<u32>(v.y));
      }

      fn log8_17(_arg_0: vec2f) {
        var index = atomicAdd(&indexBuffer_4, 1);
        if (index >= 40) {
          return;
        }
        dataBuffer_5[index].id = 8;

        var serializedData0 = serializeVec2f_18(_arg_0);
        dataBuffer_5[index].serializedData[0] = serializedData0[0];
        dataBuffer_5[index].serializedData[1] = serializedData0[1];
      }

      fn serializeVec3f_20(v: vec3f) -> array<u32,3>{
        return array<u32, 3>(bitcast<u32>(v.x), bitcast<u32>(v.y), bitcast<u32>(v.z));
      }

      fn log9_19(_arg_0: vec3f) {
        var index = atomicAdd(&indexBuffer_4, 1);
        if (index >= 40) {
          return;
        }
        dataBuffer_5[index].id = 9;

        var serializedData0 = serializeVec3f_20(_arg_0);
        dataBuffer_5[index].serializedData[0] = serializedData0[0];
        dataBuffer_5[index].serializedData[1] = serializedData0[1];
        dataBuffer_5[index].serializedData[2] = serializedData0[2];
      }

      fn serializeVec4f_22(v: vec4f) -> array<u32,4>{
        return array<u32, 4>(bitcast<u32>(v.x), bitcast<u32>(v.y), bitcast<u32>(v.z), bitcast<u32>(v.w));
      }

      fn log10_21(_arg_0: vec4f) {
        var index = atomicAdd(&indexBuffer_4, 1);
        if (index >= 40) {
          return;
        }
        dataBuffer_5[index].id = 10;

        var serializedData0 = serializeVec4f_22(_arg_0);
        dataBuffer_5[index].serializedData[0] = serializedData0[0];
        dataBuffer_5[index].serializedData[1] = serializedData0[1];
        dataBuffer_5[index].serializedData[2] = serializedData0[2];
        dataBuffer_5[index].serializedData[3] = serializedData0[3];
      }

      fn log11_23() {
        var index = atomicAdd(&indexBuffer_4, 1);
        if (index >= 40) {
          return;
        }
        dataBuffer_5[index].id = 11;


      }

      fn serializeVec2i_25(v: vec2i) -> array<u32,2>{
        return array<u32, 2>(bitcast<u32>(v.x), bitcast<u32>(v.y));
      }

      fn log12_24(_arg_0: vec2i) {
        var index = atomicAdd(&indexBuffer_4, 1);
        if (index >= 40) {
          return;
        }
        dataBuffer_5[index].id = 12;

        var serializedData0 = serializeVec2i_25(_arg_0);
        dataBuffer_5[index].serializedData[0] = serializedData0[0];
        dataBuffer_5[index].serializedData[1] = serializedData0[1];
      }

      fn serializeVec3i_27(v: vec3i) -> array<u32,3>{
        return array<u32, 3>(bitcast<u32>(v.x), bitcast<u32>(v.y), bitcast<u32>(v.z));
      }

      fn log13_26(_arg_0: vec3i) {
        var index = atomicAdd(&indexBuffer_4, 1);
        if (index >= 40) {
          return;
        }
        dataBuffer_5[index].id = 13;

        var serializedData0 = serializeVec3i_27(_arg_0);
        dataBuffer_5[index].serializedData[0] = serializedData0[0];
        dataBuffer_5[index].serializedData[1] = serializedData0[1];
        dataBuffer_5[index].serializedData[2] = serializedData0[2];
      }

      fn serializeVec4i_29(v: vec4i) -> array<u32,4>{
        return array<u32, 4>(bitcast<u32>(v.x), bitcast<u32>(v.y), bitcast<u32>(v.z), bitcast<u32>(v.w));
      }

      fn log14_28(_arg_0: vec4i) {
        var index = atomicAdd(&indexBuffer_4, 1);
        if (index >= 40) {
          return;
        }
        dataBuffer_5[index].id = 14;

        var serializedData0 = serializeVec4i_29(_arg_0);
        dataBuffer_5[index].serializedData[0] = serializedData0[0];
        dataBuffer_5[index].serializedData[1] = serializedData0[1];
        dataBuffer_5[index].serializedData[2] = serializedData0[2];
        dataBuffer_5[index].serializedData[3] = serializedData0[3];
      }

      fn log15_30() {
        var index = atomicAdd(&indexBuffer_4, 1);
        if (index >= 40) {
          return;
        }
        dataBuffer_5[index].id = 15;


      }

      fn serializeVec2u_32(v: vec2u) -> array<u32,2>{
        return array<u32, 2>(v.x, v.y);
      }

      fn log16_31(_arg_0: vec2u) {
        var index = atomicAdd(&indexBuffer_4, 1);
        if (index >= 40) {
          return;
        }
        dataBuffer_5[index].id = 16;

        var serializedData0 = serializeVec2u_32(_arg_0);
        dataBuffer_5[index].serializedData[0] = serializedData0[0];
        dataBuffer_5[index].serializedData[1] = serializedData0[1];
      }

      fn serializeVec3u_34(v: vec3u) -> array<u32,3>{
        return array<u32, 3>(v.x, v.y, v.z);
      }

      fn log17_33(_arg_0: vec3u) {
        var index = atomicAdd(&indexBuffer_4, 1);
        if (index >= 40) {
          return;
        }
        dataBuffer_5[index].id = 17;

        var serializedData0 = serializeVec3u_34(_arg_0);
        dataBuffer_5[index].serializedData[0] = serializedData0[0];
        dataBuffer_5[index].serializedData[1] = serializedData0[1];
        dataBuffer_5[index].serializedData[2] = serializedData0[2];
      }

      fn serializeVec4u_36(v: vec4u) -> array<u32,4>{
        return array<u32, 4>(v.x, v.y, v.z, v.w);
      }

      fn log18_35(_arg_0: vec4u) {
        var index = atomicAdd(&indexBuffer_4, 1);
        if (index >= 40) {
          return;
        }
        dataBuffer_5[index].id = 18;

        var serializedData0 = serializeVec4u_36(_arg_0);
        dataBuffer_5[index].serializedData[0] = serializedData0[0];
        dataBuffer_5[index].serializedData[1] = serializedData0[1];
        dataBuffer_5[index].serializedData[2] = serializedData0[2];
        dataBuffer_5[index].serializedData[3] = serializedData0[3];
      }

      fn log19_37() {
        var index = atomicAdd(&indexBuffer_4, 1);
        if (index >= 40) {
          return;
        }
        dataBuffer_5[index].id = 19;


      }

      fn serializeVec2bool_39(v: vec2<bool>) -> array<u32,2>{
        return array<u32, 2>(u32(v.x), u32(v.y));
      }

      fn log20_38(_arg_0: vec2<bool>) {
        var index = atomicAdd(&indexBuffer_4, 1);
        if (index >= 40) {
          return;
        }
        dataBuffer_5[index].id = 20;

        var serializedData0 = serializeVec2bool_39(_arg_0);
        dataBuffer_5[index].serializedData[0] = serializedData0[0];
        dataBuffer_5[index].serializedData[1] = serializedData0[1];
      }

      fn serializeVec3bool_41(v: vec3<bool>) -> array<u32,3>{
        return array<u32, 3>(u32(v.x), u32(v.y), u32(v.z));
      }

      fn log21_40(_arg_0: vec3<bool>) {
        var index = atomicAdd(&indexBuffer_4, 1);
        if (index >= 40) {
          return;
        }
        dataBuffer_5[index].id = 21;

        var serializedData0 = serializeVec3bool_41(_arg_0);
        dataBuffer_5[index].serializedData[0] = serializedData0[0];
        dataBuffer_5[index].serializedData[1] = serializedData0[1];
        dataBuffer_5[index].serializedData[2] = serializedData0[2];
      }

      fn serializeVec4bool_43(v: vec4<bool>) -> array<u32,4>{
        return array<u32, 4>(u32(v.x), u32(v.y), u32(v.z), u32(v.w));
      }

      fn log22_42(_arg_0: vec4<bool>) {
        var index = atomicAdd(&indexBuffer_4, 1);
        if (index >= 40) {
          return;
        }
        dataBuffer_5[index].id = 22;

        var serializedData0 = serializeVec4bool_43(_arg_0);
        dataBuffer_5[index].serializedData[0] = serializedData0[0];
        dataBuffer_5[index].serializedData[1] = serializedData0[1];
        dataBuffer_5[index].serializedData[2] = serializedData0[2];
        dataBuffer_5[index].serializedData[3] = serializedData0[3];
      }

      fn log23_44() {
        var index = atomicAdd(&indexBuffer_4, 1);
        if (index >= 40) {
          return;
        }
        dataBuffer_5[index].id = 23;


      }

      fn log24_45() {
        var index = atomicAdd(&indexBuffer_4, 1);
        if (index >= 40) {
          return;
        }
        dataBuffer_5[index].id = 24;


      }

      fn serializeMat2x2f_47(m: mat2x2f) -> array<u32,4>{
        return array<u32, 4>(
          bitcast<u32>(m[0][0]), bitcast<u32>(m[0][1]),
          bitcast<u32>(m[1][0]), bitcast<u32>(m[1][1])
        );
      }

      fn log25_46(_arg_0: mat2x2f) {
        var index = atomicAdd(&indexBuffer_4, 1);
        if (index >= 40) {
          return;
        }
        dataBuffer_5[index].id = 25;

        var serializedData0 = serializeMat2x2f_47(_arg_0);
        dataBuffer_5[index].serializedData[0] = serializedData0[0];
        dataBuffer_5[index].serializedData[1] = serializedData0[1];
        dataBuffer_5[index].serializedData[2] = serializedData0[2];
        dataBuffer_5[index].serializedData[3] = serializedData0[3];
      }

      fn serializeMat3x3f_49(m: mat3x3f) -> array<u32,12>{
        return array<u32, 12>(
          bitcast<u32>(m[0][0]), bitcast<u32>(m[0][1]), bitcast<u32>(m[0][2]), 0,
          bitcast<u32>(m[1][0]), bitcast<u32>(m[1][1]), bitcast<u32>(m[1][2]), 0,
          bitcast<u32>(m[2][0]), bitcast<u32>(m[2][1]), bitcast<u32>(m[2][2]), 0
        );
      }

      fn log26_48(_arg_0: mat3x3f) {
        var index = atomicAdd(&indexBuffer_4, 1);
        if (index >= 40) {
          return;
        }
        dataBuffer_5[index].id = 26;

        var serializedData0 = serializeMat3x3f_49(_arg_0);
        dataBuffer_5[index].serializedData[0] = serializedData0[0];
        dataBuffer_5[index].serializedData[1] = serializedData0[1];
        dataBuffer_5[index].serializedData[2] = serializedData0[2];
        dataBuffer_5[index].serializedData[3] = serializedData0[3];
        dataBuffer_5[index].serializedData[4] = serializedData0[4];
        dataBuffer_5[index].serializedData[5] = serializedData0[5];
        dataBuffer_5[index].serializedData[6] = serializedData0[6];
        dataBuffer_5[index].serializedData[7] = serializedData0[7];
        dataBuffer_5[index].serializedData[8] = serializedData0[8];
        dataBuffer_5[index].serializedData[9] = serializedData0[9];
        dataBuffer_5[index].serializedData[10] = serializedData0[10];
        dataBuffer_5[index].serializedData[11] = serializedData0[11];
      }

      fn serializeMat4x4f_51(m: mat4x4f) -> array<u32,16>{
        return array<u32, 16>(
          bitcast<u32>(m[0][0]), bitcast<u32>(m[0][1]), bitcast<u32>(m[0][2]), bitcast<u32>(m[0][3]),
          bitcast<u32>(m[1][0]), bitcast<u32>(m[1][1]), bitcast<u32>(m[1][2]), bitcast<u32>(m[1][3]),
          bitcast<u32>(m[2][0]), bitcast<u32>(m[2][1]), bitcast<u32>(m[2][2]), bitcast<u32>(m[2][3]),
          bitcast<u32>(m[3][0]), bitcast<u32>(m[3][1]), bitcast<u32>(m[3][2]), bitcast<u32>(m[3][3])
        );
      }

      fn log27_50(_arg_0: mat4x4f) {
        var index = atomicAdd(&indexBuffer_4, 1);
        if (index >= 40) {
          return;
        }
        dataBuffer_5[index].id = 27;

        var serializedData0 = serializeMat4x4f_51(_arg_0);
        dataBuffer_5[index].serializedData[0] = serializedData0[0];
        dataBuffer_5[index].serializedData[1] = serializedData0[1];
        dataBuffer_5[index].serializedData[2] = serializedData0[2];
        dataBuffer_5[index].serializedData[3] = serializedData0[3];
        dataBuffer_5[index].serializedData[4] = serializedData0[4];
        dataBuffer_5[index].serializedData[5] = serializedData0[5];
        dataBuffer_5[index].serializedData[6] = serializedData0[6];
        dataBuffer_5[index].serializedData[7] = serializedData0[7];
        dataBuffer_5[index].serializedData[8] = serializedData0[8];
        dataBuffer_5[index].serializedData[9] = serializedData0[9];
        dataBuffer_5[index].serializedData[10] = serializedData0[10];
        dataBuffer_5[index].serializedData[11] = serializedData0[11];
        dataBuffer_5[index].serializedData[12] = serializedData0[12];
        dataBuffer_5[index].serializedData[13] = serializedData0[13];
        dataBuffer_5[index].serializedData[14] = serializedData0[14];
        dataBuffer_5[index].serializedData[15] = serializedData0[15];
      }

      fn log28_52() {
        var index = atomicAdd(&indexBuffer_4, 1);
        if (index >= 40) {
          return;
        }
        dataBuffer_5[index].id = 28;


      }

      fn log29_53() {
        var index = atomicAdd(&indexBuffer_4, 1);
        if (index >= 40) {
          return;
        }
        dataBuffer_5[index].id = 29;


      }

      fn wrappedCallback_2(_arg_0: u32, _arg_1: u32, _arg_2: u32) {
        log1_3();
        log2_7(3.140000104904175);
        log3_9(i32(-2000000000));
        log4_11(3000000000);
        log5_13(true);
        log6_15();
        log7_16();
        log8_17(vec2f(1.1, -2.2));
        log9_19(vec3f(10.1, -20.2, 30.3));
        log10_21(vec4f(100.1, -200.2, 300.3, -400.4));
        log11_23();
        log12_24(vec2i(-1, -2));
        log13_26(vec3i(-1, -2, -3));
        log14_28(vec4i(-1, -2, -3, -4));
        log15_30();
        log16_31(vec2u(1, 2));
        log17_33(vec3u(1, 2, 3));
        log18_35(vec4u(1, 2, 3, 4));
        log19_37();
        log20_38(vec2<bool>(true, false));
        log21_40(vec3<bool>(true, false, true));
        log22_42(vec4<bool>(true, false, true, false));
        log23_44();
        log24_45();
        log25_46(mat2x2f(0, 0.25, 0.5, 0.75));
        log26_48(mat3x3f(0, 0.25, 0.5, 1, 1.25, 1.5, 2, 2.25, 2.5));
        log27_50(mat4x4f(0, 0.25, 0.5, 0.75, 1, 1.25, 1.5, 1.75, 2, 2.25, 2.5, 2.75, 3, 3.25, 3.5, 3.75));
        log28_52();
        {
          log29_53();
        }
      }

      struct mainCompute_Input_54 {
        @builtin(global_invocation_id) id: vec3u,
      }

<<<<<<< HEAD
      @compute @workgroup_size(1, 1, 1) fn mainCompute_0(in: mainCompute_Input_16)  {
        if (any(in.id >= sizeUniform_1)) {
          return;
=======
      @compute @workgroup_size(1, 1, 1) fn mainCompute_0(in: mainCompute_Input_54)  {
          if (any(in.id >= sizeUniform_1)) {
            return;
          }
          wrappedCallback_2(in.id.x, in.id.y, in.id.z);
>>>>>>> 8e52358d
        }
        wrappedCallback_2(in.id.x, in.id.y, in.id.z);
      }

      @group(0) @binding(0) var<uniform> sizeUniform_1: vec3u;

      @group(0) @binding(1) var<storage, read_write> indexBuffer_4: atomic<u32>;

      struct SerializedLogData_6 {
        id: u32,
        serializedData: array<u32, 32>,
      }

      @group(0) @binding(2) var<storage, read_write> dataBuffer_5: array<SerializedLogData_6, 40>;

      fn log1_3() {
        var index = atomicAdd(&indexBuffer_4, 1);
        if (index >= 40) {
          return;
        }
        dataBuffer_5[index].id = 1;


      }

      fn log2_7() {
        var index = atomicAdd(&indexBuffer_4, 1);
        if (index >= 40) {
          return;
        }
        dataBuffer_5[index].id = 2;


      }

      fn wrappedCallback_2(_arg_0: u32, _arg_1: u32, _arg_2: u32) {
        log1_3();
        log2_7();
      }

      struct mainCompute_Input_8 {
        @builtin(global_invocation_id) id: vec3u,
      }

      @compute @workgroup_size(1, 1, 1) fn mainCompute_0(in: mainCompute_Input_8)  {
        if (any(in.id >= sizeUniform_1)) {
          return;
        }
        wrappedCallback_2(in.id.x, in.id.y, in.id.z);
      }

      @group(0) @binding(0) var<uniform> sizeUniform_1: vec3u;

      fn serializeU32_4(n: u32) -> array<u32,1>{
        return array<u32, 1>(n);
      }

      @group(0) @binding(1) var<storage, read_write> indexBuffer_5: atomic<u32>;

      struct SerializedLogData_7 {
        id: u32,
        serializedData: array<u32, 32>,
      }

      @group(0) @binding(2) var<storage, read_write> dataBuffer_6: array<SerializedLogData_7, 40>;

      fn log1_3(_arg_0: u32) {
        var index = atomicAdd(&indexBuffer_5, 1);
        if (index >= 40) {
          return;
        }
        dataBuffer_6[index].id = 1;

        var serializedData0 = serializeU32_4(_arg_0);
        dataBuffer_6[index].serializedData[0] = serializedData0[0];
      }

      fn wrappedCallback_2(x: u32, _arg_1: u32, _arg_2: u32) {
        log1_3(x);
      }

      struct mainCompute_Input_8 {
        @builtin(global_invocation_id) id: vec3u,
      }

      @compute @workgroup_size(256, 1, 1) fn mainCompute_0(in: mainCompute_Input_8)  {
        if (any(in.id >= sizeUniform_1)) {
          return;
        }
        wrappedCallback_2(in.id.x, in.id.y, in.id.z);
      }

      @group(0) @binding(0) var<uniform> sizeUniform_1: vec3u;

      fn serializeU32_4(n: u32) -> array<u32,1>{
        return array<u32, 1>(n);
      }

      @group(0) @binding(1) var<storage, read_write> indexBuffer_5: atomic<u32>;

      struct SerializedLogData_7 {
        id: u32,
        serializedData: array<u32, 32>,
      }

      @group(0) @binding(2) var<storage, read_write> dataBuffer_6: array<SerializedLogData_7, 40>;

      fn log1_3(_arg_0: u32) {
        var index = atomicAdd(&indexBuffer_5, 1);
        if (index >= 40) {
          return;
        }
        dataBuffer_6[index].id = 1;

        var serializedData0 = serializeU32_4(_arg_0);
        dataBuffer_6[index].serializedData[0] = serializedData0[0];
      }

      @group(0) @binding(3) var<uniform> indexUniform_8: u32;

      fn wrappedCallback_2(_arg_0: u32, _arg_1: u32, _arg_2: u32) {
        log1_3(indexUniform_8);
      }

      struct mainCompute_Input_9 {
        @builtin(global_invocation_id) id: vec3u,
      }

      @compute @workgroup_size(1, 1, 1) fn mainCompute_0(in: mainCompute_Input_9)  {
        if (any(in.id >= sizeUniform_1)) {
          return;
        }
        wrappedCallback_2(in.id.x, in.id.y, in.id.z);
      }

      @group(0) @binding(0) var<uniform> sizeUniform_1: vec3u;

      @group(0) @binding(1) var<uniform> logCountUniform_3: u32;

      fn serializeU32_5(n: u32) -> array<u32,1>{
        return array<u32, 1>(n);
      }

      @group(0) @binding(2) var<storage, read_write> indexBuffer_6: atomic<u32>;

      struct SerializedLogData_8 {
        id: u32,
        serializedData: array<u32, 32>,
      }

      @group(0) @binding(3) var<storage, read_write> dataBuffer_7: array<SerializedLogData_8, 40>;

      fn log1_4(_arg_0: u32, _arg_1: u32) {
        var index = atomicAdd(&indexBuffer_6, 1);
        if (index >= 40) {
          return;
        }
        dataBuffer_7[index].id = 1;

        var serializedData0 = serializeU32_5(_arg_0);
        dataBuffer_7[index].serializedData[0] = serializedData0[0];
        var serializedData1 = serializeU32_5(_arg_1);
        dataBuffer_7[index].serializedData[1] = serializedData1[0];
      }

      fn wrappedCallback_2(_arg_0: u32, _arg_1: u32, _arg_2: u32) {
        for (var i = 0u; (i < logCountUniform_3); i++) {
          log1_4((i + 1), logCountUniform_3);
        }
      }

      struct mainCompute_Input_9 {
        @builtin(global_invocation_id) id: vec3u,
      }

      @compute @workgroup_size(1, 1, 1) fn mainCompute_0(in: mainCompute_Input_9)  {
        if (any(in.id >= sizeUniform_1)) {
          return;
        }
        wrappedCallback_2(in.id.x, in.id.y, in.id.z);
      }

      struct mainVertex_Output_1 {
        @builtin(position) pos: vec4f,
      }

      struct mainVertex_Input_2 {
        @builtin(vertex_index) vertexIndex: u32,
      }

      @vertex fn mainVertex_0(input: mainVertex_Input_2) -> mainVertex_Output_1 {
        var positions = array<vec2f, 3>(vec2f(0, 0.5), vec2f(-0.5, -0.5), vec2f(0.5, -0.5));
        return mainVertex_Output_1(vec4f(positions[input.vertexIndex], 0, 1));
      }

      fn serializeU32_5(n: u32) -> array<u32,1>{
        return array<u32, 1>(n);
      }

      @group(0) @binding(0) var<storage, read_write> indexBuffer_6: atomic<u32>;

      struct SerializedLogData_8 {
        id: u32,
        serializedData: array<u32, 32>,
      }

      @group(0) @binding(1) var<storage, read_write> dataBuffer_7: array<SerializedLogData_8, 40>;

      fn log1_4(_arg_0: u32, _arg_1: u32) {
        var index = atomicAdd(&indexBuffer_6, 1);
        if (index >= 40) {
          return;
        }
        dataBuffer_7[index].id = 1;

        var serializedData0 = serializeU32_5(_arg_0);
        dataBuffer_7[index].serializedData[0] = serializedData0[0];
        var serializedData1 = serializeU32_5(_arg_1);
        dataBuffer_7[index].serializedData[1] = serializedData1[0];
      }

      struct mainFragment_Input_9 {
        @builtin(position) pos: vec4f,
      }

      @fragment fn mainFragment_3(_arg_0: mainFragment_Input_9) -> @location(0) vec4f {
        log1_4(u32(_arg_0.pos.x), u32(_arg_0.pos.y));
        return vec4f(0.7689999938011169, 0.3919999897480011, 1, 1);
      }

      @group(0) @binding(0) var<uniform> sizeUniform_1: vec3u;

      fn serializeU32_4(n: u32) -> array<u32,1>{
        return array<u32, 1>(n);
      }

      @group(0) @binding(1) var<storage, read_write> indexBuffer_5: atomic<u32>;

      struct SerializedLogData_7 {
        id: u32,
        serializedData: array<u32, 32>,
      }

      @group(0) @binding(2) var<storage, read_write> dataBuffer_6: array<SerializedLogData_7, 40>;

      fn log1_3(_arg_0: u32) {
        var index = atomicAdd(&indexBuffer_5, 1);
        if (index >= 40) {
          return;
        }
        dataBuffer_6[index].id = 1;

        var serializedData0 = serializeU32_4(_arg_0);
        dataBuffer_6[index].serializedData[0] = serializedData0[0];
      }

      fn log2_8(_arg_0: u32) {
        var index = atomicAdd(&indexBuffer_5, 1);
        if (index >= 40) {
          return;
        }
        dataBuffer_6[index].id = 2;

        var serializedData0 = serializeU32_4(_arg_0);
        dataBuffer_6[index].serializedData[0] = serializedData0[0];
      }

      fn log3_9(_arg_0: u32) {
        var index = atomicAdd(&indexBuffer_5, 1);
        if (index >= 40) {
          return;
        }
        dataBuffer_6[index].id = 3;

        var serializedData0 = serializeU32_4(_arg_0);
        dataBuffer_6[index].serializedData[0] = serializedData0[0];
      }

      fn wrappedCallback_2(x: u32, _arg_1: u32, _arg_2: u32) {
        log1_3(x);
        log2_8(x);
        log3_9(x);
      }

      struct mainCompute_Input_10 {
        @builtin(global_invocation_id) id: vec3u,
      }

      @compute @workgroup_size(256, 1, 1) fn mainCompute_0(in: mainCompute_Input_10)  {
        if (any(in.id >= sizeUniform_1)) {
          return;
        }
        wrappedCallback_2(in.id.x, in.id.y, in.id.z);
      }"
    `);
  });
});<|MERGE_RESOLUTION|>--- conflicted
+++ resolved
@@ -669,20 +669,12 @@
         @builtin(global_invocation_id) id: vec3u,
       }
 
-<<<<<<< HEAD
       @compute @workgroup_size(1, 1, 1) fn mainCompute_0(in: mainCompute_Input_16)  {
-        if (any(in.id >= sizeUniform_1)) {
-          return;
-=======
-      @compute @workgroup_size(1, 1, 1) fn mainCompute_0(in: mainCompute_Input_54)  {
           if (any(in.id >= sizeUniform_1)) {
             return;
           }
           wrappedCallback_2(in.id.x, in.id.y, in.id.z);
->>>>>>> 8e52358d
-        }
-        wrappedCallback_2(in.id.x, in.id.y, in.id.z);
-      }
+        }
 
       @group(0) @binding(0) var<uniform> sizeUniform_1: vec3u;
 
