/**
 * @vitest-environment jsdom
 */

import { describe, expect } from 'vitest';
import { it } from '../../utils/extendedIt.ts';
import { runExampleTest, setupCommonMocks } from '../utils/baseTest.ts';

describe('oklab example', () => {
  setupCommonMocks();

  it('should produce valid code', async ({ device }) => {
    const shaderCodes = await runExampleTest({
      category: 'simple',
      name: 'oklab',
      expectedCalls: 1,
    }, device);

    expect(shaderCodes).toMatchInlineSnapshot(`
      "struct fullScreenTriangle_Output_1 {
        @builtin(position) pos: vec4f,
        @location(0) uv: vec2f,
      }

      struct fullScreenTriangle_Input_2 {
        @builtin(vertex_index) vertexIndex: u32,
      }

      @vertex fn fullScreenTriangle_0(input: fullScreenTriangle_Input_2) -> fullScreenTriangle_Output_1 {
        var pos = array<vec2f, 3>(vec2f(-1, -1), vec2f(3, -1), vec2f(-1, 3));
        return fullScreenTriangle_Output_1(vec4f(pos[input.vertexIndex], 0, 1), pos[input.vertexIndex]);
      }

      struct Uniforms_5 {
        hue: f32,
        alpha: f32,
      }

      @group(0) @binding(0) var<uniform> uniforms_4: Uniforms_5;

      fn scaleView_6(pos: vec2f) -> vec2f {
        return vec2f((0.3 * pos.x), (((pos.y * 1.2) + 1) * 0.5));
      }

      fn oklabToLinearRgb_7(lab: vec3f) -> vec3f {
        var l_ = ((lab.x + (0.3963377774 * lab.y)) + (0.2158037573 * lab.z));
        var m_ = ((lab.x - (0.1055613458 * lab.y)) - (0.0638541728 * lab.z));
        var s_ = ((lab.x - (0.0894841775 * lab.y)) - (1.291485548 * lab.z));
        var l = ((l_ * l_) * l_);
        var m = ((m_ * m_) * m_);
        var s = ((s_ * s_) * s_);
        return vec3f((((4.0767416621 * l) - (3.3077115913 * m)) + (0.2309699292 * s)), (((-1.2684380046 * l) + (2.6097574011 * m)) - (0.3413193965 * s)), (((-0.0041960863 * l) - (0.7034186147 * m)) + (1.707614701 * s)));
      }

      fn computeMaxSaturation_10(a: f32, b: f32) -> f32 {
        var k0 = 0f;
        var k1 = 0f;
        var k2 = 0f;
        var k3 = 0f;
        var k4 = 0f;
        var wl = 0f;
        var wm = 0f;
        var ws = 0f;
        if ((((-1.88170328 * a) - (0.80936493 * b)) > 1)) {
          k0 = 1.19086277;
          k1 = 1.76576728;
          k2 = 0.59662641;
          k3 = 0.75515197;
          k4 = 0.56771245;
          wl = 4.0767416621;
          wm = -3.3077115913;
          ws = 0.2309699292;
        }
        else {
          if ((((1.81444104 * a) - (1.19445276 * b)) > 1)) {
            k0 = 0.73956515;
            k1 = -0.45954404;
            k2 = 0.08285427;
            k3 = 0.1254107;
            k4 = 0.14503204;
            wl = -1.2684380046;
            wm = 2.6097574011;
            ws = -0.3413193965;
          }
          else {
            k0 = 1.35733652;
            k1 = -0.00915799;
            k2 = -1.1513021;
            k3 = -0.50559606;
            k4 = 0.00692167;
            wl = -0.0041960863;
            wm = -0.7034186147;
            ws = 1.707614701;
          }
        }
        var k_l = ((0.3963377774 * a) + (0.2158037573 * b));
        var k_m = ((-0.1055613458 * a) - (0.0638541728 * b));
        var k_s = ((-0.0894841775 * a) - (1.291485548 * b));
        var S = ((((k0 + (k1 * a)) + (k2 * b)) + ((k3 * a) * a)) + ((k4 * a) * b));
      {
          var l_ = (1 + (S * k_l));
          var m_ = (1 + (S * k_m));
          var s_ = (1 + (S * k_s));
          var l = ((l_ * l_) * l_);
          var m = ((m_ * m_) * m_);
          var s = ((s_ * s_) * s_);
          var l_dS = (((3 * k_l) * l_) * l_);
          var m_dS = (((3 * k_m) * m_) * m_);
          var s_dS = (((3 * k_s) * s_) * s_);
          var l_dS2 = (((6 * k_l) * k_l) * l_);
          var m_dS2 = (((6 * k_m) * k_m) * m_);
          var s_dS2 = (((6 * k_s) * k_s) * s_);
          var f = (((wl * l) + (wm * m)) + (ws * s));
          var f1 = (((wl * l_dS) + (wm * m_dS)) + (ws * s_dS));
          var f2 = (((wl * l_dS2) + (wm * m_dS2)) + (ws * s_dS2));
          S = (S - ((f * f1) / ((f1 * f1) - ((0.5 * f) * f2))));
        }
        return S;
      }

      fn cbrt_11(x: f32) -> f32 {
        return (sign(x) * pow(abs(x), 0.3333333333333333));
      }

      struct LC_12 {
        L: f32,
        C: f32,
      }

      fn findCusp_9(a: f32, b: f32) -> LC_12 {
        var S_cusp = computeMaxSaturation_10(a, b);
        var rgb_at_max = oklabToLinearRgb_7(vec3f(1, (S_cusp * a), (S_cusp * b)));
        var L_cusp = cbrt_11((1f / max(max(rgb_at_max.x, rgb_at_max.y), rgb_at_max.z)));
        var C_cusp = (L_cusp * S_cusp);
        return LC_12(L_cusp, C_cusp);
      }

      fn findGamutIntersection_13(a: f32, b: f32, L1: f32, C1: f32, L0: f32, cusp: LC_12) -> f32 {
<<<<<<< HEAD
        const FLT_MAX = 3.4028234663852886e+38f;
=======
        var FLT_MAX = 3.40282346e+38;
>>>>>>> 5d59c43b
        var t = 0f;
        if (((((L1 - L0) * cusp.C) - ((cusp.L - L0) * C1)) <= 0)) {
          t = ((cusp.C * L0) / ((C1 * cusp.L) + (cusp.C * (L0 - L1))));
        }
        else {
          t = ((cusp.C * (L0 - 1)) / ((C1 * (cusp.L - 1)) + (cusp.C * (L0 - L1))));
      {
            var dL = (L1 - L0);
            var dC = C1;
            var k_l = ((0.3963377774 * a) + (0.2158037573 * b));
            var k_m = ((-0.1055613458 * a) - (0.0638541728 * b));
            var k_s = ((-0.0894841775 * a) - (1.291485548 * b));
            var l_dt = (dL + (dC * k_l));
            var m_dt = (dL + (dC * k_m));
            var s_dt = (dL + (dC * k_s));
      {
              var L = ((L0 * (1 - t)) + (t * L1));
              var C = (t * C1);
              var l_ = (L + (C * k_l));
              var m_ = (L + (C * k_m));
              var s_ = (L + (C * k_s));
              var l = ((l_ * l_) * l_);
              var m = ((m_ * m_) * m_);
              var s = ((s_ * s_) * s_);
              var ldt = (((3 * l_dt) * l_) * l_);
              var mdt = (((3 * m_dt) * m_) * m_);
              var sdt = (((3 * s_dt) * s_) * s_);
              var ldt2 = (((6 * l_dt) * l_dt) * l_);
              var mdt2 = (((6 * m_dt) * m_dt) * m_);
              var sdt2 = (((6 * s_dt) * s_dt) * s_);
              var r = ((((4.0767416621 * l) - (3.3077115913 * m)) + (0.2309699292 * s)) - 1);
              var r1 = (((4.0767416621 * ldt) - (3.3077115913 * mdt)) + (0.2309699292 * sdt));
              var r2 = (((4.0767416621 * ldt2) - (3.3077115913 * mdt2)) + (0.2309699292 * sdt2));
              var u_r = (r1 / ((r1 * r1) - ((0.5 * r) * r2)));
              var t_r = (-r * u_r);
              var g = ((((-1.2684380046 * l) + (2.6097574011 * m)) - (0.3413193965 * s)) - 1);
              var g1 = (((-1.2684380046 * ldt) + (2.6097574011 * mdt)) - (0.3413193965 * sdt));
              var g2 = (((-1.2684380046 * ldt2) + (2.6097574011 * mdt2)) - (0.3413193965 * sdt2));
              var u_g = (g1 / ((g1 * g1) - ((0.5 * g) * g2)));
              var t_g = (-g * u_g);
              var b2 = ((((-0.0041960863 * l) - (0.7034186147 * m)) + (1.707614701 * s)) - 1);
              var b1 = (((-0.0041960863 * ldt) - (0.7034186147 * mdt)) + (1.707614701 * sdt));
              var b22 = (((-0.0041960863 * ldt2) - (0.7034186147 * mdt2)) + (1.707614701 * sdt2));
              var u_b = (b1 / ((b1 * b1) - ((0.5 * b2) * b22)));
              var t_b = (-b2 * u_b);
              t_r = select(FLT_MAX, t_r, (u_r >= 0));
              t_g = select(FLT_MAX, t_g, (u_g >= 0));
              t_b = select(FLT_MAX, t_b, (u_b >= 0));
              t += min(t_r, min(t_g, t_b));
            }
          }
        }
        return t;
      }

      fn gamutClipAdaptiveL05_8(lab: vec3f) -> vec3f {
        const alpha = 0.20000000298023224f;
        var L = lab.x;
        const eps = 1e-5;
        var C = max(eps, length(lab.yz));
        var a_ = (lab.y / C);
        var b_ = (lab.z / C);
        var Ld = (L - 0.5);
        var e1 = ((0.5 + abs(Ld)) + (alpha * C));
        var L0 = (0.5 * (1 + (sign(Ld) * (e1 - sqrt(max(0, ((e1 * e1) - (2 * abs(Ld)))))))));
        var cusp = findCusp_9(a_, b_);
        var t = clamp(findGamutIntersection_13(a_, b_, L, C, L0, cusp), 0, 1);
        var L_clipped = mix(L0, L, t);
        var C_clipped = (t * C);
        return vec3f(L_clipped, (C_clipped * a_), (C_clipped * b_));
      }

      fn linearToSrgb_15(linear: vec3f) -> vec3f {
        return select((12.92 * linear), ((1.055 * pow(linear, vec3f(0.4166666567325592))) - vec3f(0.054999999701976776)), (linear > vec3f(0.0031308000907301903)));
      }

      fn oklabToRgb_14(lab: vec3f) -> vec3f {
        return linearToSrgb_15(oklabToLinearRgb_7(gamutClipAdaptiveL05_8(lab)));
      }

      fn item_16(_arg_0: vec2f, _arg_1: vec3f) -> f32 {
        return 1;
      }

      struct mainFragment_Input_17 {
        @location(0) uv: vec2f,
      }

      @fragment fn mainFragment_3(input: mainFragment_Input_17) -> @location(0) vec4f {
        var hue = uniforms_4.hue;
        var pos = scaleView_6(input.uv);
        var lab = vec3f(pos.y, (pos.x * vec2f(cos(hue), sin(hue))));
        var rgb = oklabToLinearRgb_7(lab);
        var outOfGamut = (any((rgb < vec3f())) || any((rgb > vec3f(1))));
        var clipLab = gamutClipAdaptiveL05_8(lab);
        var color = oklabToRgb_14(lab);
        var patternScaled = ((item_16(input.uv, clipLab) * 0.1) + 0.9);
        return vec4f(select(color, (patternScaled * color), outOfGamut), 1);
      }"
    `);
  });
});<|MERGE_RESOLUTION|>--- conflicted
+++ resolved
@@ -136,11 +136,7 @@
       }
 
       fn findGamutIntersection_13(a: f32, b: f32, L1: f32, C1: f32, L0: f32, cusp: LC_12) -> f32 {
-<<<<<<< HEAD
-        const FLT_MAX = 3.4028234663852886e+38f;
-=======
-        var FLT_MAX = 3.40282346e+38;
->>>>>>> 5d59c43b
+        let FLT_MAX = (&3.40282346e+38);
         var t = 0f;
         if (((((L1 - L0) * cusp.C) - ((cusp.L - L0) * C1)) <= 0)) {
           t = ((cusp.C * L0) / ((C1 * cusp.L) + (cusp.C * (L0 - L1))));
@@ -186,9 +182,9 @@
               var b22 = (((-0.0041960863 * ldt2) - (0.7034186147 * mdt2)) + (1.707614701 * sdt2));
               var u_b = (b1 / ((b1 * b1) - ((0.5 * b2) * b22)));
               var t_b = (-b2 * u_b);
-              t_r = select(FLT_MAX, t_r, (u_r >= 0));
-              t_g = select(FLT_MAX, t_g, (u_g >= 0));
-              t_b = select(FLT_MAX, t_b, (u_b >= 0));
+              t_r = select((*FLT_MAX), t_r, (u_r >= 0));
+              t_g = select((*FLT_MAX), t_g, (u_g >= 0));
+              t_b = select((*FLT_MAX), t_b, (u_b >= 0));
               t += min(t_r, min(t_g, t_b));
             }
           }
