--- conflicted
+++ resolved
@@ -27,11 +27,7 @@
       }
 
       @vertex fn vertexMain_0(_arg_0: vertexMain_Input_2) -> vertexMain_Output_1 {
-<<<<<<< HEAD
         var pos = array<vec2f, 3>(vec2f(-1), vec2f(3, -1), vec2f(-1, 3));
-=======
-        var pos = array<vec2f, 3>(vec2f(-1, -1), vec2f(3f, -1), vec2f(-1, 3f));
->>>>>>> 47575769
         var uv = array<vec2f, 3>(vec2f(), vec2f(2, 0), vec2f(0, 2));
         return vertexMain_Output_1(vec4f(pos[_arg_0.idx], 0f, 1f), uv[_arg_0.idx]);
       }
@@ -50,30 +46,17 @@
       fn sdBoxFrame3d_10(p: vec3f, size: vec3f, thickness: f32) -> f32 {
         var p1 = (abs(p) - size);
         var q = (abs((p1 + thickness)) - vec3f(thickness));
-<<<<<<< HEAD
-        let d1 = (length(max(vec3f(p1.x, q.y, q.z), vec3f())) + min(max(p1.x, max(q.y, q.z)), 0));
-        let d2 = (length(max(vec3f(q.x, p1.y, q.z), vec3f())) + min(max(q.x, max(p1.y, q.z)), 0));
-        let d3 = (length(max(vec3f(q.x, q.y, p1.z), vec3f())) + min(max(q.x, max(q.y, p1.z)), 0));
-=======
-        var d1 = (length(max(vec3f(p1.x, q.y, q.z), vec3f())) + min(max(p1.x, max(q.y, q.z)), 0f));
-        var d2 = (length(max(vec3f(q.x, p1.y, q.z), vec3f())) + min(max(q.x, max(p1.y, q.z)), 0f));
-        var d3 = (length(max(vec3f(q.x, q.y, p1.z), vec3f())) + min(max(q.x, max(q.y, p1.z)), 0f));
->>>>>>> 47575769
+        let d1 = (length(max(vec3f(p1.x, q.y, q.z), vec3f())) + min(max(p1.x, max(q.y, q.z)), 0f));
+        let d2 = (length(max(vec3f(q.x, p1.y, q.z), vec3f())) + min(max(q.x, max(p1.y, q.z)), 0f));
+        let d3 = (length(max(vec3f(q.x, q.y, p1.z), vec3f())) + min(max(q.x, max(q.y, p1.z)), 0f));
         return min(min(d1, d2), d3);
       }
 
       fn smoothShapeUnion_11(a: Shape_6, b: Shape_6, k: f32) -> Shape_6 {
-<<<<<<< HEAD
-        let h = (max((k - abs((a.dist - b.dist))), 0) / k);
+        let h = (max((k - abs((a.dist - b.dist))), 0f) / k);
         let m = (h * h);
-        let dist = (min(a.dist, b.dist) - ((m * k) * 0.25));
-        let weight = (m + select(0, (1 - m), (a.dist > b.dist)));
-=======
-        var h = (max((k - abs((a.dist - b.dist))), 0f) / k);
-        var m = (h * h);
-        var dist = (min(a.dist, b.dist) - ((m * k) * 0.25f));
-        var weight = (m + select(0f, (1f - m), (a.dist > b.dist)));
->>>>>>> 47575769
+        let dist = (min(a.dist, b.dist) - ((m * k) * 0.25f));
+        let weight = (m + select(0f, (1f - m), (a.dist > b.dist)));
         var color = mix(a.color, b.color, weight);
         return Shape_6(color, dist);
       }
@@ -81,23 +64,17 @@
       fn getMorphingShape_8(p: vec3f, t: f32) -> Shape_6 {
         var center = vec3f(0, 2, 6);
         var localP = (p - center);
-<<<<<<< HEAD
         var rotMatZ = mat4x4f(cos(-(t)), sin(-(t)), 0, 0, -sin(-(t)), cos(-(t)), 0, 0, 0, 0, 1, 0, 0, 0, 0, 1);
-        var rotMatX = mat4x4f(1, 0, 0, 0, 0, cos((-(t) * 0.6)), sin((-(t) * 0.6)), 0, 0, -sin((-(t) * 0.6)), cos((-(t) * 0.6)), 0, 0, 0, 0, 1);
-        var rotatedP = (rotMatZ * (rotMatX * vec4f(localP, 1))).xyz;
-=======
-        var rotMatZ = mat4x4f(cos(-t), sin(-t), 0, 0, -sin(-t), cos(-t), 0, 0, 0, 0, 1, 0, 0, 0, 0, 1);
-        var rotMatX = mat4x4f(1, 0, 0, 0, 0, cos((-t * 0.6f)), sin((-t * 0.6f)), 0, 0, -sin((-t * 0.6f)), cos((-t * 0.6f)), 0, 0, 0, 0, 1);
+        var rotMatX = mat4x4f(1, 0, 0, 0, 0, cos((-(t) * 0.6f)), sin((-(t) * 0.6f)), 0, 0, -sin((-(t) * 0.6f)), cos((-(t) * 0.6f)), 0, 0, 0, 0, 1);
         var rotatedP = (rotMatZ * (rotMatX * vec4f(localP, 1f))).xyz;
->>>>>>> 47575769
         var boxSize = vec3f(0.699999988079071);
         var sphere1Offset = vec3f((cos((t * 2f)) * 0.8f), (sin((t * 3f)) * 0.3f), (sin((t * 2f)) * 0.8f));
         var sphere2Offset = vec3f((cos(((t * 2f) + 3.14f)) * 0.8f), (sin(((t * 3f) + 1.57f)) * 0.3f), (sin(((t * 2f) + 3.14f)) * 0.8f));
         var sphere1 = Shape_6(vec3f(0.4000000059604645, 0.5, 1), sdSphere_9((localP - sphere1Offset), 0.5f));
         var sphere2 = Shape_6(vec3f(1, 0.800000011920929, 0.20000000298023224), sdSphere_9((localP - sphere2Offset), 0.3f));
         var box = Shape_6(vec3f(1, 0.30000001192092896, 0.30000001192092896), sdBoxFrame3d_10(rotatedP, boxSize, 0.1f));
-        var spheres = smoothShapeUnion_11(sphere1, sphere2, 0.1);
-        return smoothShapeUnion_11(spheres, box, 0.2);
+        var spheres = smoothShapeUnion_11(sphere1, sphere2, 0.1f);
+        return smoothShapeUnion_11(spheres, box, 0.2f);
       }
 
       @group(0) @binding(1) var<uniform> time_12: f32;
@@ -138,30 +115,17 @@
       }
 
       fn getNormal_16(p: vec3f) -> vec3f {
-<<<<<<< HEAD
         let dist = getSceneDist_7(p).dist;
         const e = 0.01;
-        var n = vec3f((getSceneDist_7((p + vec3f(e, 0, 0))).dist - dist), (getSceneDist_7((p + vec3f(0, e, 0))).dist - dist), (getSceneDist_7((p + vec3f(0, 0, e))).dist - dist));
-=======
-        var dist = getSceneDist_7(p).dist;
-        var e = 0.01;
         var n = vec3f((getSceneDist_7((p + vec3f(e, 0f, 0f))).dist - dist), (getSceneDist_7((p + vec3f(0f, e, 0f))).dist - dist), (getSceneDist_7((p + vec3f(0f, 0f, e))).dist - dist));
->>>>>>> 47575769
         return normalize(n);
       }
 
       fn getOrbitingLightPos_17(t: f32) -> vec3f {
-<<<<<<< HEAD
         const radius = 3f;
         const height = 6f;
         const speed = 1f;
-        return vec3f((cos((t * speed)) * radius), (height + (sin((t * speed)) * radius)), 4);
-=======
-        var radius = 3f;
-        var height = 6f;
-        var speed = 1f;
         return vec3f((cos((t * speed)) * radius), (height + (sin((t * speed)) * radius)), 4f);
->>>>>>> 47575769
       }
 
       fn softShadow_18(ro: vec3f, rd: vec3f, minT: f32, maxT: f32, k: f32) -> f32 {
@@ -171,13 +135,8 @@
           if ((t >= maxT)) {
             break;
           }
-<<<<<<< HEAD
           let h = getSceneDist_7((ro + (rd * t))).dist;
-          if ((h < 1e-3)) {
-=======
-          var h = getSceneDist_7((ro + (rd * t))).dist;
           if ((h < 1e-3f)) {
->>>>>>> 47575769
             return 0;
           }
           res = min(res, ((k * h) / t));
@@ -196,28 +155,16 @@
         var ro = vec3f(0, 2, 3);
         var rd = normalize(vec3f(uv.x, uv.y, 1f));
         var march = rayMarch_5(ro, rd);
-<<<<<<< HEAD
-        let fog = pow(min((march.dist / 30f), 1), 0.7);
-=======
-        var fog = pow(min((march.dist / 30f), 1f), 0.7f);
->>>>>>> 47575769
+        let fog = pow(min((march.dist / 30f), 1f), 0.7f);
         var p = (ro + (rd * march.dist));
         var n = getNormal_16(p);
         var lightPos = getOrbitingLightPos_17(time_12);
         var l = normalize((lightPos - p));
-<<<<<<< HEAD
-        let diff = max(dot(n, l), 0);
+        let diff = max(dot(n, l), 0f);
         let shadowRo = (&p);
         let shadowRd = (&l);
         let shadowDist = length((lightPos - p));
-        let shadow = softShadow_18((*shadowRo), (*shadowRd), 0.1, shadowDist, 16);
-=======
-        var diff = max(dot(n, l), 0f);
-        var shadowRo = p;
-        var shadowRd = l;
-        var shadowDist = length((lightPos - p));
-        var shadow = softShadow_18(shadowRo, shadowRd, 0.1, shadowDist, 16f);
->>>>>>> 47575769
+        let shadow = softShadow_18((*shadowRo), (*shadowRd), 0.1f, shadowDist, 16f);
         var litColor = (march.color * diff);
         var finalColor = mix((litColor * 0.5), litColor, shadow);
         return mix(vec4f(finalColor, 1f), vec4f(0.699999988079071, 0.800000011920929, 0.8999999761581421, 1), fog);
