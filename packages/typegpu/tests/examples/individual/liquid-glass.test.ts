/**
 * @vitest-environment jsdom
 */

import { describe, expect } from 'vitest';
import { it } from '../../utils/extendedIt.ts';
import { runExampleTest, setupCommonMocks } from '../utils/baseTest.ts';
import { mockImageLoading, mockResizeObserver } from '../utils/commonMocks.ts';

describe('liquid-glass example', () => {
  setupCommonMocks();

  it('should produce valid code', async ({ device }) => {
    const shaderCodes = await runExampleTest({
      category: 'simple',
      name: 'liquid-glass',
      setupMocks: () => {
        mockResizeObserver();
        mockImageLoading();
      },
      expectedCalls: 3,
    }, device);

    expect(shaderCodes).toMatchInlineSnapshot(`
      "
      struct VertexOutput {
        @builtin(position) pos: vec4f,
        @location(0) uv: vec2f,
      }

      @vertex
      fn vs_main(@builtin(vertex_index) vertexIndex: u32) -> VertexOutput {
        let pos = array<vec2f, 3>(vec2f(-1, -1), vec2f(3, -1), vec2f(-1, 3));
        let uv = array<vec2f, 3>(vec2f(0, 1), vec2f(2, 1), vec2f(0, -1));

        var output: VertexOutput;
        output.pos = vec4f(pos[vertexIndex], 0, 1);
        output.uv = uv[vertexIndex];
        return output;
      }
            


      @group(0) @binding(0) var inputTexture: texture_2d<f32>;
      @group(0) @binding(1) var inputSampler: sampler;

      @fragment
      fn fs_main(@location(0) uv: vec2f) -> @location(0) vec4f {
        return textureSample(inputTexture, inputSampler, uv);
      }
            

      struct fullScreenTriangle_Input_1 {
        @builtin(vertex_index) vertexIndex: u32,
      }

      struct fullScreenTriangle_Output_2 {
        @builtin(position) pos: vec4f,
        @location(0) uv: vec2f,
      }

      @vertex fn fullScreenTriangle_0(in: fullScreenTriangle_Input_1) -> fullScreenTriangle_Output_2 {
        const pos = array<vec2f, 3>(vec2f(-1, -1), vec2f(3, -1), vec2f(-1, 3));
        const uv = array<vec2f, 3>(vec2f(0, 1), vec2f(2, 1), vec2f(0, -1));

        return fullScreenTriangle_Output_2(vec4f(pos[in.vertexIndex], 0, 1), uv[in.vertexIndex]);
      }

      @group(0) @binding(0) var<uniform> mousePosUniform_4: vec2f;

      struct Params_6 {
        rectDims: vec2f,
        radius: f32,
        start: f32,
        end: f32,
        chromaticStrength: f32,
        refractionStrength: f32,
        blur: f32,
        edgeFeather: f32,
        edgeBlurMultiplier: f32,
        tintStrength: f32,
        tintColor: vec3f,
      }

      @group(0) @binding(1) var<uniform> paramsUniform_5: Params_6;

      fn sdRoundedBox2d_7(p: vec2f, size: vec2f, cornerRadius: f32) -> f32 {
        var d = ((abs(p) - size) + vec2f(cornerRadius));
        return ((length(max(d, vec2f())) + min(max(d.x, d.y), 0)) - cornerRadius);
      }

      @group(0) @binding(2) var sampledView_8: texture_2d<f32>;

      struct Weights_10 {
        inside: f32,
        ring: f32,
        outside: f32,
      }

      fn calculateWeights_9(sdfDist: f32, start: f32, end: f32, featherUV: f32) -> Weights_10 {
        var inside = (1 - smoothstep((start - featherUV), (start + featherUV), sdfDist));
        var outside = smoothstep((end - featherUV), (end + featherUV), sdfDist);
        var ring = max(0, ((1 - inside) - outside));
        return Weights_10(inside, ring, outside);
      }

      @group(0) @binding(3) var sampler_11: sampler;

<<<<<<< HEAD
      fn sampleWithChromaticAberration_12(tex: texture_2d<f32>, uv: vec2f, offset: f32, dir: ptr<function, vec2f>, blur: f32) -> vec3f {
        var samples = array<vec3f, 3>();
        for (var i = 0; (i < 3); i++) {
          var channelOffset = ((*dir) * ((f32(i) - 1) * offset));
          samples[i] = textureSampleBias(tex, sampler_11, (uv - channelOffset), blur).xyz;
=======
      fn sampleWithChromaticAberration_12(tex: texture_2d<f32>, sampler2: sampler, uv: vec2f, offset: f32, dir: vec2f, blur: f32) -> vec3f {
        var samples = array<vec3f, 3>();
        for (var i = 0; (i < 3); i++) {
          var channelOffset = (dir * ((f32(i) - 1) * offset));
          samples[i] = textureSampleBias(tex, sampler2, (uv - channelOffset), blur).xyz;
>>>>>>> 5d59c43b
        }
        return vec3f(samples[0].x, samples[1].y, samples[2].z);
      }

      struct TintParams_13 {
        color: vec3f,
        strength: f32,
      }

      fn applyTint_14(color: vec3f, tint: ptr<function, TintParams_13>) -> vec4f {
        return mix(vec4f(color, 1), vec4f((*tint).color, 1), (*tint).strength);
      }

      fn applyTint_15(color: ptr<function, vec3f>, tint: ptr<function, TintParams_13>) -> vec4f {
        return mix(vec4f((*color), 1), vec4f((*tint).color, 1), (*tint).strength);
      }

      struct fragmentShader_Input_16 {
        @location(0) uv: vec2f,
      }

      @fragment fn fragmentShader_3(_arg_0: fragmentShader_Input_16) -> @location(0) vec4f {
        var posInBoxSpace = (_arg_0.uv - mousePosUniform_4);
        var sdfDist = sdRoundedBox2d_7(posInBoxSpace, paramsUniform_5.rectDims, paramsUniform_5.radius);
        var dir = normalize((posInBoxSpace * paramsUniform_5.rectDims.yx));
        var normalizedDist = ((sdfDist - paramsUniform_5.start) / (paramsUniform_5.end - paramsUniform_5.start));
        var texDim = textureDimensions(sampledView_8, 0);
        var featherUV = (paramsUniform_5.edgeFeather / f32(max(texDim.x, texDim.y)));
        var weights = calculateWeights_9(sdfDist, paramsUniform_5.start, paramsUniform_5.end, featherUV);
        var blurSample = textureSampleBias(sampledView_8, sampler_11, _arg_0.uv, paramsUniform_5.blur);
<<<<<<< HEAD
        var refractedSample = sampleWithChromaticAberration_12(sampledView_8, (_arg_0.uv + (dir * (paramsUniform_5.refractionStrength * normalizedDist))), (paramsUniform_5.chromaticStrength * normalizedDist), (&dir), (paramsUniform_5.blur * paramsUniform_5.edgeBlurMultiplier));
=======
        var refractedSample = sampleWithChromaticAberration_12(sampledView_8, sampler_11, (_arg_0.uv + (dir * (paramsUniform_5.refractionStrength * normalizedDist))), (paramsUniform_5.chromaticStrength * normalizedDist), dir, (paramsUniform_5.blur * paramsUniform_5.edgeBlurMultiplier));
>>>>>>> 5d59c43b
        var normalSample = textureSampleLevel(sampledView_8, sampler_11, _arg_0.uv, 0);
        var tint = TintParams_13(paramsUniform_5.tintColor, paramsUniform_5.tintStrength);
        var tintedBlur = applyTint_14(blurSample.xyz, (&tint));
        var tintedRing = applyTint_15((&refractedSample), (&tint));
        return (((tintedBlur * weights.inside) + (tintedRing * weights.ring)) + (normalSample * weights.outside));
      }"
    `);
  });
});<|MERGE_RESOLUTION|>--- conflicted
+++ resolved
@@ -106,19 +106,11 @@
 
       @group(0) @binding(3) var sampler_11: sampler;
 
-<<<<<<< HEAD
-      fn sampleWithChromaticAberration_12(tex: texture_2d<f32>, uv: vec2f, offset: f32, dir: ptr<function, vec2f>, blur: f32) -> vec3f {
+      fn sampleWithChromaticAberration_12(tex: texture_2d<f32>, sampler2: sampler, uv: vec2f, offset: f32, dir: ptr<function, vec2f>, blur: f32) -> vec3f {
         var samples = array<vec3f, 3>();
         for (var i = 0; (i < 3); i++) {
           var channelOffset = ((*dir) * ((f32(i) - 1) * offset));
-          samples[i] = textureSampleBias(tex, sampler_11, (uv - channelOffset), blur).xyz;
-=======
-      fn sampleWithChromaticAberration_12(tex: texture_2d<f32>, sampler2: sampler, uv: vec2f, offset: f32, dir: vec2f, blur: f32) -> vec3f {
-        var samples = array<vec3f, 3>();
-        for (var i = 0; (i < 3); i++) {
-          var channelOffset = (dir * ((f32(i) - 1) * offset));
           samples[i] = textureSampleBias(tex, sampler2, (uv - channelOffset), blur).xyz;
->>>>>>> 5d59c43b
         }
         return vec3f(samples[0].x, samples[1].y, samples[2].z);
       }
@@ -149,11 +141,7 @@
         var featherUV = (paramsUniform_5.edgeFeather / f32(max(texDim.x, texDim.y)));
         var weights = calculateWeights_9(sdfDist, paramsUniform_5.start, paramsUniform_5.end, featherUV);
         var blurSample = textureSampleBias(sampledView_8, sampler_11, _arg_0.uv, paramsUniform_5.blur);
-<<<<<<< HEAD
-        var refractedSample = sampleWithChromaticAberration_12(sampledView_8, (_arg_0.uv + (dir * (paramsUniform_5.refractionStrength * normalizedDist))), (paramsUniform_5.chromaticStrength * normalizedDist), (&dir), (paramsUniform_5.blur * paramsUniform_5.edgeBlurMultiplier));
-=======
-        var refractedSample = sampleWithChromaticAberration_12(sampledView_8, sampler_11, (_arg_0.uv + (dir * (paramsUniform_5.refractionStrength * normalizedDist))), (paramsUniform_5.chromaticStrength * normalizedDist), dir, (paramsUniform_5.blur * paramsUniform_5.edgeBlurMultiplier));
->>>>>>> 5d59c43b
+        var refractedSample = sampleWithChromaticAberration_12(sampledView_8, sampler_11, (_arg_0.uv + (dir * (paramsUniform_5.refractionStrength * normalizedDist))), (paramsUniform_5.chromaticStrength * normalizedDist), (&dir), (paramsUniform_5.blur * paramsUniform_5.edgeBlurMultiplier));
         var normalSample = textureSampleLevel(sampledView_8, sampler_11, _arg_0.uv, 0);
         var tint = TintParams_13(paramsUniform_5.tintColor, paramsUniform_5.tintStrength);
         var tintedBlur = applyTint_14(blurSample.xyz, (&tint));
