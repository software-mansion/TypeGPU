--- conflicted
+++ resolved
@@ -60,21 +60,12 @@
       }
 
       @compute @workgroup_size(256, 1, 1) fn computeFn_0(input: computeFn_Input_9) {
-<<<<<<< HEAD
         let triangleCount = u32((f32(arrayLength(&prevVertices_1)) / 3f));
-        let triangleIndex = (input.gid.x + (input.gid.y * 65535));
+        let triangleIndex = (input.gid.x + (input.gid.y * 65535u));
         if ((triangleIndex >= triangleCount)) {
           return;
         }
-        let baseIndexPrev = (triangleIndex * 3);
-=======
-        var triangleCount = u32((f32(arrayLength(&prevVertices_1)) / 3f));
-        var triangleIndex = (input.gid.x + (input.gid.y * 65535u));
-        if ((triangleIndex >= triangleCount)) {
-          return;
-        }
-        var baseIndexPrev = (triangleIndex * 3u);
->>>>>>> 47575769
+        let baseIndexPrev = (triangleIndex * 3u);
         var v1 = unpackVec2u_3(prevVertices_1[baseIndexPrev].position);
         var v2 = unpackVec2u_3(prevVertices_1[(baseIndexPrev + 1u)].position);
         var v3 = unpackVec2u_3(prevVertices_1[(baseIndexPrev + 2u)].position);
@@ -82,23 +73,13 @@
         var v23 = vec4f(normalize(calculateMidpoint_4(v2, v3).xyz), 1f);
         var v31 = vec4f(normalize(calculateMidpoint_4(v3, v1).xyz), 1f);
         var newVertices = array<vec4f, 12>(v1, v12, v31, v2, v23, v12, v3, v31, v23, v12, v23, v31);
-<<<<<<< HEAD
-        let baseIndexNext = (triangleIndex * 12);
-        for (var i = 0u; (i < 12); i++) {
+        let baseIndexNext = (triangleIndex * 12u);
+        for (var i = 0u; (i < 12u); i++) {
           let reprojectedVertex = (&newVertices[i]);
-          let triBase = (i - (i % 3));
+          let triBase = (i - (i % 3u));
           var normal = (*reprojectedVertex);
-          if ((smoothFlag_5 == 0)) {
-            normal = getAverageNormal_6(newVertices[triBase], newVertices[(triBase + 1)], newVertices[(triBase + 2)]);
-=======
-        var baseIndexNext = (triangleIndex * 12u);
-        for (var i = 0u; (i < 12u); i++) {
-          var reprojectedVertex = newVertices[i];
-          var triBase = (i - (i % 3u));
-          var normal = reprojectedVertex;
           if ((smoothFlag_5 == 0u)) {
             normal = getAverageNormal_6(newVertices[triBase], newVertices[(triBase + 1u)], newVertices[(triBase + 2u)]);
->>>>>>> 47575769
           }
           let outIndex = (baseIndexNext + i);
           let nextVertex = (&nextVertices_7[outIndex]);
@@ -196,19 +177,11 @@
         var normalizedNormal = normalize(input.normal.xyz);
         var normalizedLightDir = normalize(light_6.direction);
         var ambientLight = (material_8.ambient * (light_6.intensity * light_6.color));
-<<<<<<< HEAD
-        let diffuseFactor = max(dot(normalizedNormal, normalizedLightDir), 0);
+        let diffuseFactor = max(dot(normalizedNormal, normalizedLightDir), 0f);
         var diffuseLight = (diffuseFactor * (material_8.diffuse * (light_6.intensity * light_6.color)));
         var viewDirection = normalize((camera_1.position.xyz - input.worldPos.xyz));
         var reflectionDirection = reflect(-(normalizedLightDir), normalizedNormal);
-        let specularFactor = pow(max(dot(viewDirection, reflectionDirection), 0), material_8.shininess);
-=======
-        var diffuseFactor = max(dot(normalizedNormal, normalizedLightDir), 0f);
-        var diffuseLight = (diffuseFactor * (material_8.diffuse * (light_6.intensity * light_6.color)));
-        var viewDirection = normalize((camera_1.position.xyz - input.worldPos.xyz));
-        var reflectionDirection = reflect(-(normalizedLightDir), normalizedNormal);
-        var specularFactor = pow(max(dot(viewDirection, reflectionDirection), 0f), material_8.shininess);
->>>>>>> 47575769
+        let specularFactor = pow(max(dot(viewDirection, reflectionDirection), 0f), material_8.shininess);
         var specularLight = (specularFactor * (material_8.specular * (light_6.intensity * light_6.color)));
         var reflectionVector = reflect(-(viewDirection), normalizedNormal);
         var environmentColor = textureSample(cubemap_10, texSampler_11, reflectionVector);
