--- conflicted
+++ resolved
@@ -136,13 +136,8 @@
       @group(1) @binding(0) var<storage, read_write> buffer_3: array<u32>;
 
       fn wrappedCallback_2(_arg_0: u32, _arg_1: u32, _arg_2: u32) {
-<<<<<<< HEAD
         for (var i = 0u; (i < arrayLength((&buffer_3))); i++) {
-          buffer_3[i] *= 2;
-=======
-        for (var i = 0u; (i < arrayLength(&buffer_3)); i++) {
           buffer_3[i] *= 2u;
->>>>>>> 47575769
         }
       }
 
