/**
 * @vitest-environment jsdom
 */

import { describe, expect } from 'vitest';
import { it } from '../../utils/extendedIt.ts';
import { runExampleTest, setupCommonMocks } from '../utils/baseTest.ts';
import {
  mock3DModelLoading,
  mockImageLoading,
  mockResizeObserver,
} from '../utils/commonMocks.ts';

describe('gravity example', () => {
  setupCommonMocks();

  it('should produce valid code', async ({ device }) => {
    const shaderCodes = await runExampleTest({
      category: 'simulation',
      name: 'gravity',
      setupMocks: () => {
        mockImageLoading();
        mock3DModelLoading();
        mockResizeObserver();
      },
      expectedCalls: 4,
    }, device);

    expect(shaderCodes).toMatchInlineSnapshot(`
      "struct CelestialBody_2 {
        destroyed: u32,
        position: vec3f,
        velocity: vec3f,
        mass: f32,
        radiusMultiplier: f32,
        collisionBehavior: u32,
        textureIndex: u32,
        ambientLightFactor: f32,
      }

      @group(0) @binding(1) var<storage, read> inState_1: array<CelestialBody_2>;

      @group(0) @binding(0) var<uniform> celestialBodiesCount_3: i32;

      fn radiusOf_4(body: CelestialBody_2) -> f32 {
        return (pow(((body.mass * 0.75f) / 3.141592653589793f), 0.333f) * body.radiusMultiplier);
      }

      fn isSmaller_5(currentId: u32, otherId: u32) -> bool {
        let current = (&inState_1[currentId]);
        let other = (&inState_1[otherId]);
        if (((*current).mass < (*other).mass)) {
          return true;
        }
        if (((*current).mass == (*other).mass)) {
          return (currentId < otherId);
        }
        return false;
      }

      @group(0) @binding(2) var<storage, read_write> outState_6: array<CelestialBody_2>;

      struct computeCollisionsShader_Input_7 {
        @builtin(global_invocation_id) gid: vec3u,
      }

      @compute @workgroup_size(1) fn computeCollisionsShader_0(input: computeCollisionsShader_Input_7) {
<<<<<<< HEAD
        let currentId = input.gid.x;
        var current = inState_1[currentId];
        if ((current.destroyed == 0)) {
          for (var otherId = 0u; (otherId < u32(celestialBodiesCount_3)); otherId++) {
            let other = (&inState_1[otherId]);
            if ((((((otherId == currentId) || ((*other).destroyed == 1)) || (current.collisionBehavior == 0)) || ((*other).collisionBehavior == 0)) || (distance(current.position, (*other).position) >= (radiusOf_4(current) + radiusOf_4((*other)))))) {
              continue;
            }
            if (((current.collisionBehavior == 1) && ((*other).collisionBehavior == 1))) {
=======
        var currentId = input.gid.x;
        var current = CelestialBody_2(inState_1[currentId].destroyed, inState_1[currentId].position, inState_1[currentId].velocity, inState_1[currentId].mass, inState_1[currentId].radiusMultiplier, inState_1[currentId].collisionBehavior, inState_1[currentId].textureIndex, inState_1[currentId].ambientLightFactor);
        var updatedCurrent = current;
        if ((current.destroyed == 0u)) {
          for (var i = 0; (i < celestialBodiesCount_3); i++) {
            var otherId = u32(i);
            var other = CelestialBody_2(inState_1[otherId].destroyed, inState_1[otherId].position, inState_1[otherId].velocity, inState_1[otherId].mass, inState_1[otherId].radiusMultiplier, inState_1[otherId].collisionBehavior, inState_1[otherId].textureIndex, inState_1[otherId].ambientLightFactor);
            if ((((((u32(i) == input.gid.x) || (other.destroyed == 1u)) || (current.collisionBehavior == 0u)) || (other.collisionBehavior == 0u)) || (distance(current.position, other.position) >= (radiusOf_4(current) + radiusOf_4(other))))) {
              continue;
            }
            if (((current.collisionBehavior == 1u) && (other.collisionBehavior == 1u))) {
>>>>>>> 47575769
              if (isSmaller_5(currentId, otherId)) {
                var dir = normalize((current.position - (*other).position));
                current.position = ((*other).position + (dir * (radiusOf_4(current) + radiusOf_4((*other)))));
              }
<<<<<<< HEAD
              var posDiff = (current.position - (*other).position);
              var velDiff = (current.velocity - (*other).velocity);
              let posDiffFactor = ((((2 * (*other).mass) / (current.mass + (*other).mass)) * dot(velDiff, posDiff)) / dot(posDiff, posDiff));
              current.velocity = ((current.velocity - (posDiff * posDiffFactor)) * 0.99);
            }
            else {
              let isCurrentAbsorbed = ((current.collisionBehavior == 1) || ((current.collisionBehavior == 2) && isSmaller_5(currentId, otherId)));
              if (isCurrentAbsorbed) {
                current.destroyed = 1;
=======
              updatedCurrent.velocity = (0.99 * (updatedCurrent.velocity - (((((2f * other.mass) / (current.mass + other.mass)) * dot((current.velocity - other.velocity), (current.position - other.position))) / pow(distance(current.position, other.position), 2f)) * (current.position - other.position))));
            }
            else {
              var isCurrentAbsorbed = ((current.collisionBehavior == 1u) || ((current.collisionBehavior == 2u) && isSmaller_5(currentId, otherId)));
              if (isCurrentAbsorbed) {
                updatedCurrent.destroyed = 1u;
>>>>>>> 47575769
              }
              else {
                let m1 = current.mass;
                let m2 = (*other).mass;
                current.velocity = ((current.velocity * (m1 / (m1 + m2))) + ((*other).velocity * (m2 / (m1 + m2))));
                current.mass = (m1 + m2);
              }
            }
          }
        }
        outState_6[currentId] = current;
      }

      struct Time_2 {
        passed: f32,
        multiplier: f32,
      }

      @group(0) @binding(0) var<uniform> time_1: Time_2;

      struct CelestialBody_4 {
        destroyed: u32,
        position: vec3f,
        velocity: vec3f,
        mass: f32,
        radiusMultiplier: f32,
        collisionBehavior: u32,
        textureIndex: u32,
        ambientLightFactor: f32,
      }

      @group(1) @binding(1) var<storage, read> inState_3: array<CelestialBody_4>;

      @group(1) @binding(0) var<uniform> celestialBodiesCount_5: i32;

<<<<<<< HEAD
      fn radiusOf_6(body: CelestialBody_4) -> f32 {
        return (pow(((body.mass * 0.75) / 3.141592653589793f), 0.333) * body.radiusMultiplier);
=======
      fn radiusOf_6(body: CelestialBody_2) -> f32 {
        return (pow(((body.mass * 0.75f) / 3.141592653589793f), 0.333f) * body.radiusMultiplier);
>>>>>>> 47575769
      }

      @group(1) @binding(2) var<storage, read_write> outState_7: array<CelestialBody_4>;

      struct computeGravityShader_Input_8 {
        @builtin(global_invocation_id) gid: vec3u,
      }

      @compute @workgroup_size(1) fn computeGravityShader_0(input: computeGravityShader_Input_8) {
<<<<<<< HEAD
        let dt = (time_1.passed * time_1.multiplier);
        let currentId = input.gid.x;
        var current = inState_3[currentId];
        if ((current.destroyed == 0)) {
          for (var otherId = 0u; (otherId < u32(celestialBodiesCount_5)); otherId++) {
            let other = (&inState_3[otherId]);
            if (((otherId == currentId) || ((*other).destroyed == 1))) {
=======
        var current = CelestialBody_2(inState_1[input.gid.x].destroyed, inState_1[input.gid.x].position, inState_1[input.gid.x].velocity, inState_1[input.gid.x].mass, inState_1[input.gid.x].radiusMultiplier, inState_1[input.gid.x].collisionBehavior, inState_1[input.gid.x].textureIndex, inState_1[input.gid.x].ambientLightFactor);
        var dt = (time_3.passed * time_3.multiplier);
        var updatedCurrent = current;
        if ((current.destroyed == 0u)) {
          for (var i = 0; (i < celestialBodiesCount_5); i++) {
            var other = CelestialBody_2(inState_1[i].destroyed, inState_1[i].position, inState_1[i].velocity, inState_1[i].mass, inState_1[i].radiusMultiplier, inState_1[i].collisionBehavior, inState_1[i].textureIndex, inState_1[i].ambientLightFactor);
            if (((u32(i) == input.gid.x) || (other.destroyed == 1u))) {
>>>>>>> 47575769
              continue;
            }
            let dist = max((radiusOf_6(current) + radiusOf_6((*other))), distance(current.position, (*other).position));
            let gravityForce = (((current.mass * (*other).mass) / dist) / dist);
            var direction = normalize(((*other).position - current.position));
            current.velocity = (current.velocity + (direction * ((gravityForce / current.mass) * dt)));
          }
          current.position = (current.position + (current.velocity * dt));
        }
        outState_7[currentId] = current;
      }

      struct Camera_2 {
        position: vec4f,
        targetPos: vec4f,
        view: mat4x4f,
        projection: mat4x4f,
      }

      @group(0) @binding(0) var<uniform> camera_1: Camera_2;

      struct skyBoxVertex_Output_3 {
        @builtin(position) pos: vec4f,
        @location(0) texCoord: vec3f,
      }

      struct skyBoxVertex_Input_4 {
        @location(0) position: vec3f,
        @location(1) uv: vec2f,
      }

      @vertex fn skyBoxVertex_0(input: skyBoxVertex_Input_4) -> skyBoxVertex_Output_3 {
        var viewPos = (camera_1.view * vec4f(input.position, 0f)).xyz;
        return skyBoxVertex_Output_3((camera_1.projection * vec4f(viewPos, 1f)), input.position.xyz);
      }

      @group(0) @binding(1) var item_6: texture_cube<f32>;

      @group(0) @binding(2) var sampler_7: sampler;

      struct skyBoxFragment_Input_8 {
        @location(0) texCoord: vec3f,
      }

      @fragment fn skyBoxFragment_5(input: skyBoxFragment_Input_8) -> @location(0) vec4f {
        return textureSample(item_6, sampler_7, normalize(input.texCoord));
      }

      struct CelestialBody_2 {
        destroyed: u32,
        position: vec3f,
        velocity: vec3f,
        mass: f32,
        radiusMultiplier: f32,
        collisionBehavior: u32,
        textureIndex: u32,
        ambientLightFactor: f32,
      }

      @group(1) @binding(1) var<storage, read> celestialBodies_1: array<CelestialBody_2>;

      fn radiusOf_3(body: CelestialBody_2) -> f32 {
        return (pow(((body.mass * 0.75f) / 3.141592653589793f), 0.333f) * body.radiusMultiplier);
      }

      struct Camera_5 {
        position: vec4f,
        targetPos: vec4f,
        view: mat4x4f,
        projection: mat4x4f,
      }

      @group(0) @binding(0) var<uniform> camera_4: Camera_5;

      struct mainVertex_Output_6 {
        @builtin(position) position: vec4f,
        @location(0) uv: vec2f,
        @location(1) normals: vec3f,
        @location(2) worldPosition: vec3f,
        @location(3) @interpolate(flat) sphereTextureIndex: u32,
        @location(4) @interpolate(flat) destroyed: u32,
        @location(5) ambientLightFactor: f32,
      }

      struct mainVertex_Input_7 {
        @location(0) position: vec3f,
        @location(1) normal: vec3f,
        @location(2) uv: vec2f,
        @builtin(instance_index) instanceIndex: u32,
      }

      @vertex fn mainVertex_0(input: mainVertex_Input_7) -> mainVertex_Output_6 {
<<<<<<< HEAD
        let currentBody = (&celestialBodies_1[input.instanceIndex]);
        var worldPosition = ((*currentBody).position + (input.position.xyz * radiusOf_3((*currentBody))));
        let camera = (&camera_4);
        var positionOnCanvas = (((*camera).projection * (*camera).view) * vec4f(worldPosition, 1));
        return mainVertex_Output_6(positionOnCanvas, input.uv, input.normal, worldPosition, (*currentBody).textureIndex, (*currentBody).destroyed, (*currentBody).ambientLightFactor);
=======
        var currentBody = CelestialBody_2(celestialBodies_1[input.instanceIndex].destroyed, celestialBodies_1[input.instanceIndex].position, celestialBodies_1[input.instanceIndex].velocity, celestialBodies_1[input.instanceIndex].mass, celestialBodies_1[input.instanceIndex].radiusMultiplier, celestialBodies_1[input.instanceIndex].collisionBehavior, celestialBodies_1[input.instanceIndex].textureIndex, celestialBodies_1[input.instanceIndex].ambientLightFactor);
        var worldPosition = ((radiusOf_3(currentBody) * input.position.xyz) + currentBody.position);
        var camera = camera_4;
        var positionOnCanvas = (camera.projection * (camera.view * vec4f(worldPosition, 1f)));
        return mainVertex_Output_6(positionOnCanvas, input.uv, input.normal, worldPosition, currentBody.textureIndex, currentBody.destroyed, currentBody.ambientLightFactor);
>>>>>>> 47575769
      }

      @group(1) @binding(0) var celestialBodyTextures_9: texture_2d_array<f32>;

      @group(0) @binding(1) var sampler_10: sampler;

      @group(0) @binding(2) var<uniform> lightSource_11: vec3f;

      struct mainFragment_Input_12 {
        @builtin(position) position: vec4f,
        @location(0) uv: vec2f,
        @location(1) normals: vec3f,
        @location(2) worldPosition: vec3f,
        @location(3) @interpolate(flat) sphereTextureIndex: u32,
        @location(4) @interpolate(flat) destroyed: u32,
        @location(5) ambientLightFactor: f32,
      }

      @fragment fn mainFragment_8(input: mainFragment_Input_12) -> @location(0) vec4f {
        if ((input.destroyed == 1u)) {
          discard;;
        }
        var lightColor = vec3f(1, 0.8999999761581421, 0.8999999761581421);
        var textureColor = textureSample(celestialBodyTextures_9, sampler_10, input.uv, input.sphereTextureIndex).xyz;
        var ambient = ((textureColor * lightColor) * input.ambientLightFactor);
        var normal = input.normals;
        var lightDirection = normalize((lightSource_11 - input.worldPosition));
<<<<<<< HEAD
        let cosTheta = dot(normal, lightDirection);
        var diffuse = ((textureColor * lightColor) * max(0, cosTheta));
=======
        var cosTheta = dot(normal, lightDirection);
        var diffuse = (max(0f, cosTheta) * (textureColor * lightColor));
>>>>>>> 47575769
        var litColor = (ambient + diffuse);
        return vec4f(litColor.xyz, 1f);
      }"
    `);
  });
});<|MERGE_RESOLUTION|>--- conflicted
+++ resolved
@@ -26,300 +26,6 @@
       expectedCalls: 4,
     }, device);
 
-    expect(shaderCodes).toMatchInlineSnapshot(`
-      "struct CelestialBody_2 {
-        destroyed: u32,
-        position: vec3f,
-        velocity: vec3f,
-        mass: f32,
-        radiusMultiplier: f32,
-        collisionBehavior: u32,
-        textureIndex: u32,
-        ambientLightFactor: f32,
-      }
-
-      @group(0) @binding(1) var<storage, read> inState_1: array<CelestialBody_2>;
-
-      @group(0) @binding(0) var<uniform> celestialBodiesCount_3: i32;
-
-      fn radiusOf_4(body: CelestialBody_2) -> f32 {
-        return (pow(((body.mass * 0.75f) / 3.141592653589793f), 0.333f) * body.radiusMultiplier);
-      }
-
-      fn isSmaller_5(currentId: u32, otherId: u32) -> bool {
-        let current = (&inState_1[currentId]);
-        let other = (&inState_1[otherId]);
-        if (((*current).mass < (*other).mass)) {
-          return true;
-        }
-        if (((*current).mass == (*other).mass)) {
-          return (currentId < otherId);
-        }
-        return false;
-      }
-
-      @group(0) @binding(2) var<storage, read_write> outState_6: array<CelestialBody_2>;
-
-      struct computeCollisionsShader_Input_7 {
-        @builtin(global_invocation_id) gid: vec3u,
-      }
-
-      @compute @workgroup_size(1) fn computeCollisionsShader_0(input: computeCollisionsShader_Input_7) {
-<<<<<<< HEAD
-        let currentId = input.gid.x;
-        var current = inState_1[currentId];
-        if ((current.destroyed == 0)) {
-          for (var otherId = 0u; (otherId < u32(celestialBodiesCount_3)); otherId++) {
-            let other = (&inState_1[otherId]);
-            if ((((((otherId == currentId) || ((*other).destroyed == 1)) || (current.collisionBehavior == 0)) || ((*other).collisionBehavior == 0)) || (distance(current.position, (*other).position) >= (radiusOf_4(current) + radiusOf_4((*other)))))) {
-              continue;
-            }
-            if (((current.collisionBehavior == 1) && ((*other).collisionBehavior == 1))) {
-=======
-        var currentId = input.gid.x;
-        var current = CelestialBody_2(inState_1[currentId].destroyed, inState_1[currentId].position, inState_1[currentId].velocity, inState_1[currentId].mass, inState_1[currentId].radiusMultiplier, inState_1[currentId].collisionBehavior, inState_1[currentId].textureIndex, inState_1[currentId].ambientLightFactor);
-        var updatedCurrent = current;
-        if ((current.destroyed == 0u)) {
-          for (var i = 0; (i < celestialBodiesCount_3); i++) {
-            var otherId = u32(i);
-            var other = CelestialBody_2(inState_1[otherId].destroyed, inState_1[otherId].position, inState_1[otherId].velocity, inState_1[otherId].mass, inState_1[otherId].radiusMultiplier, inState_1[otherId].collisionBehavior, inState_1[otherId].textureIndex, inState_1[otherId].ambientLightFactor);
-            if ((((((u32(i) == input.gid.x) || (other.destroyed == 1u)) || (current.collisionBehavior == 0u)) || (other.collisionBehavior == 0u)) || (distance(current.position, other.position) >= (radiusOf_4(current) + radiusOf_4(other))))) {
-              continue;
-            }
-            if (((current.collisionBehavior == 1u) && (other.collisionBehavior == 1u))) {
->>>>>>> 47575769
-              if (isSmaller_5(currentId, otherId)) {
-                var dir = normalize((current.position - (*other).position));
-                current.position = ((*other).position + (dir * (radiusOf_4(current) + radiusOf_4((*other)))));
-              }
-<<<<<<< HEAD
-              var posDiff = (current.position - (*other).position);
-              var velDiff = (current.velocity - (*other).velocity);
-              let posDiffFactor = ((((2 * (*other).mass) / (current.mass + (*other).mass)) * dot(velDiff, posDiff)) / dot(posDiff, posDiff));
-              current.velocity = ((current.velocity - (posDiff * posDiffFactor)) * 0.99);
-            }
-            else {
-              let isCurrentAbsorbed = ((current.collisionBehavior == 1) || ((current.collisionBehavior == 2) && isSmaller_5(currentId, otherId)));
-              if (isCurrentAbsorbed) {
-                current.destroyed = 1;
-=======
-              updatedCurrent.velocity = (0.99 * (updatedCurrent.velocity - (((((2f * other.mass) / (current.mass + other.mass)) * dot((current.velocity - other.velocity), (current.position - other.position))) / pow(distance(current.position, other.position), 2f)) * (current.position - other.position))));
-            }
-            else {
-              var isCurrentAbsorbed = ((current.collisionBehavior == 1u) || ((current.collisionBehavior == 2u) && isSmaller_5(currentId, otherId)));
-              if (isCurrentAbsorbed) {
-                updatedCurrent.destroyed = 1u;
->>>>>>> 47575769
-              }
-              else {
-                let m1 = current.mass;
-                let m2 = (*other).mass;
-                current.velocity = ((current.velocity * (m1 / (m1 + m2))) + ((*other).velocity * (m2 / (m1 + m2))));
-                current.mass = (m1 + m2);
-              }
-            }
-          }
-        }
-        outState_6[currentId] = current;
-      }
-
-      struct Time_2 {
-        passed: f32,
-        multiplier: f32,
-      }
-
-      @group(0) @binding(0) var<uniform> time_1: Time_2;
-
-      struct CelestialBody_4 {
-        destroyed: u32,
-        position: vec3f,
-        velocity: vec3f,
-        mass: f32,
-        radiusMultiplier: f32,
-        collisionBehavior: u32,
-        textureIndex: u32,
-        ambientLightFactor: f32,
-      }
-
-      @group(1) @binding(1) var<storage, read> inState_3: array<CelestialBody_4>;
-
-      @group(1) @binding(0) var<uniform> celestialBodiesCount_5: i32;
-
-<<<<<<< HEAD
-      fn radiusOf_6(body: CelestialBody_4) -> f32 {
-        return (pow(((body.mass * 0.75) / 3.141592653589793f), 0.333) * body.radiusMultiplier);
-=======
-      fn radiusOf_6(body: CelestialBody_2) -> f32 {
-        return (pow(((body.mass * 0.75f) / 3.141592653589793f), 0.333f) * body.radiusMultiplier);
->>>>>>> 47575769
-      }
-
-      @group(1) @binding(2) var<storage, read_write> outState_7: array<CelestialBody_4>;
-
-      struct computeGravityShader_Input_8 {
-        @builtin(global_invocation_id) gid: vec3u,
-      }
-
-      @compute @workgroup_size(1) fn computeGravityShader_0(input: computeGravityShader_Input_8) {
-<<<<<<< HEAD
-        let dt = (time_1.passed * time_1.multiplier);
-        let currentId = input.gid.x;
-        var current = inState_3[currentId];
-        if ((current.destroyed == 0)) {
-          for (var otherId = 0u; (otherId < u32(celestialBodiesCount_5)); otherId++) {
-            let other = (&inState_3[otherId]);
-            if (((otherId == currentId) || ((*other).destroyed == 1))) {
-=======
-        var current = CelestialBody_2(inState_1[input.gid.x].destroyed, inState_1[input.gid.x].position, inState_1[input.gid.x].velocity, inState_1[input.gid.x].mass, inState_1[input.gid.x].radiusMultiplier, inState_1[input.gid.x].collisionBehavior, inState_1[input.gid.x].textureIndex, inState_1[input.gid.x].ambientLightFactor);
-        var dt = (time_3.passed * time_3.multiplier);
-        var updatedCurrent = current;
-        if ((current.destroyed == 0u)) {
-          for (var i = 0; (i < celestialBodiesCount_5); i++) {
-            var other = CelestialBody_2(inState_1[i].destroyed, inState_1[i].position, inState_1[i].velocity, inState_1[i].mass, inState_1[i].radiusMultiplier, inState_1[i].collisionBehavior, inState_1[i].textureIndex, inState_1[i].ambientLightFactor);
-            if (((u32(i) == input.gid.x) || (other.destroyed == 1u))) {
->>>>>>> 47575769
-              continue;
-            }
-            let dist = max((radiusOf_6(current) + radiusOf_6((*other))), distance(current.position, (*other).position));
-            let gravityForce = (((current.mass * (*other).mass) / dist) / dist);
-            var direction = normalize(((*other).position - current.position));
-            current.velocity = (current.velocity + (direction * ((gravityForce / current.mass) * dt)));
-          }
-          current.position = (current.position + (current.velocity * dt));
-        }
-        outState_7[currentId] = current;
-      }
-
-      struct Camera_2 {
-        position: vec4f,
-        targetPos: vec4f,
-        view: mat4x4f,
-        projection: mat4x4f,
-      }
-
-      @group(0) @binding(0) var<uniform> camera_1: Camera_2;
-
-      struct skyBoxVertex_Output_3 {
-        @builtin(position) pos: vec4f,
-        @location(0) texCoord: vec3f,
-      }
-
-      struct skyBoxVertex_Input_4 {
-        @location(0) position: vec3f,
-        @location(1) uv: vec2f,
-      }
-
-      @vertex fn skyBoxVertex_0(input: skyBoxVertex_Input_4) -> skyBoxVertex_Output_3 {
-        var viewPos = (camera_1.view * vec4f(input.position, 0f)).xyz;
-        return skyBoxVertex_Output_3((camera_1.projection * vec4f(viewPos, 1f)), input.position.xyz);
-      }
-
-      @group(0) @binding(1) var item_6: texture_cube<f32>;
-
-      @group(0) @binding(2) var sampler_7: sampler;
-
-      struct skyBoxFragment_Input_8 {
-        @location(0) texCoord: vec3f,
-      }
-
-      @fragment fn skyBoxFragment_5(input: skyBoxFragment_Input_8) -> @location(0) vec4f {
-        return textureSample(item_6, sampler_7, normalize(input.texCoord));
-      }
-
-      struct CelestialBody_2 {
-        destroyed: u32,
-        position: vec3f,
-        velocity: vec3f,
-        mass: f32,
-        radiusMultiplier: f32,
-        collisionBehavior: u32,
-        textureIndex: u32,
-        ambientLightFactor: f32,
-      }
-
-      @group(1) @binding(1) var<storage, read> celestialBodies_1: array<CelestialBody_2>;
-
-      fn radiusOf_3(body: CelestialBody_2) -> f32 {
-        return (pow(((body.mass * 0.75f) / 3.141592653589793f), 0.333f) * body.radiusMultiplier);
-      }
-
-      struct Camera_5 {
-        position: vec4f,
-        targetPos: vec4f,
-        view: mat4x4f,
-        projection: mat4x4f,
-      }
-
-      @group(0) @binding(0) var<uniform> camera_4: Camera_5;
-
-      struct mainVertex_Output_6 {
-        @builtin(position) position: vec4f,
-        @location(0) uv: vec2f,
-        @location(1) normals: vec3f,
-        @location(2) worldPosition: vec3f,
-        @location(3) @interpolate(flat) sphereTextureIndex: u32,
-        @location(4) @interpolate(flat) destroyed: u32,
-        @location(5) ambientLightFactor: f32,
-      }
-
-      struct mainVertex_Input_7 {
-        @location(0) position: vec3f,
-        @location(1) normal: vec3f,
-        @location(2) uv: vec2f,
-        @builtin(instance_index) instanceIndex: u32,
-      }
-
-      @vertex fn mainVertex_0(input: mainVertex_Input_7) -> mainVertex_Output_6 {
-<<<<<<< HEAD
-        let currentBody = (&celestialBodies_1[input.instanceIndex]);
-        var worldPosition = ((*currentBody).position + (input.position.xyz * radiusOf_3((*currentBody))));
-        let camera = (&camera_4);
-        var positionOnCanvas = (((*camera).projection * (*camera).view) * vec4f(worldPosition, 1));
-        return mainVertex_Output_6(positionOnCanvas, input.uv, input.normal, worldPosition, (*currentBody).textureIndex, (*currentBody).destroyed, (*currentBody).ambientLightFactor);
-=======
-        var currentBody = CelestialBody_2(celestialBodies_1[input.instanceIndex].destroyed, celestialBodies_1[input.instanceIndex].position, celestialBodies_1[input.instanceIndex].velocity, celestialBodies_1[input.instanceIndex].mass, celestialBodies_1[input.instanceIndex].radiusMultiplier, celestialBodies_1[input.instanceIndex].collisionBehavior, celestialBodies_1[input.instanceIndex].textureIndex, celestialBodies_1[input.instanceIndex].ambientLightFactor);
-        var worldPosition = ((radiusOf_3(currentBody) * input.position.xyz) + currentBody.position);
-        var camera = camera_4;
-        var positionOnCanvas = (camera.projection * (camera.view * vec4f(worldPosition, 1f)));
-        return mainVertex_Output_6(positionOnCanvas, input.uv, input.normal, worldPosition, currentBody.textureIndex, currentBody.destroyed, currentBody.ambientLightFactor);
->>>>>>> 47575769
-      }
-
-      @group(1) @binding(0) var celestialBodyTextures_9: texture_2d_array<f32>;
-
-      @group(0) @binding(1) var sampler_10: sampler;
-
-      @group(0) @binding(2) var<uniform> lightSource_11: vec3f;
-
-      struct mainFragment_Input_12 {
-        @builtin(position) position: vec4f,
-        @location(0) uv: vec2f,
-        @location(1) normals: vec3f,
-        @location(2) worldPosition: vec3f,
-        @location(3) @interpolate(flat) sphereTextureIndex: u32,
-        @location(4) @interpolate(flat) destroyed: u32,
-        @location(5) ambientLightFactor: f32,
-      }
-
-      @fragment fn mainFragment_8(input: mainFragment_Input_12) -> @location(0) vec4f {
-        if ((input.destroyed == 1u)) {
-          discard;;
-        }
-        var lightColor = vec3f(1, 0.8999999761581421, 0.8999999761581421);
-        var textureColor = textureSample(celestialBodyTextures_9, sampler_10, input.uv, input.sphereTextureIndex).xyz;
-        var ambient = ((textureColor * lightColor) * input.ambientLightFactor);
-        var normal = input.normals;
-        var lightDirection = normalize((lightSource_11 - input.worldPosition));
-<<<<<<< HEAD
-        let cosTheta = dot(normal, lightDirection);
-        var diffuse = ((textureColor * lightColor) * max(0, cosTheta));
-=======
-        var cosTheta = dot(normal, lightDirection);
-        var diffuse = (max(0f, cosTheta) * (textureColor * lightColor));
->>>>>>> 47575769
-        var litColor = (ambient + diffuse);
-        return vec4f(litColor.xyz, 1f);
-      }"
-    `);
+    expect(shaderCodes).toMatchInlineSnapshot(`""`);
   });
 });