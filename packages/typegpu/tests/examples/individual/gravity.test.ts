--- conflicted
+++ resolved
@@ -96,15 +96,7 @@
         outState_6[input.gid.x] = updatedCurrent;
       }
 
-<<<<<<< HEAD
-      struct CelestialBody_10 {
-=======
-      struct computeGravityShader_Input_1 {
-        @builtin(global_invocation_id) gid: vec3u,
-      }
-
-      struct CelestialBody_3 {
->>>>>>> 4489bf01
+      struct CelestialBody_2 {
         destroyed: u32,
         position: vec3f,
         velocity: vec3f,
@@ -115,159 +107,108 @@
         ambientLightFactor: f32,
       }
 
-<<<<<<< HEAD
-      @group(1) @binding(1) var<storage, read> inState_9: array<CelestialBody_10>;
-
-      struct Time_12 {
-=======
-      @group(1) @binding(1) var<storage, read> inState_2: array<CelestialBody_3>;
-
-      struct Time_5 {
->>>>>>> 4489bf01
+      @group(1) @binding(1) var<storage, read> inState_1: array<CelestialBody_2>;
+
+      struct Time_4 {
         passed: f32,
         multiplier: f32,
       }
 
-<<<<<<< HEAD
-      @group(0) @binding(0) var<uniform> time_11: Time_12;
-
-      @group(1) @binding(0) var<uniform> celestialBodiesCount_13: i32;
-
-      fn radiusOf_14(body: CelestialBody_10) -> f32 {
+      @group(0) @binding(0) var<uniform> time_3: Time_4;
+
+      @group(1) @binding(0) var<uniform> celestialBodiesCount_5: i32;
+
+      fn radiusOf_6(body: CelestialBody_2) -> f32 {
         return (pow(((body.mass * 0.75) / 3.141592653589793f), 0.333) * body.radiusMultiplier);
       }
 
-      @group(1) @binding(2) var<storage, read_write> outState_15: array<CelestialBody_10>;
-
-      struct computeGravityShader_Input_16 {
+      @group(1) @binding(2) var<storage, read_write> outState_7: array<CelestialBody_2>;
+
+      struct computeGravityShader_Input_8 {
         @builtin(global_invocation_id) gid: vec3u,
       }
 
-      @compute @workgroup_size(1) fn computeGravityShader_8(input: computeGravityShader_Input_16) {
-        var current = CelestialBody_10(inState_9[input.gid.x].destroyed, inState_9[input.gid.x].position, inState_9[input.gid.x].velocity, inState_9[input.gid.x].mass, inState_9[input.gid.x].radiusMultiplier, inState_9[input.gid.x].collisionBehavior, inState_9[input.gid.x].textureIndex, inState_9[input.gid.x].ambientLightFactor);
-        var dt = (time_11.passed * time_11.multiplier);
+      @compute @workgroup_size(1) fn computeGravityShader_0(input: computeGravityShader_Input_8) {
+        var current = CelestialBody_2(inState_1[input.gid.x].destroyed, inState_1[input.gid.x].position, inState_1[input.gid.x].velocity, inState_1[input.gid.x].mass, inState_1[input.gid.x].radiusMultiplier, inState_1[input.gid.x].collisionBehavior, inState_1[input.gid.x].textureIndex, inState_1[input.gid.x].ambientLightFactor);
+        var dt = (time_3.passed * time_3.multiplier);
         var updatedCurrent = current;
         if ((current.destroyed == 0)) {
-          for (var i = 0; (i < celestialBodiesCount_13); i++) {
-            var other = CelestialBody_10(inState_9[i].destroyed, inState_9[i].position, inState_9[i].velocity, inState_9[i].mass, inState_9[i].radiusMultiplier, inState_9[i].collisionBehavior, inState_9[i].textureIndex, inState_9[i].ambientLightFactor);
+          for (var i = 0; (i < celestialBodiesCount_5); i++) {
+            var other = CelestialBody_2(inState_1[i].destroyed, inState_1[i].position, inState_1[i].velocity, inState_1[i].mass, inState_1[i].radiusMultiplier, inState_1[i].collisionBehavior, inState_1[i].textureIndex, inState_1[i].ambientLightFactor);
             if (((u32(i) == input.gid.x) || (other.destroyed == 1))) {
               continue;
             }
-            var dist = max((radiusOf_14(current) + radiusOf_14(other)), distance(current.position, other.position));
-=======
-      @group(0) @binding(0) var<uniform> time_4: Time_5;
-
-      @group(1) @binding(0) var<uniform> celestialBodiesCount_6: i32;
-
-      fn radiusOf_7(body: CelestialBody_3) -> f32 {
-        return (pow(((body.mass * 0.75) / 3.141592653589793f), 0.333) * body.radiusMultiplier);
-      }
-
-      @group(1) @binding(2) var<storage, read_write> outState_8: array<CelestialBody_3>;
-
-      @compute @workgroup_size(1) fn computeGravityShader_0(input: computeGravityShader_Input_1) {
-        var current = CelestialBody_3(inState_2[input.gid.x].destroyed, inState_2[input.gid.x].position, inState_2[input.gid.x].velocity, inState_2[input.gid.x].mass, inState_2[input.gid.x].radiusMultiplier, inState_2[input.gid.x].collisionBehavior, inState_2[input.gid.x].textureIndex, inState_2[input.gid.x].ambientLightFactor);
-        var dt = (time_4.passed * time_4.multiplier);
-        var updatedCurrent = current;
-        if ((current.destroyed == 0)) {
-          for (var i = 0; (i < celestialBodiesCount_6); i++) {
-            var other = CelestialBody_3(inState_2[i].destroyed, inState_2[i].position, inState_2[i].velocity, inState_2[i].mass, inState_2[i].radiusMultiplier, inState_2[i].collisionBehavior, inState_2[i].textureIndex, inState_2[i].ambientLightFactor);
-            if (((u32(i) == input.gid.x) || (other.destroyed == 1))) {
-              continue;
-            }
-            var dist = max((radiusOf_7(current) + radiusOf_7(other)), distance(current.position, other.position));
->>>>>>> 4489bf01
+            var dist = max((radiusOf_6(current) + radiusOf_6(other)), distance(current.position, other.position));
             var gravityForce = (((current.mass * other.mass) / dist) / dist);
             var direction = normalize((other.position - current.position));
             updatedCurrent.velocity = (updatedCurrent.velocity + (((gravityForce / current.mass) * dt) * direction));
           }
           updatedCurrent.position = (updatedCurrent.position + (dt * updatedCurrent.velocity));
         }
-<<<<<<< HEAD
-        outState_15[input.gid.x] = updatedCurrent;
-      }
-
-      struct Camera_19 {
-=======
-        outState_8[input.gid.x] = updatedCurrent;
-      }
-
-      struct skyBoxVertex_Input_1 {
+        outState_7[input.gid.x] = updatedCurrent;
+      }
+
+      struct Camera_2 {
+        position: vec3f,
+        view: mat4x4f,
+        projection: mat4x4f,
+      }
+
+      @group(0) @binding(0) var<uniform> camera_1: Camera_2;
+
+      struct skyBoxVertex_Output_3 {
+        @builtin(position) pos: vec4f,
+        @location(0) texCoord: vec3f,
+      }
+
+      struct skyBoxVertex_Input_4 {
         @location(0) position: vec3f,
         @location(1) uv: vec2f,
       }
 
-      struct skyBoxVertex_Output_2 {
-        @builtin(position) pos: vec4f,
+      @vertex fn skyBoxVertex_0(input: skyBoxVertex_Input_4) -> skyBoxVertex_Output_3 {
+        var viewPos = (camera_1.view * vec4f(input.position, 0)).xyz;
+        return skyBoxVertex_Output_3((camera_1.projection * vec4f(viewPos, 1)), input.position.xyz);
+      }
+
+      @group(0) @binding(1) var texture_6: texture_cube<f32>;
+
+      @group(0) @binding(2) var sampler_7: sampler;
+
+      struct skyBoxFragment_Input_8 {
         @location(0) texCoord: vec3f,
       }
 
-      struct Camera_4 {
->>>>>>> 4489bf01
+      @fragment fn skyBoxFragment_5(input: skyBoxFragment_Input_8) -> @location(0) vec4f {
+        return textureSample(texture_6, sampler_7, normalize(input.texCoord));
+      }
+
+      struct CelestialBody_2 {
+        destroyed: u32,
+        position: vec3f,
+        velocity: vec3f,
+        mass: f32,
+        radiusMultiplier: f32,
+        collisionBehavior: u32,
+        textureIndex: u32,
+        ambientLightFactor: f32,
+      }
+
+      @group(1) @binding(1) var<storage, read> celestialBodies_1: array<CelestialBody_2>;
+
+      fn radiusOf_3(body: CelestialBody_2) -> f32 {
+        return (pow(((body.mass * 0.75) / 3.141592653589793f), 0.333) * body.radiusMultiplier);
+      }
+
+      struct Camera_5 {
         position: vec3f,
         view: mat4x4f,
         projection: mat4x4f,
       }
 
-<<<<<<< HEAD
-      @group(0) @binding(0) var<uniform> camera_18: Camera_19;
-
-      struct skyBoxVertex_Output_20 {
-        @builtin(position) pos: vec4f,
-        @location(0) texCoord: vec3f,
-      }
-
-      struct skyBoxVertex_Input_21 {
-        @location(0) position: vec3f,
-        @location(1) uv: vec2f,
-      }
-
-      @vertex fn skyBoxVertex_17(input: skyBoxVertex_Input_21) -> skyBoxVertex_Output_20 {
-        var viewPos = (camera_18.view * vec4f(input.position, 0)).xyz;
-        return skyBoxVertex_Output_20((camera_18.projection * vec4f(viewPos, 1)), input.position.xyz);
-      }
-
-      @group(0) @binding(1) var texture_23: texture_cube<f32>;
-
-      @group(0) @binding(2) var sampler_24: sampler;
-
-      struct skyBoxFragment_Input_25 {
-        @location(0) texCoord: vec3f,
-      }
-
-      @fragment fn skyBoxFragment_22(input: skyBoxFragment_Input_25) -> @location(0) vec4f {
-        return textureSample(texture_23, sampler_24, normalize(input.texCoord));
-      }
-
-      struct CelestialBody_28 {
-=======
-      @group(0) @binding(0) var<uniform> camera_3: Camera_4;
-
-      @vertex fn skyBoxVertex_0(input: skyBoxVertex_Input_1) -> skyBoxVertex_Output_2 {
-        var viewPos = (camera_3.view * vec4f(input.position, 0)).xyz;
-        return skyBoxVertex_Output_2((camera_3.projection * vec4f(viewPos, 1)), input.position.xyz);
-      }
-
-      struct skyBoxFragment_Input_6 {
-        @location(0) texCoord: vec3f,
-      }
-
-      @group(0) @binding(1) var texture_7: texture_cube<f32>;
-
-      @group(0) @binding(2) var sampler_8: sampler;
-
-      @fragment fn skyBoxFragment_5(input: skyBoxFragment_Input_6) -> @location(0) vec4f {
-        return textureSample(texture_7, sampler_8, normalize(input.texCoord));
-      }
-
-      struct mainVertex_Input_1 {
-        @location(0) position: vec3f,
-        @location(1) normal: vec3f,
-        @location(2) uv: vec2f,
-        @builtin(instance_index) instanceIndex: u32,
-      }
-
-      struct mainVertex_Output_2 {
+      @group(0) @binding(0) var<uniform> camera_4: Camera_5;
+
+      struct mainVertex_Output_6 {
         @builtin(position) position: vec4f,
         @location(0) uv: vec2f,
         @location(1) normals: vec3f,
@@ -277,57 +218,28 @@
         @location(5) ambientLightFactor: f32,
       }
 
-      struct CelestialBody_4 {
->>>>>>> 4489bf01
-        destroyed: u32,
-        position: vec3f,
-        velocity: vec3f,
-        mass: f32,
-        radiusMultiplier: f32,
-        collisionBehavior: u32,
-        textureIndex: u32,
-        ambientLightFactor: f32,
-      }
-
-<<<<<<< HEAD
-      @group(1) @binding(1) var<storage, read> celestialBodies_27: array<CelestialBody_28>;
-
-      fn radiusOf_29(body: CelestialBody_28) -> f32 {
-        return (pow(((body.mass * 0.75) / 3.141592653589793f), 0.333) * body.radiusMultiplier);
-      }
-
-      struct Camera_31 {
-=======
-      @group(1) @binding(1) var<storage, read> celestialBodies_3: array<CelestialBody_4>;
-
-      fn radiusOf_5(body: CelestialBody_4) -> f32 {
-        return (pow(((body.mass * 0.75) / 3.141592653589793f), 0.333) * body.radiusMultiplier);
-      }
-
-      struct Camera_7 {
->>>>>>> 4489bf01
-        position: vec3f,
-        view: mat4x4f,
-        projection: mat4x4f,
-      }
-
-<<<<<<< HEAD
-      @group(0) @binding(0) var<uniform> camera_30: Camera_31;
-
-      struct mainVertex_Output_32 {
-=======
-      @group(0) @binding(0) var<uniform> camera_6: Camera_7;
-
-      @vertex fn mainVertex_0(input: mainVertex_Input_1) -> mainVertex_Output_2 {
-        var currentBody = CelestialBody_4(celestialBodies_3[input.instanceIndex].destroyed, celestialBodies_3[input.instanceIndex].position, celestialBodies_3[input.instanceIndex].velocity, celestialBodies_3[input.instanceIndex].mass, celestialBodies_3[input.instanceIndex].radiusMultiplier, celestialBodies_3[input.instanceIndex].collisionBehavior, celestialBodies_3[input.instanceIndex].textureIndex, celestialBodies_3[input.instanceIndex].ambientLightFactor);
-        var worldPosition = ((radiusOf_5(currentBody) * input.position.xyz) + currentBody.position);
-        var camera = camera_6;
+      struct mainVertex_Input_7 {
+        @location(0) position: vec3f,
+        @location(1) normal: vec3f,
+        @location(2) uv: vec2f,
+        @builtin(instance_index) instanceIndex: u32,
+      }
+
+      @vertex fn mainVertex_0(input: mainVertex_Input_7) -> mainVertex_Output_6 {
+        var currentBody = CelestialBody_2(celestialBodies_1[input.instanceIndex].destroyed, celestialBodies_1[input.instanceIndex].position, celestialBodies_1[input.instanceIndex].velocity, celestialBodies_1[input.instanceIndex].mass, celestialBodies_1[input.instanceIndex].radiusMultiplier, celestialBodies_1[input.instanceIndex].collisionBehavior, celestialBodies_1[input.instanceIndex].textureIndex, celestialBodies_1[input.instanceIndex].ambientLightFactor);
+        var worldPosition = ((radiusOf_3(currentBody) * input.position.xyz) + currentBody.position);
+        var camera = camera_4;
         var positionOnCanvas = (camera.projection * (camera.view * vec4f(worldPosition, 1)));
-        return mainVertex_Output_2(positionOnCanvas, input.uv, input.normal, worldPosition, currentBody.textureIndex, currentBody.destroyed, currentBody.ambientLightFactor);
-      }
-
-      struct mainFragment_Input_9 {
->>>>>>> 4489bf01
+        return mainVertex_Output_6(positionOnCanvas, input.uv, input.normal, worldPosition, currentBody.textureIndex, currentBody.destroyed, currentBody.ambientLightFactor);
+      }
+
+      @group(1) @binding(0) var celestialBodyTextures_9: texture_2d_array<f32>;
+
+      @group(0) @binding(1) var sampler_10: sampler;
+
+      @group(0) @binding(2) var<uniform> lightSource_11: vec3f;
+
+      struct mainFragment_Input_12 {
         @builtin(position) position: vec4f,
         @location(0) uv: vec2f,
         @location(1) normals: vec3f,
@@ -337,63 +249,15 @@
         @location(5) ambientLightFactor: f32,
       }
 
-<<<<<<< HEAD
-      struct mainVertex_Input_33 {
-        @location(0) position: vec3f,
-        @location(1) normal: vec3f,
-        @location(2) uv: vec2f,
-        @builtin(instance_index) instanceIndex: u32,
-      }
-
-      @vertex fn mainVertex_26(input: mainVertex_Input_33) -> mainVertex_Output_32 {
-        var currentBody = CelestialBody_28(celestialBodies_27[input.instanceIndex].destroyed, celestialBodies_27[input.instanceIndex].position, celestialBodies_27[input.instanceIndex].velocity, celestialBodies_27[input.instanceIndex].mass, celestialBodies_27[input.instanceIndex].radiusMultiplier, celestialBodies_27[input.instanceIndex].collisionBehavior, celestialBodies_27[input.instanceIndex].textureIndex, celestialBodies_27[input.instanceIndex].ambientLightFactor);
-        var worldPosition = ((radiusOf_29(currentBody) * input.position.xyz) + currentBody.position);
-        var camera = camera_30;
-        var positionOnCanvas = (camera.projection * (camera.view * vec4f(worldPosition, 1)));
-        return mainVertex_Output_32(positionOnCanvas, input.uv, input.normal, worldPosition, currentBody.textureIndex, currentBody.destroyed, currentBody.ambientLightFactor);
-      }
-
-      @group(1) @binding(0) var celestialBodyTextures_35: texture_2d_array<f32>;
-
-      @group(0) @binding(1) var sampler_36: sampler;
-
-      @group(0) @binding(2) var<uniform> lightSource_37: vec3f;
-
-      struct mainFragment_Input_38 {
-        @builtin(position) position: vec4f,
-        @location(0) uv: vec2f,
-        @location(1) normals: vec3f,
-        @location(2) worldPosition: vec3f,
-        @location(3) @interpolate(flat) sphereTextureIndex: u32,
-        @location(4) @interpolate(flat) destroyed: u32,
-        @location(5) ambientLightFactor: f32,
-      }
-
-      @fragment fn mainFragment_34(input: mainFragment_Input_38) -> @location(0) vec4f {
-=======
-      @group(1) @binding(0) var celestialBodyTextures_10: texture_2d_array<f32>;
-
-      @group(0) @binding(1) var sampler_11: sampler;
-
-      @group(0) @binding(2) var<uniform> lightSource_12: vec3f;
-
-      @fragment fn mainFragment_8(input: mainFragment_Input_9) -> @location(0) vec4f {
->>>>>>> 4489bf01
+      @fragment fn mainFragment_8(input: mainFragment_Input_12) -> @location(0) vec4f {
         if ((input.destroyed == 1)) {
           discard;;
         }
         var lightColor = vec3f(1, 0.8999999761581421, 0.8999999761581421);
-<<<<<<< HEAD
-        var textureColor = textureSample(celestialBodyTextures_35, sampler_36, input.uv, input.sphereTextureIndex).xyz;
+        var textureColor = textureSample(celestialBodyTextures_9, sampler_10, input.uv, input.sphereTextureIndex).xyz;
         var ambient = (input.ambientLightFactor * (textureColor * lightColor));
         var normal = input.normals;
-        var lightDirection = normalize((lightSource_37 - input.worldPosition));
-=======
-        var textureColor = textureSample(celestialBodyTextures_10, sampler_11, input.uv, input.sphereTextureIndex).xyz;
-        var ambient = (input.ambientLightFactor * (textureColor * lightColor));
-        var normal = input.normals;
-        var lightDirection = normalize((lightSource_12 - input.worldPosition));
->>>>>>> 4489bf01
+        var lightDirection = normalize((lightSource_11 - input.worldPosition));
         var cosTheta = dot(normal, lightDirection);
         var diffuse = (max(0, cosTheta) * (textureColor * lightColor));
         var litColor = (ambient + diffuse);
