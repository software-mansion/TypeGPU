--- conflicted
+++ resolved
@@ -64,15 +64,9 @@
       fn randOnUnitSphere_14() -> vec3f {
         var z = ((2 * item_15()) - 1);
         var oneMinusZSq = sqrt((1 - (z * z)));
-<<<<<<< HEAD
         var theta = (6.283185307179586 * item_16());
         var x = (cos(theta) * oneMinusZSq);
         var y = (sin(theta) * oneMinusZSq);
-=======
-        var theta = ((6.283185307179586 * item_15()) - 3.141592653589793);
-        var x = (sin(theta) * oneMinusZSq);
-        var y = (cos(theta) * oneMinusZSq);
->>>>>>> 8e52358d
         return vec3f(x, y, z);
       }
 
