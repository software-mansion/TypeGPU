import { describe, expect, it } from 'vitest';
import * as m from 'wgpu-matrix';
import {
  mat3x3f,
  mat4x4f,
  matToArray,
  vec2f,
  vec3f,
  vec4f,
} from '../src/data/index.ts';

describe('mat4x4f', () => {
  it('can interact with wgpu-matrix library', () => {
    const mat = mat4x4f(
      vec4f(0, 1, 2, 3), // column 0
      vec4f(4, 5, 6, 7), // column 1
      vec4f(8, 9, 10, 11), // column 2
      vec4f(12, 13, 14, 15), // column 3
    );

    expect(m.mat4.equals(mat, mat)).toBe(true);

<<<<<<< HEAD
    expect(matToArray(mat)).toStrictEqual([
      0, 1, 2, 3, 4, 5, 6, 7, 8, 9, 10, 11, 12, 13, 14, 15,
    ]);
    m.mat4.identity(mat);
    expect(matToArray(mat)).toStrictEqual([
      1, 0, 0, 0, 0, 1, 0, 0, 0, 0, 1, 0, 0, 0, 0, 1,
    ]);
=======
    // deno-fmt-ignore
    expect(matToArray(mat)).toEqual([0, 1, 2, 3, 4, 5, 6, 7, 8, 9, 10, 11, 12, 13, 14, 15]);
    m.mat4.identity(mat);
    // deno-fmt-ignore
    expect(matToArray(mat)).toEqual([1, 0, 0, 0, 0, 1, 0, 0, 0, 0, 1, 0, 0, 0, 0, 1]);
>>>>>>> cf8e5551
  });
});

describe('mat3x3f', () => {
  it('can interact with wgpu-matrix library', () => {
    const mat = mat3x3f(
      vec3f(0, 1, 2), // column 0
      vec3f(3, 4, 5), // column 1
      vec3f(6, 7, 8), // column 2
    );

    expect(m.mat3.equals(mat, mat)).toBe(true);

    expect(matToArray(mat)).toStrictEqual([0, 1, 2, 3, 4, 5, 6, 7, 8]);
    m.mat3.identity(mat);
    expect(matToArray(mat)).toStrictEqual([1, 0, 0, 0, 1, 0, 0, 0, 1]);
  });
});

describe('vec4f', () => {
  it('can interact with wgpu-matrix library', () => {
    const vec = vec4f(1, 2, 3, 4);

    expect(m.vec4.equals(vec, vec)).toBe(true);

    expect([vec.x, vec.y, vec.z, vec.w]).toStrictEqual([1, 2, 3, 4]);
    m.vec4.zero(vec);
    expect([vec.x, vec.y, vec.z, vec.w]).toStrictEqual([0, 0, 0, 0]);
  });
});

describe('vec3f', () => {
  it('can interact with wgpu-matrix library', () => {
    const vec = vec3f(1, 2, 3);

    expect(m.vec3.equals(vec, vec)).toBe(true);

    expect([vec.x, vec.y, vec.z]).toStrictEqual([1, 2, 3]);
    m.vec3.negate(vec, vec);
    expect([vec.x, vec.y, vec.z]).toStrictEqual([-1, -2, -3]);
  });
});

describe('vec2f', () => {
  it('can interact with wgpu-matrix library', () => {
    const vec = vec2f(1, 2);

    expect(m.vec2.equals(vec, vec)).toBe(true);

    expect([vec.x, vec.y]).toStrictEqual([1, 2]);
    m.vec2.negate(vec, vec);
    expect([vec.x, vec.y]).toStrictEqual([-1, -2]);
  });
});

describe('mat and vec interaction', () => {
  it('can transform a vector by a matrix', () => {
    const mat = mat4x4f(
      vec4f(4, 0, 0, 0), // column 0
      vec4f(0, 3, 0, 0), // column 1
      vec4f(0, 0, 2, 0), // column 2
      vec4f(0, 0, 0, 1), // column 3
    );

    const vec = vec4f(1, 2, 3, 4);
    m.vec4.transformMat4(vec, mat, vec);
    expect([vec.x, vec.y, vec.z, vec.w]).toStrictEqual([4, 6, 6, 4]);
  });

  it('can translate a matrix to look at a point', () => {
    const mat = mat4x4f(
      vec4f(0, 0, 0, 0), // column 0
      vec4f(0, 0, 0, 0), // column 1
      vec4f(0, 0, 0, 0), // column 2
      vec4f(0, 0, 0, 0), // column 3
    );

    const vec = vec3f(0, 0, 0);
    const up = vec3f(0, 0, 1);
    m.mat4.lookAt(mat, vec, up, mat);
<<<<<<< HEAD
    expect(matToArray(mat)).toStrictEqual([
      0, 0, 0, 0, 0, 0, 0, 0, 0, 0, 0, 0, -0, -0, -0, 1,
    ]);
=======
    // deno-fmt-ignore
    expect(matToArray(mat)).toEqual([0, 0, 0, 0, 0, 0, 0, 0, 0, 0, 0, 0, -0, -0, -0, 1]);
>>>>>>> cf8e5551
  });
});<|MERGE_RESOLUTION|>--- conflicted
+++ resolved
@@ -20,21 +20,11 @@
 
     expect(m.mat4.equals(mat, mat)).toBe(true);
 
-<<<<<<< HEAD
-    expect(matToArray(mat)).toStrictEqual([
-      0, 1, 2, 3, 4, 5, 6, 7, 8, 9, 10, 11, 12, 13, 14, 15,
-    ]);
-    m.mat4.identity(mat);
-    expect(matToArray(mat)).toStrictEqual([
-      1, 0, 0, 0, 0, 1, 0, 0, 0, 0, 1, 0, 0, 0, 0, 1,
-    ]);
-=======
     // deno-fmt-ignore
-    expect(matToArray(mat)).toEqual([0, 1, 2, 3, 4, 5, 6, 7, 8, 9, 10, 11, 12, 13, 14, 15]);
+    expect(matToArray(mat)).toStrictEqual([0, 1, 2, 3, 4, 5, 6, 7, 8, 9, 10, 11, 12, 13, 14, 15]);
     m.mat4.identity(mat);
     // deno-fmt-ignore
-    expect(matToArray(mat)).toEqual([1, 0, 0, 0, 0, 1, 0, 0, 0, 0, 1, 0, 0, 0, 0, 1]);
->>>>>>> cf8e5551
+    expect(matToArray(mat)).toStrictEqual([1, 0, 0, 0, 0, 1, 0, 0, 0, 0, 1, 0, 0, 0, 0, 1]);
   });
 });
 
@@ -115,13 +105,7 @@
     const vec = vec3f(0, 0, 0);
     const up = vec3f(0, 0, 1);
     m.mat4.lookAt(mat, vec, up, mat);
-<<<<<<< HEAD
-    expect(matToArray(mat)).toStrictEqual([
-      0, 0, 0, 0, 0, 0, 0, 0, 0, 0, 0, 0, -0, -0, -0, 1,
-    ]);
-=======
     // deno-fmt-ignore
-    expect(matToArray(mat)).toEqual([0, 0, 0, 0, 0, 0, 0, 0, 0, 0, 0, 0, -0, -0, -0, 1]);
->>>>>>> cf8e5551
+    expect(matToArray(mat)).toStrictEqual([0, 0, 0, 0, 0, 0, 0, 0, 0, 0, 0, 0, -0, -0, -0, 1]);
   });
 });