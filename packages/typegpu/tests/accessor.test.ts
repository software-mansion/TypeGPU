import { describe, expect } from 'vitest';
import * as d from '../src/data/index.ts';
import tgpu from '../src/index.ts';
import { it } from './utils/extendedIt.ts';
import { parse, parseResolved } from './utils/parseResolved.ts';

const RED = d.vec3f(1, 0, 0);
const RED_RESOLVED = 'vec3f(1, 0, 0)';

describe('tgpu.accessor', () => {
  it('resolves to invocation of provided function', () => {
    const colorAccess = tgpu['~unstable'].accessor(d.vec3f);

    const red = tgpu.fn([], d.vec3f)(`() { return ${RED_RESOLVED}; }`);

    const getColor = tgpu.fn([], d.vec3f)`() {
      return colorAccess;
    }`
      .$uses({ colorAccess })
      .with(colorAccess, red);

    expect(parseResolved({ getColor })).toBe(
      parse(/* wgsl */ `
        fn red() -> vec3f {
          return ${RED_RESOLVED};
        }

        fn getColor() -> vec3f {
          return red();
        }
    `),
    );
  });

  it('resolves to provided buffer usage', ({ root }) => {
    const colorAccess = tgpu['~unstable'].accessor(d.vec3f).$name('color');

    const redUniform = root
      .createBuffer(d.vec3f, RED)
      .$usage('uniform')
      .as('uniform');

    const getColor = tgpu.fn([], d.vec3f)`() { return colorAccess; }`
      .$uses({ colorAccess })
      .with(colorAccess, redUniform);

    expect(parseResolved({ getColor })).toBe(
      parse(/* wgsl */ `
        @group(0) @binding(0) var<uniform> red: vec3f;

        fn getColor() -> vec3f {
          return red;
        }
    `),
    );
  });

  it('resolves to resolved form of provided JS value', () => {
<<<<<<< HEAD
    const colorAccess = tgpu['~unstable'].accessor(d.vec3f).$name('color');
    const multiplierAccessor = tgpu['~unstable']
      .accessor(d.f32)
      .$name('multiplier');
=======
    const colorAccessor = tgpu['~unstable'].accessor(d.vec3f);
    const multiplierAccessor = tgpu['~unstable'].accessor(d.f32);
>>>>>>> fd671370

    const getColor = tgpu['~unstable']
      .fn([], d.vec3f)(/* wgsl */ `() -> vec3f {
        return color * multiplier;
      }`)
      .$name('getColor')
      .$uses({ color: colorAccess, multiplier: multiplierAccessor })
      .with(colorAccess, RED)
      .with(multiplierAccessor, 2);

    expect(parseResolved({ getColor })).toBe(
      parse(/* wgsl */ `
        fn getColor() -> vec3f {
          return ${RED_RESOLVED} * 2;
        }
    `),
    );
  });

  it('resolves to default value if no value provided', () => {
    const colorAccessor = tgpu['~unstable'].accessor(d.vec3f, RED); // red by default

    const getColor = tgpu['~unstable']
      .fn([], d.vec3f)(/* wgsl */ `() -> vec3f {
        return color;
      }`)
      .$name('getColor')
      .$uses({ color: colorAccessor });

    expect(parseResolved({ getColor })).toBe(
      parse(/* wgsl */ `
      fn getColor() -> vec3f {
        return ${RED_RESOLVED};
      }
    `),
    );
  });

  it('resolves to provided value rather than default value', () => {
    const colorAccessor = tgpu['~unstable'].accessor(d.vec3f, RED); // red by default

    const getColor = tgpu['~unstable']
      .fn([], d.vec3f)(/* wgsl */ `() -> vec3f {
        return color;
      }`)
      .$name('getColor')
      .$uses({ color: colorAccessor });

    // overriding to green
    const getColorWithGreen = getColor.with(colorAccessor, d.vec3f(0, 1, 0));

    const main = tgpu['~unstable']
      .fn([])(`() {
        return getColorWithGreen();
      }`)
      .$name('main')
      .$uses({ getColorWithGreen });

    expect(parseResolved({ main })).toBe(
      parse(/* wgsl */ `
        fn getColor() -> vec3f {
          return vec3f(0, 1, 0);
        }

        fn main() {
          return getColor();
        }
    `),
    );
  });

  it('throws error when no default nor value provided', () => {
    const colorAccessor = tgpu['~unstable'].accessor(d.vec3f).$name('color');

    const getColor = tgpu['~unstable']
      .fn([], d.vec3f)(`() -> vec3f {
        return color;
      })`)
      .$name('getColor')
      .$uses({ color: colorAccessor });

    expect(() => tgpu.resolve({ externals: { getColor }, names: 'strict' }))
      .toThrowErrorMatchingInlineSnapshot(`
        [Error: Resolution of the following tree failed: 
        - <root>
        - fn:getColor
        - accessor:color: Missing value for 'slot:color']
      `);
  });

  it('resolves in tgsl functions, using .value', ({ root }) => {
    const colorAccessorValue = tgpu['~unstable'].accessor(d.vec3f, RED);
    const colorAccessorUsage = tgpu['~unstable'].accessor(
      d.vec3f,
      root
        .createBuffer(d.vec3f, RED)
        .$usage('uniform')
        .$name('colorUniform')
        .as('uniform'),
    );

    const colorAccessorFn = tgpu['~unstable'].accessor(
      d.vec3f,
      tgpu['~unstable']
        .fn([], d.vec3f)(() => RED)
        .$name('getColor'),
    );

    const main = tgpu['~unstable']
      .fn([])(() => {
        const color = colorAccessorValue.value;
        const color2 = colorAccessorUsage.value;
        const color3 = colorAccessorFn.value;

        const colorX = colorAccessorValue.value.x;
        const color2X = colorAccessorUsage.value.x;
        const color3X = colorAccessorFn.value.x;
      })
      .$name('main');

    const resolved = tgpu.resolve({
      externals: { main },
      names: 'strict',
    });

    expect(parse(resolved)).toBe(
      parse(/* wgsl */ `
        @group(0) @binding(0) var<uniform> colorUniform: vec3f;

        fn getColor() -> vec3f {
          return vec3f(1, 0, 0);
        }

        fn main() {
          var color = vec3f(1, 0, 0);
          var color2 = colorUniform;
          var color3 = getColor();

          var colorX = vec3f(1, 0, 0).x;
          var color2X = colorUniform.x;
          var color3X = getColor().x;
        }
    `),
    );
  });
});<|MERGE_RESOLUTION|>--- conflicted
+++ resolved
@@ -56,15 +56,8 @@
   });
 
   it('resolves to resolved form of provided JS value', () => {
-<<<<<<< HEAD
-    const colorAccess = tgpu['~unstable'].accessor(d.vec3f).$name('color');
-    const multiplierAccessor = tgpu['~unstable']
-      .accessor(d.f32)
-      .$name('multiplier');
-=======
-    const colorAccessor = tgpu['~unstable'].accessor(d.vec3f);
+    const colorAccess = tgpu['~unstable'].accessor(d.vec3f);
     const multiplierAccessor = tgpu['~unstable'].accessor(d.f32);
->>>>>>> fd671370
 
     const getColor = tgpu['~unstable']
       .fn([], d.vec3f)(/* wgsl */ `() -> vec3f {
