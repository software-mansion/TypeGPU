import { describe, expect, it } from 'vitest';
import * as d from '../src/data/index.ts';
import * as std from '../src/std/index.ts';
import tgpu from '../src/index.ts';

describe('indents', () => {
  it('should indent sanely', () => {
    const Particle = d.struct({
      position: d.vec3f,
      velocity: d.vec3f,
    });

    const updateParicle = tgpu.fn(
      [Particle, d.vec3f, d.f32],
      Particle,
    )((particle, gravity, deltaTime) => {
      const newVelocity = std.mul(
        particle.velocity,
        std.mul(gravity, deltaTime),
      );
      const newPosition = std.add(
        particle.position,
        std.mul(newVelocity, deltaTime),
      );
      return Particle({
        position: newPosition,
        velocity: newVelocity,
      });
    });

    expect(tgpu.resolve([updateParicle])).toMatchInlineSnapshot(`
      "struct Particle {
        position: vec3f,
        velocity: vec3f,
      }

      fn updateParicle(particle: Particle, gravity: vec3f, deltaTime: f32) -> Particle {
        var newVelocity = (particle.velocity * (gravity * deltaTime));
        var newPosition = (particle.position + (newVelocity * deltaTime));
        return Particle(newPosition, newVelocity);
      }"
    `);
  });

  it('should indent sanely for for loops', () => {
    const Particle = d.struct({
      position: d.vec3f,
      velocity: d.vec3f,
    });

    const SystemData = d.struct({
      particles: d.arrayOf(Particle, 100),
      gravity: d.vec3f,
      deltaTime: d.f32,
    });

    const layout = tgpu.bindGroupLayout({
      systemData: { storage: SystemData },
    });

    const updateParicle = tgpu.fn(
      [Particle, d.vec3f, d.f32],
      Particle,
    )((particle, gravity, deltaTime) => {
      const newVelocity = std.mul(
        particle.velocity,
        std.mul(gravity, deltaTime),
      );
      const newPosition = std.add(
        particle.position,
        std.mul(newVelocity, deltaTime),
      );
      return Particle({
        position: newPosition,
        velocity: newVelocity,
      });
    });

    const main = tgpu.fn([])(() => {
      for (let i = 0; i < layout.$.systemData.particles.length; i++) {
        const particle = layout.$.systemData.particles[i] as d.Infer<
          typeof Particle
        >;
        layout.$.systemData.particles[i] = updateParicle(
          particle,
          layout.$.systemData.gravity,
          layout.$.systemData.deltaTime,
        );
      }
    });

    expect(tgpu.resolve([main])).toMatchInlineSnapshot(`
      "struct Particle {
        position: vec3f,
        velocity: vec3f,
      }

      struct SystemData {
        particles: array<Particle, 100>,
        gravity: vec3f,
        deltaTime: f32,
      }

      @group(0) @binding(0) var<storage, read> systemData: SystemData;

      fn updateParicle(particle: Particle, gravity: vec3f, deltaTime: f32) -> Particle {
        var newVelocity = (particle.velocity * (gravity * deltaTime));
        var newPosition = (particle.position + (newVelocity * deltaTime));
        return Particle(newPosition, newVelocity);
      }

<<<<<<< HEAD
      fn main_0() {
        for (var i = 0; (i < 100i); i++) {
          let particle = (&systemData_1.particles[i]);
          systemData_1.particles[i] = updateParicle_4((*particle), systemData_1.gravity, systemData_1.deltaTime);
=======
      fn main() {
        for (var i = 0; (i < 100i); i++) {
          let particle = (&systemData.particles[i]);
          systemData.particles[i] = updateParicle((*particle), systemData.gravity, systemData.deltaTime);
>>>>>>> 24490653
        }
      }"
    `);
  });

  it('should indent sanely for nested loops and complex structures', () => {
    const PhysicsData = d.struct({
      weight: d.f32,
      velocity: d.vec3f,
      position: d.vec3f,
    });

    const Particle = d.struct({
      id: d.u32,
      physics: PhysicsData,
    });

    const SystemData = d.struct({
      particles: d.arrayOf(Particle, 100),
      gravity: d.vec3f,
      deltaTime: d.f32,
    });

    const layout = tgpu.bindGroupLayout({
      systemData: { storage: SystemData },
      densityField: {
        storageTexture: d.textureStorage3d('r32float', 'read-only'),
      },
      counter: { storage: d.u32 },
    });

    const getDensityAt = tgpu.fn(
      [d.vec3f],
      d.f32,
    )((position) => {
      return std.textureLoad(layout.$.densityField, d.vec3i(position)).x;
    });

    const incrementCounter = tgpu.fn([])(() => {
      layout.$.counter += 1;
    });

    const updateParticle = tgpu.fn(
      [Particle, d.vec3f, d.f32],
      Particle,
    )((particle, gravity, deltaTime) => {
      const density = getDensityAt(particle.physics.position);
      const force = std.mul(gravity, density);
      const newVelocity = particle.physics.velocity.add(force.mul(deltaTime));
      const newPosition = particle.physics.position.add(
        newVelocity.mul(deltaTime),
      );
      return Particle({
        id: particle.id,
        physics: PhysicsData({
          weight: particle.physics.weight,
          velocity: newVelocity,
          position: newPosition,
        }),
      });
    });

    const main = tgpu.fn([])(() => {
      incrementCounter();
      for (let i = 0; i < layout.$.systemData.particles.length; i++) {
        const particle = layout.$.systemData.particles[i] as d.Infer<
          typeof Particle
        >;
        layout.$.systemData.particles[i] = updateParticle(
          particle,
          layout.$.systemData.gravity,
          layout.$.systemData.deltaTime,
        );
      }
    });

    expect(tgpu.resolve([main])).toMatchInlineSnapshot(`
      "@group(0) @binding(2) var<storage, read> counter: u32;

      fn incrementCounter() {
        counter += 1u;
      }

      struct PhysicsData {
        weight: f32,
        velocity: vec3f,
        position: vec3f,
      }

      struct Particle {
        id: u32,
        physics: PhysicsData,
      }

      struct SystemData {
        particles: array<Particle, 100>,
        gravity: vec3f,
        deltaTime: f32,
      }

      @group(0) @binding(0) var<storage, read> systemData: SystemData;

      @group(0) @binding(1) var densityField: texture_storage_3d<r32float, read>;

      fn getDensityAt(position: vec3f) -> f32 {
        return textureLoad(densityField, vec3i(position)).x;
      }

<<<<<<< HEAD
      fn updateParticle_7(particle: Particle_5, gravity: vec3f, deltaTime: f32) -> Particle_5 {
        let density = getDensityAt_8(particle.physics.position);
=======
      fn updateParticle(particle: Particle, gravity: vec3f, deltaTime: f32) -> Particle {
        let density = getDensityAt(particle.physics.position);
>>>>>>> 24490653
        var force = (gravity * density);
        var newVelocity = (particle.physics.velocity + (force * deltaTime));
        var newPosition = (particle.physics.position + (newVelocity * deltaTime));
        return Particle(particle.id, PhysicsData(particle.physics.weight, newVelocity, newPosition));
      }

<<<<<<< HEAD
      fn main_0() {
        incrementCounter_1();
        for (var i = 0; (i < 100i); i++) {
          let particle = (&systemData_3.particles[i]);
          systemData_3.particles[i] = updateParticle_7((*particle), systemData_3.gravity, systemData_3.deltaTime);
=======
      fn main() {
        incrementCounter();
        for (var i = 0; (i < 100i); i++) {
          let particle = (&systemData.particles[i]);
          systemData.particles[i] = updateParticle((*particle), systemData.gravity, systemData.deltaTime);
>>>>>>> 24490653
        }
      }"
    `);
  });

  it('should indent sanely for conditionals', () => {
    const Particle = d.struct({
      position: d.vec3f,
      velocity: d.vec3f,
    });

    const updateParticle = tgpu.fn(
      [Particle, d.vec3f],
      Particle,
    )((particle, gravity) => {
      const newParticle = Particle(particle);
      if (newParticle.velocity.x > 0) {
        newParticle.position = newParticle.position.add(newParticle.velocity);
      } else {
        newParticle.position = newParticle.position.add(gravity);
      }
      return newParticle;
    });

    expect(tgpu.resolve([updateParticle])).toMatchInlineSnapshot(`
      "struct Particle {
        position: vec3f,
        velocity: vec3f,
      }

<<<<<<< HEAD
      fn updateParticle_0(particle: Particle_1, gravity: vec3f) -> Particle_1 {
=======
      fn updateParticle(particle: Particle, gravity: vec3f) -> Particle {
>>>>>>> 24490653
        var newParticle = particle;
        if ((newParticle.velocity.x > 0f)) {
          newParticle.position = (newParticle.position + newParticle.velocity);
        }
        else {
          newParticle.position = (newParticle.position + gravity);
        }
        return newParticle;
      }"
    `);
  });

  it('should indent sanely for while loops', () => {
    const Particle = d.struct({
      position: d.vec3f,
      velocity: d.vec3f,
    });

    const updateParticle = tgpu.fn(
      [Particle, d.vec3f],
      Particle,
    )((particle, gravity) => {
      const newParticle = Particle(particle);
      let iterations = 0;
      while (iterations < 10) {
        newParticle.position = newParticle.position.add(
          newParticle.velocity,
        );
        iterations += 1;
        while (newParticle.position.x < 0) {
          newParticle.position = newParticle.position.add(gravity);
        }
      }
      return newParticle;
    });

    expect(tgpu.resolve([updateParticle])).toMatchInlineSnapshot(`
      "struct Particle {
        position: vec3f,
        velocity: vec3f,
      }

<<<<<<< HEAD
      fn updateParticle_0(particle: Particle_1, gravity: vec3f) -> Particle_1 {
=======
      fn updateParticle(particle: Particle, gravity: vec3f) -> Particle {
>>>>>>> 24490653
        var newParticle = particle;
        var iterations = 0;
        while ((iterations < 10i)) {
          newParticle.position = (newParticle.position + newParticle.velocity);
          iterations += 1i;
          while ((newParticle.position.x < 0f)) {
            newParticle.position = (newParticle.position + gravity);
          }
        }
        return newParticle;
      }"
    `);
  });

  it('should handle complex shader with a variety of nested constructs', () => {
    const UniBoid = d.struct({
      position: d.size(32, d.vec4f),
      velocity: d.align(64, d.vec4f),
    });

    const layout = tgpu.bindGroupLayout({
      boids: { uniform: UniBoid },
      myCamera: { externalTexture: d.textureExternal() },
      smoothRender: { texture: d.textureMultisampled2d(d.f32) },
      sampled: { texture: d.texture2dArray(d.f32) },
      sampler: { sampler: 'filtering', multisampled: true },
    });

    const someVertex = tgpu['~unstable'].vertexFn({
      in: {
        vertexIndex: d.builtin.vertexIndex,
        position: d.vec4f,
        something: d.vec4f,
      },
      out: {
        position: d.builtin.position,
        uv: d.interpolate('flat, either', d.vec2f),
      },
    })((input) => {
      const uniBoid = layout.$.boids;
      for (let i = d.u32(); i < std.floor(std.sin(123)); i++) {
        const sampled = std.textureSample(
          layout.$.sampled,
          layout.$.sampler,
          d.vec2f(0.5, 0.5),
          i,
        );
        const someVal = std.textureLoad(
          layout.$.smoothRender,
          d.vec2i(),
          0,
        );
        if (someVal.x + sampled.x > 0.5) {
          const newPos = std.add(uniBoid.position, d.vec4f(1, 2, 3, 4));
        } else {
          while (std.allEq(d.vec2f(1, 2), d.vec2f(1, 2))) {
            const newPos = std.add(uniBoid.position, d.vec4f(1, 2, 3, 4));
            if (newPos.x > 0) {
              const evenNewer = std.add(newPos, input.position);
            }
          }
        }
      }
      return {
        position: input.position,
        uv: input.something.xy,
      };
    });

    expect(tgpu.resolve([someVertex])).toMatchInlineSnapshot(`
      "struct UniBoid {
        @size(32) position: vec4f,
        @align(64) velocity: vec4f,
      }

      @group(0) @binding(0) var<uniform> boids: UniBoid;

      @group(0) @binding(3) var sampled: texture_2d_array<f32>;

      @group(0) @binding(4) var sampler: sampler;

      @group(0) @binding(2) var smoothRender: texture_multisampled_2d<f32>;

      struct someVertex_Output {
        @builtin(position) position: vec4f,
        @location(0) @interpolate(flat, either) uv: vec2f,
      }

      struct someVertex_Input {
        @builtin(vertex_index) vertexIndex: u32,
        @location(0) position: vec4f,
        @location(1) something: vec4f,
      }

<<<<<<< HEAD
      @vertex fn someVertex_0(input: someVertex_Input_7) -> someVertex_Output_6 {
        let uniBoid = (&boids_1);
=======
      @vertex fn someVertex(input: someVertex_Input) -> someVertex_Output {
        let uniBoid = (&boids);
>>>>>>> 24490653
        for (var i = 0u; (i < -1u); i++) {
          var sampled = textureSample(sampled, sampler, vec2f(0.5), i);
          var someVal = textureLoad(smoothRender, vec2i(), 0);
          if (((someVal.x + sampled.x) > 0.5f)) {
            var newPos = ((*uniBoid).position + vec4f(1, 2, 3, 4));
          }
          else {
            while (true) {
              var newPos = ((*uniBoid).position + vec4f(1, 2, 3, 4));
              if ((newPos.x > 0f)) {
                var evenNewer = (newPos + input.position);
              }
            }
          }
        }
        return someVertex_Output(input.position, input.something.xy);
      }"
    `);
  });
});<|MERGE_RESOLUTION|>--- conflicted
+++ resolved
@@ -109,17 +109,10 @@
         return Particle(newPosition, newVelocity);
       }
 
-<<<<<<< HEAD
-      fn main_0() {
-        for (var i = 0; (i < 100i); i++) {
-          let particle = (&systemData_1.particles[i]);
-          systemData_1.particles[i] = updateParicle_4((*particle), systemData_1.gravity, systemData_1.deltaTime);
-=======
       fn main() {
         for (var i = 0; (i < 100i); i++) {
           let particle = (&systemData.particles[i]);
           systemData.particles[i] = updateParicle((*particle), systemData.gravity, systemData.deltaTime);
->>>>>>> 24490653
         }
       }"
     `);
@@ -228,32 +221,19 @@
         return textureLoad(densityField, vec3i(position)).x;
       }
 
-<<<<<<< HEAD
-      fn updateParticle_7(particle: Particle_5, gravity: vec3f, deltaTime: f32) -> Particle_5 {
-        let density = getDensityAt_8(particle.physics.position);
-=======
       fn updateParticle(particle: Particle, gravity: vec3f, deltaTime: f32) -> Particle {
         let density = getDensityAt(particle.physics.position);
->>>>>>> 24490653
         var force = (gravity * density);
         var newVelocity = (particle.physics.velocity + (force * deltaTime));
         var newPosition = (particle.physics.position + (newVelocity * deltaTime));
         return Particle(particle.id, PhysicsData(particle.physics.weight, newVelocity, newPosition));
       }
 
-<<<<<<< HEAD
-      fn main_0() {
-        incrementCounter_1();
-        for (var i = 0; (i < 100i); i++) {
-          let particle = (&systemData_3.particles[i]);
-          systemData_3.particles[i] = updateParticle_7((*particle), systemData_3.gravity, systemData_3.deltaTime);
-=======
       fn main() {
         incrementCounter();
         for (var i = 0; (i < 100i); i++) {
           let particle = (&systemData.particles[i]);
           systemData.particles[i] = updateParticle((*particle), systemData.gravity, systemData.deltaTime);
->>>>>>> 24490653
         }
       }"
     `);
@@ -284,11 +264,7 @@
         velocity: vec3f,
       }
 
-<<<<<<< HEAD
-      fn updateParticle_0(particle: Particle_1, gravity: vec3f) -> Particle_1 {
-=======
       fn updateParticle(particle: Particle, gravity: vec3f) -> Particle {
->>>>>>> 24490653
         var newParticle = particle;
         if ((newParticle.velocity.x > 0f)) {
           newParticle.position = (newParticle.position + newParticle.velocity);
@@ -331,11 +307,7 @@
         velocity: vec3f,
       }
 
-<<<<<<< HEAD
-      fn updateParticle_0(particle: Particle_1, gravity: vec3f) -> Particle_1 {
-=======
       fn updateParticle(particle: Particle, gravity: vec3f) -> Particle {
->>>>>>> 24490653
         var newParticle = particle;
         var iterations = 0;
         while ((iterations < 10i)) {
@@ -430,13 +402,8 @@
         @location(1) something: vec4f,
       }
 
-<<<<<<< HEAD
-      @vertex fn someVertex_0(input: someVertex_Input_7) -> someVertex_Output_6 {
-        let uniBoid = (&boids_1);
-=======
       @vertex fn someVertex(input: someVertex_Input) -> someVertex_Output {
         let uniBoid = (&boids);
->>>>>>> 24490653
         for (var i = 0u; (i < -1u); i++) {
           var sampled = textureSample(sampled, sampler, vec2f(0.5), i);
           var someVal = textureLoad(smoothRender, vec2i(), 0);
