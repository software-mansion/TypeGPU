import { describe, expect, it } from 'vitest';
import * as d from '../src/data/index.ts';
import * as std from '../src/std/index.ts';
import tgpu from '../src/index.ts';

describe('indents', () => {
  it('should indent sanely', () => {
    const Particle = d.struct({
      position: d.vec3f,
      velocity: d.vec3f,
    });

    const updateParicle = tgpu.fn(
      [Particle, d.vec3f, d.f32],
      Particle,
    )((particle, gravity, deltaTime) => {
      const newVelocity = std.mul(
        particle.velocity,
        std.mul(gravity, deltaTime),
      );
      const newPosition = std.add(
        particle.position,
        std.mul(newVelocity, deltaTime),
      );
      return Particle({
        position: newPosition,
        velocity: newVelocity,
      });
    });

    const code = tgpu.resolve({ externals: { updateParicle } });
    expect(code).toMatchInlineSnapshot(`
      "struct Particle_1 {
        position: vec3f,
        velocity: vec3f,
      }

      fn updateParicle_0(particle: Particle_1, gravity: vec3f, deltaTime: f32) -> Particle_1 {
        var newVelocity = (particle.velocity * (gravity * deltaTime));
        var newPosition = (particle.position + (newVelocity * deltaTime));
        return Particle_1(newPosition, newVelocity);
      }"
    `);
  });

  it('should indent sanely for for loops', () => {
    const Particle = d.struct({
      position: d.vec3f,
      velocity: d.vec3f,
    });

    const SystemData = d.struct({
      particles: d.arrayOf(Particle, 100),
      gravity: d.vec3f,
      deltaTime: d.f32,
    });

    const layout = tgpu.bindGroupLayout({
      systemData: { storage: SystemData },
    });

    const updateParicle = tgpu.fn(
      [Particle, d.vec3f, d.f32],
      Particle,
    )((particle, gravity, deltaTime) => {
      const newVelocity = std.mul(
        particle.velocity,
        std.mul(gravity, deltaTime),
      );
      const newPosition = std.add(
        particle.position,
        std.mul(newVelocity, deltaTime),
      );
      return Particle({
        position: newPosition,
        velocity: newVelocity,
      });
    });

    const main = tgpu.fn([])(() => {
      for (let i = 0; i < layout.$.systemData.particles.length; i++) {
        const particle = layout.$.systemData.particles[i] as d.Infer<
          typeof Particle
        >;
        layout.$.systemData.particles[i] = updateParicle(
          particle,
          layout.$.systemData.gravity,
          layout.$.systemData.deltaTime,
        );
      }
    });

    const code = tgpu.resolve({
      externals: { main },
    });

    expect(code).toMatchInlineSnapshot(`
      "struct Particle_3 {
        position: vec3f,
        velocity: vec3f,
      }

      struct SystemData_2 {
        particles: array<Particle_3, 100>,
        gravity: vec3f,
        deltaTime: f32,
      }

      @group(0) @binding(0) var<storage, read> systemData_1: SystemData_2;

      fn updateParicle_4(particle: Particle_3, gravity: vec3f, deltaTime: f32) -> Particle_3 {
        var newVelocity = (particle.velocity * (gravity * deltaTime));
        var newPosition = (particle.position + (newVelocity * deltaTime));
        return Particle_3(newPosition, newVelocity);
      }

      fn main_0() {
        for (var i = 0; (i < 100); i++) {
          var particle = systemData_1.particles[i];
          systemData_1.particles[i] = updateParicle_4(particle, systemData_1.gravity, systemData_1.deltaTime);
        }
      }"
    `);
  });

  it('should indent sanely for nested loops and complex structures', () => {
    const PhysicsData = d.struct({
      weight: d.f32,
      velocity: d.vec3f,
      position: d.vec3f,
    });

    const Particle = d.struct({
      id: d.u32,
      physics: PhysicsData,
    });

    const SystemData = d.struct({
      particles: d.arrayOf(Particle, 100),
      gravity: d.vec3f,
      deltaTime: d.f32,
    });

    const layout = tgpu.bindGroupLayout({
      systemData: { storage: SystemData },
      densityField: {
        storageTexture: d.textureStorage3d('r32float', 'read-only'),
      },
      counter: { storage: d.u32 },
    });

    const getDensityAt = tgpu.fn(
      [d.vec3f],
      d.f32,
    )((position) => {
      return std.textureLoad(layout.$.densityField, d.vec3i(position)).x;
    });

    const incrementCounter = tgpu.fn([])(() => {
      layout.$.counter += 1;
    });

    const updateParticle = tgpu.fn(
      [Particle, d.vec3f, d.f32],
      Particle,
    )((particle, gravity, deltaTime) => {
      const density = getDensityAt(particle.physics.position);
      const force = std.mul(gravity, density);
      const newVelocity = particle.physics.velocity.add(force.mul(deltaTime));
      const newPosition = particle.physics.position.add(
        newVelocity.mul(deltaTime),
      );
      return Particle({
        id: particle.id,
        physics: PhysicsData({
          weight: particle.physics.weight,
          velocity: newVelocity,
          position: newPosition,
        }),
      });
    });

    const main = tgpu.fn([])(() => {
      incrementCounter();
      for (let i = 0; i < layout.$.systemData.particles.length; i++) {
        const particle = layout.$.systemData.particles[i] as d.Infer<
          typeof Particle
        >;
        layout.$.systemData.particles[i] = updateParticle(
          particle,
          layout.$.systemData.gravity,
          layout.$.systemData.deltaTime,
        );
      }
    });

    const code = tgpu.resolve({
      externals: { main },
    });

    expect(code).toMatchInlineSnapshot(`
      "@group(0) @binding(2) var<storage, read> counter_2: u32;

      fn incrementCounter_1() {
        counter_2 += 1;
      }

      struct PhysicsData_6 {
        weight: f32,
        velocity: vec3f,
        position: vec3f,
      }

      struct Particle_5 {
        id: u32,
        physics: PhysicsData_6,
      }

      struct SystemData_4 {
        particles: array<Particle_5, 100>,
        gravity: vec3f,
        deltaTime: f32,
      }

      @group(0) @binding(0) var<storage, read> systemData_3: SystemData_4;

      @group(0) @binding(1) var densityField_9: texture_storage_3d<r32float, read>;

      fn getDensityAt_8(position: vec3f) -> f32 {
        return textureLoad(densityField_9, vec3i(position)).x;
      }

      fn updateParticle_7(particle: Particle_5, gravity: vec3f, deltaTime: f32) -> Particle_5 {
        var density = getDensityAt_8(particle.physics.position);
        var force = (gravity * density);
        var newVelocity = (particle.physics.velocity + (force * deltaTime));
        var newPosition = (particle.physics.position + (newVelocity * deltaTime));
        return Particle_5(particle.id, PhysicsData_6(particle.physics.weight, newVelocity, newPosition));
      }

      fn main_0() {
        incrementCounter_1();
        for (var i = 0; (i < 100); i++) {
          var particle = systemData_3.particles[i];
          systemData_3.particles[i] = updateParticle_7(particle, systemData_3.gravity, systemData_3.deltaTime);
        }
      }"
    `);
  });

  it('should indent sanely for conditionals', () => {
    const Particle = d.struct({
      position: d.vec3f,
      velocity: d.vec3f,
    });

    const updateParticle = tgpu.fn(
      [Particle, d.vec3f],
      Particle,
    )((particle, gravity) => {
      if (particle.velocity.x > 0) {
        particle.position = std.add(particle.position, particle.velocity);
      } else {
        particle.position = std.add(particle.position, gravity);
      }
      return particle;
    });

    const code = tgpu.resolve({ externals: { updateParticle } });
    expect(code).toMatchInlineSnapshot(`
      "struct Particle_1 {
        position: vec3f,
        velocity: vec3f,
      }

      fn updateParticle_0(particle: Particle_1, gravity: vec3f) -> Particle_1 {
        if ((particle.velocity.x > 0)) {
          particle.position = (particle.position + particle.velocity);
        }
        else {
          particle.position = (particle.position + gravity);
        }
        return particle;
      }"
    `);
  });

  it('should indent sanely for while loops', () => {
    const Particle = d.struct({
      position: d.vec3f,
      velocity: d.vec3f,
    });

    const updateParticle = tgpu.fn(
      [Particle, d.vec3f],
      Particle,
    )((particle, gravity) => {
      let iterations = 0;
      while (iterations < 10) {
        particle.position = std.add(particle.position, particle.velocity);
        iterations += 1;
        while (particle.position.x < 0) {
          particle.position = std.add(particle.position, gravity);
        }
      }
      return particle;
    });

    const code = tgpu.resolve({ externals: { updateParticle } });
    expect(code).toMatchInlineSnapshot(`
      "struct Particle_1 {
        position: vec3f,
        velocity: vec3f,
      }

      fn updateParticle_0(particle: Particle_1, gravity: vec3f) -> Particle_1 {
        var iterations = 0;
        while ((iterations < 10)) {
          particle.position = (particle.position + particle.velocity);
          iterations += 1;
          while ((particle.position.x < 0)) {
            particle.position = (particle.position + gravity);
          }
        }
        return particle;
      }"
    `);
  });

  it('should handle complex shader with a variety of nested constructs', () => {
    const UniBoid = d.struct({
      position: d.size(32, d.vec4f),
      velocity: d.align(64, d.vec4f),
    });

    const layout = tgpu.bindGroupLayout({
      boids: { uniform: UniBoid },
      myCamera: { externalTexture: d.textureExternal() },
      smoothRender: { texture: d.textureMultisampled2d(d.f32) },
      sampled: { texture: d.texture2dArray(d.f32) },
      sampler: { sampler: 'filtering', multisampled: true },
    });

    const someVertex = tgpu['~unstable'].vertexFn({
      in: {
        vertexIndex: d.builtin.vertexIndex,
        position: d.vec4f,
        something: d.vec4f,
      },
      out: {
        position: d.builtin.position,
        uv: d.interpolate('flat, either', d.vec2f),
      },
    })((input) => {
      const uniBoid = layout.$.boids;
      for (let i = d.u32(); i < std.floor(std.sin(123)); i++) {
        const sampled = std.textureSample(
          layout.$.sampled,
          layout.$.sampler,
          d.vec2f(0.5, 0.5),
          i,
        );
        const someVal = std.textureLoad(
          layout.$.smoothRender,
          d.vec2i(),
          0,
        );
        if (someVal.x + sampled.x > 0.5) {
          const newPos = std.add(uniBoid.position, d.vec4f(1, 2, 3, 4));
        } else {
          while (std.allEq(d.vec2f(1, 2), d.vec2f(1, 2))) {
            const newPos = std.add(uniBoid.position, d.vec4f(1, 2, 3, 4));
            if (newPos.x > 0) {
              const evenNewer = std.add(newPos, input.position);
            }
          }
        }
      }
      return {
        position: input.position,
        uv: input.something.xy,
      };
    });

    const code = tgpu.resolve({
      externals: { someVertex },
    });
    expect(code).toMatchInlineSnapshot(`
      "struct UniBoid_2 {
        @size(32) position: vec4f,
        @align(64) velocity: vec4f,
      }

      @group(0) @binding(0) var<uniform> boids_1: UniBoid_2;

      @group(0) @binding(2) var smoothRender_3: texture_multisampled_2d<f32>;

      @group(0) @binding(3) var sampler_4: sampler;

      struct someVertex_Output_5 {
        @builtin(position) position: vec4f,
        @location(0) @interpolate(flat, either) uv: vec2f,
      }

      struct someVertex_Input_6 {
        @builtin(vertex_index) vertexIndex: u32,
        @location(0) position: vec4f,
        @location(1) something: vec4f,
      }

<<<<<<< HEAD
      @group(0) @binding(0) var<uniform> boids_3: UniBoid_4;

      @group(0) @binding(3) var sampled_5: texture_2d_array<f32>;

      @group(0) @binding(4) var sampler_6: sampler;

      @group(0) @binding(2) var smoothRender_7: texture_multisampled_2d<f32>;

      @vertex fn someVertex_0(input: someVertex_Input_1) -> someVertex_Output_2 {
        var uniBoid = boids_3;
        for (var i = 0u; (i < -1); i++) {
          var sampled = textureSample(sampled_5, sampler_6, vec2f(0.5), i);
          var someVal = textureLoad(smoothRender_7, vec2i(), 0);
          if (((someVal.x + sampled.x) > 0.5)) {
=======
      @vertex fn someVertex_0(input: someVertex_Input_6) -> someVertex_Output_5 {
        var uniBoid = boids_1;
        for (var i = 0; (i < -1); i++) {
          var someVal = textureSample(smoothRender_3, sampler_4, vec2f());
          if ((someVal.x > 0.5)) {
>>>>>>> c849bbc6
            var newPos = (uniBoid.position + vec4f(1, 2, 3, 4));
          }
          else {
            while (true) {
              var newPos = (uniBoid.position + vec4f(1, 2, 3, 4));
              if ((newPos.x > 0)) {
                var evenNewer = (newPos + input.position);
              }
            }
          }
        }
        return someVertex_Output_5(input.position, input.something.xy);
      }"
    `);
  });
});<|MERGE_RESOLUTION|>--- conflicted
+++ resolved
@@ -393,43 +393,29 @@
 
       @group(0) @binding(0) var<uniform> boids_1: UniBoid_2;
 
-      @group(0) @binding(2) var smoothRender_3: texture_multisampled_2d<f32>;
-
-      @group(0) @binding(3) var sampler_4: sampler;
-
-      struct someVertex_Output_5 {
+      @group(0) @binding(3) var sampled_3: texture_2d_array<f32>;
+
+      @group(0) @binding(4) var sampler_4: sampler;
+
+      @group(0) @binding(2) var smoothRender_5: texture_multisampled_2d<f32>;
+
+      struct someVertex_Output_6 {
         @builtin(position) position: vec4f,
         @location(0) @interpolate(flat, either) uv: vec2f,
       }
 
-      struct someVertex_Input_6 {
+      struct someVertex_Input_7 {
         @builtin(vertex_index) vertexIndex: u32,
         @location(0) position: vec4f,
         @location(1) something: vec4f,
       }
 
-<<<<<<< HEAD
-      @group(0) @binding(0) var<uniform> boids_3: UniBoid_4;
-
-      @group(0) @binding(3) var sampled_5: texture_2d_array<f32>;
-
-      @group(0) @binding(4) var sampler_6: sampler;
-
-      @group(0) @binding(2) var smoothRender_7: texture_multisampled_2d<f32>;
-
-      @vertex fn someVertex_0(input: someVertex_Input_1) -> someVertex_Output_2 {
-        var uniBoid = boids_3;
+      @vertex fn someVertex_0(input: someVertex_Input_7) -> someVertex_Output_6 {
+        var uniBoid = boids_1;
         for (var i = 0u; (i < -1); i++) {
-          var sampled = textureSample(sampled_5, sampler_6, vec2f(0.5), i);
-          var someVal = textureLoad(smoothRender_7, vec2i(), 0);
+          var sampled = textureSample(sampled_3, sampler_4, vec2f(0.5), i);
+          var someVal = textureLoad(smoothRender_5, vec2i(), 0);
           if (((someVal.x + sampled.x) > 0.5)) {
-=======
-      @vertex fn someVertex_0(input: someVertex_Input_6) -> someVertex_Output_5 {
-        var uniBoid = boids_1;
-        for (var i = 0; (i < -1); i++) {
-          var someVal = textureSample(smoothRender_3, sampler_4, vec2f());
-          if ((someVal.x > 0.5)) {
->>>>>>> c849bbc6
             var newPos = (uniBoid.position + vec4f(1, 2, 3, 4));
           }
           else {
@@ -441,7 +427,7 @@
             }
           }
         }
-        return someVertex_Output_5(input.position, input.something.xy);
+        return someVertex_Output_6(input.position, input.something.xy);
       }"
     `);
   });
