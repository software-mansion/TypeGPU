import { BufferReader, BufferWriter } from 'typed-binary';
import { describe, expect, it } from 'vitest';
import * as d from '../src/data/index.ts';
import tgpu from '../src/index.ts';

import { readData, writeData } from '../src/data/dataIO.ts';

describe('mat2x2f', () => {
  it('creates a 2x2 matrix with zeros', () => {
    const zero2x2 = d.mat2x2f();
    expect(zero2x2.columns[0]).toStrictEqual(d.vec2f());
    expect(zero2x2.columns[1]).toStrictEqual(d.vec2f());
  });

  it('creates a 2x2 matrix with given elements', () => {
    const mat = d.mat2x2f(0, 1, 2, 3);
    expect(mat.columns[0]).toStrictEqual(d.vec2f(0, 1));
    expect(mat.columns[1]).toStrictEqual(d.vec2f(2, 3));
  });

  it('creates a 2x2 matrix with given column vectors', () => {
    const v0 = d.vec2f(0, 1);
    const v1 = d.vec2f(1, 2);
    const mat = d.mat2x2f(v0, v1);
    expect(mat.columns[0]).toStrictEqual(v0);
    expect(mat.columns[1]).toStrictEqual(v1);
  });

  it('encodes identity matrix properly', () => {
    const identity = d.mat2x2f(
      d.vec2f(1, 0), // column 0
      d.vec2f(0, 1), // column 1
    );

    const buffer = new ArrayBuffer(d.sizeOf(d.mat2x2f));

    writeData(new BufferWriter(buffer), d.mat2x2f, identity);
    expect(readData(new BufferReader(buffer), d.mat2x2f)).toStrictEqual(
      identity,
    );
  });

  it('encodes a matrix properly', () => {
    const mat = d.mat2x2f(
      d.vec2f(0, 1), // column 0
      d.vec2f(2, 3), // column 1
    );

    const buffer = new ArrayBuffer(d.sizeOf(d.mat2x2f));

    writeData(new BufferWriter(buffer), d.mat2x2f, mat);
    expect(readData(new BufferReader(buffer), d.mat2x2f)).toStrictEqual(mat);
  });

  it('can be indexed into', () => {
    const mat = d.mat2x2f(
      d.vec2f(0, 1), // column 0
      d.vec2f(2, 3), // column 1
    );

    expect(d.matToArray(mat)).toStrictEqual([0, 1, 2, 3]);
    expect(mat).toHaveLength(4);
    expect(mat[0]).toBe(0);
    expect(mat[1]).toBe(1);
    expect(mat[2]).toBe(2);
    expect(mat[3]).toBe(3);
  });

  it('is mutable through indexing', () => {
    const mat = d.mat2x2f(
      d.vec2f(0, 1), // column 0
      d.vec2f(2, 3), // column 1
    );

    mat[0] = 4;
    mat[1] = 5;
    mat[2] = 6;
    mat[3] = 7;

    expect(mat.columns[0]).toStrictEqual(d.vec2f(4, 5));
    expect(mat.columns[1]).toStrictEqual(d.vec2f(6, 7));
    expect(d.matToArray(mat)).toStrictEqual([4, 5, 6, 7]);
  });

  it('creates a matrix that resolves properly', () => {
    const mat = d.mat2x2f(
      d.vec2f(0, 1), // column 0
      d.vec2f(2, 3), // column 1
    );

    expect(tgpu.resolve({ template: 'mat', externals: { mat } })).toContain(
      'mat2x2f(0, 1, 2, 3)',
    );
  });
});

describe('mat3x3f', () => {
  it('creates a 3x3 matrix with zeros', () => {
    const zero3x3 = d.mat3x3f();
    expect(zero3x3.columns[0]).toStrictEqual(d.vec3f());
    expect(zero3x3.columns[1]).toStrictEqual(d.vec3f());
    expect(zero3x3.columns[2]).toStrictEqual(d.vec3f());
  });

  it('creates a 3x3 matrix with given elements', () => {
    const mat = d.mat3x3f(0, 1, 2, 3, 4, 5, 6, 7, 8);
    expect(mat.columns[0]).toStrictEqual(d.vec3f(0, 1, 2));
    expect(mat.columns[1]).toStrictEqual(d.vec3f(3, 4, 5));
    expect(mat.columns[2]).toStrictEqual(d.vec3f(6, 7, 8));
  });

  it('creates a 3x3 matrix with given column vectors', () => {
    const v0 = d.vec3f(0, 1, 2);
    const v1 = d.vec3f(3, 4, 5);
    const v2 = d.vec3f(6, 7, 8);
    const mat = d.mat3x3f(v0, v1, v2);
    expect(mat.columns[0]).toStrictEqual(v0);
    expect(mat.columns[1]).toStrictEqual(v1);
    expect(mat.columns[2]).toStrictEqual(v2);
  });

  it('encodes identity matrix properly', () => {
    const identity = d.mat3x3f(
      d.vec3f(1, 0, 0), // column 0
      d.vec3f(0, 1, 0), // column 1
      d.vec3f(0, 0, 1), // column 2
    );

    const buffer = new ArrayBuffer(d.sizeOf(d.mat3x3f));

    writeData(new BufferWriter(buffer), d.mat3x3f, identity);
    expect(readData(new BufferReader(buffer), d.mat3x3f)).toStrictEqual(
      identity,
    );
  });

  it('encodes a matrix properly', () => {
    const mat = d.mat3x3f(
      d.vec3f(0, 1, 2), // column 0
      d.vec3f(3, 4, 5), // column 1
      d.vec3f(6, 7, 8), // column 2
    );

    const buffer = new ArrayBuffer(d.sizeOf(d.mat3x3f));

    writeData(new BufferWriter(buffer), d.mat3x3f, mat);
    expect(readData(new BufferReader(buffer), d.mat3x3f)).toStrictEqual(mat);
  });

  it('can be indexed into', () => {
    const mat = d.mat3x3f(
      d.vec3f(0, 1, 2), // column 0
      d.vec3f(3, 4, 5), // column 1
      d.vec3f(6, 7, 8), // column 2
    );

    expect(d.matToArray(mat)).toStrictEqual([0, 1, 2, 3, 4, 5, 6, 7, 8]);
    expect(mat).toHaveLength(12);
    expect(mat[0]).toBe(0);
    expect(mat[1]).toBe(1);
    expect(mat[2]).toBe(2);
    expect(mat[3]).toBe(0);
    expect(mat[4]).toBe(3);
    expect(mat[5]).toBe(4);
    expect(mat[6]).toBe(5);
    expect(mat[7]).toBe(0);
    expect(mat[8]).toBe(6);
    expect(mat[9]).toBe(7);
    expect(mat[10]).toBe(8);
  });

  it('is mutable through indexing', () => {
    const mat = d.mat3x3f(
      d.vec3f(0, 1, 2), // column 0
      d.vec3f(3, 4, 5), // column 1
      d.vec3f(6, 7, 8), // column 2
    );

    mat[0] = 9;
    mat[1] = 10;
    mat[2] = 11;
    mat[4] = 12;
    mat[5] = 13;
    mat[6] = 14;

    expect(mat.columns[0]).toStrictEqual(d.vec3f(9, 10, 11));
    expect(mat.columns[1]).toStrictEqual(d.vec3f(12, 13, 14));
    expect(mat.columns[2]).toStrictEqual(d.vec3f(6, 7, 8));
    expect(d.matToArray(mat)).toStrictEqual([9, 10, 11, 12, 13, 14, 6, 7, 8]);

    mat[8] = 15;
    mat[9] = 16;
    mat[10] = 17;

    expect(mat.columns[0]).toStrictEqual(d.vec3f(9, 10, 11));
    expect(mat.columns[1]).toStrictEqual(d.vec3f(12, 13, 14));
    expect(mat.columns[2]).toStrictEqual(d.vec3f(15, 16, 17));
    expect(d.matToArray(mat)).toStrictEqual([
      9, 10, 11, 12, 13, 14, 15, 16, 17,
    ]);
  });

  it('creates a matrix that resolves properly', () => {
    const mat = d.mat3x3f(
      d.vec3f(0, 1, 2), // column 0
      d.vec3f(3, 4, 5), // column 1
      d.vec3f(6, 7, 8), // column 2
    );

    expect(tgpu.resolve({ template: 'mat', externals: { mat } })).toContain(
      'mat3x3f(0, 1, 2, 3, 4, 5, 6, 7, 8)',
    );
  });
});

describe('mat4x4f', () => {
  it('creates a 4x4 matrix with zeros', () => {
    const zero4x4 = d.mat4x4f();
    expect(zero4x4.columns[0]).toStrictEqual(d.vec4f(0, 0, 0, 0));
    expect(zero4x4.columns[1]).toStrictEqual(d.vec4f(0, 0, 0, 0));
    expect(zero4x4.columns[2]).toStrictEqual(d.vec4f(0, 0, 0, 0));
    expect(zero4x4.columns[3]).toStrictEqual(d.vec4f(0, 0, 0, 0));
  });

  it('creates a 4x4 matrix with given elements', () => {
    const mat = d.mat4x4f(0, 1, 2, 3, 4, 5, 6, 7, 8, 9, 10, 11, 12, 13, 14, 15);
    expect(mat.columns[0]).toStrictEqual(d.vec4f(0, 1, 2, 3));
    expect(mat.columns[1]).toStrictEqual(d.vec4f(4, 5, 6, 7));
    expect(mat.columns[2]).toStrictEqual(d.vec4f(8, 9, 10, 11));
    expect(mat.columns[3]).toStrictEqual(d.vec4f(12, 13, 14, 15));
  });

  it('creates a 4x4 matrix with given column vectors', () => {
    const v0 = d.vec4f(0, 1, 2, 3);
    const v1 = d.vec4f(4, 5, 6, 7);
    const v2 = d.vec4f(8, 9, 10, 11);
    const v3 = d.vec4f(12, 13, 14, 15);
    const mat = d.mat4x4f(v0, v1, v2, v3);
    expect(mat.columns[0]).toStrictEqual(v0);
    expect(mat.columns[1]).toStrictEqual(v1);
    expect(mat.columns[2]).toStrictEqual(v2);
    expect(mat.columns[3]).toStrictEqual(v3);
  });

  it('encodes identity matrix properly', () => {
    const identity = d.mat4x4f(
      d.vec4f(1, 0, 0, 0), // column 0
      d.vec4f(0, 1, 0, 0), // column 1
      d.vec4f(0, 0, 1, 0), // column 2
      d.vec4f(0, 0, 0, 1), // column 3
    );

    const buffer = new ArrayBuffer(d.sizeOf(d.mat4x4f));

    writeData(new BufferWriter(buffer), d.mat4x4f, identity);
    expect(readData(new BufferReader(buffer), d.mat4x4f)).toStrictEqual(
      identity,
    );
  });

  it('encodes a matrix properly', () => {
    const mat = d.mat4x4f(
      d.vec4f(0, 1, 2, 3), // column 0
      d.vec4f(4, 5, 6, 7), // column 1
      d.vec4f(8, 9, 10, 11), // column 2
      d.vec4f(12, 13, 14, 15), // column 3
    );

    const buffer = new ArrayBuffer(d.sizeOf(d.mat4x4f));

    writeData(new BufferWriter(buffer), d.mat4x4f, mat);
    expect(readData(new BufferReader(buffer), d.mat4x4f)).toStrictEqual(mat);
  });

  it('can be indexed into', () => {
    const mat = d.mat4x4f(
      d.vec4f(0, 1, 2, 3), // column 0
      d.vec4f(4, 5, 6, 7), // column 1
      d.vec4f(8, 9, 10, 11), // column 2
      d.vec4f(12, 13, 14, 15), // column 3
    );

<<<<<<< HEAD
    expect(d.matToArray(mat)).toStrictEqual([
      0, 1, 2, 3, 4, 5, 6, 7, 8, 9, 10, 11, 12, 13, 14, 15,
    ]);
    expect(mat).toHaveLength(16);
    expect(mat[0]).toBe(0);
    expect(mat[1]).toBe(1);
    expect(mat[2]).toBe(2);
    expect(mat[3]).toBe(3);
    expect(mat[4]).toBe(4);
    expect(mat[5]).toBe(5);
    expect(mat[6]).toBe(6);
    expect(mat[7]).toBe(7);
    expect(mat[8]).toBe(8);
    expect(mat[9]).toBe(9);
    expect(mat[10]).toBe(10);
    expect(mat[11]).toBe(11);
    expect(mat[12]).toBe(12);
    expect(mat[13]).toBe(13);
    expect(mat[14]).toBe(14);
    expect(mat[15]).toBe(15);
=======
    // deno-fmt-ignore
    expect(d.matToArray(mat)).toEqual([0, 1, 2, 3, 4, 5, 6, 7, 8, 9, 10, 11, 12, 13, 14, 15]);
    expect(mat.length).toEqual(16);
    expect(mat[0]).toEqual(0);
    expect(mat[1]).toEqual(1);
    expect(mat[2]).toEqual(2);
    expect(mat[3]).toEqual(3);
    expect(mat[4]).toEqual(4);
    expect(mat[5]).toEqual(5);
    expect(mat[6]).toEqual(6);
    expect(mat[7]).toEqual(7);
    expect(mat[8]).toEqual(8);
    expect(mat[9]).toEqual(9);
    expect(mat[10]).toEqual(10);
    expect(mat[11]).toEqual(11);
    expect(mat[12]).toEqual(12);
    expect(mat[13]).toEqual(13);
    expect(mat[14]).toEqual(14);
    expect(mat[15]).toEqual(15);
>>>>>>> cf8e5551
  });

  it('is mutable through indexing', () => {
    const mat = d.mat4x4f(
      d.vec4f(0, 1, 2, 3), // column 0
      d.vec4f(4, 5, 6, 7), // column 1
      d.vec4f(8, 9, 10, 11), // column 2
      d.vec4f(12, 13, 14, 15), // column 3
    );

<<<<<<< HEAD
    expect(mat.columns[0]).toStrictEqual(d.vec4f(0, 1, 2, 3));
    expect(mat.columns[1]).toStrictEqual(d.vec4f(4, 5, 6, 7));
    expect(mat.columns[2]).toStrictEqual(d.vec4f(8, 9, 10, 11));
    expect(mat.columns[3]).toStrictEqual(d.vec4f(12, 13, 14, 15));
    expect(d.matToArray(mat)).toStrictEqual([
      0, 1, 2, 3, 4, 5, 6, 7, 8, 9, 10, 11, 12, 13, 14, 15,
    ]);
=======
    expect(mat.columns[0]).toEqual(d.vec4f(0, 1, 2, 3));
    expect(mat.columns[1]).toEqual(d.vec4f(4, 5, 6, 7));
    expect(mat.columns[2]).toEqual(d.vec4f(8, 9, 10, 11));
    expect(mat.columns[3]).toEqual(d.vec4f(12, 13, 14, 15));
    // deno-fmt-ignore
    expect(d.matToArray(mat)).toEqual([0, 1, 2, 3, 4, 5, 6, 7, 8, 9, 10, 11, 12, 13, 14, 15]);
>>>>>>> cf8e5551

    mat[0] = 16;
    mat[1] = 17;
    mat[2] = 18;
    mat[3] = 19;

<<<<<<< HEAD
    expect(mat.columns[0]).toStrictEqual(d.vec4f(16, 17, 18, 19));
    expect(mat.columns[1]).toStrictEqual(d.vec4f(4, 5, 6, 7));
    expect(mat.columns[2]).toStrictEqual(d.vec4f(8, 9, 10, 11));
    expect(mat.columns[3]).toStrictEqual(d.vec4f(12, 13, 14, 15));
    expect(d.matToArray(mat)).toStrictEqual([
      16, 17, 18, 19, 4, 5, 6, 7, 8, 9, 10, 11, 12, 13, 14, 15,
    ]);
=======
    expect(mat.columns[0]).toEqual(d.vec4f(16, 17, 18, 19));
    expect(mat.columns[1]).toEqual(d.vec4f(4, 5, 6, 7));
    expect(mat.columns[2]).toEqual(d.vec4f(8, 9, 10, 11));
    expect(mat.columns[3]).toEqual(d.vec4f(12, 13, 14, 15));
    // deno-fmt-ignore
    expect(d.matToArray(mat)).toEqual([16, 17, 18, 19, 4, 5, 6, 7, 8, 9, 10, 11, 12, 13, 14, 15]);
>>>>>>> cf8e5551
  });

  it('creates a matrix that resolves properly', () => {
    const mat = d.mat4x4f(
      d.vec4f(0, 1, 2, 3), // column 0
      d.vec4f(4, 5, 6, 7), // column 1
      d.vec4f(8, 9, 10, 11), // column 2
      d.vec4f(12, 13, 14, 15), // column 3
    );

    expect(tgpu.resolve({ template: 'mat', externals: { mat } })).toContain(
      'mat4x4f(0, 1, 2, 3, 4, 5, 6, 7, 8, 9, 10, 11, 12, 13, 14, 15)',
    );
  });
});<|MERGE_RESOLUTION|>--- conflicted
+++ resolved
@@ -196,7 +196,15 @@
     expect(mat.columns[1]).toStrictEqual(d.vec3f(12, 13, 14));
     expect(mat.columns[2]).toStrictEqual(d.vec3f(15, 16, 17));
     expect(d.matToArray(mat)).toStrictEqual([
-      9, 10, 11, 12, 13, 14, 15, 16, 17,
+      9,
+      10,
+      11,
+      12,
+      13,
+      14,
+      15,
+      16,
+      17,
     ]);
   });
 
@@ -280,10 +288,8 @@
       d.vec4f(12, 13, 14, 15), // column 3
     );
 
-<<<<<<< HEAD
-    expect(d.matToArray(mat)).toStrictEqual([
-      0, 1, 2, 3, 4, 5, 6, 7, 8, 9, 10, 11, 12, 13, 14, 15,
-    ]);
+    // deno-fmt-ignore
+    expect(d.matToArray(mat)).toStrictEqual([0, 1, 2, 3, 4, 5, 6, 7, 8, 9, 10, 11, 12, 13, 14, 15]);
     expect(mat).toHaveLength(16);
     expect(mat[0]).toBe(0);
     expect(mat[1]).toBe(1);
@@ -301,27 +307,6 @@
     expect(mat[13]).toBe(13);
     expect(mat[14]).toBe(14);
     expect(mat[15]).toBe(15);
-=======
-    // deno-fmt-ignore
-    expect(d.matToArray(mat)).toEqual([0, 1, 2, 3, 4, 5, 6, 7, 8, 9, 10, 11, 12, 13, 14, 15]);
-    expect(mat.length).toEqual(16);
-    expect(mat[0]).toEqual(0);
-    expect(mat[1]).toEqual(1);
-    expect(mat[2]).toEqual(2);
-    expect(mat[3]).toEqual(3);
-    expect(mat[4]).toEqual(4);
-    expect(mat[5]).toEqual(5);
-    expect(mat[6]).toEqual(6);
-    expect(mat[7]).toEqual(7);
-    expect(mat[8]).toEqual(8);
-    expect(mat[9]).toEqual(9);
-    expect(mat[10]).toEqual(10);
-    expect(mat[11]).toEqual(11);
-    expect(mat[12]).toEqual(12);
-    expect(mat[13]).toEqual(13);
-    expect(mat[14]).toEqual(14);
-    expect(mat[15]).toEqual(15);
->>>>>>> cf8e5551
   });
 
   it('is mutable through indexing', () => {
@@ -332,44 +317,24 @@
       d.vec4f(12, 13, 14, 15), // column 3
     );
 
-<<<<<<< HEAD
     expect(mat.columns[0]).toStrictEqual(d.vec4f(0, 1, 2, 3));
     expect(mat.columns[1]).toStrictEqual(d.vec4f(4, 5, 6, 7));
     expect(mat.columns[2]).toStrictEqual(d.vec4f(8, 9, 10, 11));
     expect(mat.columns[3]).toStrictEqual(d.vec4f(12, 13, 14, 15));
-    expect(d.matToArray(mat)).toStrictEqual([
-      0, 1, 2, 3, 4, 5, 6, 7, 8, 9, 10, 11, 12, 13, 14, 15,
-    ]);
-=======
-    expect(mat.columns[0]).toEqual(d.vec4f(0, 1, 2, 3));
-    expect(mat.columns[1]).toEqual(d.vec4f(4, 5, 6, 7));
-    expect(mat.columns[2]).toEqual(d.vec4f(8, 9, 10, 11));
-    expect(mat.columns[3]).toEqual(d.vec4f(12, 13, 14, 15));
     // deno-fmt-ignore
-    expect(d.matToArray(mat)).toEqual([0, 1, 2, 3, 4, 5, 6, 7, 8, 9, 10, 11, 12, 13, 14, 15]);
->>>>>>> cf8e5551
+    expect(d.matToArray(mat)).toStrictEqual([0, 1, 2, 3, 4, 5, 6, 7, 8, 9, 10, 11, 12, 13, 14, 15]);
 
     mat[0] = 16;
     mat[1] = 17;
     mat[2] = 18;
     mat[3] = 19;
 
-<<<<<<< HEAD
     expect(mat.columns[0]).toStrictEqual(d.vec4f(16, 17, 18, 19));
     expect(mat.columns[1]).toStrictEqual(d.vec4f(4, 5, 6, 7));
     expect(mat.columns[2]).toStrictEqual(d.vec4f(8, 9, 10, 11));
     expect(mat.columns[3]).toStrictEqual(d.vec4f(12, 13, 14, 15));
-    expect(d.matToArray(mat)).toStrictEqual([
-      16, 17, 18, 19, 4, 5, 6, 7, 8, 9, 10, 11, 12, 13, 14, 15,
-    ]);
-=======
-    expect(mat.columns[0]).toEqual(d.vec4f(16, 17, 18, 19));
-    expect(mat.columns[1]).toEqual(d.vec4f(4, 5, 6, 7));
-    expect(mat.columns[2]).toEqual(d.vec4f(8, 9, 10, 11));
-    expect(mat.columns[3]).toEqual(d.vec4f(12, 13, 14, 15));
     // deno-fmt-ignore
-    expect(d.matToArray(mat)).toEqual([16, 17, 18, 19, 4, 5, 6, 7, 8, 9, 10, 11, 12, 13, 14, 15]);
->>>>>>> cf8e5551
+    expect(d.matToArray(mat)).toStrictEqual([16, 17, 18, 19, 4, 5, 6, 7, 8, 9, 10, 11, 12, 13, 14, 15]);
   });
 
   it('creates a matrix that resolves properly', () => {
