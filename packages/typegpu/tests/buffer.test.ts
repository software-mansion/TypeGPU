--- conflicted
+++ resolved
@@ -202,7 +202,6 @@
     }).toThrow();
   });
 
-<<<<<<< HEAD
   it('should allow for partial writes', ({ root, device }) => {
     const buffer = root.createBuffer(d.struct({ a: d.u32, b: d.u32 }));
 
@@ -328,7 +327,8 @@
       [rawBuffer, 16, new Uint8Array([64, -65]), 0, 2],
       [rawBuffer, 18, new Uint8Array([3, 0, 0, 0]), 0, 4],
     ]);
-=======
+  });
+
   it('should be able to copy from a buffer identical on the byte level', ({
     root,
   }) => {
@@ -388,6 +388,5 @@
     buffer3.copyFrom(copy31);
     // @ts-expect-error
     buffer3.copyFrom(copy32);
->>>>>>> 7b478bf3
   });
 });