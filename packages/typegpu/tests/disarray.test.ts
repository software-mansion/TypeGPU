import { BufferReader, BufferWriter } from 'typed-binary';
import { describe, expect, expectTypeOf } from 'vitest';
import { readData, writeData } from '../src/data/dataIO.ts';
import * as d from '../src/data/index.ts';
import { it } from './utils/extendedIt.ts';

describe('disarray', () => {
  it('does not take element alignment into account when measuring', () => {
    const TestArray = d.disarrayOf(d.vec3u, 3);
    expect(d.sizeOf(TestArray)).toBe(36);
  });

  it('takes element alignment into account when measuring with custom aligned elements', () => {
    const TestArray = d.disarrayOf(d.align(16, d.vec3u), 3);
    expect(d.sizeOf(TestArray)).toBe(48);
  });

  it('properly handles calculating nested loose array size', () => {
    const TestArray = d.disarrayOf(d.disarrayOf(d.vec3u, 3), 3);
    expect(d.sizeOf(TestArray)).toBe(108);
  });

  it('does not align array elements when writing', () => {
    const TestArray = d.disarrayOf(d.vec3u, 3);
    const buffer = new ArrayBuffer(d.sizeOf(TestArray));
    const writer = new BufferWriter(buffer);

    writeData(writer, TestArray, [
      d.vec3u(1, 2, 3),
      d.vec3u(4, 5, 6),
      d.vec3u(7, 8, 9),
    ]);
    expect([...new Uint32Array(buffer)]).toStrictEqual([
      1,
      2,
      3,
      4,
      5,
      6,
      7,
      8,
      9,
    ]);
  });

  it('aligns array elements when writing with custom aligned elements', () => {
    const TestArray = d.disarrayOf(d.align(16, d.vec3u), 3);
    const buffer = new ArrayBuffer(d.sizeOf(TestArray));
    const writer = new BufferWriter(buffer);

    writeData(writer, TestArray, [
      d.vec3u(1, 2, 3),
      d.vec3u(4, 5, 6),
      d.vec3u(7, 8, 9),
    ]);
    // deno-fmt-ignore
    expect([...new Uint32Array(buffer)]).toStrictEqual([1, 2, 3, 0, 4, 5, 6, 0, 7, 8, 9, 0]);
  });

  it('does not align array elements when reading', () => {
    const TestArray = d.disarrayOf(d.vec3u, 3);
    const buffer = new ArrayBuffer(d.sizeOf(TestArray));
    const reader = new BufferReader(buffer);

    new Uint32Array(buffer).set([1, 2, 3, 0, 4, 5, 6, 0, 7]);

    expect(readData(reader, TestArray)).toStrictEqual([
      d.vec3u(1, 2, 3),
      d.vec3u(0, 4, 5),
      d.vec3u(6, 0, 7),
    ]);
  });

  it('aligns array elements when reading with custom aligned elements', () => {
    const TestArray = d.disarrayOf(d.align(16, d.vec3u), 3);
    const buffer = new ArrayBuffer(d.sizeOf(TestArray));
    const reader = new BufferReader(buffer);

    new Uint32Array(buffer).set([1, 2, 3, 0, 4, 5, 6, 0, 7, 8, 9, 0]);

    expect(readData(reader, TestArray)).toStrictEqual([
      d.vec3u(1, 2, 3),
      d.vec3u(4, 5, 6),
      d.vec3u(7, 8, 9),
    ]);
  });

  it('aligns array elements when reading with custom aligned elements and other attributes', () => {
    const TestArray = d.disarrayOf(d.size(12, d.align(16, d.vec3u)), 3);
    const buffer = new ArrayBuffer(d.sizeOf(TestArray));
    const reader = new BufferReader(buffer);

    new Uint32Array(buffer).set([1, 2, 3, 0, 4, 5, 6, 0, 7, 8, 9, 0]);

    expect(readData(reader, TestArray)).toStrictEqual([
      d.vec3u(1, 2, 3),
      d.vec3u(4, 5, 6),
      d.vec3u(7, 8, 9),
    ]);
  });

  it('encodes and decodes arrays properly', () => {
    const TestArray = d.disarrayOf(d.vec3f, 5);

    const buffer = new ArrayBuffer(d.sizeOf(TestArray));

    const value: d.Infer<typeof TestArray> = [
      d.vec3f(1.5, 2, 3.5),
      d.vec3f(),
      d.vec3f(-1.5, 2, 3.5),
      d.vec3f(1.5, -2, 3.5),
      d.vec3f(1.5, 2, 15),
    ];

    writeData(new BufferWriter(buffer), TestArray, value);
    expect(readData(new BufferReader(buffer), TestArray)).toStrictEqual(value);
  });

<<<<<<< HEAD
  it('can be partially called', () => {
    const DisarrayPartialSchema = d.disarrayOf(d.vec3u);

    const disarray3 = DisarrayPartialSchema(3);
    expect(d.sizeOf(disarray3)).toBe(36);

    const disarray7 = DisarrayPartialSchema(7);
    expect(d.sizeOf(disarray7)).toBe(84);
=======
  it('can be called to create a disarray', () => {
    const DisarraySchema = d.disarrayOf(d.uint16x2, 2);

    const obj = DisarraySchema([d.vec2u(1, 2), d.vec2u(3, 4)]);

    expect(obj).toStrictEqual([d.vec2u(1, 2), d.vec2u(3, 4)]);
    expectTypeOf(obj).toEqualTypeOf<d.v2u[]>();
  });

  it('cannot be called with invalid elements', () => {
    const DisarraySchema = d.disarrayOf(d.unorm16x2, 2);

    // @ts-expect-error
    (() => DisarraySchema([d.vec2f(), d.vec3f()]));
    // @ts-expect-error
    (() => DisarraySchema([d.vec3f(), d.vec3f()]));
  });

  it('can be called to create a deep copy of other disarray', () => {
    const InnerSchema = d.disarrayOf(d.uint16x2, 2);
    const OuterSchema = d.disarrayOf(InnerSchema, 1);
    const instance = OuterSchema([InnerSchema([d.vec2u(1, 2), d.vec2u()])]);

    const clone = OuterSchema(instance);

    expect(clone).toStrictEqual(instance);
    expect(clone).not.toBe(instance);
    expect(clone[0]).not.toBe(instance[0]);
    expect(clone[0]).not.toBe(clone[1]);
    expect(clone[0]?.[0]).not.toBe(instance[0]?.[0]);
    expect(clone[0]?.[0]).toStrictEqual(d.vec2u(1, 2));
  });

  it('throws when invalid number of arguments', () => {
    const DisarraySchema = d.disarrayOf(d.float32x2, 2);

    expect(() => DisarraySchema([d.vec2f()]))
      .toThrowErrorMatchingInlineSnapshot(
        '[Error: Disarray schema of 2 elements of type float32x2 called with 1 argument(s).]',
      );
    expect(() => DisarraySchema([d.vec2f(), d.vec2f(), d.vec2f()]))
      .toThrowErrorMatchingInlineSnapshot(
        '[Error: Disarray schema of 2 elements of type float32x2 called with 3 argument(s).]',
      );
  });

  it('can be called to create a default value', () => {
    const DisarraySchema = d.disarrayOf(d.float32x3, 2);

    const defaultDisarray = DisarraySchema();

    expect(defaultDisarray).toStrictEqual([d.vec3f(), d.vec3f()]);
  });

  it('can be called to create a default value with nested unstruct', () => {
    const UnstructSchema = d.unstruct({ vec: d.float32x3 });
    const DisarraySchema = d.disarrayOf(UnstructSchema, 2);

    const defaultDisarray = DisarraySchema();

    expect(defaultDisarray).toStrictEqual([
      { vec: d.vec3f() },
      { vec: d.vec3f() },
    ]);
>>>>>>> d80eaa47
  });
});<|MERGE_RESOLUTION|>--- conflicted
+++ resolved
@@ -116,7 +116,6 @@
     expect(readData(new BufferReader(buffer), TestArray)).toStrictEqual(value);
   });
 
-<<<<<<< HEAD
   it('can be partially called', () => {
     const DisarrayPartialSchema = d.disarrayOf(d.vec3u);
 
@@ -125,7 +124,8 @@
 
     const disarray7 = DisarrayPartialSchema(7);
     expect(d.sizeOf(disarray7)).toBe(84);
-=======
+  });
+  
   it('can be called to create a disarray', () => {
     const DisarraySchema = d.disarrayOf(d.uint16x2, 2);
 
@@ -190,6 +190,5 @@
       { vec: d.vec3f() },
       { vec: d.vec3f() },
     ]);
->>>>>>> d80eaa47
   });
 });