import type * as tinyest from 'tinyest';
import { type Assertion, expect } from 'vitest';
import type { AnyData } from '../../src/data/index.ts';
import type { UnknownData } from '../../src/data/dataTypes.ts';
import { ResolutionCtxImpl } from '../../src/resolutionCtx.ts';
import { provideCtx } from '../../src/execMode.ts';
import { getMetaData } from '../../src/shared/meta.ts';
import wgslGenerator from '../../src/tgsl/wgslGenerator.ts';
import { namespace } from '../../src/core/resolve/namespace.ts';
import type { Snippet } from '../../src/data/snippet.ts';
import { $internal } from '../../src/shared/symbols.ts';
<<<<<<< HEAD

/**
 * Just a shorthand for tgpu.resolve
 */
export function asWgsl(...values: unknown[]): string {
  return tgpu.resolve({
    // Arrays are objects with numeric keys if you thing about it hard enough
    externals: Object.fromEntries(
      values.map((v, i) => [`item_${i}`, v as Wgsl]),
    ),
    names: 'strict',
  });
}

=======
import { CodegenState } from '../../src/types.ts';

>>>>>>> 24490653
function extractSnippetFromFn(cb: () => unknown): Snippet {
  const ctx = new ResolutionCtxImpl({
    namespace: namespace({ names: 'strict' }),
  });

  return provideCtx(
    ctx,
    () => {
      let pushedFnScope = false;
      try {
        const meta = getMetaData(cb);

        if (!meta || !meta.ast) {
          throw new Error('No metadata found for the function');
        }

        ctx.pushMode(new CodegenState());
        ctx[$internal].itemStateStack.pushItem();
        ctx[$internal].itemStateStack.pushFunctionScope(
<<<<<<< HEAD
          [],
          {},
          undefined,
          meta.externals ?? {},
=======
          'normal',
          [],
          {},
          undefined,
          (meta.externals as () => Record<string, string>)() ?? {},
>>>>>>> 24490653
        );
        ctx.pushBlockScope();
        pushedFnScope = true;

        // Extracting the last expression from the block
        const statements = meta.ast.body[1] ?? [];
        if (statements.length === 0) {
          throw new Error(
            `Expected at least one expression, got ${statements.length}`,
          );
        }

        wgslGenerator.initGenerator(ctx);
        // Prewarming statements
        for (const statement of statements) {
          wgslGenerator.statement(statement);
        }
        return wgslGenerator.expression(
          statements[statements.length - 1] as tinyest.Expression,
        );
      } finally {
        if (pushedFnScope) {
          ctx.popBlockScope();
          ctx[$internal].itemStateStack.popFunctionScope();
          ctx[$internal].itemStateStack.popItem();
        }
        ctx.popMode('codegen');
      }
    },
  );
}
<<<<<<< HEAD

export function expectSnippetOf(
  cb: () => unknown,
): Assertion<Snippet> {
  return expect(extractSnippetFromFn(cb));
}

=======

export function expectSnippetOf(
  cb: () => unknown,
): Assertion<Snippet> {
  return expect(extractSnippetFromFn(cb));
}

>>>>>>> 24490653
export function expectDataTypeOf(
  cb: () => unknown,
): Assertion<AnyData | UnknownData> {
  return expect<AnyData | UnknownData>(extractSnippetFromFn(cb).dataType);
}<|MERGE_RESOLUTION|>--- conflicted
+++ resolved
@@ -9,25 +9,8 @@
 import { namespace } from '../../src/core/resolve/namespace.ts';
 import type { Snippet } from '../../src/data/snippet.ts';
 import { $internal } from '../../src/shared/symbols.ts';
-<<<<<<< HEAD
-
-/**
- * Just a shorthand for tgpu.resolve
- */
-export function asWgsl(...values: unknown[]): string {
-  return tgpu.resolve({
-    // Arrays are objects with numeric keys if you thing about it hard enough
-    externals: Object.fromEntries(
-      values.map((v, i) => [`item_${i}`, v as Wgsl]),
-    ),
-    names: 'strict',
-  });
-}
-
-=======
 import { CodegenState } from '../../src/types.ts';
 
->>>>>>> 24490653
 function extractSnippetFromFn(cb: () => unknown): Snippet {
   const ctx = new ResolutionCtxImpl({
     namespace: namespace({ names: 'strict' }),
@@ -47,18 +30,11 @@
         ctx.pushMode(new CodegenState());
         ctx[$internal].itemStateStack.pushItem();
         ctx[$internal].itemStateStack.pushFunctionScope(
-<<<<<<< HEAD
-          [],
-          {},
-          undefined,
-          meta.externals ?? {},
-=======
           'normal',
           [],
           {},
           undefined,
           (meta.externals as () => Record<string, string>)() ?? {},
->>>>>>> 24490653
         );
         ctx.pushBlockScope();
         pushedFnScope = true;
@@ -90,7 +66,6 @@
     },
   );
 }
-<<<<<<< HEAD
 
 export function expectSnippetOf(
   cb: () => unknown,
@@ -98,15 +73,6 @@
   return expect(extractSnippetFromFn(cb));
 }
 
-=======
-
-export function expectSnippetOf(
-  cb: () => unknown,
-): Assertion<Snippet> {
-  return expect(extractSnippetFromFn(cb));
-}
-
->>>>>>> 24490653
 export function expectDataTypeOf(
   cb: () => unknown,
 ): Assertion<AnyData | UnknownData> {
