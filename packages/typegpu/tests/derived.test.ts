--- conflicted
+++ resolved
@@ -7,11 +7,7 @@
 
 describe('TgpuDerived', () => {
   it('memoizes results of transitive "derived"', () => {
-<<<<<<< HEAD
     const foo = tgpu.slot<number>(1);
-=======
-    const foo = tgpu['~unstable'].slot<number>(1);
->>>>>>> 978f7a2a
     const computeDouble = vi.fn(() => {
       return foo.value * 2;
     });
@@ -72,11 +68,7 @@
   });
 
   it('can use slot values from its surrounding context', () => {
-<<<<<<< HEAD
     const gridSizeSlot = tgpu.slot<number>();
-=======
-    const gridSizeSlot = tgpu['~unstable'].slot<number>();
->>>>>>> 978f7a2a
 
     const fill = tgpu['~unstable'].derived(() => {
       const gridSize = gridSizeSlot.value;
@@ -91,20 +83,11 @@
 
     const exampleArray: number[] = [1, 2, 3];
 
-<<<<<<< HEAD
-    const main = tgpu['~unstable']
-      .fn([])(() => {
-        fill.value(exampleArray);
-        fillWith2.value(exampleArray);
-        fillWith3.value(exampleArray);
-      })
-=======
     const main = tgpu.fn([])(() => {
       fill.value(exampleArray);
       fillWith2.value(exampleArray);
       fillWith3.value(exampleArray);
     })
->>>>>>> 978f7a2a
       .with(gridSizeSlot, 1);
 
     expect(parseResolved({ main })).toBe(
@@ -217,25 +200,13 @@
   });
 
   it('does not allow defining derived values at resolution', () => {
-<<<<<<< HEAD
     const gridSizeSlot = tgpu.slot<number>(2);
     const absGridSize = tgpu['~unstable'].derived(() =>
       gridSizeSlot.value > 0
-        ? tgpu['~unstable'].derived(() => gridSizeSlot.value).value
-        : tgpu['~unstable'].derived(() => -gridSizeSlot.value).value
-    );
-    const fn = tgpu['~unstable'].fn([], d.u32)(() => {
-      return absGridSize.$;
-    });
-=======
-    const gridSizeSlot = tgpu['~unstable'].slot<number>(2);
-    const derived = tgpu['~unstable'].derived(() =>
-      gridSizeSlot.$ > 0
         ? tgpu['~unstable'].derived(() => gridSizeSlot.$).$
         : tgpu['~unstable'].derived(() => -gridSizeSlot.$).$
     );
-    const fn = tgpu.fn([], d.u32)(() => derived.$);
->>>>>>> 978f7a2a
+    const fn = tgpu.fn([], d.u32)(() => absGridSize.$);
 
     expect(() => parseResolved({ fn })).toThrow(
       'Cannot create tgpu.derived objects at the resolution stage.',
