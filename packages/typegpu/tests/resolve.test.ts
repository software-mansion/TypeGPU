import { parse } from 'tgpu-wgsl-parser';
import { describe, expect, it } from 'vitest';
import tgpu from '../src';
import type { TgpuBufferReadonly } from '../src/core/buffer/bufferUsage';
import * as d from '../src/data';
import type { ResolutionCtx } from '../src/types';

describe('tgpu resolve', () => {
  it('should resolve an external struct', () => {
    const Gradient = d.struct({
      from: d.vec3f,
      to: d.vec3f,
    });
    const resolved = tgpu.resolve({
      template: 'fn foo() { var g: Gradient; }',
      externals: {
        Gradient,
      },
      names: 'strict',
    });
    expect(parse(resolved)).toEqual(
      parse(
        'struct Gradient { from: vec3f, to: vec3f, } fn foo() { var g: Gradient; }',
      ),
    );
  });

  it('should deduplicate dependencies', () => {
    const intensity = {
      label: 'intensity',

      get value() {
        return this;
      },

      '~resolve'(ctx: ResolutionCtx) {
        ctx.addDeclaration(
          '@group(0) @binding(0) var<uniform> intensity_1: f32;',
        );
        return 'intensity_1';
      },
    } as unknown as TgpuBufferReadonly<d.F32>;

    const fragment1 = tgpu['~unstable']
      .fragmentFn({}, d.vec4f)
      .does(() => d.vec4f(0, intensity.value, 0, 1))
      .$name('fragment1');

    const fragment2 = tgpu['~unstable']
      .fragmentFn({}, d.vec4f)
      .does(() => d.vec4f(intensity.value, 0, 0, 1))
      .$name('fragment2');

    const resolved = tgpu.resolve({
      externals: { fragment1, fragment2 },
      names: 'strict',
    });

    expect(parse(resolved)).toEqual(
      parse(
        `@group(0) @binding(0) var<uniform> intensity_1: f32;
        @fragment fn fragment1() -> vec4f {
          return vec4f(0, intensity_1, 0, 1);
        }
        @fragment fn fragment2() -> vec4f {
          return vec4f(intensity_1, 0, 0, 1);
        }`,
      ),
    );
  });

  it('properly resolves a combination of functions, structs and strings', () => {
    const PlayerData = d.struct({
      position: d.vec3f,
      velocity: d.vec3f,
      health: d.f32,
    });

    const getPlayerHealth = tgpu['~unstable']
      .fn([PlayerData], d.f32)
      .does((pInfo) => {
        return pInfo.health;
      })
      .$name('getPlayerHealthTest');

    const shaderLogic = `
      @compute @workgroup_size(1)
      fn main() {
        var player: PlayerData;
        player.health = 100;
        let health = getPlayerHealth(player);
      }`;

    const resolved = tgpu.resolve({
      template: shaderLogic,
      externals: {
        PlayerData,
        getPlayerHealth,
      },
      names: 'strict',
    });

    expect(parse(resolved)).toEqual(
      parse(`
        struct PlayerData {
          position: vec3f,
          velocity: vec3f,
          health: f32,
        }

        fn getPlayerHealthTest(pInfo: PlayerData) -> f32 {
          return pInfo.health;
        }

        @compute @workgroup_size(1)
        fn main() {
          var player: PlayerData;
          player.health = 100;
          let health = getPlayerHealthTest(player);
        }
      `),
    );
  });

  it('should resolve a function with its dependencies', () => {
    const Random = d.struct({
      seed: d.vec2f,
      range: d.vec2f,
    });

    const random = tgpu['~unstable']
      .fn([], d.f32)
      .does(/* wgsl */ `() -> f32 {
        var r: Random;
        r.seed = vec2<f32>(3.14, 1.59);
        r.range = vec2<f32>(0.0, 1.0);
        r.seed.x = fract(cos(dot(r.seed, vec2f(23.14077926, 232.61690225))) * 136.8168);
        r.seed.y = fract(cos(dot(r.seed, vec2f(54.47856553, 345.84153136))) * 534.7645);
        return clamp(r.seed.y, r.range.x, r.range.y);
      }`)
      .$uses({ Random });

    const shaderLogic = `
      @compute @workgroup_size(1)
      fn main() {
        var value = randomTest();
      }`;

    const resolved = tgpu.resolve({
      template: shaderLogic,
      externals: { randomTest: random },
      names: 'strict',
    });

    expect(parse(resolved)).toEqual(
      parse(`
        struct Random {
          seed: vec2f,
          range: vec2f,
        }

        fn randomTest() -> f32 {
          var r: Random;
          r.seed = vec2<f32>(3.14, 1.59);
          r.range = vec2<f32>(0.0, 1.0);
          r.seed.x = fract(cos(dot(r.seed, vec2f(23.14077926, 232.61690225))) * 136.8168);
          r.seed.y = fract(cos(dot(r.seed, vec2f(54.47856553, 345.84153136))) * 534.7645);
          return clamp(r.seed.y, r.range.x, r.range.y);
        }

        @compute @workgroup_size(1)
        fn main() {
          var value = randomTest();
        }
      `),
    );
  });

<<<<<<< HEAD
  it('should resolve an unstruct to its corresponding struct', () => {
    const vertexInfo = d.unstruct({
      color: d.snorm8x4,
      colorHDR: d.unorm10_10_10_2,
      position2d: d.float16x2,
    });

    const resolved = tgpu.resolve({
      template: 'fn foo() { var v: vertexInfo; }',
      externals: { vertexInfo },
=======
  it('should resolve object externals and replace their usages in template', () => {
    const getColor = tgpu['~unstable']
      .fn([], d.vec3f)
      .does(`() {
        let color = vec3f();
        return color;
      }`)
      .$name('get_color');

    const layout = tgpu.bindGroupLayout({
      intensity: { uniform: d.u32 },
    });

    const resolved = tgpu.resolve({
      template: `
      fn main () {
        let c = functions.getColor() * layout.bound.intensity;
      }`,
      externals: {
        layout,
        functions: { getColor },
      },
>>>>>>> 773e33dc
      names: 'strict',
    });

    expect(parse(resolved)).toEqual(
      parse(`
<<<<<<< HEAD
        struct vertexInfo {
          color: vec4f,
          colorHDR: vec4f,
          position2d: vec2f,
        }

        fn foo() {
          var v: vertexInfo;
        }
      `),
=======
      @group(0) @binding(0) var<uniform> intensity: u32;

      fn get_color() {
        let color = vec3f();
        return color;
      }

      fn main() {
        let c = get_color() * intensity;
      }
    `),
    );
  });

  it('should resolve only used object externals and ignore non-existing', () => {
    const getColor = tgpu['~unstable']
      .fn([], d.vec3f)
      .does(`() {
        let color = vec3f();
        return color;
      }`)
      .$name('get_color');

    const getIntensity = tgpu['~unstable']
      .fn([], d.vec3f)
      .does(`() {
        return 1;
      }`)
      .$name('get_intensity');

    const layout = tgpu.bindGroupLayout({
      intensity: { uniform: d.u32 },
    });

    const resolved = tgpu.resolve({
      template: `
      fn main () {
        let c = functions.getColor() * layout.bound.intensity;
        let i = function.getWater();
      }`,
      externals: {
        layout,
        functions: { getColor, getIntensity },
      },
      names: 'strict',
    });

    expect(resolved).toContain('let i = function.getWater();');
    expect(resolved).not.toContain('get_intensity');
  });

  it('should resolve deeply nested objects', () => {
    expect(
      parse(
        tgpu.resolve({
          template: 'fn main () { let x = a.b.c.d + a.e; }',
          externals: {
            a: {
              b: {
                c: {
                  d: 2,
                },
              },
              e: 3,
            },
          },
          names: 'strict',
        }),
      ),
    ).toEqual(parse('fn main() { let x = 2 + 3; }'));
  });

  it('should treat dot as a regular character in regex when resolving object access externals and not a wildcard', () => {
    expect(
      parse(
        tgpu.resolve({
          template: `
        fn main () {
          let x = a.b;
          let y = axb;
        }`,
          externals: {
            a: {
              b: 3,
            },
            axb: 2,
          },
          names: 'strict',
        }),
      ),
    ).toEqual(
      parse(`
        fn main () {
          let x = 3;
          let y = 2;
        }`),
>>>>>>> 773e33dc
    );
  });
});<|MERGE_RESOLUTION|>--- conflicted
+++ resolved
@@ -176,7 +176,6 @@
     );
   });
 
-<<<<<<< HEAD
   it('should resolve an unstruct to its corresponding struct', () => {
     const vertexInfo = d.unstruct({
       color: d.snorm8x4,
@@ -187,7 +186,21 @@
     const resolved = tgpu.resolve({
       template: 'fn foo() { var v: vertexInfo; }',
       externals: { vertexInfo },
-=======
+      names: 'strict',
+    });
+
+    expect(parse(resolved)).toEqual(
+      parse(`
+        struct vertexInfo {
+          color: vec4f,
+          colorHDR: vec4f,
+          position2d: vec2f,
+        }
+        fn foo() { var v: vertexInfo; }
+      `),
+    );
+  });
+
   it('should resolve object externals and replace their usages in template', () => {
     const getColor = tgpu['~unstable']
       .fn([], d.vec3f)
@@ -210,24 +223,11 @@
         layout,
         functions: { getColor },
       },
->>>>>>> 773e33dc
-      names: 'strict',
-    });
-
-    expect(parse(resolved)).toEqual(
-      parse(`
-<<<<<<< HEAD
-        struct vertexInfo {
-          color: vec4f,
-          colorHDR: vec4f,
-          position2d: vec2f,
-        }
-
-        fn foo() {
-          var v: vertexInfo;
-        }
-      `),
-=======
+      names: 'strict',
+    });
+
+    expect(parse(resolved)).toEqual(
+      parse(`
       @group(0) @binding(0) var<uniform> intensity: u32;
 
       fn get_color() {
@@ -324,7 +324,6 @@
           let x = 3;
           let y = 2;
         }`),
->>>>>>> 773e33dc
     );
   });
 });