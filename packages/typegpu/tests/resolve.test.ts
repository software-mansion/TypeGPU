--- conflicted
+++ resolved
@@ -233,30 +233,19 @@
       a: d.snorm8,
       b: d.snorm8x4,
       c: d.float16x2,
-<<<<<<< HEAD
-    }).$name('Extra');
-=======
     });
 
     const More = d.unstruct({
       a: d.snorm8,
       b: d.snorm8x4,
     });
->>>>>>> a01aa6dd
 
     const VertexInfo = d.unstruct({
       color: d.snorm8x4,
       colorHDR: d.unorm10_10_10_2,
       position2d: d.float16x2,
       extra: Extra,
-<<<<<<< HEAD
-      more: d.disarrayOf(
-        d.unstruct({ a: d.snorm8, b: d.snorm8x4 }).$name('more'),
-        16,
-      ),
-=======
       more: d.disarrayOf(More, 16),
->>>>>>> a01aa6dd
     });
 
     const resolved = tgpu.resolve({
@@ -283,11 +272,7 @@
           colorHDR: vec4f,
           position2d: vec2f,
           extra: Extra,
-<<<<<<< HEAD
-          more: array<more, 16>,
-=======
           more: array<More, 16>,
->>>>>>> a01aa6dd
         }
 
         fn foo() { var v: VertexInfo; }
