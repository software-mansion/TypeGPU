--- conflicted
+++ resolved
@@ -129,7 +129,6 @@
     }
   });
 
-<<<<<<< HEAD
   it('generates correct resources for member access expressions', ({
     root,
   }) => {
@@ -352,7 +351,8 @@
 
     expect(res3.dataType).toEqual(d.atomic(d.u32));
     expect(res4.dataType).toEqual(Void);
-=======
+  });
+
   it('creates correct code for for statements', () => {
     const code = `
       function main() {
@@ -389,7 +389,7 @@
       ],
     });
 
-    const gen = generateFunction(ctx, parsed);
+    const gen = wgslGenerator.generateFunction(ctx, parsed);
 
     expect(parse(gen)).toEqual(
       parse('{for(var i = 0;(i < 10);i += 1){continue;}}'),
@@ -434,7 +434,7 @@
       ],
     });
 
-    const gen = generateFunction(ctx, parsed);
+    const gen = wgslGenerator.generateFunction(ctx, parsed);
 
     expect(parse(gen)).toEqual(
       parse('{var i = 0;for(;(i < 10);i += 1){continue;}}'),
@@ -475,9 +475,8 @@
       ],
     });
 
-    const gen = generateFunction(ctx, parsed);
+    const gen = wgslGenerator.generateFunction(ctx, parsed);
 
     expect(parse(gen)).toEqual(parse('{var i = 0;while((i < 10)){i += 1;}}'));
->>>>>>> 9b27c9d1
   });
 });