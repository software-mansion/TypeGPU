import { afterEach, beforeEach, describe, expect, it, vi } from 'vitest';
import { arrayOf } from '../../src/data/array.ts';
import { mat2x2f, mat3x3f, mat4x4f } from '../../src/data/matrix.ts';
import {
  abstractFloat,
  abstractInt,
  bool,
  f16,
  f32,
  i32,
  u32,
} from '../../src/data/numeric.ts';
import { ptrPrivate } from '../../src/data/ptr.ts';
import { struct } from '../../src/data/struct.ts';
import {
  vec2f,
  vec2i,
  vec3f,
  vec3i,
  vec4f,
  vec4h,
} from '../../src/data/vector.ts';
import {
  coerceToSnippet,
  convertStructValues,
  convertToCommonType,
  convertType,
  type GenerationCtx,
  getBestConversion,
  getTypeForIndexAccess,
  getTypeForPropAccess,
  numericLiteralToSnippet,
} from '../../src/tgsl/generationHelpers.ts';
import { UnknownData } from '../../src/data/dataTypes.ts';
import { snip, type Snippet } from '../../src/data/snippet.ts';
import { Void } from '../../src/data/index.ts';
import { CodegenState } from '../../src/types.ts';
<<<<<<< HEAD
import { INTERNAL_setCtx } from 'packages/typegpu/src/execMode.ts';
=======
import { INTERNAL_setCtx } from '../../src/execMode.ts';
>>>>>>> ef1f059d

const mockCtx = {
  indent: () => '',
  dedent: () => '',
  mode: new CodegenState(),
  pushBlockScope: () => {},
  popBlockScope: () => {},
  mode: new CodegenState(),
  getById: vi.fn(),
  defineVariable: vi.fn((id, dataType) => ({ value: id, dataType })),
  resolve: vi.fn((val) => {
    if (
      (typeof val === 'function' || typeof val === 'object') &&
      'type' in val
    ) {
      return val.type;
    }
    return val;
  }),
  unwrap: vi.fn((val) => val),
  pre: '',
} as unknown as GenerationCtx;

describe('generationHelpers', () => {
  beforeEach(() => {
    INTERNAL_setCtx(mockCtx);
  });

  afterEach(() => {
    INTERNAL_setCtx(undefined);
  });

  describe('numericLiteralToSnippet', () => {
    it('should convert numeric literals to correct snippets', () => {
      expect(numericLiteralToSnippet(1)).toEqual(
        snip(1, abstractInt),
      );

      expect(numericLiteralToSnippet(1.1)).toEqual(
        snip(1.1, abstractFloat),
      );

      expect(numericLiteralToSnippet(1e10)).toEqual(
        snip(1e10, abstractFloat),
      );

      expect(numericLiteralToSnippet(0.5)).toEqual(
        snip(0.5, abstractFloat),
      );

      expect(numericLiteralToSnippet(-45)).toEqual(
        snip(-45, abstractInt),
      );

      expect(numericLiteralToSnippet(0x1A)).toEqual(
        snip(0x1A, abstractInt),
      );

      expect(numericLiteralToSnippet(0b101)).toEqual(snip(5, abstractInt));
    });
  });

  describe('getTypeForPropAccess', () => {
    const MyStruct = struct({
      foo: f32,
      bar: vec3f,
    });

    it('should return struct property types', () => {
      expect(getTypeForPropAccess(MyStruct, 'foo')).toBe(f32);
      expect(getTypeForPropAccess(MyStruct, 'bar')).toBe(vec3f);
      expect(getTypeForPropAccess(MyStruct, 'notfound')).toBe(UnknownData);
    });

    it('should return swizzle types on vectors', () => {
      expect(getTypeForPropAccess(vec4f, 'x')).toBe(f32);
      expect(getTypeForPropAccess(vec4f, 'yz')).toBe(vec2f);
      expect(getTypeForPropAccess(vec4f, 'xyzw')).toBe(vec4f);
    });

    it('should return UnknownData when applied to primitives or invalid', () => {
      expect(getTypeForPropAccess(u32, 'x')).toBe(UnknownData);
      expect(getTypeForPropAccess(bool, 'x')).toBe(UnknownData);
    });
  });

  describe('getTypeForIndexAccess', () => {
    const arr = arrayOf(f32, 2);

    it('returns element type for arrays', () => {
      expect(getTypeForIndexAccess(arr)).toBe(f32);
    });

    it('returns vector component', () => {
      expect(getTypeForIndexAccess(vec2i)).toBe(i32);
      expect(getTypeForIndexAccess(vec4h)).toBe(f16);
    });

    it('returns matrix column type', () => {
      expect(getTypeForIndexAccess(mat2x2f)).toBe(vec2f);
      expect(getTypeForIndexAccess(mat3x3f)).toBe(vec3f);
      expect(getTypeForIndexAccess(mat4x4f)).toBe(vec4f);
    });

    it('returns UnknownData otherwise', () => {
      expect(getTypeForIndexAccess(f32)).toBe(UnknownData);
    });
  });

  describe('getBestConversion', () => {
    const ptrF32 = ptrPrivate(f32);
    const ptrI32 = ptrPrivate(i32);

    it('returns result for identical types', () => {
      const res = getBestConversion([f32, f32]);
      expect(res?.targetType).toBe(f32);
      expect(res?.actions).toEqual([
        { sourceIndex: 0, action: 'none' },
        { sourceIndex: 1, action: 'none' },
      ]);
      expect(res?.hasImplicitConversions).toBeFalsy();
    });

    it('handles abstract types automatically', () => {
      const resFloat = getBestConversion([abstractFloat, f32]);
      expect(resFloat?.targetType).toBe(f32);
      expect(resFloat?.actions).toEqual([
        { sourceIndex: 0, action: 'none' },
        { sourceIndex: 1, action: 'none' },
      ]);
      expect(resFloat?.hasImplicitConversions).toBeFalsy();

      const resInt = getBestConversion([abstractInt, i32]);
      expect(resInt?.targetType).toBe(i32);
      expect(resInt?.actions).toEqual([
        { sourceIndex: 0, action: 'none' },
        { sourceIndex: 1, action: 'none' },
      ]);
      expect(resInt?.hasImplicitConversions).toBeFalsy();

      const resMixed = getBestConversion([abstractInt, f32]);
      expect(resMixed?.targetType).toBe(f32); // abstractInt -> f32 (rank 6)
      expect(resMixed?.actions).toEqual([
        { sourceIndex: 0, action: 'none' },
        { sourceIndex: 1, action: 'none' },
      ]);
      expect(resMixed?.hasImplicitConversions).toBeFalsy();

      const resMixed2 = getBestConversion([abstractInt, abstractFloat, f16]);
      expect(resMixed2?.targetType).toBe(f16); // abstractInt -> f16 (rank 7), abstractFloat -> f16 (rank 2)
      expect(resMixed2?.actions).toEqual([
        { sourceIndex: 0, action: 'none' },
        { sourceIndex: 1, action: 'none' },
        { sourceIndex: 2, action: 'none' },
      ]);
      expect(resMixed2?.hasImplicitConversions).toBeFalsy();
    });

    it('handles implicit casts', () => {
      const res = getBestConversion([i32, f32]);
      expect(res?.targetType).toBe(f32);
      expect(res?.actions).toEqual([
        { sourceIndex: 0, action: 'cast', targetType: f32 },
        { sourceIndex: 1, action: 'none' },
      ]);
      expect(res?.hasImplicitConversions).toBe(true);

      // Test case: [u32, f16, i32]
      // Potential targets (from input): u32, f16, i32
      // Preference: f32(0) > f16(1) > i32(2) > u32(3)
      //
      // Target f16 (pref 1):
      //   u32 (3) -> f16 (1): dest < src => rank 10
      //   f16 (1) -> f16 (1): rank 0
      //   i32 (2) -> f16 (1): dest < src => rank 10
      //   Total Rank = 10 + 0 + 10 = 20
      //
      // Target i32 (pref 2):
      //   u32 (3) -> i32 (2): dest < src => rank 10
      //   f16 (1) -> i32 (2): dest >= src => rank 20
      //   i32 (2) -> i32 (2): rank 0
      //   Total Rank = 10 + 20 + 0 = 30
      //
      // Target u32 (pref 3):
      //   u32 (3) -> u32 (3): rank 0
      //   f16 (1) -> u32 (3): dest >= src => rank 20
      //   i32 (2) -> u32 (3): dest >= src => rank 20
      //   Total Rank = 0 + 20 + 20 = 40
      //
      // Lowest rank is 20 for target f16.
      const res2Result = getBestConversion([u32, f16, i32]);
      expect(res2Result?.targetType).toBe(f16);
      expect(res2Result?.actions).toEqual([
        // Order corresponds to input [u32, f16, i32]
        { sourceIndex: 0, action: 'cast', targetType: f16 }, // u32 -> f16
        { sourceIndex: 1, action: 'none' }, // f16 -> f16
        { sourceIndex: 2, action: 'cast', targetType: f16 }, // i32 -> f16
      ]);
      expect(res2Result?.hasImplicitConversions).toBe(true);
    });

    it('handles pointer dereferencing', () => {
      const res = getBestConversion([ptrF32, f32]);
      expect(res?.targetType).toBe(f32);
      expect(res?.actions).toEqual([
        { sourceIndex: 0, action: 'deref' },
        { sourceIndex: 1, action: 'none' },
      ]);
      expect(res?.hasImplicitConversions).toBeFalsy();

      const res2 = getBestConversion([ptrF32, i32, f32]); // Target f32: deref, cast, none
      expect(res2?.targetType).toBe(f32);
      expect(res2?.actions).toEqual([
        { sourceIndex: 0, action: 'deref' },
        { sourceIndex: 1, action: 'cast', targetType: f32 }, // Implicitly derefs then casts
        { sourceIndex: 2, action: 'none' },
      ]);
      expect(res2?.hasImplicitConversions).toBe(true); // Because of the cast
    });

    it('returns undefined for incompatible types', () => {
      expect(getBestConversion([f32, vec2f])).toBeUndefined();
      expect(getBestConversion([struct({ a: f32 }), f32])).toBeUndefined();
    });

    it('respects targetTypes restriction', () => {
      // abstractInt -> i32 (rank 3), u32 (rank 4), f32 (rank 6), f16 (rank 7)
      // i32 -> i32 (rank 0)
      // Common types without restriction: i32
      // Restrict to f32:
      const res = getBestConversion([abstractInt, i32], [f32]);
      expect(res?.targetType).toBe(f32);
      expect(res?.actions).toEqual([
        { sourceIndex: 0, action: 'none' }, // abstractInt -> f32 is auto
        { sourceIndex: 1, action: 'cast', targetType: f32 }, // i32 -> f32 is cast
      ]);
      expect(res?.hasImplicitConversions).toBe(true);

      // Restrict to incompatible type
      const resFail = getBestConversion([abstractInt, i32], [vec2f]);
      expect(resFail).toBeUndefined();

      // Restrict to a type requiring implicit conversion for all
      const resImplicit = getBestConversion([i32, u32], [f32]);
      expect(resImplicit?.targetType).toBe(f32);
      expect(resImplicit?.actions).toEqual([
        { sourceIndex: 0, action: 'cast', targetType: f32 },
        { sourceIndex: 1, action: 'cast', targetType: f32 },
      ]);
      expect(resImplicit?.hasImplicitConversions).toBe(true);
    });

    // TODO: This would require multiple passes of the conversion algorithm - maybe something to consider in the future
    // it('handles types needing deref and cast', () => {
    //   const res = getBestConversion([ptrI32, f32]);
    //   expect(res?.targetType).toBe(f32);
    //   expect(res?.actions).toEqual([
    //     { sourceIndex: 0, action: 'cast', targetType: f32 }, // Implicit deref + cast
    //     { sourceIndex: 1, action: 'none' },
    //   ]);
    //   expect(res?.hasImplicitConversions).toBe(true);
    // });
  });

  describe('convertType', () => {
    const ptrF32 = ptrPrivate(f32);

    it('allows identical types (none)', () => {
      const res = convertType(f32, f32);
      expect(res?.targetType).toBe(f32);
      expect(res?.actions).toEqual([{ sourceIndex: 0, action: 'none' }]);
      expect(res?.hasImplicitConversions).toBeFalsy();
    });

    it('allows abstract types (none)', () => {
      const res = convertType(abstractFloat, f32);
      expect(res?.targetType).toBe(f32);
      expect(res?.actions).toEqual([{ sourceIndex: 0, action: 'none' }]);
      expect(res?.hasImplicitConversions).toBeFalsy();

      const res2 = convertType(abstractInt, f16);
      expect(res2?.targetType).toBe(f16);
      expect(res2?.actions).toEqual([{ sourceIndex: 0, action: 'none' }]);
      expect(res2?.hasImplicitConversions).toBeFalsy();
    });

    it('allows implicit casts (cast)', () => {
      const res = convertType(i32, f32);
      expect(res?.targetType).toBe(f32);
      expect(res?.actions).toEqual([
        { sourceIndex: 0, action: 'cast', targetType: f32 },
      ]);
      expect(res?.hasImplicitConversions).toBe(true);
    });

    it('disallows implicit casts when specified', () => {
      const res = convertType(i32, f32, false);
      expect(res).toBeUndefined();
    });

    it('allows pointer dereferencing (deref)', () => {
      const res = convertType(ptrF32, f32);
      expect(res?.targetType).toBe(f32);
      expect(res?.actions).toEqual([{ sourceIndex: 0, action: 'deref' }]);
      expect(res?.hasImplicitConversions).toBeFalsy();
    });

    it('allows pointer referencing (ref)', () => {
      const res = convertType(f32, ptrF32);
      expect(res?.targetType).toBe(ptrF32); // Target type should be the pointer type
      expect(res?.actions).toEqual([{ sourceIndex: 0, action: 'ref' }]);
      expect(res?.hasImplicitConversions).toBeFalsy();
    });

    it('returns undefined for incompatible types', () => {
      expect(convertType(vec2f, f32)).toBeUndefined();
      expect(convertType(f32, vec2f)).toBeUndefined();
      expect(convertType(ptrF32, i32)).toBeUndefined(); // Deref ok, but f32 != i32 (needs cast)
    });
  });

  describe('convertToCommonType', () => {
    const snippetF32 = snip('2.22', f32);
    const snippetI32 = snip('-12', i32);
    const snippetU32 = snip('33', u32);
    const snippetAbsFloat = snip('1.1', abstractFloat);
    const snippetAbsInt = snip('1', abstractInt);
    const snippetPtrF32 = snip('ptr_f32', ptrPrivate(f32));
    const snippetUnknown = snip('?', UnknownData);

    it('converts identical types', () => {
      const result = convertToCommonType({
        ctx: mockCtx,
        values: [snippetF32, snippetF32],
      });
      expect(result).toBeDefined();
      expect(result?.length).toBe(2);
      expect(result?.[0]?.dataType).toBe(f32);
      expect(result?.[0]?.value).toBe('2.22');
      expect(result?.[1]?.dataType).toBe(f32);
      expect(result?.[1]?.value).toBe('2.22');
    });

    it('handles abstract types automatically', () => {
      const result = convertToCommonType({
        ctx: mockCtx,
        values: [
          snippetAbsFloat,
          snippetF32,
          snippetAbsInt,
        ],
      });
      // since WGSL handles all abstract types automatically, this should be basically identity
      expect(result).toBeDefined();
      expect(result?.length).toBe(3);
      expect(result?.[0]?.dataType).toBe(f32);
      expect(result?.[0]?.value).toBe('1.1');
      expect(result?.[1]?.dataType).toBe(f32);
      expect(result?.[1]?.value).toBe('2.22');
      expect(result?.[2]?.dataType).toBe(f32);
      expect(result?.[2]?.value).toBe('1');
    });

    it('performs implicit casts and warns', () => {
      const result = convertToCommonType({
        ctx: mockCtx,
        values: [snippetI32, snippetF32],
      });
      expect(result).toBeDefined();
      expect(result?.length).toBe(2);
      expect(result?.[0]?.dataType).toBe(f32);
      expect(result?.[0]?.value).toBe('f32(-12)'); // Cast applied
      expect(result?.[1]?.dataType).toBe(f32);
      expect(result?.[1]?.value).toBe('2.22');
    });

    it('performs pointer dereferencing', () => {
      const result = convertToCommonType({
        ctx: mockCtx,
        values: [snippetPtrF32, snippetF32],
      });
      expect(result).toBeDefined();
      expect(result?.length).toBe(2);
      expect(result?.[0]?.dataType).toBe(f32);
      expect(result?.[0]?.value).toBe('*ptr_f32'); // Deref applied
      expect(result?.[1]?.dataType).toBe(f32);
      expect(result?.[1]?.value).toBe('2.22');
    });

    it('returns undefined for incompatible types', () => {
      const snippetVec2f = snip('v2', vec2f);
      const result = convertToCommonType({
        ctx: mockCtx,
        values: [snippetF32, snippetVec2f],
      });
      expect(result).toBeUndefined();
    });

    it('returns undefined if any type is UnknownData', () => {
      const result = convertToCommonType({
        ctx: mockCtx,
        values: [snippetF32, snippetUnknown],
      });
      expect(result).toBeUndefined();
    });

    it('returns undefined for empty input', () => {
      const result = convertToCommonType({ ctx: mockCtx, values: [] });
      expect(result).toBeUndefined();
    });

    it('respects restrictTo types', () => {
      // [abstractInt, i32] -> common type i32
      // Restrict to f32: requires cast for i32
      const result = convertToCommonType({
        ctx: mockCtx,
        values: [snippetAbsInt, snippetI32],
        restrictTo: [f32],
      });
      expect(result).toBeDefined();
      expect(result?.length).toBe(2);
      expect(result?.[0]?.dataType).toBe(f32);
      expect(result?.[0]?.value).toBe('1');
      expect(result?.[1]?.dataType).toBe(f32);
      expect(result?.[1]?.value).toBe('f32(-12)'); // Cast applied
    });

    it('fails if restrictTo is incompatible', () => {
      const result = convertToCommonType({
        ctx: mockCtx,
        values: [snippetAbsInt, snippetI32],
        restrictTo: [vec2f],
      });
      expect(result).toBeUndefined();
    });

    it('handles void gracefully', () => {
      const result = convertToCommonType({
        ctx: mockCtx,
        values: [snippetF32, snip('void', Void)],
      });
      expect(result).toBeUndefined();
    });

    it('handles void as target type gracefully', () => {
      const result = convertToCommonType({
        ctx: mockCtx,
        values: [snippetF32],
        restrictTo: [Void],
      });
      expect(result).toBeUndefined();
    });
  });

  describe('convertStructValues', () => {
    const structType = struct({
      a: f32,
      b: i32,
      c: vec2f,
      d: bool,
    });

    it('maps values matching types exactly', () => {
      const snippets: Record<string, Snippet> = {
        a: snip('1.0', f32),
        b: snip('2', i32),
        c: snip('vec2f(1.0, 1.0)', vec2f),
        d: snip('true', bool),
      };
      const res = convertStructValues(mockCtx, structType, snippets);
      expect(res.length).toBe(4);
      expect(res[0]).toEqual(snippets.a);
      expect(res[1]).toEqual(snippets.b);
      expect(res[2]).toEqual(snippets.c);
      expect(res[3]).toEqual(snippets.d);
    });

    it('maps values requiring implicit casts and warns', () => {
      const snippets: Record<string, Snippet> = {
        a: snip('1', i32), // i32 -> f32 (cast)
        b: snip('2', u32), // u32 -> i32 (cast)
        c: snip('2.22', f32),
        d: snip('true', bool),
      };
      const res = convertStructValues(mockCtx, structType, snippets);
      expect(res.length).toBe(4);
      expect(res[0]).toEqual(snip('f32(1)', f32)); // Cast applied
      expect(res[1]).toEqual(snip('i32(2)', i32)); // Cast applied
      expect(res[2]).toEqual(snippets.c);
      expect(res[3]).toEqual(snippets.d);
    });

    it('throws on missing property', () => {
      const snippets: Record<string, Snippet> = {
        a: snip('1.0', f32),
        // b is missing
        c: snip('vec2f(1.0, 1.0)', vec2f),
        d: snip('true', bool),
      };
      expect(() => convertStructValues(mockCtx, structType, snippets)).toThrow(
        /Missing property b/,
      );
    });
  });

  describe('coerceToSnippet', () => {
    it('coerces JS numbers', () => {
      expect(coerceToSnippet(1)).toEqual(snip(1, abstractInt));
      expect(coerceToSnippet(2.5)).toEqual(snip(2.5, abstractFloat));
      expect(coerceToSnippet(-10)).toEqual(snip(-10, abstractInt));
      expect(coerceToSnippet(0.0)).toEqual(snip(0, abstractInt));
    });

    it('coerces JS booleans', () => {
      expect(coerceToSnippet(true)).toEqual(snip(true, bool));
      expect(coerceToSnippet(false)).toEqual(snip(false, bool));
    });

    it(`coerces schemas to UnknownData (as they're not instance types)`, () => {
      expect(coerceToSnippet(f32)).toEqual(snip(f32, UnknownData));
      expect(coerceToSnippet(vec3i)).toEqual(snip(vec3i, UnknownData));
      const arr = arrayOf(f32, 2);
      expect(coerceToSnippet(arr)).toEqual(snip(arr, UnknownData));
    });

    it('coerces arrays to unknown', () => {
      const resInt = coerceToSnippet([1, 2, 3]);
      expect(resInt.dataType.type).toBe('unknown');

      const resFloat = coerceToSnippet([1.0, 2.5, -0.5]);
      expect(resFloat.dataType.type).toBe('unknown');
    });

    it('returns UnknownData for arrays of incompatible types', () => {
      const res = coerceToSnippet([1, true, 'hello']);
      expect(res.dataType).toBe(UnknownData);
      expect(res.value).toEqual([1, true, 'hello']); // Original array value
    });

    it('returns UnknownData for empty arrays', () => {
      const res = coerceToSnippet([]);
      expect(res.dataType).toBe(UnknownData);
      expect(res.value).toEqual([]);
    });

    it('returns UnknownData for other types', () => {
      expect(coerceToSnippet('foo')).toEqual(snip('foo', UnknownData));
      expect(coerceToSnippet({})).toEqual(snip({}, UnknownData));
      expect(coerceToSnippet(null)).toEqual(snip(null, UnknownData));
      expect(coerceToSnippet(undefined)).toEqual(snip(undefined, UnknownData));
      const fn = () => {};
      expect(coerceToSnippet(fn)).toEqual(snip(fn, UnknownData));
    });
  });
});<|MERGE_RESOLUTION|>--- conflicted
+++ resolved
@@ -35,11 +35,7 @@
 import { snip, type Snippet } from '../../src/data/snippet.ts';
 import { Void } from '../../src/data/index.ts';
 import { CodegenState } from '../../src/types.ts';
-<<<<<<< HEAD
-import { INTERNAL_setCtx } from 'packages/typegpu/src/execMode.ts';
-=======
 import { INTERNAL_setCtx } from '../../src/execMode.ts';
->>>>>>> ef1f059d
 
 const mockCtx = {
   indent: () => '',
