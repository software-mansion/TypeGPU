--- conflicted
+++ resolved
@@ -261,12 +261,7 @@
       compute: fn,
     });
 
-<<<<<<< HEAD
-    expect(asWgsl(pipeline)).toMatchInlineSnapshot(`
-
-=======
     expect(tgpu.resolve([pipeline])).toMatchInlineSnapshot(`
->>>>>>> f9a44022
       "@group(0) @binding(0) var<storage, read_write> indexBuffer: atomic<u32>;
 
       struct SerializedLogData {
