--- conflicted
+++ resolved
@@ -265,6 +265,7 @@
       .createPipeline();
 
     expect(asWgsl(pipeline)).toMatchInlineSnapshot(`
+      
       "@group(0) @binding(0) var<storage, read_write> indexBuffer: atomic<u32>;
 
       struct SerializedLogData {
@@ -315,7 +316,7 @@
         @builtin(global_invocation_id) gid: vec3u,
       }
 
-      @compute @workgroup_size(1) fn fn(_arg_0: fn_Input) {
+      @compute @workgroup_size(1) fn fn_1(_arg_0: fn_Input) {
         log1(10, vec3u(2, 3, 4), 50);
       }"
     `);
@@ -376,6 +377,33 @@
         return i;
       }
 
+      fn serializeU32(n: u32) {
+        dataBuffer[dataBlockIndex].serializedData[nextByteIndex()] = n;
+      }
+
+      fn serializeVec3u(v: vec3u) {
+        dataBuffer[dataBlockIndex].serializedData[nextByteIndex()] = v.x;
+        dataBuffer[dataBlockIndex].serializedData[nextByteIndex()] = v.y;
+        dataBuffer[dataBlockIndex].serializedData[nextByteIndex()] = v.z;
+      }
+
+      fn log1serializer(_arg_0: u32, _arg_1: vec3u, _arg_2: u32) {
+        serializeU32(_arg_0);
+        serializeVec3u(_arg_1);
+        serializeU32(_arg_2);
+      }
+
+      var<private> dataBlockIndex: u32;
+
+      var<private> dataByteIndex: u32;
+
+
+      fn nextByteIndex() -> u32{
+        let i = dataByteIndex;
+        dataByteIndex = dataByteIndex + 1u;
+        return i;
+      }
+
       fn serializeVec3f(v: vec3f) {
         dataBuffer[dataBlockIndex].serializedData[nextByteIndex()] = bitcast<u32>(v.x);
         dataBuffer[dataBlockIndex].serializedData[nextByteIndex()] = bitcast<u32>(v.y);
@@ -429,6 +457,7 @@
         dataBuffer[dataBlockIndex].id = 1;
         dataByteIndex = 0;
 
+
         log1serializer(_arg_0);
       }
 
@@ -436,14 +465,132 @@
         @builtin(global_invocation_id) gid: vec3u,
       }
 
-<<<<<<< HEAD
+      @compute @workgroup_size(1) fn fn(_arg_0: fn_Input) {
+
+        var complexStruct = ComplexStruct(vec3f(1, 2, 3), array<SimpleStruct, 3>(SimpleStruct(0, array<u32, 4>(9, 8, 7, 6)), SimpleStruct(1, array<u32, 4>(8, 7, 6, 5)), SimpleStruct(2, array<u32, 4>(7, 6, 5, 4))));
+        log1(complexStruct);
+      }"
+    `);
+  });
+
+  it('Parses console.logs with nested arrays/structs pipeline', ({ root }) => {
+    const SimpleArray = d.arrayOf(d.u32, 4);
+    const SimpleStruct = d.struct({ id: d.u32, data: SimpleArray });
+    const ComplexArray = d.arrayOf(SimpleStruct, 3);
+    const ComplexStruct = d.struct({ pos: d.vec3f, data: ComplexArray });
+
+    const fn = tgpu['~unstable'].computeFn({
+      workgroupSize: [1],
+      in: { gid: d.builtin.globalInvocationId },
+    })(() => {
+      const complexStruct = ComplexStruct({
+        data: ComplexArray([
+          SimpleStruct({ id: 0, data: SimpleArray([9, 8, 7, 6]) }),
+          SimpleStruct({ id: 1, data: SimpleArray([8, 7, 6, 5]) }),
+          SimpleStruct({ id: 2, data: SimpleArray([7, 6, 5, 4]) }),
+        ]),
+        pos: d.vec3f(1, 2, 3),
+      });
+      console.log(complexStruct);
+    });
+
+    const pipeline = root['~unstable']
+      .withCompute(fn)
+      .createPipeline();
+
+    expect(asWgsl(pipeline)).toMatchInlineSnapshot(`
+      "struct SimpleStruct {
+        id: u32,
+        data: array<u32, 4>,
+      }
+
+      struct ComplexStruct {
+        pos: vec3f,
+        data: array<SimpleStruct, 3>,
+      }
+
+      @group(0) @binding(0) var<storage, read_write> indexBuffer: atomic<u32>;
+
+      struct SerializedLogData {
+        id: u32,
+        serializedData: array<u32, 63>,
+      }
+
+      @group(0) @binding(1) var<storage, read_write> dataBuffer: array<SerializedLogData, 64>;
+
+      var<private> dataBlockIndex: u32;
+
+      var<private> dataByteIndex: u32;
+
+      fn nextByteIndex() -> u32{
+        let i = dataByteIndex;
+        dataByteIndex = dataByteIndex + 1u;
+        return i;
+      }
+
+      fn serializeVec3f(v: vec3f) {
+        dataBuffer[dataBlockIndex].serializedData[nextByteIndex()] = bitcast<u32>(v.x);
+        dataBuffer[dataBlockIndex].serializedData[nextByteIndex()] = bitcast<u32>(v.y);
+        dataBuffer[dataBlockIndex].serializedData[nextByteIndex()] = bitcast<u32>(v.z);
+      }
+
+      fn serializeU32(n: u32) {
+        dataBuffer[dataBlockIndex].serializedData[nextByteIndex()] = n;
+      }
+
+      fn arraySerializer_1(arg: array<u32,4>) {
+        serializeU32(arg[0]);
+        serializeU32(arg[1]);
+        serializeU32(arg[2]);
+        serializeU32(arg[3]);
+      }
+
+      fn compoundSerializer_1(_arg_0: u32, _arg_1: array<u32,4>) {
+        serializeU32(_arg_0);
+        arraySerializer_1(_arg_1);
+      }
+
+      fn SimpleStructSerializer(arg: SimpleStruct) {
+        compoundSerializer_1(arg.id, arg.data);
+      }
+
+      fn arraySerializer(arg: array<SimpleStruct,3>) {
+        SimpleStructSerializer(arg[0]);
+        SimpleStructSerializer(arg[1]);
+        SimpleStructSerializer(arg[2]);
+      }
+
+      fn compoundSerializer(_arg_0: vec3f, _arg_1: array<SimpleStruct,3>) {
+        serializeVec3f(_arg_0);
+        arraySerializer(_arg_1);
+      }
+
+      fn ComplexStructSerializer(arg: ComplexStruct) {
+        compoundSerializer(arg.pos, arg.data);
+      }
+
+      fn log1serializer(_arg_0: ComplexStruct) {
+        ComplexStructSerializer(_arg_0);
+      }
+
+      fn log1(_arg_0: ComplexStruct) {
+        dataBlockIndex = atomicAdd(&indexBuffer, 1);
+        if (dataBlockIndex >= 64) {
+          return;
+        }
+        dataBuffer[dataBlockIndex].id = 1;
+        dataByteIndex = 0;
+
+        log1serializer(_arg_0);
+      }
+
+      struct fn_Input {
+        @builtin(global_invocation_id) gid: vec3u,
+      }
+
       @compute @workgroup_size(1) fn fn(_arg_0: fn_Input) {
         var complexStruct = ComplexStruct(vec3f(1, 2, 3), array<SimpleStruct, 3>(SimpleStruct(0, array<u32, 4>(9, 8, 7, 6)), SimpleStruct(1, array<u32, 4>(8, 7, 6, 5)), SimpleStruct(2, array<u32, 4>(7, 6, 5, 4))));
         log1(complexStruct);
-=======
-      @compute @workgroup_size(1) fn fn_1(_arg_0: fn_Input) {
-        log1(10, vec3u(2, 3, 4), 50);
->>>>>>> fdf8cf25
       }"
     `);
   });
