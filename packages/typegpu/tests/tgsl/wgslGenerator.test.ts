--- conflicted
+++ resolved
@@ -725,70 +725,24 @@
 
     expect(res.dataType).toEqual(d.vec3f);
   });
-<<<<<<< HEAD
 
   it('generates correct code for conditionals with single statements', () => {
+    const main0 = () => {
+      'kernel';
+      // biome-ignore lint/correctness/noConstantCondition: sshhhh, it's just a test
+      if (true) return 0;
+      return 1;
+    };
+
     expect(
       parse(
         wgslGenerator.generateFunction(
           ctx,
-          transpiler.transpileFn(`
-        function main() {
-          if (true) return 0;
-          return 1;
-        }
-    `).body,
+          getMetaData(main0)?.ast?.body as tinyest.Block,
         ),
       ),
     ).toBe(
       parse(`{
-        if (true) {
-          return 0;
-        }
-        return 1;
-      }`),
-    );
-
-=======
-
-  it('generates correct code for conditionals with single statements', () => {
-    const main0 = () => {
-      'kernel';
-      // biome-ignore lint/correctness/noConstantCondition: sshhhh, it's just a test
-      if (true) return 0;
-      return 1;
-    };
-
->>>>>>> 19365b45
-    expect(
-      parse(
-        wgslGenerator.generateFunction(
-          ctx,
-<<<<<<< HEAD
-          transpiler.transpileFn(`
-        function main() {
-          if (true) {
-            return 0;
-          }
-          return 1;
-        }
-    `).body,
-=======
-          getMetaData(main0)?.ast?.body as tinyest.Block,
->>>>>>> 19365b45
-        ),
-      ),
-    ).toBe(
-      parse(`{
-<<<<<<< HEAD
-        if (true) {
-          return 0;
-        }
-        return 1;
-      }`),
-    );
-
-=======
       if (true) {
         return 0;
       }
@@ -805,39 +759,15 @@
       return y;
     };
 
->>>>>>> 19365b45
     expect(
       parse(
         wgslGenerator.generateFunction(
           ctx,
-<<<<<<< HEAD
-          transpiler.transpileFn(`
-        function main() {
-          let y = 0;
-          if (true) y = 1;
-          else y = 2;
-          return y;
-        }
-    `).body,
-=======
           getMetaData(main1)?.ast?.body as tinyest.Block,
->>>>>>> 19365b45
         ),
       ),
     ).toBe(
       parse(`{
-<<<<<<< HEAD
-        var y = 0;
-        if (true) {
-          y = 1;
-        } else {
-         y = 2;
-        }
-        return y;
-      }`),
-    );
-
-=======
       var y = 0;
       if (true) {
         y = 1;
@@ -858,39 +788,15 @@
       return y;
     };
 
->>>>>>> 19365b45
     expect(
       parse(
         wgslGenerator.generateFunction(
           ctx,
-<<<<<<< HEAD
-          transpiler.transpileFn(`
-        function main() {
-          let y = 0;
-          if (true) {
-            y = 1;
-          }
-          else y = 2;
-          return y;
-        }
-    `).body,
-=======
           getMetaData(main2)?.ast?.body as tinyest.Block,
->>>>>>> 19365b45
         ),
       ),
     ).toBe(
       parse(`{
-<<<<<<< HEAD
-        var y = 0;
-        if (true) {
-          y = 1;
-        } else {
-         y = 2;
-        }
-        return y;
-      }`),
-=======
       var y = 0;
       if (true) {
         y = 1;
@@ -899,62 +805,38 @@
       }
       return y;
     }`),
->>>>>>> 19365b45
     );
   });
 
   it('generates correct code for for loops with single statements', () => {
-<<<<<<< HEAD
-=======
     const main = () => {
       'kernel';
       // biome-ignore lint/correctness/noUnnecessaryContinue: sshhhh, it's just a test
       for (let i = 0; i < 10; i += 1) continue;
     };
 
->>>>>>> 19365b45
     expect(
       parse(
         wgslGenerator.generateFunction(
           ctx,
-<<<<<<< HEAD
-          transpiler.transpileFn(`
-        function main() {
-          for (let i = 0; i < 10; i += 1) continue;
-        }
-    `).body,
-=======
           getMetaData(main)?.ast?.body as tinyest.Block,
->>>>>>> 19365b45
         ),
       ),
     ).toBe(parse('{for(var i = 0;(i < 10);i += 1){continue;}}'));
   });
 
   it('generates correct code for while loops with single statements', () => {
-<<<<<<< HEAD
-=======
     const main = () => {
       'kernel';
       let i = 0;
       while (i < 10) i += 1;
     };
 
->>>>>>> 19365b45
     expect(
       parse(
         wgslGenerator.generateFunction(
           ctx,
-<<<<<<< HEAD
-          transpiler.transpileFn(`
-        function main() {
-          let i = 0;
-          while (i < 10) i += 1;
-        }
-    `).body,
-=======
           getMetaData(main)?.ast?.body as tinyest.Block,
->>>>>>> 19365b45
         ),
       ),
     ).toBe(parse('{var i = 0;while((i < 10)){i += 1;}}'));
