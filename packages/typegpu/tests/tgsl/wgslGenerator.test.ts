import { JitTranspiler } from 'tgpu-jit';
import * as tinyest from 'tinyest';
import { afterEach, beforeEach, describe, expect, vi } from 'vitest';
import { getPrebuiltAstFor } from '../../src/core/function/astUtils.ts';
import * as d from '../../src/data/index.ts';
import { abstractFloat, abstractInt } from '../../src/data/numeric.ts';
import { Void } from '../../src/data/wgslTypes.ts';
import * as gpu from '../../src/gpuMode.ts';
import tgpu, { StrictNameRegistry } from '../../src/index.ts';
import { ResolutionCtxImpl } from '../../src/resolutionCtx.ts';
import { $internal } from '../../src/shared/symbols.ts';
import * as std from '../../src/std/index.ts';
import * as wgslGenerator from '../../src/tgsl/wgslGenerator.ts';
import { it } from '../utils/extendedIt.ts';
import { parse, parseResolved } from '../utils/parseResolved.ts';
import { snip } from '../../src/data/dataTypes.ts';

const { NodeTypeCatalog: NODE } = tinyest;

const transpiler = new JitTranspiler();

const numberSlot = tgpu['~unstable'].slot(44);
const derivedV4u = tgpu['~unstable'].derived(() =>
  std.mul(d.u32(numberSlot.value), d.vec4u(1, 2, 3, 4))
);
const derivedV2f = tgpu['~unstable'].derived(() =>
  std.mul(d.f32(numberSlot.value), d.vec2f(1, 2))
);

const createContext = () => {
  return new ResolutionCtxImpl({
    names: new StrictNameRegistry(),
    jitTranspiler: transpiler,
  });
};

describe('wgslGenerator', () => {
  let ctx: ResolutionCtxImpl;

  beforeEach(() => {
    gpu.pushMode(gpu.RuntimeMode.GPU);
    ctx = createContext();
    vi.spyOn(gpu, 'getResolutionCtx').mockReturnValue(ctx);
  });

  afterEach(() => {
    gpu.popMode(gpu.RuntimeMode.GPU);
  });

  it('creates a simple return statement', () => {
    const code = `
      function main() {
        return true;
      }
    `;

    const parsedBody = transpiler.transpileFn(code).body;

    expect(JSON.stringify(parsedBody)).toMatchInlineSnapshot(
      `"[0,[[10,true]]]"`,
    );

    const gen = wgslGenerator.generateFunction(ctx, parsedBody);

    expect(parse(gen)).toBe(parse('{return true;}'));
  });

  it('creates a function body', () => {
    const code = `
      function main() {
        let a = 12;
        a += 21;
        return a;
      }
    `;

    const parsedBody = transpiler.transpileFn(code).body;

    expect(JSON.stringify(parsedBody)).toMatchInlineSnapshot(
      `"[0,[[12,"a",[5,"12"]],[2,"a","+=",[5,"21"]],[10,"a"]]]"`,
    );

    const gen = wgslGenerator.generateFunction(ctx, parsedBody);

    expect(parse(gen)).toBe(parse('{var a = 12;a += 21;return a;}'));
  });

  it('creates correct resources for numeric literals', () => {
    const literals = {
      intLiteral: { value: '12', wgsl: '12', dataType: abstractInt },
      floatLiteral: { value: '12.5', wgsl: '12.5', dataType: abstractFloat },
      weirdFloatLiteral: {
        value: '.32',
        wgsl: '.32',
        dataType: abstractFloat,
      },
      sneakyFloatLiteral: {
        value: '32.',
        wgsl: '32.',
        dataType: abstractFloat,
      },
      scientificLiteral: {
        value: '1.2e3',
        wgsl: '1.2e3',
        dataType: abstractFloat,
      },
      scientificNegativeExponentLiteral: {
        value: '1.2e-3',
        wgsl: '1.2e-3',
        dataType: abstractFloat,
      },
      hexLiteral: { value: '0x12', wgsl: '0x12', dataType: abstractInt },
      // Since binary literals are not supported in WGSL, they are converted to decimal.
      binLiteral: { value: '0b1010', wgsl: '10', dataType: abstractInt },
    } as const;

    const code = `{
        ${
      Object.entries(literals)
        .map(([key, { value }]) => `let ${key} = ${value};`)
        .join('\n')
    }
      }`;

    const parsedBody = transpiler.transpile(code);

    expect(parsedBody).toStrictEqual([
      NODE.block,
      Object.entries(literals).map(([key, { value }]) => [
        NODE.let,
        key,
        [NODE.numericLiteral, value],
      ]),
    ]);

    for (const stmt of (parsedBody as tinyest.Block)[1]) {
      const letStatement = stmt as tinyest.Let;
      const [_, name, numLiteral] = letStatement;
      const generatedExpr = wgslGenerator.generateExpression(
        ctx,
        numLiteral as tinyest.Num,
      );
      const expected = literals[name as keyof typeof literals];

      expect(generatedExpr.dataType).toStrictEqual(expected.dataType);
    }
  });

  it('generates correct resources for member access expressions', ({ root }) => {
    const testBuffer = root
      .createBuffer(
        d
          .struct({
            a: d.u32,
            b: d.vec2u,
          })
          .$name('TestStruct'),
      )
      .$usage('storage')
      .$name('testBuffer');

    const testUsage = testBuffer.as('mutable');

    const testFn = tgpu['~unstable']
      .fn([], d.u32)(() => {
        return testUsage.value.a + testUsage.value.b.x;
      })
      .$name('testFn');

    const astInfo = getPrebuiltAstFor(
      testFn[$internal].implementation as (...args: unknown[]) => unknown,
    );
    if (!astInfo) {
      throw new Error('Expected prebuilt AST to be present');
    }

    expect(JSON.stringify(astInfo.ast.body)).toMatchInlineSnapshot(
      `"[0,[[10,[1,[7,[7,"testUsage","value"],"a"],"+",[7,[7,[7,"testUsage","value"],"b"],"x"]]]]]"`,
    );
    ctx[$internal].itemStateStack.pushFunctionScope(
      [],
      {},
      d.u32,
      astInfo.externals ?? {},
    );

    // Check for: return testUsage.value.a + testUsage.value.b.x;
    //                   ^ this should be a u32
    const res1 = wgslGenerator.generateExpression(
      ctx,
      // deno-fmt-ignore: it's better that way
      (
        (
          astInfo.ast.body[1][0] as tinyest.Return
        )[1] as tinyest.BinaryExpression
      )[1],
    );

    expect(res1.dataType).toStrictEqual(d.u32);

    // Check for: return testUsage.value.a + testUsage.value.b.x;
    //                                       ^ this should be a u32
    const res2 = wgslGenerator.generateExpression(
      ctx,
      // deno-fmt-ignore: it's better that way
      (
        (
          astInfo.ast.body[1][0] as tinyest.Return
        )[1] as tinyest.BinaryExpression
      )[3],
    );
    expect(res2.dataType).toStrictEqual(d.u32);

    // Check for: return testUsage.value.a + testUsage.value.b.x;
    //            ^ this should be a u32
    const sum = wgslGenerator.generateExpression(
      ctx,
      (astInfo.ast.body[1][0] as tinyest.Return)[1] as tinyest.Expression,
    );
    expect(sum.dataType).toStrictEqual(d.u32);
  });

  it('generates correct resources for external resource array index access', ({ root }) => {
    const testBuffer = root
      .createBuffer(d.arrayOf(d.u32, 16))
      .$usage('uniform')
      .$name('testBuffer');

    const testUsage = testBuffer.as('uniform');

    const testFn = tgpu['~unstable'].fn([], d.u32)(() => {
      return testUsage.value[3] as number;
    });

    const astInfo = getPrebuiltAstFor(
      testFn[$internal].implementation as (...args: unknown[]) => unknown,
    );

    if (!astInfo) {
      throw new Error('Expected prebuilt AST to be present');
    }

    expect(JSON.stringify(astInfo.ast.body)).toMatchInlineSnapshot(
      `"[0,[[10,[8,[7,"testUsage","value"],[5,"3"]]]]]"`,
    );

    ctx[$internal].itemStateStack.pushFunctionScope(
      [],
      {},
      d.u32,
      astInfo.externals ?? {},
    );

    // Check for: return testUsage.value[3];
    //                   ^ this should be a u32
    const res = wgslGenerator.generateExpression(
      ctx,
      (astInfo.ast.body[1][0] as tinyest.Return)[1] as tinyest.Expression,
    );

    expect(res.dataType).toStrictEqual(d.u32);
  });

  it('generates correct resources for nested struct with atomics in a complex expression', ({ root }) => {
    const testBuffer = root
      .createBuffer(
        d
          .struct({
            a: d.vec4f,
            b: d
              .struct({
                aa: d.arrayOf(
                  d
                    .struct({ x: d.atomic(d.u32), y: d.atomic(d.i32) })
                    .$name('DeeplyNestedStruct'),
                  64,
                ),
              })
              .$name('NestedStruct'),
          })
          .$name('TestStruct'),
      )
      .$usage('storage')
      .$name('testBuffer');

    const testUsage = testBuffer.as('mutable');

    const testFn = tgpu['~unstable']
      .fn([d.u32], d.vec4f)((idx) => {
        // biome-ignore lint/style/noNonNullAssertion: <no thanks>
        const value = std.atomicLoad(testUsage.value.b.aa[idx]!.y);
        const vec = std.mix(d.vec4f(), testUsage.value.a, value);
        // biome-ignore lint/style/noNonNullAssertion: <no thanks>
        std.atomicStore(testUsage.value.b.aa[idx]!.x, vec.y);
        return vec;
      })
      .$name('testFn');

    const astInfo = getPrebuiltAstFor(
      testFn[$internal].implementation as (...args: unknown[]) => unknown,
    );

    if (!astInfo) {
      throw new Error('Expected prebuilt AST to be present');
    }

    expect(JSON.stringify(astInfo.ast.body)).toMatchInlineSnapshot(
      `"[0,[[13,"value",[6,[7,"std","atomicLoad"],[[7,[8,[7,[7,[7,"testUsage","value"],"b"],"aa"],"idx"],"y"]]]],[13,"vec",[6,[7,"std","mix"],[[6,[7,"d","vec4f"],[]],[7,[7,"testUsage","value"],"a"],"value"]]],[6,[7,"std","atomicStore"],[[7,[8,[7,[7,[7,"testUsage","value"],"b"],"aa"],"idx"],"x"],[7,"vec","y"]]],[10,"vec"]]]"`,
    );

    if (
      astInfo.ast.params.filter((arg) => arg.type !== 'i').length > 0
    ) {
      throw new Error('Expected arguments as identifier names in ast');
    }

<<<<<<< HEAD
    const args = astInfo.ast.argNames.names.map((name) => snip(name, d.u32));
=======
    const args = astInfo.ast.params.map((arg) => ({
      value: (arg as { type: 'i'; name: string }).name,
      dataType: d.u32,
    }));
>>>>>>> 685fbdcc

    ctx[$internal].itemStateStack.pushFunctionScope(
      args,
      {},
      d.vec4f,
      astInfo.externals ?? {},
    );

    // Check for: const value = std.atomicLoad(testUsage.value.b.aa[idx]!.y);
    //                           ^ this part should be a i32
    const res = wgslGenerator.generateExpression(
      ctx,
      (astInfo.ast.body[1][0] as tinyest.Const)[2],
    );

    expect(res.dataType).toStrictEqual(d.i32);

    // Check for: const vec = std.mix(d.vec4f(), testUsage.value.a, value);
    //                        ^ this part should be a vec4f
    ctx[$internal].itemStateStack.pushBlockScope();
    wgslGenerator.registerBlockVariable(ctx, 'value', d.i32);
    const res2 = wgslGenerator.generateExpression(
      ctx,
      (astInfo.ast.body[1][1] as tinyest.Const)[2],
    );
    ctx[$internal].itemStateStack.popBlockScope();

    expect(res2.dataType).toStrictEqual(d.vec4f);

    // Check for: std.atomicStore(testUsage.value.b.aa[idx]!.x, vec.y);
    //                            ^ this part should be an atomic u32
    //            ^ this part should be void
    ctx[$internal].itemStateStack.pushBlockScope();
    wgslGenerator.registerBlockVariable(ctx, 'vec', d.vec4f);
    const res3 = wgslGenerator.generateExpression(
      ctx,
      (astInfo.ast.body[1][2] as tinyest.Call)[2][0] as tinyest.Expression,
    );
    const res4 = wgslGenerator.generateExpression(
      ctx,
      astInfo.ast.body[1][2] as tinyest.Expression,
    );
    ctx[$internal].itemStateStack.popBlockScope();

    expect(res3.dataType).toStrictEqual(d.atomic(d.u32));
    expect(res4.dataType).toStrictEqual(Void);
  });

  it('creates correct code for for statements', () => {
    const code = `
      function main() {
        for (let i = 0; i < 10; i += 1) {
          continue;
        }
      }
    `;

    const parsed = transpiler.transpileFn(code).body;

    expect(JSON.stringify(parsed)).toMatchInlineSnapshot(
      `"[0,[[14,[12,"i",[5,"0"]],[1,"i","<",[5,"10"]],[2,"i","+=",[5,"1"]],[0,[[16]]]]]]"`,
    );

    const gen = wgslGenerator.generateFunction(ctx, parsed);

    expect(parse(gen)).toBe(
      parse('{for(var i = 0;(i < 10);i += 1){continue;}}'),
    );
  });

  it('creates correct code for for statements with outside init', () => {
    const code = `
      function main() {
        let i = 0;
        for (; i < 10; i += 1) {
          continue;
        }
      }
    `;

    const parsed = transpiler.transpileFn(code).body;

    expect(JSON.stringify(parsed)).toMatchInlineSnapshot(
      `"[0,[[12,"i",[5,"0"]],[14,null,[1,"i","<",[5,"10"]],[2,"i","+=",[5,"1"]],[0,[[16]]]]]]"`,
    );

    const gen = wgslGenerator.generateFunction(ctx, parsed);

    expect(parse(gen)).toBe(
      parse('{var i = 0;for(;(i < 10);i += 1){continue;}}'),
    );
  });

  it('creates correct code for while statements', () => {
    const code = `
      function main() {
        let i = 0;
        while (i < 10) {
          i += 1;
        }
      }
    `;

    const parsed = transpiler.transpileFn(code).body;

    expect(JSON.stringify(parsed)).toMatchInlineSnapshot(
      `"[0,[[12,"i",[5,"0"]],[15,[1,"i","<",[5,"10"]],[0,[[2,"i","+=",[5,"1"]]]]]]]"`,
    );

    const gen = wgslGenerator.generateFunction(ctx, parsed);

    expect(parse(gen)).toBe(parse('{var i = 0;while((i < 10)){i += 1;}}'));
  });

  it('creates correct resources for derived values and slots', () => {
    const testFn = tgpu['~unstable']
      .fn([], d.vec4u)(() => {
        return derivedV4u.value;
      })
      .$name('testFn');

    expect(parseResolved({ testFn })).toBe(
      parse(`
      fn testFn() -> vec4u {
        return vec4u(44, 88, 132, 176);
      }`),
    );

    const astInfo = getPrebuiltAstFor(
      testFn[$internal].implementation as (...args: unknown[]) => unknown,
    );

    if (!astInfo) {
      throw new Error('Expected prebuilt AST to be present');
    }

    expect(JSON.stringify(astInfo.ast.body)).toMatchInlineSnapshot(
      `"[0,[[10,[7,"derivedV4u","value"]]]]"`,
    );

    ctx[$internal].itemStateStack.pushFunctionScope(
      [],
      {},
      d.vec4u,
      astInfo.externals ?? {},
    );

    // Check for: return derivedV4u.value;
    //                      ^ this should be a vec4u
    const res = wgslGenerator.generateExpression(
      ctx,
      (astInfo.ast.body[1][0] as tinyest.Return)[1] as tinyest.Expression,
    );

    expect(res.dataType).toStrictEqual(d.vec4u);
  });

  it('creates correct resources for indexing into a derived value', () => {
    const testFn = tgpu['~unstable']
      .fn([d.u32], d.f32)((idx) => {
        return derivedV2f.value[idx] as number;
      })
      .$name('testFn');

    const astInfo = getPrebuiltAstFor(
      testFn[$internal].implementation as (...args: unknown[]) => unknown,
    );

    if (!astInfo) {
      throw new Error('Expected prebuilt AST to be present');
    }

    expect(JSON.stringify(astInfo.ast.body)).toMatchInlineSnapshot(
      `"[0,[[10,[8,[7,"derivedV2f","value"],"idx"]]]]"`,
    );

    ctx[$internal].itemStateStack.pushFunctionScope(
<<<<<<< HEAD
      [snip('idx', d.u32)],
=======
      [{ value: 'idx', dataType: d.u32 }],
      {},
>>>>>>> 685fbdcc
      d.f32,
      astInfo.externals ?? {},
    );

    // Check for: return derivedV2f.value[idx];
    //                      ^ this should be a f32
    const res = wgslGenerator.generateExpression(
      ctx,
      (astInfo.ast.body[1][0] as tinyest.Return)[1] as tinyest.Expression,
    );

    expect(res.dataType).toStrictEqual(d.f32);
  });

  it('generates correct code for array expressions', () => {
    const testFn = tgpu['~unstable'].fn([], d.u32)(() => {
      const arr = [d.u32(1), 2, 3];
      return arr[1] as number;
    });

    expect(parseResolved({ testFn })).toBe(
      parse(`
      fn testFn() -> u32 {
        var arr = array<u32, 3>(u32(1), 2, 3);
        return arr[1];
      }`),
    );

    const astInfo = getPrebuiltAstFor(
      testFn[$internal].implementation as (...args: unknown[]) => unknown,
    );

    if (!astInfo) {
      throw new Error('Expected prebuilt AST to be present');
    }

    expect(JSON.stringify(astInfo.ast.body)).toMatchInlineSnapshot(
      `"[0,[[13,"arr",[100,[[6,[7,"d","u32"],[[5,"1"]]],[5,"2"],[5,"3"]]]],[10,[8,"arr",[5,"1"]]]]]"`,
    );

    ctx[$internal].itemStateStack.pushFunctionScope(
      [],
      {},
      d.u32,
      astInfo.externals ?? {},
    );

    // Check for: const arr = [1, 2, 3]
    //                        ^ this should be an array<u32, 3>
    const res = wgslGenerator.generateExpression(
      ctx,
      // deno-fmt-ignore: it's better that way
      (
        astInfo.ast.body[1][0] as tinyest.Const
      )[2] as unknown as tinyest.Expression,
    );

    expect(res.dataType).toStrictEqual(d.arrayOf(d.u32, 3));
  });

  it('generates correct code for complex array expressions', () => {
    const testFn = tgpu['~unstable'].fn([], d.u32)(() => {
      const arr = [
        d.vec2u(1, 2),
        d.vec2u(3, 4),
        std.min(d.vec2u(5, 6), d.vec2u(7, 8)),
      ] as [d.v2u, d.v2u, d.v2u];
      return arr[1].x;
    });

    expect(parseResolved({ testFn })).toEqual(
      parse(`
      fn testFn() -> u32 {
        var arr = array<vec2u, 3>(vec2u(1, 2), vec2u(3, 4), min(vec2u(5, 6), vec2u(7, 8)));
        return arr[1].x;
      }`),
    );
  });

  it('generates correct code for array expressions with struct elements', () => {
    const testStruct = d
      .struct({
        x: d.u32,
        y: d.f32,
      })
      .$name('TestStruct');

    const testFn = tgpu['~unstable'].fn([], d.f32)(() => {
      const arr = [testStruct({ x: 1, y: 2 }), testStruct({ x: 3, y: 4 })];
      return (arr[1] as { x: number; y: number }).y;
    });

    expect(parseResolved({ testFn })).toBe(
      parse(`
      struct TestStruct {
        x: u32,
        y: f32,
      }

      fn testFn() -> f32 {
        var arr = array<TestStruct, 2>(TestStruct(1, 2), TestStruct(3, 4));
        return arr[1].y;
      }`),
    );

    const astInfo = getPrebuiltAstFor(
      testFn[$internal].implementation as (...args: unknown[]) => unknown,
    );

    if (!astInfo) {
      throw new Error('Expected prebuilt AST to be present');
    }

    expect(JSON.stringify(astInfo.ast.body)).toMatchInlineSnapshot(
      `"[0,[[13,"arr",[100,[[6,"testStruct",[[104,{"x":[5,"1"],"y":[5,"2"]}]]],[6,"testStruct",[[104,{"x":[5,"3"],"y":[5,"4"]}]]]]]],[10,[7,[8,"arr",[5,"1"]],"y"]]]]"`,
    );

    ctx[$internal].itemStateStack.pushFunctionScope(
      [],
      {},
      d.f32,
      astInfo.externals ?? {},
    );

    // Check for: const arr = [testStruct({ x: 1, y: 2 }), testStruct({ x: 3, y: 4 })];
    //                        ^ this should be an array<TestStruct, 2>
    const res = wgslGenerator.generateExpression(
      ctx,
      (astInfo.ast.body[1][0] as tinyest.Const)[2] as tinyest.Expression,
    );

    expect(res.dataType).toStrictEqual(d.arrayOf(testStruct, 2));
  });

  it('generates correct code for array expressions with derived elements', () => {
    const testFn = tgpu['~unstable']
      .fn([], d.f32)(() => {
        const arr = [
          derivedV2f.value,
          std.mul(derivedV2f.value, d.vec2f(2, 2)),
        ];
        return (arr[1] as { x: number; y: number }).y;
      })
      .$name('testFn');

    expect(parseResolved({ testFn })).toBe(
      parse(`
      fn testFn() -> f32 {
        var arr = array<vec2f, 2>(vec2f(44, 88), (vec2f(44, 88) * vec2f(2, 2)));
        return arr[1].y;
      }`),
    );

    const astInfo = getPrebuiltAstFor(
      testFn[$internal].implementation as (...args: unknown[]) => unknown,
    );

    if (!astInfo) {
      throw new Error('Expected prebuilt AST to be present');
    }

    expect(JSON.stringify(astInfo.ast.body)).toMatchInlineSnapshot(
      `"[0,[[13,"arr",[100,[[7,"derivedV2f","value"],[6,[7,"std","mul"],[[7,"derivedV2f","value"],[6,[7,"d","vec2f"],[[5,"2"],[5,"2"]]]]]]]],[10,[7,[8,"arr",[5,"1"]],"y"]]]]"`,
    );
  });

  it('allows for member access on values returned from function calls', () => {
    const TestStruct = d.struct({
      x: d.u32,
      y: d.vec3f,
    });

    const fnOne = tgpu['~unstable'].fn([], TestStruct).does(() => {
      return TestStruct({ x: 1, y: d.vec3f(1, 2, 3) });
    });

    const fnTwo = tgpu['~unstable'].fn([], d.f32).does(() => {
      return fnOne().y.x;
    });

    expect(parseResolved({ fnTwo })).toBe(
      parse(`
      struct TestStruct {
        x: u32,
        y: vec3f,
      }

      fn fnOne() -> TestStruct {
        return TestStruct(1, vec3f(1, 2, 3));
      }

      fn fnTwo() -> f32 {
        return fnOne().y.x;
      }`),
    );

    const astInfo = getPrebuiltAstFor(
      fnTwo[$internal].implementation as (...args: unknown[]) => unknown,
    );

    if (!astInfo) {
      throw new Error('Expected prebuilt AST to be present');
    }

    expect(JSON.stringify(astInfo.ast.body)).toMatchInlineSnapshot(
      `"[0,[[10,[7,[7,[6,"fnOne",[]],"y"],"x"]]]]"`,
    );

    ctx[$internal].itemStateStack.pushFunctionScope(
      [],
      {},
      d.f32,
      astInfo.externals ?? {},
    );

    // Check for: return fnOne().y.x;
    //                   ^ this should be a f32
    const res = wgslGenerator.generateExpression(
      ctx,
      (astInfo.ast.body[1][0] as tinyest.Return)[1] as tinyest.Expression,
    );

    expect(res.dataType).toStrictEqual(d.f32);
  });

  it('properly handles .value struct properties in slots', ({ root }) => {
    const UnfortunateStruct = d
      .struct({
        value: d.vec3f,
      })
      .$name('UnfortunateStruct');

    const testBuffer = root
      .createBuffer(UnfortunateStruct)
      .$usage('storage')
      .$name('testBuffer');

    const testUsage = testBuffer.as('mutable');
    const testSlot = tgpu['~unstable'].slot(testUsage);
    const testFn = tgpu['~unstable']
      .fn([], d.f32)(() => {
        const value = testSlot.value.value;
        return value.x + value.y + value.z;
      })
      .$name('testFn');

    const astInfo = getPrebuiltAstFor(
      testFn[$internal].implementation as (...args: unknown[]) => unknown,
    );

    if (!astInfo) {
      throw new Error('Expected prebuilt AST to be present');
    }

    expect(JSON.stringify(astInfo.ast.body)).toMatchInlineSnapshot(
      `"[0,[[13,"value",[7,[7,"testSlot","value"],"value"]],[10,[1,[1,[7,"value","x"],"+",[7,"value","y"]],"+",[7,"value","z"]]]]]"`,
    );

    ctx[$internal].itemStateStack.pushFunctionScope(
      [],
      {},
      d.f32,
      astInfo.externals ?? {},
    );

    // Check for: const value = testSlot.value.value;
    //                  ^ this should be a vec3f
    const res = wgslGenerator.generateExpression(
      ctx,
      (
        astInfo.ast.body[1][0] as tinyest.Const
      )[2] as unknown as tinyest.Expression,
    );

    expect(res.dataType).toEqual(d.vec3f);
    it('generates correct code for conditionals with single statements', () => {
      expect(
        parse(
          wgslGenerator.generateFunction(
            ctx,
            transpiler.transpileFn(`
        function main() {
          if (true) return 0;
          return 1;
        }
    `).body,
          ),
        ),
      ).toBe(
        parse(`{
        if (true) {
          return 0;
        }
        return 1;
      }`),
      );

      expect(
        parse(
          wgslGenerator.generateFunction(
            ctx,
            transpiler.transpileFn(`
        function main() {
          if (true) {
            return 0;
          }
          return 1;
        }
    `).body,
          ),
        ),
      ).toBe(
        parse(`{
        if (true) {
          return 0;
        }
        return 1;
      }`),
      );

      expect(
        parse(
          wgslGenerator.generateFunction(
            ctx,
            transpiler.transpileFn(`
        function main() {
          let y = 0;
          if (true) y = 1;
          else y = 2;
          return y;
        }
    `).body,
          ),
        ),
      ).toBe(
        parse(`{
        var y = 0;
        if (true) {
          y = 1;
        } else {
         y = 2;
        }
        return y;
      }`),
      );

      expect(
        parse(
          wgslGenerator.generateFunction(
            ctx,
            transpiler.transpileFn(`
        function main() {
          let y = 0;
          if (true) {
            y = 1;
          }
          else y = 2;
          return y;
        }
    `).body,
          ),
        ),
      ).toBe(
        parse(`{
        var y = 0;
        if (true) {
          y = 1;
        } else {
         y = 2;
        }
        return y;
      }`),
      );
    });

    it('generates correct code for for loops with single statements', () => {
      expect(
        parse(
          wgslGenerator.generateFunction(
            ctx,
            transpiler.transpileFn(`
        function main() {
          for (let i = 0; i < 10; i += 1) continue;
        }
    `).body,
          ),
        ),
      ).toBe(parse('{for(var i = 0;(i < 10);i += 1){continue;}}'));
    });

    it('generates correct code for while loops with single statements', () => {
      expect(
        parse(
          wgslGenerator.generateFunction(
            ctx,
            transpiler.transpileFn(`
        function main() {
          let i = 0;
          while (i < 10) i += 1;
        }
    `).body,
          ),
        ),
      ).toBe(parse('{var i = 0;while((i < 10)){i += 1;}}'));
    });
  });
});<|MERGE_RESOLUTION|>--- conflicted
+++ resolved
@@ -314,14 +314,9 @@
       throw new Error('Expected arguments as identifier names in ast');
     }
 
-<<<<<<< HEAD
-    const args = astInfo.ast.argNames.names.map((name) => snip(name, d.u32));
-=======
-    const args = astInfo.ast.params.map((arg) => ({
-      value: (arg as { type: 'i'; name: string }).name,
-      dataType: d.u32,
-    }));
->>>>>>> 685fbdcc
+    const args = astInfo.ast.params.map((arg) =>
+      snip((arg as { type: 'i'; name: string }).name, d.u32)
+    );
 
     ctx[$internal].itemStateStack.pushFunctionScope(
       args,
@@ -499,12 +494,8 @@
     );
 
     ctx[$internal].itemStateStack.pushFunctionScope(
-<<<<<<< HEAD
       [snip('idx', d.u32)],
-=======
-      [{ value: 'idx', dataType: d.u32 }],
       {},
->>>>>>> 685fbdcc
       d.f32,
       astInfo.externals ?? {},
     );
