import * as tinyest from 'tinyest';
import { beforeEach, describe, expect } from 'vitest';
import * as d from '../../src/data/index.ts';
import { abstractFloat, abstractInt } from '../../src/data/numeric.ts';
import { snip } from '../../src/data/snippet.ts';
import { Void, type WgslArray } from '../../src/data/wgslTypes.ts';
import { provideCtx } from '../../src/execMode.ts';
import tgpu from '../../src/index.ts';
import { StrictNameRegistry } from '../../src/nameRegistry.ts';
import { ResolutionCtxImpl } from '../../src/resolutionCtx.ts';
import { getMetaData } from '../../src/shared/meta.ts';
import { $internal } from '../../src/shared/symbols.ts';
import * as std from '../../src/std/index.ts';
import * as wgslGenerator from '../../src/tgsl/wgslGenerator.ts';
import { CodegenState } from '../../src/types.ts';
import { it } from '../utils/extendedIt.ts';
import { asWgsl, parse, parseResolved } from '../utils/parseResolved.ts';

const { NodeTypeCatalog: NODE } = tinyest;

const numberSlot = tgpu.slot(44);
const derivedV4u = tgpu['~unstable'].derived(() =>
  std.mul(d.u32(numberSlot.value), d.vec4u(1, 2, 3, 4))
);
const derivedV2f = tgpu['~unstable'].derived(() =>
  std.mul(d.f32(numberSlot.value), d.vec2f(1, 2))
);

describe('wgslGenerator', () => {
  let ctx: ResolutionCtxImpl;
  beforeEach(() => {
    ctx = new ResolutionCtxImpl({
      names: new StrictNameRegistry(),
    });
    ctx.pushMode(new CodegenState());
  });

  it('creates a simple return statement', () => {
    const main = () => {
      'kernel';
      return true;
    };

    const parsedBody = getMetaData(main)?.ast?.body as tinyest.Block;

    expect(JSON.stringify(parsedBody)).toMatchInlineSnapshot(
      `"[0,[[10,true]]]"`,
    );

    provideCtx(ctx, () => {
      ctx[$internal].itemStateStack.pushFunctionScope([], {}, d.bool, {});
      const gen = wgslGenerator.generateFunction(ctx, parsedBody);
      expect(parse(gen)).toBe(parse('{return true;}'));
    });
  });

  it('creates a function body', () => {
    const main = () => {
      'kernel';
      let a = 12;
      a += 21;
      return a;
    };

    const parsedBody = getMetaData(main)?.ast?.body as tinyest.Block;

    expect(JSON.stringify(parsedBody)).toMatchInlineSnapshot(
      `"[0,[[12,"a",[5,"12"]],[2,"a","+=",[5,"21"]],[10,"a"]]]"`,
    );

    provideCtx(ctx, () => {
      ctx[$internal].itemStateStack.pushFunctionScope([], {}, d.i32, {});
      const gen = wgslGenerator.generateFunction(ctx, parsedBody);
      expect(parse(gen)).toBe(parse('{var a = 12;a += 21;return a;}'));
    });
  });

  it('creates correct resources for numeric literals', () => {
    const literals = {
      intLiteral: { value: '12', wgsl: '12', dataType: abstractInt },
      floatLiteral: { value: '12.5', wgsl: '12.5', dataType: abstractFloat },
      scientificLiteral: {
        value: '12e10',
        wgsl: '12e10',
        dataType: abstractFloat,
      },
      scientificNegativeExponentLiteral: {
        value: '12e-4',
        wgsl: '12e-4',
        dataType: abstractFloat,
      },
    } as const;

    const main = () => {
      'kernel';
      const intLiteral = 12;
      const floatLiteral = 12.5;
      const scientificLiteral = 12e10;
      const scientificNegativeExponentLiteral = 1.2e-3;
    };

    const parsedBody = getMetaData(main)?.ast?.body as tinyest.Block;

    expect(parsedBody).toStrictEqual([
      NODE.block,
      Object.entries(literals).map(([key, { value }]) => [
        NODE.const,
        key,
        [NODE.numericLiteral, value],
      ]),
    ]);

    provideCtx(ctx, () => {
      for (const stmt of (parsedBody as tinyest.Block)[1]) {
        const letStatement = stmt as tinyest.Let;
        const [_, name, numLiteral] = letStatement;
        const generatedExpr = wgslGenerator.generateExpression(
          ctx,
          numLiteral as tinyest.Num,
        );
        const expected = literals[name as keyof typeof literals];

        expect(generatedExpr.dataType).toStrictEqual(expected.dataType);
      }
    });
  });

  it('generates correct resources for member access expressions', ({ root }) => {
    const TestStruct = d.struct({
      a: d.u32,
      b: d.vec2u,
    });

    const testBuffer = root
      .createBuffer(TestStruct)
      .$usage('storage');

    const testUsage = testBuffer.as('mutable');

    const testFn = tgpu.fn([], d.u32)(() => {
      return testUsage.value.a + testUsage.value.b.x;
    });

    const astInfo = getMetaData(
      testFn[$internal].implementation as (...args: unknown[]) => unknown,
    );
    if (!astInfo) {
      throw new Error('Expected prebuilt AST to be present');
    }

    expect(JSON.stringify(astInfo.ast?.body)).toMatchInlineSnapshot(
      `"[0,[[10,[1,[7,[7,"testUsage","value"],"a"],"+",[7,[7,[7,"testUsage","value"],"b"],"x"]]]]]"`,
    );
    ctx[$internal].itemStateStack.pushFunctionScope(
      [],
      {},
      d.u32,
      astInfo.externals ?? {},
    );

    provideCtx(ctx, () => {
      // Check for: return testUsage.value.a + testUsage.value.b.x;
      //                   ^ this should be a u32
      const res1 = wgslGenerator.generateExpression(
        ctx,
        // deno-fmt-ignore: it's better that way
        (
        (
          astInfo.ast?.body[1][0] as tinyest.Return
        )[1] as tinyest.BinaryExpression
      )[1],
      );

      expect(res1.dataType).toStrictEqual(d.u32);

      // Check for: return testUsage.value.a + testUsage.value.b.x;
      //                                       ^ this should be a u32
      const res2 = wgslGenerator.generateExpression(
        ctx,
        // deno-fmt-ignore: it's better that way
        (
        (
          astInfo.ast?.body[1][0] as tinyest.Return
        )[1] as tinyest.BinaryExpression
      )[3],
      );
      expect(res2.dataType).toStrictEqual(d.u32);

      // Check for: return testUsage.value.a + testUsage.value.b.x;
      //            ^ this should be a u32
      const sum = wgslGenerator.generateExpression(
        ctx,
        (astInfo.ast?.body[1][0] as tinyest.Return)[1] as tinyest.Expression,
      );
      expect(sum.dataType).toStrictEqual(d.u32);
    });
  });

  it('generates correct resources for external resource array index access', ({ root }) => {
    const testBuffer = root
      .createBuffer(d.arrayOf(d.u32, 16))
      .$usage('uniform');

    const testUsage = testBuffer.as('uniform');

    const testFn = tgpu.fn([], d.u32)(() => {
      return testUsage.value[3] as number;
    });

    const astInfo = getMetaData(
      testFn[$internal].implementation as (...args: unknown[]) => unknown,
    );

    if (!astInfo) {
      throw new Error('Expected prebuilt AST to be present');
    }

    expect(JSON.stringify(astInfo.ast?.body)).toMatchInlineSnapshot(
      `"[0,[[10,[8,[7,"testUsage","value"],[5,"3"]]]]]"`,
    );

    provideCtx(ctx, () => {
      ctx[$internal].itemStateStack.pushFunctionScope(
        [],
        {},
        d.u32,
        astInfo.externals ?? {},
      );

      // Check for: return testUsage.value[3];
      //                   ^ this should be a u32
      const res = wgslGenerator.generateExpression(
        ctx,
        (astInfo.ast?.body[1][0] as tinyest.Return)[1] as tinyest.Expression,
      );

      expect(res.dataType).toStrictEqual(d.u32);
    });
  });

  it('generates correct resources for nested struct with atomics in a complex expression', ({ root }) => {
    const testBuffer = root
      .createBuffer(
        d
          .struct({
            a: d.vec4f,
            b: d
              .struct({
                aa: d.arrayOf(
                  d
                    .struct({ x: d.atomic(d.u32), y: d.atomic(d.i32) })
                    .$name('DeeplyNestedStruct'),
                  64,
                ),
              })
              .$name('NestedStruct'),
          })
          .$name('TestStruct'),
      )
      .$usage('storage');

    const testUsage = testBuffer.as('mutable');

    const testFn = tgpu.fn([d.u32], d.vec4f)((idx) => {
      // biome-ignore lint/style/noNonNullAssertion: <no thanks>
      const value = std.atomicLoad(testUsage.value.b.aa[idx]!.y);
      const vec = std.mix(d.vec4f(), testUsage.value.a, value);
      // biome-ignore lint/style/noNonNullAssertion: <no thanks>
      std.atomicStore(testUsage.value.b.aa[idx]!.x, vec.y);
      return vec;
    });

    const astInfo = getMetaData(
      testFn[$internal].implementation as (...args: unknown[]) => unknown,
    );

    if (!astInfo?.ast) {
      throw new Error('Expected prebuilt AST to be present');
    }

    expect(JSON.stringify(astInfo.ast.body)).toMatchInlineSnapshot(
      `"[0,[[13,"value",[6,[7,"std","atomicLoad"],[[7,[8,[7,[7,[7,"testUsage","value"],"b"],"aa"],"idx"],"y"]]]],[13,"vec",[6,[7,"std","mix"],[[6,[7,"d","vec4f"],[]],[7,[7,"testUsage","value"],"a"],"value"]]],[6,[7,"std","atomicStore"],[[7,[8,[7,[7,[7,"testUsage","value"],"b"],"aa"],"idx"],"x"],[7,"vec","y"]]],[10,"vec"]]]"`,
    );

    if (
      astInfo.ast.params.filter((arg) => arg.type !== 'i').length > 0
    ) {
      throw new Error('Expected arguments as identifier names in ast');
    }

    const args = astInfo.ast.params.map((arg) =>
      snip((arg as { type: 'i'; name: string }).name, d.u32)
    );

    provideCtx(ctx, () => {
      ctx[$internal].itemStateStack.pushFunctionScope(
        args,
        {},
        d.vec4f,
        astInfo.externals ?? {},
      );

      // Check for: const value = std.atomicLoad(testUsage.value.b.aa[idx]!.y);
      //                           ^ this part should be a i32
      const res = wgslGenerator.generateExpression(
        ctx,
        (astInfo.ast?.body[1][0] as tinyest.Const)[2],
      );

      expect(res.dataType).toStrictEqual(d.i32);

      // Check for: const vec = std.mix(d.vec4f(), testUsage.value.a, value);
      //                        ^ this part should be a vec4f
      ctx[$internal].itemStateStack.pushBlockScope();
      wgslGenerator.registerBlockVariable(ctx, 'value', d.i32);
      const res2 = wgslGenerator.generateExpression(
        ctx,
        (astInfo.ast?.body[1][1] as tinyest.Const)[2],
      );
      ctx[$internal].itemStateStack.popBlockScope();

      expect(res2.dataType).toStrictEqual(d.vec4f);

      // Check for: std.atomicStore(testUsage.value.b.aa[idx]!.x, vec.y);
      //                            ^ this part should be an atomic u32
      //            ^ this part should be void
      ctx[$internal].itemStateStack.pushBlockScope();
      wgslGenerator.registerBlockVariable(ctx, 'vec', d.vec4f);
      const res3 = wgslGenerator.generateExpression(
        ctx,
        (astInfo.ast?.body[1][2] as tinyest.Call)[2][0] as tinyest.Expression,
      );
      const res4 = wgslGenerator.generateExpression(
        ctx,
        astInfo.ast?.body[1][2] as tinyest.Expression,
      );
      ctx[$internal].itemStateStack.popBlockScope();

      expect(res3.dataType).toStrictEqual(d.atomic(d.u32));
      expect(res4.dataType).toStrictEqual(Void);
    });
  });

  it('creates correct code for for statements', () => {
    const main = () => {
      'kernel';
      for (let i = 0; i < 10; i += 1) {
        // biome-ignore lint/correctness/noUnnecessaryContinue: it's just a test, chill
        continue;
      }
    };

    const parsed = getMetaData(main)?.ast?.body as tinyest.Block;

    expect(JSON.stringify(parsed)).toMatchInlineSnapshot(
      `"[0,[[14,[12,"i",[5,"0"]],[1,"i","<",[5,"10"]],[2,"i","+=",[5,"1"]],[0,[[16]]]]]]"`,
    );

    const gen = provideCtx(
      ctx,
      () => wgslGenerator.generateFunction(ctx, parsed),
    );

    expect(parse(gen)).toBe(
      parse('{for(var i = 0;(i < 10);i += 1){continue;}}'),
    );
  });

  it('creates correct code for for statements with outside init', () => {
    const main = () => {
      'kernel';
      let i = 0;
      for (; i < 10; i += 1) {
        // biome-ignore lint/correctness/noUnnecessaryContinue: it's just a test, chill
        continue;
      }
    };

    const parsed = getMetaData(main)?.ast?.body as tinyest.Block;

    expect(JSON.stringify(parsed)).toMatchInlineSnapshot(
      `"[0,[[12,"i",[5,"0"]],[14,null,[1,"i","<",[5,"10"]],[2,"i","+=",[5,"1"]],[0,[[16]]]]]]"`,
    );

    const gen = provideCtx(
      ctx,
      () => wgslGenerator.generateFunction(ctx, parsed),
    );

    expect(parse(gen)).toBe(
      parse('{var i = 0;for(;(i < 10);i += 1){continue;}}'),
    );
  });

  it('creates correct code for while statements', () => {
    const main = () => {
      'kernel';
      let i = 0;
      while (i < 10) {
        i += 1;
      }
    };

    const parsed = getMetaData(main)?.ast?.body as tinyest.Block;
    expect(JSON.stringify(parsed)).toMatchInlineSnapshot(
      `"[0,[[12,"i",[5,"0"]],[15,[1,"i","<",[5,"10"]],[0,[[2,"i","+=",[5,"1"]]]]]]]"`,
    );

    const gen = provideCtx(
      ctx,
      () => wgslGenerator.generateFunction(ctx, parsed),
    );

    expect(parse(gen)).toBe(parse('{var i = 0;while((i < 10)){i += 1;}}'));
  });

  it('creates correct resources for derived values and slots', () => {
    const testFn = tgpu.fn([], d.vec4u)(() => {
      return derivedV4u.value;
    });

    expect(parseResolved({ testFn })).toBe(
      parse(`
      fn testFn() -> vec4u {
        return vec4u(44, 88, 132, 176);
      }`),
    );

    const astInfo = getMetaData(
      testFn[$internal].implementation as (...args: unknown[]) => unknown,
    );

    if (!astInfo) {
      throw new Error('Expected prebuilt AST to be present');
    }

    expect(JSON.stringify(astInfo.ast?.body)).toMatchInlineSnapshot(
      `"[0,[[10,[7,"derivedV4u","value"]]]]"`,
    );

    provideCtx(ctx, () => {
      ctx[$internal].itemStateStack.pushFunctionScope(
        [],
        {},
        d.vec4u,
        astInfo.externals ?? {},
      );

      // Check for: return derivedV4u.value;
      //                      ^ this should be a vec4u
      const res = wgslGenerator.generateExpression(
        ctx,
        (astInfo.ast?.body[1][0] as tinyest.Return)[1] as tinyest.Expression,
      );

      expect(res.dataType).toStrictEqual(d.vec4u);
    });
  });

  it('creates correct resources for indexing into a derived value', () => {
    const testFn = tgpu.fn([d.u32], d.f32)((idx) => {
      return derivedV2f.value[idx] as number;
    });

    const astInfo = getMetaData(
      testFn[$internal].implementation as (...args: unknown[]) => unknown,
    );

    if (!astInfo) {
      throw new Error('Expected prebuilt AST to be present');
    }

    expect(JSON.stringify(astInfo.ast?.body)).toMatchInlineSnapshot(
      `"[0,[[10,[8,[7,"derivedV2f","value"],"idx"]]]]"`,
    );

    provideCtx(ctx, () => {
      ctx[$internal].itemStateStack.pushFunctionScope(
        [snip('idx', d.u32)],
        {},
        d.f32,
        astInfo.externals ?? {},
      );

      // Check for: return derivedV2f.value[idx];
      //                      ^ this should be a f32
      const res = wgslGenerator.generateExpression(
        ctx,
        (astInfo.ast?.body[1][0] as tinyest.Return)[1] as tinyest.Expression,
      );

      expect(res.dataType).toStrictEqual(d.f32);
    });
  });

  it('generates correct code for array expressions', () => {
    const testFn = tgpu.fn([], d.u32)(() => {
      const arr = [d.u32(1), 2, 3];
      return arr[1] as number;
    });

    expect(asWgsl(testFn)).toMatchInlineSnapshot(`
      "fn testFn() -> u32 {
        var arr = array<u32, 3>(1, 2, 3);
        return arr[1];
      }"
    `);

    const astInfo = getMetaData(
      testFn[$internal].implementation as (...args: unknown[]) => unknown,
    );

    if (!astInfo) {
      throw new Error('Expected prebuilt AST to be present');
    }

    expect(JSON.stringify(astInfo.ast?.body)).toMatchInlineSnapshot(
      `"[0,[[13,"arr",[100,[[6,[7,"d","u32"],[[5,"1"]]],[5,"2"],[5,"3"]]]],[10,[8,"arr",[5,"1"]]]]]"`,
    );

    provideCtx(ctx, () => {
      ctx[$internal].itemStateStack.pushFunctionScope(
        [],
        {},
        d.u32,
        astInfo.externals ?? {},
      );

      // Check for: const arr = [1, 2, 3]
      //                        ^ this should be an array<u32, 3>
      const res = wgslGenerator.generateExpression(
        ctx,
        // deno-fmt-ignore: it's better that way
        (
          astInfo.ast?.body[1][0] as tinyest.Const
        )[2] as unknown as tinyest.Expression,
      );

      expect(d.isWgslArray(res.dataType)).toBe(true);
      expect((res.dataType as unknown as WgslArray).elementCount).toBe(3);
      expect((res.dataType as unknown as WgslArray).elementType).toBe(d.u32);
    });
  });

  it('generates correct code for complex array expressions', () => {
    const testFn = tgpu.fn([], d.u32)(() => {
      const arr = [
        d.vec2u(1, 2),
        d.vec2u(3, 4),
        std.min(d.vec2u(5, 6), d.vec2u(7, 8)),
      ] as [d.v2u, d.v2u, d.v2u];
      return arr[1].x;
    });

    expect(parseResolved({ testFn })).toEqual(
      parse(`
      fn testFn() -> u32 {
        var arr = array<vec2u, 3>(vec2u(1, 2), vec2u(3, 4), min(vec2u(5, 6), vec2u(7, 8)));
        return arr[1].x;
      }`),
    );
  });

  it('does not autocast lhs of an assignment', () => {
    const testFn = tgpu.fn([], d.u32)(() => {
      let a = d.u32(12);
      const b = d.f32(2.5);
      a = b;

      return a;
    });

    expect(asWgsl(testFn)).toMatchInlineSnapshot(`
      "fn testFn() -> u32 {
        var a = 12u;
        var b = 2.5f;
        a = u32(b);
        return a;
      }"
    `);
  });

  it('generates correct code for array expressions with struct elements', () => {
    const TestStruct = d.struct({
      x: d.u32,
      y: d.f32,
    });

    const testFn = tgpu.fn([], d.f32)(() => {
      const arr = [TestStruct({ x: 1, y: 2 }), TestStruct({ x: 3, y: 4 })];
      return (arr[1] as { x: number; y: number }).y;
    });

    expect(parseResolved({ testFn })).toBe(
      parse(`
      struct TestStruct {
        x: u32,
        y: f32,
      }

      fn testFn() -> f32 {
        var arr = array<TestStruct, 2>(TestStruct(1, 2), TestStruct(3, 4));
        return arr[1].y;
      }`),
    );

    const astInfo = getMetaData(
      testFn[$internal].implementation as (...args: unknown[]) => unknown,
    );

    if (!astInfo) {
      throw new Error('Expected prebuilt AST to be present');
    }

    expect(JSON.stringify(astInfo.ast?.body)).toMatchInlineSnapshot(
      `"[0,[[13,"arr",[100,[[6,"TestStruct",[[104,{"x":[5,"1"],"y":[5,"2"]}]]],[6,"TestStruct",[[104,{"x":[5,"3"],"y":[5,"4"]}]]]]]],[10,[7,[8,"arr",[5,"1"]],"y"]]]]"`,
    );

    const res = provideCtx(ctx, () => {
      ctx[$internal].itemStateStack.pushFunctionScope(
        [],
        {},
        d.f32,
        astInfo.externals ?? {},
      );

      // Check for: const arr = [TestStruct({ x: 1, y: 2 }), TestStruct({ x: 3, y: 4 })];
      //                        ^ this should be an array<TestStruct, 2>
      return wgslGenerator.generateExpression(
        ctx,
        (astInfo.ast?.body[1][0] as tinyest.Const)[2] as tinyest.Expression,
      );
    });

    expect(d.isWgslArray(res.dataType)).toBe(true);
    expect((res.dataType as unknown as WgslArray).elementCount).toBe(2);
    expect((res.dataType as unknown as WgslArray).elementType).toBe(TestStruct);
  });

  it('generates correct code for array expressions with derived elements', () => {
    const testFn = tgpu.fn([], d.f32)(() => {
      const arr = [derivedV2f.$, std.mul(derivedV2f.$, d.vec2f(2, 2))];
      return (arr[1] as d.v2f).y;
    });

    expect(parseResolved({ testFn })).toBe(
      parse(`
      fn testFn() -> f32 {
        var arr = array<vec2f, 2>(vec2f(44, 88), vec2f(88, 176));
        return arr[1].y;
      }`),
    );

    const astInfo = getMetaData(
      testFn[$internal].implementation as (...args: unknown[]) => unknown,
    );

    if (!astInfo) {
      throw new Error('Expected prebuilt AST to be present');
    }

    expect(JSON.stringify(astInfo.ast?.body)).toMatchInlineSnapshot(
      `"[0,[[13,"arr",[100,[[7,"derivedV2f","$"],[6,[7,"std","mul"],[[7,"derivedV2f","$"],[6,[7,"d","vec2f"],[[5,"2"],[5,"2"]]]]]]]],[10,[7,[8,"arr",[5,"1"]],"y"]]]]"`,
    );
  });

  it('allows for member access on values returned from function calls', () => {
    const TestStruct = d.struct({
      x: d.u32,
      y: d.vec3f,
    });

    const fnOne = tgpu.fn([], TestStruct)(() => {
      return TestStruct({ x: 1, y: d.vec3f(1, 2, 3) });
    });

    const fnTwo = tgpu.fn([], d.f32)(() => {
      return fnOne().y.x;
    });

    expect(parseResolved({ fnTwo })).toBe(
      parse(`
      struct TestStruct {
        x: u32,
        y: vec3f,
      }

      fn fnOne() -> TestStruct {
        return TestStruct(1, vec3f(1, 2, 3));
      }

      fn fnTwo() -> f32 {
        return fnOne().y.x;
      }`),
    );

    const astInfo = getMetaData(
      fnTwo[$internal].implementation as (...args: unknown[]) => unknown,
    );

    if (!astInfo) {
      throw new Error('Expected prebuilt AST to be present');
    }

    expect(JSON.stringify(astInfo.ast?.body)).toMatchInlineSnapshot(
      `"[0,[[10,[7,[7,[6,"fnOne",[]],"y"],"x"]]]]"`,
    );

    provideCtx(ctx, () => {
      ctx[$internal].itemStateStack.pushFunctionScope(
        [],
        {},
        d.f32,
        astInfo.externals ?? {},
      );

      // Check for: return fnOne().y.x;
      //                   ^ this should be a f32
      const res = wgslGenerator.generateExpression(
        ctx,
        (astInfo.ast?.body[1][0] as tinyest.Return)[1] as tinyest.Expression,
      );

      expect(res.dataType).toStrictEqual(d.f32);
    });
  });

  it('properly handles .value struct properties in slots', ({ root }) => {
    const UnfortunateStruct = d.struct({
      value: d.vec3f,
    });

    const testBuffer = root.createBuffer(UnfortunateStruct).$usage('storage');

    const testUsage = testBuffer.as('mutable');
    const testSlot = tgpu.slot(testUsage);
    const testFn = tgpu.fn([], d.f32)(() => {
      const value = testSlot.value.value;
      return value.x + value.y + value.z;
    });

    const astInfo = getMetaData(
      testFn[$internal].implementation as (...args: unknown[]) => unknown,
    );

    if (!astInfo) {
      throw new Error('Expected prebuilt AST to be present');
    }

    expect(JSON.stringify(astInfo.ast?.body)).toMatchInlineSnapshot(
      `"[0,[[13,"value",[7,[7,"testSlot","value"],"value"]],[10,[1,[1,[7,"value","x"],"+",[7,"value","y"]],"+",[7,"value","z"]]]]]"`,
    );

    provideCtx(ctx, () => {
      ctx[$internal].itemStateStack.pushFunctionScope(
        [],
        {},
        d.f32,
        astInfo.externals ?? {},
      );

      // Check for: const value = testSlot.value.value;
      //                  ^ this should be a vec3f
      const res = wgslGenerator.generateExpression(
        ctx,
        (
          astInfo.ast?.body[1][0] as tinyest.Const
        )[2] as unknown as tinyest.Expression,
      );

      expect(res.dataType).toEqual(d.vec3f);
    });
  });

  it('generates correct code for conditional with single statement', () => {
    const main0 = tgpu.fn([d.bool], d.u32)((cond) => {
      if (cond) return 0;
      return 1;
    });

    expect(asWgsl(main0)).toMatchInlineSnapshot(`
      "fn main0(cond: bool) -> u32 {
        if (cond) {
          return 0;
        }
        return 1;
      }"
    `);
  });

  it('generates correct code for conditional with else', () => {
    const main1 = tgpu.fn([d.bool], d.i32)((cond) => {
      let y = 0;
      if (cond) y = 1;
      else y = 2;
      return y;
    });

    expect(asWgsl(main1)).toMatchInlineSnapshot(`
      "fn main1(cond: bool) -> i32 {
        var y = 0;
        if (cond) {
          y = 1;
        }
        else {
          y = 2;
        }
        return y;
      }"
    `);
  });

  it('generates correct code for conditionals block', () => {
    const main2 = tgpu.fn([d.bool], d.i32)((cond) => {
      let y = 0;
      if (cond) {
        y = 1;
      } else y = 2;
      return y;
    });

    expect(asWgsl(main2)).toMatchInlineSnapshot(`
      "fn main2(cond: bool) -> i32 {
        var y = 0;
        if (cond) {
          y = 1;
        }
        else {
          y = 2;
        }
        return y;
      }"
    `);
  });

  it('generates correct code for for loops with single statements', () => {
    const main = () => {
      'kernel';
      // biome-ignore lint/correctness/noUnnecessaryContinue: sshhhh, it's just a test
      for (let i = 0; i < 10; i += 1) continue;
    };

    const gen = provideCtx(
      ctx,
      () =>
        wgslGenerator.generateFunction(
          ctx,
          getMetaData(main)?.ast?.body as tinyest.Block,
        ),
    );

    expect(parse(gen)).toBe(
      parse('{for(var i = 0;(i < 10);i += 1){continue;}}'),
    );
  });

  it('generates correct code for while loops with single statements', () => {
    const main = tgpu.fn([])(() => {
      let i = 0;
      while (i < 10) i += 1;
    });

    expect(parseResolved({ main })).toBe(parse(`
      fn main() {
        var i = 0;
        while((i < 10)){
          i += 1;
        }
      }
    `));
  });

  it('throws error when incorrectly initializing function', () => {
    const internalTestFn = tgpu.fn([d.vec2f], d.mat4x4f)(() => {
      return d.mat4x4f();
    });

    const testFn = tgpu.fn([])(() => {
      // @ts-expect-error
      return internalTestFn([1, 23, 3]);
    });

    expect(() => parseResolved({ cleantestFn: testFn }))
      .toThrowErrorMatchingInlineSnapshot(`
        [Error: Resolution of the following tree failed:
        - <root>
        - fn:testFn
        - internalTestFn: Cannot convert value of type 'array' to type 'vec2f']
      `);
  });

  it('throws error when initializing translate4 function', () => {
    const testFn = tgpu.fn([], d.mat4x4f)(() => {
      // @ts-expect-error
      return std.translate4();
    });

    expect(() => parseResolved({ testFn })).toThrowErrorMatchingInlineSnapshot(`
      [Error: Resolution of the following tree failed:
      - <root>
      - fn:testFn
      - translate4: Cannot read properties of undefined (reading 'dataType')]
    `);
  });

  it('throws error when initializing vec4f with an array', () => {
    const testFn = tgpu.fn([], d.mat4x4f)(() => {
      // @ts-expect-error
      const x = d.vec4f([1, 2, 3, 4]);
      return d.mat4x4f();
    });

    expect(() => parseResolved({ testFn }))
      .toThrowErrorMatchingInlineSnapshot(`
        [Error: Resolution of the following tree failed:
        - <root>
        - fn:testFn
        - vec4f: Cannot convert value of type 'array' to type 'f32']
      `);
  });

  it('generates correct code for pointer value assignment', () => {
    const increment = tgpu.fn([d.ptrFn(d.f32)])((val) => {
      // biome-ignore  lint/style/noParameterAssign: go away
      val += 1;
    });

    expect(parseResolved({ increment })).toBe(
      parse(`
      fn increment(val: ptr<function, f32>) {
        *val += 1;
      }`),
    );
  });

<<<<<<< HEAD
  it('generates correct code for pow expression', () => {
    const power = tgpu.fn([])(() => {
      const a = d.f32(10);
      const b = d.f32(3);
      const n = a ** b;
    });

    expect(asWgsl(power)).toMatchInlineSnapshot(`
      "fn power() {
        var a = 10f;
        var b = 3f;
        var n = pow(a, b);
      }"
    `);
  });

  it('calculates pow at comptime when possible', () => {
    const four = 4;
    const power = tgpu.fn([])(() => {
      const n = 2 ** four;
    });

    expect(asWgsl(power)).toMatchInlineSnapshot(`
      "fn power() {
        var n = 16.;
      }"
    `);
  });

  it('casts in pow expression when necessary', () => {
    const power = tgpu.fn([])(() => {
      const a = d.u32(3);
      const b = d.i32(5);
      const m = a ** b;
    });

    expect(asWgsl(power)).toMatchInlineSnapshot(`
      "fn power() {
        var a = 3u;
        var b = 5i;
        var m = pow(f32(a), f32(b));
=======
  it('throws error when accessing matrix elements directly', () => {
    const testFn = tgpu.fn([])(() => {
      const matrix = d.mat4x4f();
      const element = matrix[4];
    });

    expect(() => asWgsl(testFn))
      .toThrowErrorMatchingInlineSnapshot(`
        [Error: Resolution of the following tree failed:
        - <root>
        - fn:testFn: The only way of accessing matrix elements in TGSL is through the 'columns' property.]
      `);
  });

  it('generates correct code when accessing matrix elements through .columns', () => {
    const testFn = tgpu.fn([])(() => {
      const matrix = d.mat4x4f();
      const column = matrix.columns[1];
      const element = column[0];
      const directElement = matrix.columns[1][0];
    });

    expect(asWgsl(testFn)).toMatchInlineSnapshot(`
      "fn testFn() {
        var matrix = mat4x4f();
        var column = matrix[1];
        var element = column[0];
        var directElement = matrix[1][0];
      }"
    `);
  });

  it('resolves when accessing matrix elements through .columns', () => {
    const matrix = tgpu['~unstable'].workgroupVar(d.mat4x4f);
    const index = tgpu['~unstable'].workgroupVar(d.u32);

    const testFn = tgpu.fn([])(() => {
      const element = matrix.$.columns[index.$];
    });

    expect(asWgsl(testFn)).toMatchInlineSnapshot(`
      "var<workgroup> index: u32;

      var<workgroup> matrix: mat4x4f;

      fn testFn() {
        var element = matrix[index];
>>>>>>> 86ba56d4
      }"
    `);
  });
});<|MERGE_RESOLUTION|>--- conflicted
+++ resolved
@@ -933,7 +933,6 @@
     );
   });
 
-<<<<<<< HEAD
   it('generates correct code for pow expression', () => {
     const power = tgpu.fn([])(() => {
       const a = d.f32(10);
@@ -975,7 +974,10 @@
         var a = 3u;
         var b = 5i;
         var m = pow(f32(a), f32(b));
-=======
+      }"
+    `);
+  });
+
   it('throws error when accessing matrix elements directly', () => {
     const testFn = tgpu.fn([])(() => {
       const matrix = d.mat4x4f();
@@ -1023,7 +1025,6 @@
 
       fn testFn() {
         var element = matrix[index];
->>>>>>> 86ba56d4
       }"
     `);
   });
