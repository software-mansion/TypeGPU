--- conflicted
+++ resolved
@@ -4,12 +4,7 @@
 import * as d from '../../src/data/index.ts';
 import { abstractFloat, abstractInt } from '../../src/data/numeric.ts';
 import { Void } from '../../src/data/wgslTypes.ts';
-<<<<<<< HEAD
-import * as exec from '../../src/execMode.ts';
 import tgpu from '../../src/index.ts';
-=======
-import tgpu, { StrictNameRegistry } from '../../src/index.ts';
->>>>>>> c6e5e125
 import { ResolutionCtxImpl } from '../../src/resolutionCtx.ts';
 import { getMetaData } from '../../src/shared/meta.ts';
 import { $internal } from '../../src/shared/symbols.ts';
@@ -17,12 +12,9 @@
 import * as wgslGenerator from '../../src/tgsl/wgslGenerator.ts';
 import { it } from '../utils/extendedIt.ts';
 import { parse, parseResolved } from '../utils/parseResolved.ts';
-<<<<<<< HEAD
 import { StrictNameRegistry } from '../../src/nameRegistry.ts';
-=======
 import { CodegenState } from '../../src/types.ts';
 import { provideCtx } from '../../src/execMode.ts';
->>>>>>> c6e5e125
 
 const { NodeTypeCatalog: NODE } = tinyest;
 
