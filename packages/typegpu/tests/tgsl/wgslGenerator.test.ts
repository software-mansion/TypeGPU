--- conflicted
+++ resolved
@@ -931,7 +931,6 @@
     );
   });
 
-<<<<<<< HEAD
   it('renames variables that would result in invalid WGSL', () => {
     const main = tgpu.fn([], d.i32)(() => {
       const notAKeyword = 0;
@@ -1036,7 +1035,10 @@
     expect(tgpu.resolve({ externals: { main } })).toMatchInlineSnapshot(`
       "fn main_0(extern_1: u32, extern_1_2: u32) {
 
-=======
+      }"
+    `);
+  });
+
   it('generates correct code for pow expression', () => {
     const power = tgpu.fn([])(() => {
       const a = d.f32(10);
@@ -1129,7 +1131,6 @@
 
       fn testFn() {
         var element = matrix[index];
->>>>>>> 678730d8
       }"
     `);
   });
