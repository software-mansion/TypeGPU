--- conflicted
+++ resolved
@@ -3,14 +3,9 @@
 import { snip } from '../../src/data/dataTypes.ts';
 import * as d from '../../src/data/index.ts';
 import { abstractFloat, abstractInt } from '../../src/data/numeric.ts';
-<<<<<<< HEAD
 import { Void, type WgslArray } from '../../src/data/wgslTypes.ts';
 import { provideCtx } from '../../src/execMode.ts';
-import tgpu, { StrictNameRegistry } from '../../src/index.ts';
-=======
-import { Void } from '../../src/data/wgslTypes.ts';
 import tgpu from '../../src/index.ts';
->>>>>>> c0b8f177
 import { ResolutionCtxImpl } from '../../src/resolutionCtx.ts';
 import { getMetaData } from '../../src/shared/meta.ts';
 import { $internal } from '../../src/shared/symbols.ts';
@@ -19,12 +14,6 @@
 import { CodegenState } from '../../src/types.ts';
 import { it } from '../utils/extendedIt.ts';
 import { parse, parseResolved } from '../utils/parseResolved.ts';
-<<<<<<< HEAD
-=======
-import { StrictNameRegistry } from '../../src/nameRegistry.ts';
-import { CodegenState } from '../../src/types.ts';
-import { provideCtx } from '../../src/execMode.ts';
->>>>>>> c0b8f177
 
 const { NodeTypeCatalog: NODE } = tinyest;
 
