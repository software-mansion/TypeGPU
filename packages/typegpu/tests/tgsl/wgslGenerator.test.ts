--- conflicted
+++ resolved
@@ -845,17 +845,11 @@
 
   it('generates correct code for for loops with single statements', () => {
     const main = () => {
-<<<<<<< HEAD
-      'kernel';
+      'use gpu';
       for (let i = 0; i < 10; i += 1) {
         // biome-ignore lint/complexity/noUselessContinue: it's a part of the test
         continue;
       }
-=======
-      'use gpu';
-      // biome-ignore lint/correctness/noUnnecessaryContinue: sshhhh, it's just a test
-      for (let i = 0; i < 10; i += 1) continue;
->>>>>>> 653d78e1
     };
 
     const gen = provideCtx(
