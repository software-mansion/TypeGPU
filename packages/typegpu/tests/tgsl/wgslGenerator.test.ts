import * as tinyest from 'tinyest';
import { beforeEach, describe, expect } from 'vitest';
import { namespace } from '../../src/core/resolve/namespace.ts';
import * as d from '../../src/data/index.ts';
import { abstractFloat, abstractInt } from '../../src/data/numeric.ts';
import { snip } from '../../src/data/snippet.ts';
import { Void, type WgslArray } from '../../src/data/wgslTypes.ts';
import { provideCtx } from '../../src/execMode.ts';
import tgpu from '../../src/index.ts';
import { ResolutionCtxImpl } from '../../src/resolutionCtx.ts';
import { getMetaData } from '../../src/shared/meta.ts';
import { $internal } from '../../src/shared/symbols.ts';
import * as std from '../../src/std/index.ts';
import wgslGenerator from '../../src/tgsl/wgslGenerator.ts';
import { CodegenState } from '../../src/types.ts';
import { it } from '../utils/extendedIt.ts';
import { asWgsl } from '../utils/parseResolved.ts';

const { NodeTypeCatalog: NODE } = tinyest;

const numberSlot = tgpu.slot(44);
const derivedV4u = tgpu['~unstable'].derived(() =>
  std.mul(d.u32(numberSlot.value), d.vec4u(1, 2, 3, 4))
);
const derivedV2f = tgpu['~unstable'].derived(() =>
  std.mul(d.f32(numberSlot.value), d.vec2f(1, 2))
);

describe('wgslGenerator', () => {
  let ctx: ResolutionCtxImpl;
  beforeEach(() => {
    ctx = new ResolutionCtxImpl({
      namespace: namespace({ names: 'strict' }),
      shaderGenerator: wgslGenerator,
    });
    ctx.pushMode(new CodegenState());
    wgslGenerator.initGenerator(ctx);
  });

  it('creates a simple return statement', () => {
    const main = () => {
      'use gpu';
      return true;
    };

    const parsedBody = getMetaData(main)?.ast?.body as tinyest.Block;

    expect(JSON.stringify(parsedBody)).toMatchInlineSnapshot(
      `"[0,[[10,true]]]"`,
    );

    provideCtx(ctx, () => {
      ctx[$internal].itemStateStack.pushFunctionScope([], {}, d.bool, {});
      const gen = wgslGenerator.functionDefinition(parsedBody);
      expect(gen).toMatchInlineSnapshot(`
        "{
          return true;
        }"
      `);
    });
  });

  it('creates a function body', () => {
    const main = () => {
      'use gpu';
      let a = 12;
      a += 21;
      return a;
    };

    const parsedBody = getMetaData(main)?.ast?.body as tinyest.Block;

    expect(JSON.stringify(parsedBody)).toMatchInlineSnapshot(
      `"[0,[[12,"a",[5,"12"]],[2,"a","+=",[5,"21"]],[10,"a"]]]"`,
    );

    provideCtx(ctx, () => {
      ctx[$internal].itemStateStack.pushFunctionScope([], {}, d.i32, {});
      const gen = wgslGenerator.functionDefinition(parsedBody);
      expect(gen).toMatchInlineSnapshot(`
        "{
          var a = 12;
          a += 21i;
          return a;
        }"
      `);
    });
  });

  it('creates correct resources for numeric literals', () => {
    const literals = {
      intLiteral: { value: '12', wgsl: '12', dataType: abstractInt },
      floatLiteral: { value: '12.5', wgsl: '12.5', dataType: abstractFloat },
      scientificLiteral: {
        value: '120000000000',
        dataType: abstractInt,
      },
      scientificNegativeExponentLiteral: {
        value: '0.0012',
        dataType: abstractFloat,
      },
    } as const;

    const main = () => {
      'use gpu';
      const intLiteral = 12;
      const floatLiteral = 12.5;
      const scientificLiteral = 12e10;
      const scientificNegativeExponentLiteral = 1.2e-3;
    };

    const parsedBody = getMetaData(main)?.ast?.body as tinyest.Block;

    expect(parsedBody).toStrictEqual([
      NODE.block,
      Object.entries(literals).map(([key, { value }]) => [
        NODE.const,
        key,
        [NODE.numericLiteral, value],
      ]),
    ]);

    provideCtx(ctx, () => {
      for (const stmt of (parsedBody as tinyest.Block)[1]) {
        const letStatement = stmt as tinyest.Let;
        const [_, name, numLiteral] = letStatement;
        const generatedExpr = wgslGenerator.expression(
          numLiteral as tinyest.Num,
        );
        const expected = literals[name as keyof typeof literals];

        expect(generatedExpr.dataType).toStrictEqual(expected.dataType);
      }
    });
  });

  it('generates correct resources for member access expressions', ({ root }) => {
    const TestStruct = d.struct({
      a: d.u32,
      b: d.vec2u,
    });

    const testBuffer = root
      .createBuffer(TestStruct)
      .$usage('storage');

    const testUsage = testBuffer.as('mutable');

    const testFn = tgpu.fn([], d.u32)(() => {
      return testUsage.value.a + testUsage.value.b.x;
    });

    const astInfo = getMetaData(
      testFn[$internal].implementation as (...args: unknown[]) => unknown,
    );
    if (!astInfo) {
      throw new Error('Expected prebuilt AST to be present');
    }

    expect(JSON.stringify(astInfo.ast?.body)).toMatchInlineSnapshot(
      `"[0,[[10,[1,[7,[7,"testUsage","value"],"a"],"+",[7,[7,[7,"testUsage","value"],"b"],"x"]]]]]"`,
    );
    ctx[$internal].itemStateStack.pushFunctionScope(
      [],
      {},
      d.u32,
      astInfo.externals ?? {},
    );

    provideCtx(ctx, () => {
      // Check for: return testUsage.value.a + testUsage.value.b.x;
      //                   ^ this should be a u32
      const res1 = wgslGenerator.expression(
        // deno-fmt-ignore: it's better that way
        (
        (
          astInfo.ast?.body[1][0] as tinyest.Return
        )[1] as tinyest.BinaryExpression
      )[1],
      );

      expect(res1.dataType).toStrictEqual(d.u32);

      // Check for: return testUsage.value.a + testUsage.value.b.x;
      //                                       ^ this should be a u32
      const res2 = wgslGenerator.expression(
        // deno-fmt-ignore: it's better that way
        (
        (
          astInfo.ast?.body[1][0] as tinyest.Return
        )[1] as tinyest.BinaryExpression
      )[3],
      );
      expect(res2.dataType).toStrictEqual(d.u32);

      // Check for: return testUsage.value.a + testUsage.value.b.x;
      //            ^ this should be a u32
      const sum = wgslGenerator.expression(
        (astInfo.ast?.body[1][0] as tinyest.Return)[1] as tinyest.Expression,
      );
      expect(sum.dataType).toStrictEqual(d.u32);
    });
  });

  it('generates correct resources for external resource array index access', ({ root }) => {
    const testBuffer = root
      .createBuffer(d.arrayOf(d.u32, 16))
      .$usage('uniform');

    const testUsage = testBuffer.as('uniform');

    const testFn = tgpu.fn([], d.u32)(() => {
      return testUsage.value[3] as number;
    });

    const astInfo = getMetaData(
      testFn[$internal].implementation as (...args: unknown[]) => unknown,
    );

    if (!astInfo) {
      throw new Error('Expected prebuilt AST to be present');
    }

    expect(JSON.stringify(astInfo.ast?.body)).toMatchInlineSnapshot(
      `"[0,[[10,[8,[7,"testUsage","value"],[5,"3"]]]]]"`,
    );

    provideCtx(ctx, () => {
      ctx[$internal].itemStateStack.pushFunctionScope(
        [],
        {},
        d.u32,
        astInfo.externals ?? {},
      );

      // Check for: return testUsage.value[3];
      //                   ^ this should be a u32
      const res = wgslGenerator.expression(
        (astInfo.ast?.body[1][0] as tinyest.Return)[1] as tinyest.Expression,
      );

      expect(res.dataType).toStrictEqual(d.u32);
    });
  });

  it('generates correct resources for nested struct with atomics in a complex expression', ({ root }) => {
    const testBuffer = root
      .createBuffer(
        d
          .struct({
            a: d.vec4f,
            b: d
              .struct({
                aa: d.arrayOf(
                  d
                    .struct({ x: d.atomic(d.u32), y: d.atomic(d.i32) })
                    .$name('DeeplyNestedStruct'),
                  64,
                ),
              })
              .$name('NestedStruct'),
          })
          .$name('TestStruct'),
      )
      .$usage('storage');

    const testUsage = testBuffer.as('mutable');

    const testFn = tgpu.fn([d.u32], d.vec4f)((idx) => {
      // biome-ignore lint/style/noNonNullAssertion: <no thanks>
      const value = std.atomicLoad(testUsage.value.b.aa[idx]!.y);
      const vec = std.mix(d.vec4f(), testUsage.value.a, value);
      // biome-ignore lint/style/noNonNullAssertion: <no thanks>
      std.atomicStore(testUsage.value.b.aa[idx]!.x, vec.y);
      return vec;
    });

    const astInfo = getMetaData(
      testFn[$internal].implementation as (...args: unknown[]) => unknown,
    );

    if (!astInfo?.ast) {
      throw new Error('Expected prebuilt AST to be present');
    }

    expect(JSON.stringify(astInfo.ast.body)).toMatchInlineSnapshot(
      `"[0,[[13,"value",[6,[7,"std","atomicLoad"],[[7,[8,[7,[7,[7,"testUsage","value"],"b"],"aa"],"idx"],"y"]]]],[13,"vec",[6,[7,"std","mix"],[[6,[7,"d","vec4f"],[]],[7,[7,"testUsage","value"],"a"],"value"]]],[6,[7,"std","atomicStore"],[[7,[8,[7,[7,[7,"testUsage","value"],"b"],"aa"],"idx"],"x"],[7,"vec","y"]]],[10,"vec"]]]"`,
    );

    if (
      astInfo.ast.params.filter((arg) => arg.type !== 'i').length > 0
    ) {
      throw new Error('Expected arguments as identifier names in ast');
    }

    const args = astInfo.ast.params.map((arg) =>
      snip(
        (arg as { type: 'i'; name: string }).name,
        d.u32,
        /* ref */ 'runtime',
      )
    );

    provideCtx(ctx, () => {
      ctx[$internal].itemStateStack.pushFunctionScope(
        args,
        {},
        d.vec4f,
        astInfo.externals ?? {},
      );

      // Check for: const value = std.atomicLoad(testUsage.value.b.aa[idx]!.y);
      //                           ^ this part should be a i32
      const res = wgslGenerator.expression(
        (astInfo.ast?.body[1][0] as tinyest.Const)[2],
      );

      expect(res.dataType).toStrictEqual(d.i32);

      // Check for: const vec = std.mix(d.vec4f(), testUsage.value.a, value);
      //                        ^ this part should be a vec4f
      ctx[$internal].itemStateStack.pushBlockScope();
      wgslGenerator.blockVariable('var', 'value', d.i32, 'runtime');
      const res2 = wgslGenerator.expression(
        (astInfo.ast?.body[1][1] as tinyest.Const)[2],
      );
      ctx[$internal].itemStateStack.popBlockScope();

      expect(res2.dataType).toStrictEqual(d.vec4f);

      // Check for: std.atomicStore(testUsage.value.b.aa[idx]!.x, vec.y);
      //                            ^ this part should be an atomic u32
      //            ^ this part should be void
      ctx[$internal].itemStateStack.pushBlockScope();
      wgslGenerator.blockVariable('var', 'vec', d.vec4f, 'function');
      const res3 = wgslGenerator.expression(
        (astInfo.ast?.body[1][2] as tinyest.Call)[2][0] as tinyest.Expression,
      );
      const res4 = wgslGenerator.expression(
        astInfo.ast?.body[1][2] as tinyest.Expression,
      );
      ctx[$internal].itemStateStack.popBlockScope();

      expect(res3.dataType).toStrictEqual(d.atomic(d.u32));
      expect(res4.dataType).toStrictEqual(Void);
    });
  });

  it('creates correct code for for statements', () => {
    const main = () => {
      'use gpu';
      for (let i = 0; i < 10; i += 1) {
        // biome-ignore lint/complexity/noUselessContinue: it's a part of the test
        continue;
      }
    };

    const parsed = getMetaData(main)?.ast?.body as tinyest.Block;

    expect(JSON.stringify(parsed)).toMatchInlineSnapshot(
      `"[0,[[14,[12,"i",[5,"0"]],[1,"i","<",[5,"10"]],[2,"i","+=",[5,"1"]],[0,[[16]]]]]]"`,
    );

    const gen = provideCtx(
      ctx,
      () => wgslGenerator.functionDefinition(parsed),
    );

    expect(gen).toMatchInlineSnapshot(`
      "{
        for (var i = 0; (i < 10i); i += 1i) {
          continue;
        }
      }"
    `);
  });

  it('creates correct code for for statements with outside init', () => {
    const main = () => {
      'use gpu';
      let i = 0;
      for (; i < 10; i += 1) {
        // biome-ignore lint/complexity/noUselessContinue: it's a part of the test
        continue;
      }
    };

    const parsed = getMetaData(main)?.ast?.body as tinyest.Block;

    expect(JSON.stringify(parsed)).toMatchInlineSnapshot(
      `"[0,[[12,"i",[5,"0"]],[14,null,[1,"i","<",[5,"10"]],[2,"i","+=",[5,"1"]],[0,[[16]]]]]]"`,
    );

    const gen = provideCtx(
      ctx,
      () => wgslGenerator.functionDefinition(parsed),
    );

    expect(gen).toMatchInlineSnapshot(`
      "{
        var i = 0;
        for (; (i < 10i); i += 1i) {
          continue;
        }
      }"
    `);
  });

  it('creates correct code for while statements', () => {
    const main = () => {
      'use gpu';
      let i = 0;
      while (i < 10) {
        i += 1;
      }
    };

    const parsed = getMetaData(main)?.ast?.body as tinyest.Block;
    expect(JSON.stringify(parsed)).toMatchInlineSnapshot(
      `"[0,[[12,"i",[5,"0"]],[15,[1,"i","<",[5,"10"]],[0,[[2,"i","+=",[5,"1"]]]]]]]"`,
    );

    const gen = provideCtx(
      ctx,
      () => wgslGenerator.functionDefinition(parsed),
    );

    expect(gen).toMatchInlineSnapshot(`
      "{
        var i = 0;
        while ((i < 10i)) {
          i += 1i;
        }
      }"
    `);
  });

  it('creates correct resources for derived values and slots', () => {
    const testFn = tgpu.fn([], d.vec4u)(() => {
      return derivedV4u.value;
    });

    expect(asWgsl(testFn)).toMatchInlineSnapshot(`
      "fn testFn() -> vec4u {
        return vec4u(44, 88, 132, 176);
      }"
    `);

    const astInfo = getMetaData(
      testFn[$internal].implementation as (...args: unknown[]) => unknown,
    );

    if (!astInfo) {
      throw new Error('Expected prebuilt AST to be present');
    }

    expect(JSON.stringify(astInfo.ast?.body)).toMatchInlineSnapshot(
      `"[0,[[10,[7,"derivedV4u","value"]]]]"`,
    );

    provideCtx(ctx, () => {
      ctx[$internal].itemStateStack.pushFunctionScope(
        [],
        {},
        d.vec4u,
        astInfo.externals ?? {},
      );

      wgslGenerator.initGenerator(ctx);
      // Check for: return derivedV4u.value;
      //                      ^ this should be a vec4u
      const res = wgslGenerator.expression(
        (astInfo.ast?.body[1][0] as tinyest.Return)[1] as tinyest.Expression,
      );

      expect(res.dataType).toStrictEqual(d.vec4u);
    });
  });

  it('creates correct resources for indexing into a derived value', () => {
    const testFn = tgpu.fn([d.u32], d.f32)((idx) => {
      return derivedV2f.value[idx] as number;
    });

    const astInfo = getMetaData(
      testFn[$internal].implementation as (...args: unknown[]) => unknown,
    );

    if (!astInfo) {
      throw new Error('Expected prebuilt AST to be present');
    }

    expect(JSON.stringify(astInfo.ast?.body)).toMatchInlineSnapshot(
      `"[0,[[10,[8,[7,"derivedV2f","value"],"idx"]]]]"`,
    );

    provideCtx(ctx, () => {
      ctx[$internal].itemStateStack.pushFunctionScope(
        [snip('idx', d.u32, /* ref */ 'runtime')],
        {},
        d.f32,
        astInfo.externals ?? {},
      );

      // Check for: return derivedV2f.value[idx];
      //                      ^ this should be a f32
      const res = wgslGenerator.expression(
        (astInfo.ast?.body[1][0] as tinyest.Return)[1] as tinyest.Expression,
      );

      expect(res.dataType).toStrictEqual(d.f32);
    });
  });

  it('generates correct code for array expressions', () => {
    const testFn = tgpu.fn([], d.u32)(() => {
      const arr = [d.u32(1), 2, 3];
      return arr[1] as number;
    });

    expect(asWgsl(testFn)).toMatchInlineSnapshot(`
      "fn testFn() -> u32 {
        var arr = array<u32, 3>(1u, 2u, 3u);
        return arr[1];
      }"
    `);

    const astInfo = getMetaData(
      testFn[$internal].implementation as (...args: unknown[]) => unknown,
    );

    if (!astInfo) {
      throw new Error('Expected prebuilt AST to be present');
    }

    expect(JSON.stringify(astInfo.ast?.body)).toMatchInlineSnapshot(
      `"[0,[[13,"arr",[100,[[6,[7,"d","u32"],[[5,"1"]]],[5,"2"],[5,"3"]]]],[10,[8,"arr",[5,"1"]]]]]"`,
    );

    provideCtx(ctx, () => {
      ctx[$internal].itemStateStack.pushFunctionScope(
        [],
        {},
        d.u32,
        astInfo.externals ?? {},
      );

      // Check for: const arr = [1, 2, 3]
      //                        ^ this should be an array<u32, 3>
      wgslGenerator.initGenerator(ctx);
      const res = wgslGenerator.expression(
        // deno-fmt-ignore: it's better that way
        (
          astInfo.ast?.body[1][0] as tinyest.Const
        )[2] as unknown as tinyest.Expression,
      );

      expect(d.isWgslArray(res.dataType)).toBe(true);
      expect((res.dataType as unknown as WgslArray).elementCount).toBe(3);
      expect((res.dataType as unknown as WgslArray).elementType).toBe(d.u32);
    });
  });

  it('generates correct code for complex array expressions', () => {
    const testFn = tgpu.fn([], d.u32)(() => {
      const arr = [
        d.vec2u(1, 2),
        d.vec2u(3, 4),
        std.min(d.vec2u(5, 8), d.vec2u(7, 6)),
      ] as [d.v2u, d.v2u, d.v2u];
      return arr[1].x;
    });

    expect(asWgsl(testFn)).toMatchInlineSnapshot(`
      "fn testFn() -> u32 {
        var arr = array<vec2u, 3>(vec2u(1, 2), vec2u(3, 4), vec2u(5, 6));
        return arr[1].x;
      }"
    `);
  });

  it('does not autocast lhs of an assignment', () => {
    const testFn = tgpu.fn([], d.u32)(() => {
      let a = d.u32(12);
      const b = d.f32(2.5);
      a = b;

      return a;
    });

    expect(asWgsl(testFn)).toMatchInlineSnapshot(`
      "fn testFn() -> u32 {
        var a = 12u;
        const b = 2.5f;
        a = u32(b);
        return a;
      }"
    `);
  });

  it('generates correct code for array expressions with struct elements', () => {
    const TestStruct = d.struct({
      x: d.u32,
      y: d.f32,
    });

    const testFn = tgpu.fn([], d.f32)(() => {
      const arr = [TestStruct({ x: 1, y: 2 }), TestStruct({ x: 3, y: 4 })];
      return (arr[1] as { x: number; y: number }).y;
    });

    expect(asWgsl(testFn)).toMatchInlineSnapshot(`
      "struct TestStruct {
        x: u32,
        y: f32,
      }

      fn testFn() -> f32 {
        var arr = array<TestStruct, 2>(TestStruct(1u, 2f), TestStruct(3u, 4f));
        return arr[1].y;
      }"
    `);

    const astInfo = getMetaData(
      testFn[$internal].implementation as (...args: unknown[]) => unknown,
    );

    if (!astInfo) {
      throw new Error('Expected prebuilt AST to be present');
    }

    expect(JSON.stringify(astInfo.ast?.body)).toMatchInlineSnapshot(
      `"[0,[[13,"arr",[100,[[6,"TestStruct",[[104,{"x":[5,"1"],"y":[5,"2"]}]]],[6,"TestStruct",[[104,{"x":[5,"3"],"y":[5,"4"]}]]]]]],[10,[7,[8,"arr",[5,"1"]],"y"]]]]"`,
    );

    const res = provideCtx(ctx, () => {
      ctx[$internal].itemStateStack.pushFunctionScope(
        [],
        {},
        d.f32,
        astInfo.externals ?? {},
      );

      // Check for: const arr = [TestStruct({ x: 1, y: 2 }), TestStruct({ x: 3, y: 4 })];
      //                        ^ this should be an array<TestStruct, 2>
      wgslGenerator.initGenerator(ctx);
      return wgslGenerator.expression(
        (astInfo.ast?.body[1][0] as tinyest.Const)[2] as tinyest.Expression,
      );
    });

    expect(d.isWgslArray(res.dataType)).toBe(true);
    expect((res.dataType as unknown as WgslArray).elementCount).toBe(2);
    expect((res.dataType as unknown as WgslArray).elementType).toBe(TestStruct);
  });

  it('generates correct code for array expressions with derived elements', () => {
    const testFn = tgpu.fn([], d.f32)(() => {
      const arr = [derivedV2f.$, std.mul(derivedV2f.$, d.vec2f(2, 2))];
      return (arr[1] as d.v2f).y;
    });

    expect(asWgsl(testFn)).toMatchInlineSnapshot(`
      "fn testFn() -> f32 {
        var arr = array<vec2f, 2>(vec2f(44, 88), vec2f(88, 176));
        return arr[1].y;
      }"
    `);

    const astInfo = getMetaData(
      testFn[$internal].implementation as (...args: unknown[]) => unknown,
    );

    if (!astInfo) {
      throw new Error('Expected prebuilt AST to be present');
    }

    expect(JSON.stringify(astInfo.ast?.body)).toMatchInlineSnapshot(
      `"[0,[[13,"arr",[100,[[7,"derivedV2f","$"],[6,[7,"std","mul"],[[7,"derivedV2f","$"],[6,[7,"d","vec2f"],[[5,"2"],[5,"2"]]]]]]]],[10,[7,[8,"arr",[5,"1"]],"y"]]]]"`,
    );
  });

  it('allows for member access on values returned from function calls', () => {
    const TestStruct = d.struct({
      x: d.u32,
      y: d.vec3f,
    });

    const fnOne = tgpu.fn([], TestStruct)(() => {
      return TestStruct({ x: 1, y: d.vec3f(1, 2, 3) });
    });

    const fnTwo = tgpu.fn([], d.f32)(() => {
      return fnOne().y.x;
    });

    expect(asWgsl(fnTwo)).toMatchInlineSnapshot(`
      "struct TestStruct {
        x: u32,
        y: vec3f,
      }

      fn fnOne() -> TestStruct {
        return TestStruct(1u, vec3f(1, 2, 3));
      }

      fn fnTwo() -> f32 {
        return fnOne().y.x;
      }"
    `);

    const astInfo = getMetaData(
      fnTwo[$internal].implementation as (...args: unknown[]) => unknown,
    );

    if (!astInfo) {
      throw new Error('Expected prebuilt AST to be present');
    }

    expect(JSON.stringify(astInfo.ast?.body)).toMatchInlineSnapshot(
      `"[0,[[10,[7,[7,[6,"fnOne",[]],"y"],"x"]]]]"`,
    );

    provideCtx(ctx, () => {
      ctx[$internal].itemStateStack.pushFunctionScope(
        [],
        {},
        d.f32,
        astInfo.externals ?? {},
      );

      wgslGenerator.initGenerator(ctx);
      // Check for: return fnOne().y.x;
      //                   ^ this should be a f32
      const res = wgslGenerator.expression(
        (astInfo.ast?.body[1][0] as tinyest.Return)[1] as tinyest.Expression,
      );

      expect(res.dataType).toStrictEqual(d.f32);
    });
  });

  it('properly handles .value struct properties in slots', ({ root }) => {
    const UnfortunateStruct = d.struct({
      value: d.vec3f,
    });

    const testBuffer = root.createBuffer(UnfortunateStruct).$usage('storage');

    const testUsage = testBuffer.as('mutable');
    const testSlot = tgpu.slot(testUsage);
    const testFn = tgpu.fn([], d.f32)(() => {
      const value = testSlot.value.value;
      return value.x + value.y + value.z;
    });

    const astInfo = getMetaData(
      testFn[$internal].implementation as (...args: unknown[]) => unknown,
    );

    if (!astInfo) {
      throw new Error('Expected prebuilt AST to be present');
    }

    expect(JSON.stringify(astInfo.ast?.body)).toMatchInlineSnapshot(
      `"[0,[[13,"value",[7,[7,"testSlot","value"],"value"]],[10,[1,[1,[7,"value","x"],"+",[7,"value","y"]],"+",[7,"value","z"]]]]]"`,
    );

    provideCtx(ctx, () => {
      ctx[$internal].itemStateStack.pushFunctionScope(
        [],
        {},
        d.f32,
        astInfo.externals ?? {},
      );

      // Check for: const value = testSlot.value.value;
      //                  ^ this should be a vec3f
      const res = wgslGenerator.expression(
        (
          astInfo.ast?.body[1][0] as tinyest.Const
        )[2] as unknown as tinyest.Expression,
      );

      expect(res.dataType).toEqual(d.vec3f);
    });
  });

  it('generates correct code for conditional with single statement', () => {
    const main0 = tgpu.fn([d.bool], d.u32)((cond) => {
      if (cond) return 0;
      return 1;
    });

    expect(asWgsl(main0)).toMatchInlineSnapshot(`
      "fn main0(cond: bool) -> u32 {
        if (cond) {
          return 0u;
        }
        return 1u;
      }"
    `);
  });

  it('generates correct code for conditional with else', () => {
    const main1 = tgpu.fn([d.bool], d.i32)((cond) => {
      let y = 0;
      if (cond) y = 1;
      else y = 2;
      return y;
    });

    expect(asWgsl(main1)).toMatchInlineSnapshot(`
      "fn main1(cond: bool) -> i32 {
        var y = 0;
        if (cond) {
          y = 1i;
        }
        else {
          y = 2i;
        }
        return y;
      }"
    `);
  });

  it('generates correct code for conditionals block', () => {
    const main2 = tgpu.fn([d.bool], d.i32)((cond) => {
      let y = 0;
      if (cond) {
        y = 1;
      } else y = 2;
      return y;
    });

    expect(asWgsl(main2)).toMatchInlineSnapshot(`
      "fn main2(cond: bool) -> i32 {
        var y = 0;
        if (cond) {
          y = 1i;
        }
        else {
          y = 2i;
        }
        return y;
      }"
    `);
  });

  it('generates correct code for for loops with single statements', () => {
    const main = () => {
      'use gpu';
      for (let i = 0; i < 10; i += 1) {
        // biome-ignore lint/complexity/noUselessContinue: it's a part of the test
        continue;
      }
    };

    const gen = provideCtx(
      ctx,
      () =>
        wgslGenerator.functionDefinition(
          getMetaData(main)?.ast?.body as tinyest.Block,
        ),
    );

    expect(gen).toMatchInlineSnapshot(`
      "{
        for (var i = 0; (i < 10i); i += 1i) {
          continue;
        }
      }"
    `);
  });

  it('generates correct code for while loops with single statements', () => {
    const main = tgpu.fn([])(() => {
      let i = 0;
      while (i < 10) i += 1;
    });

    expect(asWgsl(main)).toMatchInlineSnapshot(`
      "fn main() {
        var i = 0;
        while ((i < 10i)) {
          i += 1i;
        }
      }"
    `);
  });

  it('throws error when incorrectly initializing function', () => {
    const internalTestFn = tgpu.fn([d.vec2f], d.mat4x4f)(() => {
      return d.mat4x4f();
    });

    const testFn = tgpu.fn([])(() => {
      // @ts-expect-error
      return internalTestFn([1, 23, 3]);
    });

    expect(() => asWgsl(testFn)).toThrowErrorMatchingInlineSnapshot(`
      [Error: Resolution of the following tree failed:
      - <root>
      - fn:testFn
      - fn:internalTestFn: Cannot convert value of type 'arrayOf(i32, 3)' to type 'vec2f']
    `);
  });

  it('throws error when initializing translate4 function', () => {
    const testFn = tgpu.fn([], d.mat4x4f)(() => {
      // @ts-expect-error
      return std.translate4();
    });

    expect(() => asWgsl(testFn)).toThrowErrorMatchingInlineSnapshot(`
      [Error: Resolution of the following tree failed:
      - <root>
      - fn:testFn
      - fn:translate4: Cannot read properties of undefined (reading 'dataType')]
    `);
  });

  it('throws error when initializing vec4f with an array', () => {
    const testFn = tgpu.fn([], d.mat4x4f)(() => {
      // @ts-expect-error
      const x = d.vec4f([1, 2, 3, 4]);
      return d.mat4x4f();
    });

    expect(() => asWgsl(testFn)).toThrowErrorMatchingInlineSnapshot(`
      [Error: Resolution of the following tree failed:
      - <root>
      - fn:testFn
      - fn:vec4f: Cannot convert value of type 'arrayOf(i32, 4)' to type 'f32']
    `);
  });

  it('generates correct code for pointer value assignment', () => {
    const increment = tgpu.fn([d.ptrFn(d.f32)])((val) => {
      val.$ += 1;
    });

    expect(asWgsl(increment)).toMatchInlineSnapshot(`
      "fn increment(val: ptr<function, f32>) {
<<<<<<< HEAD
        (*val) += 1;
=======
        *val += 1f;
>>>>>>> 47575769
      }"
    `);
  });

  it('renames variables that would result in invalid WGSL', () => {
    const main = tgpu.fn([], d.i32)(() => {
      const notAKeyword = 0;
      const struct = 1;
      return struct;
    });

    expect(asWgsl(main)).toMatchInlineSnapshot(`
      "fn main() -> i32 {
        const notAKeyword = 0;
        const struct_1 = 1;
        return struct_1;
      }"
    `);
  });

  it('renames parameters that would result in invalid WGSL', () => {
    const main = tgpu.fn([d.i32, d.i32], d.i32)((n, macro) => {
      return n + macro;
    });

    expect(asWgsl(main)).toMatchInlineSnapshot(`
      "fn main(n: i32, macro_1: i32) -> i32 {
        return (n + macro_1);
      }"
    `);
  });

  it('throws when struct prop has whitespace in name', () => {
    const TestStruct = d.struct({ 'my prop': d.f32 });
    const main = tgpu.fn([])(() => {
      const instance = TestStruct();
    });

    expect(() => asWgsl(main))
      .toThrowErrorMatchingInlineSnapshot(`
        [Error: Resolution of the following tree failed:
        - <root>
        - fn:main
        - struct:TestStruct: Invalid identifier 'my prop'. Choose an identifier without whitespaces or leading underscores.]
      `);
  });

  it('throws when struct prop uses a reserved word', () => {
    const TestStruct = d.struct({ struct: d.f32 });
    const main = tgpu.fn([])(() => {
      const instance = TestStruct();
    });

    expect(() => asWgsl(main))
      .toThrowErrorMatchingInlineSnapshot(`
        [Error: Resolution of the following tree failed:
        - <root>
        - fn:main
        - struct:TestStruct: Property key 'struct' is a reserved WGSL word. Choose a different name.]
      `);
  });

  it('throws when an identifier starts with underscores', () => {
    const main1 = tgpu.fn([])(() => {
      const _ = 1;
    });

    const main2 = tgpu.fn([])(() => {
      const __my_var = 1;
    });

    expect(() => asWgsl(main1))
      .toThrowErrorMatchingInlineSnapshot(`
        [Error: Resolution of the following tree failed:
        - <root>
        - fn:main1: Invalid identifier '_'. Choose an identifier without whitespaces or leading underscores.]
      `);
    expect(() => asWgsl(main2))
      .toThrowErrorMatchingInlineSnapshot(`
        [Error: Resolution of the following tree failed:
        - <root>
        - fn:main2: Invalid identifier '__my_var'. Choose an identifier without whitespaces or leading underscores.]
      `);
  });

  it('does not cause identifier clashes when renaming variables', () => {
    const main = tgpu.fn([])(() => {
      const mut = 1;
      const mut_1 = 2;
      const mut_1_2 = 2;
    });

    expect(asWgsl(main)).toMatchInlineSnapshot(`
      "fn main() {
        const mut_1 = 1;
        const mut_1_1 = 2;
        const mut_1_2 = 2;
      }"
    `);
  });

  it('does not cause identifier clashes when renaming parameters', () => {
    const main = tgpu.fn([d.u32, d.u32])((extern, extern_1) => {
    });

    expect(asWgsl(main)).toMatchInlineSnapshot(`
      "fn main(extern_1: u32, extern_1_1: u32) {

      }"
    `);
  });

  it('generates correct code for pow expression', () => {
    const power = tgpu.fn([])(() => {
      const a = d.f32(10);
      const b = d.f32(3);
      const n = a ** b;
    });

    expect(asWgsl(power)).toMatchInlineSnapshot(`
      "fn power() {
        const a = 10f;
        const b = 3f;
        let n = pow(a, b);
      }"
    `);
  });

  it('calculates pow at comptime when possible', () => {
    const four = 4;
    const power = tgpu.fn([])(() => {
      const n = 2 ** four;
    });

    expect(asWgsl(power)).toMatchInlineSnapshot(`
      "fn power() {
        const n = 16.;
      }"
    `);
  });

  it('casts in pow expression when necessary', () => {
    const power = tgpu.fn([])(() => {
      const a = d.u32(3);
      const b = d.i32(5);
      const m = a ** b;
    });

    expect(asWgsl(power)).toMatchInlineSnapshot(`
      "fn power() {
        const a = 3u;
        const b = 5i;
        let m = pow(f32(a), f32(b));
      }"
    `);
  });

  it('throws error when accessing matrix elements directly', () => {
    const testFn = tgpu.fn([])(() => {
      const matrix = d.mat4x4f();
      const element = matrix[4];
    });

    expect(() => asWgsl(testFn))
      .toThrowErrorMatchingInlineSnapshot(`
        [Error: Resolution of the following tree failed:
        - <root>
        - fn:testFn: The only way of accessing matrix elements in TGSL is through the 'columns' property.]
      `);
  });

  it('generates correct code when accessing matrix elements through .columns', () => {
    const testFn = tgpu.fn([])(() => {
      const matrix = d.mat4x4f();
      const column = matrix.columns[1];
      const element = column[0];
      const directElement = matrix.columns[1][0];
    });

    expect(asWgsl(testFn)).toMatchInlineSnapshot(`
      "fn testFn() {
        var matrix = mat4x4f();
        let column = (&matrix[1]);
        let element = (*column)[0];
        let directElement = matrix[1][0];
      }"
    `);
  });

  it('resolves when accessing matrix elements through .columns', () => {
    const matrix = tgpu.workgroupVar(d.mat4x4f);
    const index = tgpu.workgroupVar(d.u32);

    const testFn = tgpu.fn([])(() => {
      const element = matrix.$.columns[index.$];
    });

    expect(asWgsl(testFn)).toMatchInlineSnapshot(`
      "var<workgroup> matrix: mat4x4f;

      var<workgroup> index: u32;

      fn testFn() {
        let element = (&matrix[index]);
      }"
    `);
  });

  it('throws a descriptive error when accessing an external array with a runtime known index', () => {
    const myArray = [9, 8, 7, 6];

    const testFn = tgpu.fn([d.u32], d.u32)((i) => {
      return myArray[i] as number;
    });

    expect(() => asWgsl(testFn)).toThrowErrorMatchingInlineSnapshot(`
      [Error: Resolution of the following tree failed:
      - <root>
      - fn:testFn: Unable to index a value of unknown type with index i. If the value is an array, to address this, consider one of the following approaches: (1) declare the array using 'tgpu.const', (2) store the array in a buffer, or (3) define the array within the GPU function scope.]
    `);
  });

  it('throws a descriptive error when declaring a const inside TGSL', () => {
    const testFn = tgpu.fn([d.u32], d.u32)((i) => {
      const myArray = tgpu.const(d.arrayOf(d.u32, 4), [9, 8, 7, 6]);
      return myArray.$[i] as number;
    });

    expect(() => asWgsl(testFn)).toThrowErrorMatchingInlineSnapshot(`
      [Error: Resolution of the following tree failed:
      - <root>
      - fn:testFn: Constants cannot be defined within TypeGPU function scope. To address this, move the constant definition outside the function scope.]
    `);
  });
});<|MERGE_RESOLUTION|>--- conflicted
+++ resolved
@@ -521,7 +521,7 @@
     expect(asWgsl(testFn)).toMatchInlineSnapshot(`
       "fn testFn() -> u32 {
         var arr = array<u32, 3>(1u, 2u, 3u);
-        return arr[1];
+        return arr[1i];
       }"
     `);
 
@@ -574,7 +574,7 @@
     expect(asWgsl(testFn)).toMatchInlineSnapshot(`
       "fn testFn() -> u32 {
         var arr = array<vec2u, 3>(vec2u(1, 2), vec2u(3, 4), vec2u(5, 6));
-        return arr[1].x;
+        return arr[1i].x;
       }"
     `);
   });
@@ -617,7 +617,7 @@
 
       fn testFn() -> f32 {
         var arr = array<TestStruct, 2>(TestStruct(1u, 2f), TestStruct(3u, 4f));
-        return arr[1].y;
+        return arr[1i].y;
       }"
     `);
 
@@ -663,7 +663,7 @@
     expect(asWgsl(testFn)).toMatchInlineSnapshot(`
       "fn testFn() -> f32 {
         var arr = array<vec2f, 2>(vec2f(44, 88), vec2f(88, 176));
-        return arr[1].y;
+        return arr[1i].y;
       }"
     `);
 
@@ -943,11 +943,7 @@
 
     expect(asWgsl(increment)).toMatchInlineSnapshot(`
       "fn increment(val: ptr<function, f32>) {
-<<<<<<< HEAD
-        (*val) += 1;
-=======
-        *val += 1f;
->>>>>>> 47575769
+        (*val) += 1f;
       }"
     `);
   });
@@ -1130,9 +1126,9 @@
     expect(asWgsl(testFn)).toMatchInlineSnapshot(`
       "fn testFn() {
         var matrix = mat4x4f();
-        let column = (&matrix[1]);
-        let element = (*column)[0];
-        let directElement = matrix[1][0];
+        let column = (&matrix[1i]);
+        let element = (*column)[0i];
+        let directElement = matrix[1i][0i];
       }"
     `);
   });
@@ -1166,7 +1162,7 @@
     expect(() => asWgsl(testFn)).toThrowErrorMatchingInlineSnapshot(`
       [Error: Resolution of the following tree failed:
       - <root>
-      - fn:testFn: Unable to index a value of unknown type with index i. If the value is an array, to address this, consider one of the following approaches: (1) declare the array using 'tgpu.const', (2) store the array in a buffer, or (3) define the array within the GPU function scope.]
+      - fn:testFn: Value undefined (as json: undefined) is not resolvable to type u32]
     `);
   });
 
