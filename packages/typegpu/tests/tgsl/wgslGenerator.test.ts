import * as tinyest from 'tinyest';
import { beforeEach, describe, expect } from 'vitest';
import { namespace } from '../../src/core/resolve/namespace.ts';
import * as d from '../../src/data/index.ts';
import { abstractFloat, abstractInt } from '../../src/data/numeric.ts';
import { snip } from '../../src/data/snippet.ts';
import { Void, type WgslArray } from '../../src/data/wgslTypes.ts';
import { provideCtx } from '../../src/execMode.ts';
import tgpu from '../../src/index.ts';
import { ResolutionCtxImpl } from '../../src/resolutionCtx.ts';
import { getMetaData } from '../../src/shared/meta.ts';
import { $internal } from '../../src/shared/symbols.ts';
import * as std from '../../src/std/index.ts';
import wgslGenerator from '../../src/tgsl/wgslGenerator.ts';
import { CodegenState } from '../../src/types.ts';
import { it } from '../utils/extendedIt.ts';

const { NodeTypeCatalog: NODE } = tinyest;

const numberSlot = tgpu.slot(44);
const derivedV4u = tgpu['~unstable'].derived(() =>
  std.mul(d.u32(numberSlot.value), d.vec4u(1, 2, 3, 4))
);
const derivedV2f = tgpu['~unstable'].derived(() =>
  std.mul(d.f32(numberSlot.value), d.vec2f(1, 2))
);

describe('wgslGenerator', () => {
  let ctx: ResolutionCtxImpl;
  beforeEach(() => {
    ctx = new ResolutionCtxImpl({
      namespace: namespace({ names: 'strict' }),
      shaderGenerator: wgslGenerator,
    });
    ctx.pushMode(new CodegenState());
    wgslGenerator.initGenerator(ctx);
  });

  it('creates a simple return statement', () => {
    const main = () => {
      'use gpu';
      return true;
    };

    const parsedBody = getMetaData(main)?.ast?.body as tinyest.Block;

    expect(JSON.stringify(parsedBody)).toMatchInlineSnapshot(
      `"[0,[[10,true]]]"`,
    );

    provideCtx(ctx, () => {
      ctx[$internal].itemStateStack.pushFunctionScope(
        'normal',
        [],
        {},
        d.bool,
        {},
      );
      const gen = wgslGenerator.functionDefinition(parsedBody);
      expect(gen).toMatchInlineSnapshot(`
        "{
          return true;
        }"
      `);
    });
  });

  it('creates a function body', () => {
    const main = () => {
      'use gpu';
      let a = 12;
      a += 21;
      return a;
    };

    const parsedBody = getMetaData(main)?.ast?.body as tinyest.Block;

    expect(JSON.stringify(parsedBody)).toMatchInlineSnapshot(
      `"[0,[[12,"a",[5,"12"]],[2,"a","+=",[5,"21"]],[10,"a"]]]"`,
    );

    provideCtx(ctx, () => {
      ctx[$internal].itemStateStack.pushFunctionScope(
        'normal',
        [],
        {},
        d.i32,
        {},
      );
      const gen = wgslGenerator.functionDefinition(parsedBody);
      expect(gen).toMatchInlineSnapshot(`
        "{
          var a = 12;
          a += 21i;
          return a;
        }"
      `);
    });
  });

  it('creates correct resources for numeric literals', () => {
    const literals = {
      intLiteral: { value: '12', wgsl: '12', dataType: abstractInt },
      floatLiteral: { value: '12.5', wgsl: '12.5', dataType: abstractFloat },
      scientificLiteral: {
        value: '120000000000',
        dataType: abstractInt,
      },
      scientificNegativeExponentLiteral: {
        value: '0.0012',
        dataType: abstractFloat,
      },
    } as const;

    const main = () => {
      'use gpu';
      const intLiteral = 12;
      const floatLiteral = 12.5;
      const scientificLiteral = 12e10;
      const scientificNegativeExponentLiteral = 1.2e-3;
    };

    const parsedBody = getMetaData(main)?.ast?.body as tinyest.Block;

    expect(parsedBody).toStrictEqual([
      NODE.block,
      Object.entries(literals).map(([key, { value }]) => [
        NODE.const,
        key,
        [NODE.numericLiteral, value],
      ]),
    ]);

    provideCtx(ctx, () => {
      for (const stmt of (parsedBody as tinyest.Block)[1]) {
        const letStatement = stmt as tinyest.Let;
        const [_, name, numLiteral] = letStatement;
        const generatedExpr = wgslGenerator.expression(
          numLiteral as tinyest.Num,
        );
        const expected = literals[name as keyof typeof literals];

        expect(generatedExpr.dataType).toStrictEqual(expected.dataType);
      }
    });
  });

  it('generates correct resources for member access expressions', ({ root }) => {
    const TestStruct = d.struct({
      a: d.u32,
      b: d.vec2u,
    });

    const testBuffer = root
      .createBuffer(TestStruct)
      .$usage('storage');

    const testUsage = testBuffer.as('mutable');

    const testFn = tgpu.fn([], d.u32)(() => {
      return testUsage.value.a + testUsage.value.b.x;
    });

    const astInfo = getMetaData(
      testFn[$internal].implementation as (...args: unknown[]) => unknown,
    );
    if (!astInfo) {
      throw new Error('Expected prebuilt AST to be present');
    }

    expect(JSON.stringify(astInfo.ast?.body)).toMatchInlineSnapshot(
      `"[0,[[10,[1,[7,[7,"testUsage","value"],"a"],"+",[7,[7,[7,"testUsage","value"],"b"],"x"]]]]]"`,
    );
    ctx[$internal].itemStateStack.pushFunctionScope(
      'normal',
      [],
      {},
      d.u32,
      (astInfo.externals as () => Record<string, unknown>)() ?? {},
    );

    provideCtx(ctx, () => {
      // Check for: return testUsage.value.a + testUsage.value.b.x;
      //                   ^ this should be a u32
      const res1 = wgslGenerator.expression(
        // deno-fmt-ignore: it's better that way
        (
        (
          astInfo.ast?.body[1][0] as tinyest.Return
        )[1] as tinyest.BinaryExpression
      )[1],
      );

      expect(res1.dataType).toStrictEqual(d.u32);

      // Check for: return testUsage.value.a + testUsage.value.b.x;
      //                                       ^ this should be a u32
      const res2 = wgslGenerator.expression(
        // deno-fmt-ignore: it's better that way
        (
        (
          astInfo.ast?.body[1][0] as tinyest.Return
        )[1] as tinyest.BinaryExpression
      )[3],
      );
      expect(res2.dataType).toStrictEqual(d.u32);

      // Check for: return testUsage.value.a + testUsage.value.b.x;
      //            ^ this should be a u32
      const sum = wgslGenerator.expression(
        (astInfo.ast?.body[1][0] as tinyest.Return)[1] as tinyest.Expression,
      );
      expect(sum.dataType).toStrictEqual(d.u32);
    });
  });

  it('generates correct resources for external resource array index access', ({ root }) => {
    const testBuffer = root
      .createBuffer(d.arrayOf(d.u32, 16))
      .$usage('uniform');

    const testUsage = testBuffer.as('uniform');

    const testFn = tgpu.fn([], d.u32)(() => {
      return testUsage.value[3] as number;
    });

    const astInfo = getMetaData(
      testFn[$internal].implementation as (...args: unknown[]) => unknown,
    );

    if (!astInfo) {
      throw new Error('Expected prebuilt AST to be present');
    }

    expect(JSON.stringify(astInfo.ast?.body)).toMatchInlineSnapshot(
      `"[0,[[10,[8,[7,"testUsage","value"],[5,"3"]]]]]"`,
    );

    provideCtx(ctx, () => {
      ctx[$internal].itemStateStack.pushFunctionScope(
        'normal',
        [],
        {},
        d.u32,
        (astInfo.externals as () => Record<string, unknown>)() ?? {},
      );

      // Check for: return testUsage.value[3];
      //                   ^ this should be a u32
      const res = wgslGenerator.expression(
        (astInfo.ast?.body[1][0] as tinyest.Return)[1] as tinyest.Expression,
      );

      expect(res.dataType).toStrictEqual(d.u32);
    });
  });

  it('generates correct resources for nested struct with atomics in a complex expression', ({ root }) => {
    const testBuffer = root
      .createBuffer(
        d
          .struct({
            a: d.vec4f,
            b: d
              .struct({
                aa: d.arrayOf(
                  d
                    .struct({ x: d.atomic(d.u32), y: d.atomic(d.i32) })
                    .$name('DeeplyNestedStruct'),
                  64,
                ),
              })
              .$name('NestedStruct'),
          })
          .$name('TestStruct'),
      )
      .$usage('storage');

    const testUsage = testBuffer.as('mutable');

    const testFn = tgpu.fn([d.u32], d.vec4f)((idx) => {
      // biome-ignore lint/style/noNonNullAssertion: <no thanks>
      const value = std.atomicLoad(testUsage.value.b.aa[idx]!.y);
      const vec = std.mix(d.vec4f(), testUsage.value.a, value);
      // biome-ignore lint/style/noNonNullAssertion: <no thanks>
      std.atomicStore(testUsage.value.b.aa[idx]!.x, vec.y);
      return vec;
    });

    const astInfo = getMetaData(
      testFn[$internal].implementation as (...args: unknown[]) => unknown,
    );

    if (!astInfo?.ast) {
      throw new Error('Expected prebuilt AST to be present');
    }

    expect(JSON.stringify(astInfo.ast.body)).toMatchInlineSnapshot(
      `"[0,[[13,"value",[6,[7,"std","atomicLoad"],[[7,[8,[7,[7,[7,"testUsage","value"],"b"],"aa"],"idx"],"y"]]]],[13,"vec",[6,[7,"std","mix"],[[6,[7,"d","vec4f"],[]],[7,[7,"testUsage","value"],"a"],"value"]]],[6,[7,"std","atomicStore"],[[7,[8,[7,[7,[7,"testUsage","value"],"b"],"aa"],"idx"],"x"],[7,"vec","y"]]],[10,"vec"]]]"`,
    );

    if (
      astInfo.ast.params.filter((arg) => arg.type !== 'i').length > 0
    ) {
      throw new Error('Expected arguments as identifier names in ast');
    }

    const args = astInfo.ast.params.map((arg) =>
      snip(
        (arg as { type: 'i'; name: string }).name,
        d.u32,
<<<<<<< HEAD
        /* ref */ 'runtime',
=======
        /* origin */ 'runtime',
>>>>>>> 24490653
      )
    );

    provideCtx(ctx, () => {
      ctx[$internal].itemStateStack.pushFunctionScope(
        'normal',
        args,
        {},
        d.vec4f,
        (astInfo.externals as () => Record<string, unknown>)() ?? {},
      );

      // Check for: const value = std.atomicLoad(testUsage.value.b.aa[idx]!.y);
      //                           ^ this part should be a i32
      const res = wgslGenerator.expression(
        (astInfo.ast?.body[1][0] as tinyest.Const)[2],
      );

      expect(res.dataType).toStrictEqual(d.i32);

      // Check for: const vec = std.mix(d.vec4f(), testUsage.value.a, value);
      //                        ^ this part should be a vec4f
      ctx[$internal].itemStateStack.pushBlockScope();
      wgslGenerator.blockVariable('var', 'value', d.i32, 'runtime');
      const res2 = wgslGenerator.expression(
        (astInfo.ast?.body[1][1] as tinyest.Const)[2],
      );
      ctx[$internal].itemStateStack.popBlockScope();

      expect(res2.dataType).toStrictEqual(d.vec4f);

      // Check for: std.atomicStore(testUsage.value.b.aa[idx]!.x, vec.y);
      //                            ^ this part should be an atomic u32
      //            ^ this part should be void
      ctx[$internal].itemStateStack.pushBlockScope();
      wgslGenerator.blockVariable('var', 'vec', d.vec4f, 'function');
      const res3 = wgslGenerator.expression(
        (astInfo.ast?.body[1][2] as tinyest.Call)[2][0] as tinyest.Expression,
      );
      const res4 = wgslGenerator.expression(
        astInfo.ast?.body[1][2] as tinyest.Expression,
      );
      ctx[$internal].itemStateStack.popBlockScope();

      expect(res3.dataType).toStrictEqual(d.atomic(d.u32));
      expect(res4.dataType).toStrictEqual(Void);
    });
  });

  it('creates correct code for for statements', () => {
    const main = () => {
      'use gpu';
      for (let i = 0; i < 10; i += 1) {
        // biome-ignore lint/complexity/noUselessContinue: it's a part of the test
        continue;
      }
    };

    const parsed = getMetaData(main)?.ast?.body as tinyest.Block;

    expect(JSON.stringify(parsed)).toMatchInlineSnapshot(
      `"[0,[[14,[12,"i",[5,"0"]],[1,"i","<",[5,"10"]],[2,"i","+=",[5,"1"]],[0,[[16]]]]]]"`,
    );

    const gen = provideCtx(
      ctx,
      () => wgslGenerator.functionDefinition(parsed),
    );

    expect(gen).toMatchInlineSnapshot(`
      "{
        for (var i = 0; (i < 10i); i += 1i) {
          continue;
        }
      }"
    `);
  });

  it('creates correct code for for statements with outside init', () => {
    const main = () => {
      'use gpu';
      let i = 0;
      for (; i < 10; i += 1) {
        // biome-ignore lint/complexity/noUselessContinue: it's a part of the test
        continue;
      }
    };

    const parsed = getMetaData(main)?.ast?.body as tinyest.Block;

    expect(JSON.stringify(parsed)).toMatchInlineSnapshot(
      `"[0,[[12,"i",[5,"0"]],[14,null,[1,"i","<",[5,"10"]],[2,"i","+=",[5,"1"]],[0,[[16]]]]]]"`,
    );

    const gen = provideCtx(
      ctx,
      () => wgslGenerator.functionDefinition(parsed),
    );

    expect(gen).toMatchInlineSnapshot(`
      "{
        var i = 0;
        for (; (i < 10i); i += 1i) {
          continue;
        }
      }"
    `);
  });

  it('creates correct code for while statements', () => {
    const main = () => {
      'use gpu';
      let i = 0;
      while (i < 10) {
        i += 1;
      }
    };

    const parsed = getMetaData(main)?.ast?.body as tinyest.Block;
    expect(JSON.stringify(parsed)).toMatchInlineSnapshot(
      `"[0,[[12,"i",[5,"0"]],[15,[1,"i","<",[5,"10"]],[0,[[2,"i","+=",[5,"1"]]]]]]]"`,
    );

    const gen = provideCtx(
      ctx,
      () => wgslGenerator.functionDefinition(parsed),
    );

    expect(gen).toMatchInlineSnapshot(`
      "{
        var i = 0;
        while ((i < 10i)) {
          i += 1i;
        }
      }"
    `);
  });

  it('creates correct resources for derived values and slots', () => {
    const testFn = tgpu.fn([], d.vec4u)(() => {
      return derivedV4u.value;
    });

    expect(tgpu.resolve([testFn])).toMatchInlineSnapshot(`
      "fn testFn() -> vec4u {
        return vec4u(44, 88, 132, 176);
      }"
    `);

    const astInfo = getMetaData(
      testFn[$internal].implementation as (...args: unknown[]) => unknown,
    );

    if (!astInfo) {
      throw new Error('Expected prebuilt AST to be present');
    }

    expect(JSON.stringify(astInfo.ast?.body)).toMatchInlineSnapshot(
      `"[0,[[10,[7,"derivedV4u","value"]]]]"`,
    );

    provideCtx(ctx, () => {
      ctx[$internal].itemStateStack.pushFunctionScope(
        'normal',
        [],
        {},
        d.vec4u,
        (astInfo.externals as () => Record<string, unknown>)() ?? {},
      );

      wgslGenerator.initGenerator(ctx);
      // Check for: return derivedV4u.value;
      //                      ^ this should be a vec4u
      const res = wgslGenerator.expression(
        (astInfo.ast?.body[1][0] as tinyest.Return)[1] as tinyest.Expression,
      );

      expect(res.dataType).toStrictEqual(d.vec4u);
    });
  });

  it('creates correct resources for indexing into a derived value', () => {
    const testFn = tgpu.fn([d.u32], d.f32)((idx) => {
      return derivedV2f.value[idx] as number;
    });

    const astInfo = getMetaData(
      testFn[$internal].implementation as (...args: unknown[]) => unknown,
    );

    if (!astInfo) {
      throw new Error('Expected prebuilt AST to be present');
    }

    expect(JSON.stringify(astInfo.ast?.body)).toMatchInlineSnapshot(
      `"[0,[[10,[8,[7,"derivedV2f","value"],"idx"]]]]"`,
    );

    provideCtx(ctx, () => {
      ctx[$internal].itemStateStack.pushFunctionScope(
<<<<<<< HEAD
        [snip('idx', d.u32, /* ref */ 'runtime')],
=======
        'normal',
        [snip('idx', d.u32, /* origin */ 'runtime')],
>>>>>>> 24490653
        {},
        d.f32,
        (astInfo.externals as () => Record<string, unknown>)() ?? {},
      );

      // Check for: return derivedV2f.value[idx];
      //                      ^ this should be a f32
      const res = wgslGenerator.expression(
        (astInfo.ast?.body[1][0] as tinyest.Return)[1] as tinyest.Expression,
      );

      expect(res.dataType).toStrictEqual(d.f32);
    });
  });

  it('generates correct code for array expressions', () => {
    const testFn = tgpu.fn([], d.u32)(() => {
      const arr = [d.u32(1), 2, 3];
      return arr[1] as number;
    });

    expect(tgpu.resolve([testFn])).toMatchInlineSnapshot(`
      "fn testFn() -> u32 {
        var arr = array<u32, 3>(1u, 2u, 3u);
        return arr[1i];
      }"
    `);

    const astInfo = getMetaData(
      testFn[$internal].implementation as (...args: unknown[]) => unknown,
    );

    if (!astInfo) {
      throw new Error('Expected prebuilt AST to be present');
    }

    expect(JSON.stringify(astInfo.ast?.body)).toMatchInlineSnapshot(
      `"[0,[[13,"arr",[100,[[6,[7,"d","u32"],[[5,"1"]]],[5,"2"],[5,"3"]]]],[10,[8,"arr",[5,"1"]]]]]"`,
    );

    provideCtx(ctx, () => {
      ctx[$internal].itemStateStack.pushFunctionScope(
        'normal',
        [],
        {},
        d.u32,
        (astInfo.externals as () => Record<string, unknown>)() ?? {},
      );

      // Check for: const arr = [1, 2, 3]
      //                        ^ this should be an array<u32, 3>
      wgslGenerator.initGenerator(ctx);
      const res = wgslGenerator.expression(
        // deno-fmt-ignore: it's better that way
        (
          astInfo.ast?.body[1][0] as tinyest.Const
        )[2] as unknown as tinyest.Expression,
      );

      expect(d.isWgslArray(res.dataType)).toBe(true);
      expect((res.dataType as unknown as WgslArray).elementCount).toBe(3);
      expect((res.dataType as unknown as WgslArray).elementType).toBe(d.u32);
    });
  });

  it('generates correct code for complex array expressions', () => {
    const testFn = tgpu.fn([], d.u32)(() => {
      const arr = [
        d.vec2u(1, 2),
        d.vec2u(3, 4),
        std.min(d.vec2u(5, 8), d.vec2u(7, 6)),
      ] as [d.v2u, d.v2u, d.v2u];
      return arr[1].x;
    });

    expect(tgpu.resolve([testFn])).toMatchInlineSnapshot(`
      "fn testFn() -> u32 {
        var arr = array<vec2u, 3>(vec2u(1, 2), vec2u(3, 4), vec2u(5, 6));
        return arr[1i].x;
      }"
    `);
  });

  it('does not autocast lhs of an assignment', () => {
    const testFn = tgpu.fn([], d.u32)(() => {
      let a = d.u32(12);
      const b = d.f32(2.5);
      a = b;

      return a;
    });

    expect(tgpu.resolve([testFn])).toMatchInlineSnapshot(`
      "fn testFn() -> u32 {
        var a = 12u;
        const b = 2.5f;
        a = u32(b);
        return a;
      }"
    `);
  });

  it('generates correct code for array expressions with struct elements', () => {
    const TestStruct = d.struct({
      x: d.u32,
      y: d.f32,
    });

    const testFn = tgpu.fn([], d.f32)(() => {
      const arr = [TestStruct({ x: 1, y: 2 }), TestStruct({ x: 3, y: 4 })];
      return (arr[1] as { x: number; y: number }).y;
    });

    expect(tgpu.resolve([testFn])).toMatchInlineSnapshot(`
      "struct TestStruct {
        x: u32,
        y: f32,
      }

      fn testFn() -> f32 {
        var arr = array<TestStruct, 2>(TestStruct(1u, 2f), TestStruct(3u, 4f));
        return arr[1i].y;
      }"
    `);

    const astInfo = getMetaData(
      testFn[$internal].implementation as (...args: unknown[]) => unknown,
    );

    if (!astInfo) {
      throw new Error('Expected prebuilt AST to be present');
    }

    expect(JSON.stringify(astInfo.ast?.body)).toMatchInlineSnapshot(
      `"[0,[[13,"arr",[100,[[6,"TestStruct",[[104,{"x":[5,"1"],"y":[5,"2"]}]]],[6,"TestStruct",[[104,{"x":[5,"3"],"y":[5,"4"]}]]]]]],[10,[7,[8,"arr",[5,"1"]],"y"]]]]"`,
    );

    const res = provideCtx(ctx, () => {
      ctx[$internal].itemStateStack.pushFunctionScope(
        'normal',
        [],
        {},
        d.f32,
        (astInfo.externals as () => Record<string, unknown>)() ?? {},
      );

      // Check for: const arr = [TestStruct({ x: 1, y: 2 }), TestStruct({ x: 3, y: 4 })];
      //                        ^ this should be an array<TestStruct, 2>
      wgslGenerator.initGenerator(ctx);
      return wgslGenerator.expression(
        (astInfo.ast?.body[1][0] as tinyest.Const)[2] as tinyest.Expression,
      );
    });

    expect(d.isWgslArray(res.dataType)).toBe(true);
    expect((res.dataType as unknown as WgslArray).elementCount).toBe(2);
    expect((res.dataType as unknown as WgslArray).elementType).toBe(TestStruct);
  });

  it('generates correct code for array expressions with derived elements', () => {
    const testFn = tgpu.fn([], d.f32)(() => {
      const arr = [derivedV2f.$, std.mul(derivedV2f.$, d.vec2f(2, 2))];
      return (arr[1] as d.v2f).y;
    });

    expect(tgpu.resolve([testFn])).toMatchInlineSnapshot(`
      "fn testFn() -> f32 {
        var arr = array<vec2f, 2>(vec2f(44, 88), vec2f(88, 176));
        return arr[1i].y;
      }"
    `);

    const astInfo = getMetaData(
      testFn[$internal].implementation as (...args: unknown[]) => unknown,
    );

    if (!astInfo) {
      throw new Error('Expected prebuilt AST to be present');
    }

    expect(JSON.stringify(astInfo.ast?.body)).toMatchInlineSnapshot(
      `"[0,[[13,"arr",[100,[[7,"derivedV2f","$"],[6,[7,"std","mul"],[[7,"derivedV2f","$"],[6,[7,"d","vec2f"],[[5,"2"],[5,"2"]]]]]]]],[10,[7,[8,"arr",[5,"1"]],"y"]]]]"`,
    );
  });

  it('allows for member access on values returned from function calls', () => {
    const TestStruct = d.struct({
      x: d.u32,
      y: d.vec3f,
    });

    const fnOne = tgpu.fn([], TestStruct)(() => {
      return TestStruct({ x: 1, y: d.vec3f(1, 2, 3) });
    });

    const fnTwo = tgpu.fn([], d.f32)(() => {
      return fnOne().y.x;
    });

    expect(tgpu.resolve([fnTwo])).toMatchInlineSnapshot(`
      "struct TestStruct {
        x: u32,
        y: vec3f,
      }

      fn fnOne() -> TestStruct {
        return TestStruct(1u, vec3f(1, 2, 3));
      }

      fn fnTwo() -> f32 {
        return fnOne().y.x;
      }"
    `);

    const astInfo = getMetaData(
      fnTwo[$internal].implementation as (...args: unknown[]) => unknown,
    );

    if (!astInfo) {
      throw new Error('Expected prebuilt AST to be present');
    }

    expect(JSON.stringify(astInfo.ast?.body)).toMatchInlineSnapshot(
      `"[0,[[10,[7,[7,[6,"fnOne",[]],"y"],"x"]]]]"`,
    );

    provideCtx(ctx, () => {
      ctx[$internal].itemStateStack.pushFunctionScope(
        'normal',
        [],
        {},
        d.f32,
        (astInfo.externals as () => Record<string, unknown>)() ?? {},
      );

      wgslGenerator.initGenerator(ctx);
      // Check for: return fnOne().y.x;
      //                   ^ this should be a f32
      const res = wgslGenerator.expression(
        (astInfo.ast?.body[1][0] as tinyest.Return)[1] as tinyest.Expression,
      );

      expect(res.dataType).toStrictEqual(d.f32);
    });
  });

  it('properly handles .value struct properties in slots', ({ root }) => {
    const UnfortunateStruct = d.struct({
      value: d.vec3f,
    });

    const testBuffer = root.createBuffer(UnfortunateStruct).$usage('storage');

    const testUsage = testBuffer.as('mutable');
    const testSlot = tgpu.slot(testUsage);
    const testFn = tgpu.fn([], d.f32)(() => {
      const value = testSlot.value.value;
      return value.x + value.y + value.z;
    });

    const astInfo = getMetaData(
      testFn[$internal].implementation as (...args: unknown[]) => unknown,
    );

    if (!astInfo) {
      throw new Error('Expected prebuilt AST to be present');
    }

    expect(JSON.stringify(astInfo.ast?.body)).toMatchInlineSnapshot(
      `"[0,[[13,"value",[7,[7,"testSlot","value"],"value"]],[10,[1,[1,[7,"value","x"],"+",[7,"value","y"]],"+",[7,"value","z"]]]]]"`,
    );

    provideCtx(ctx, () => {
      ctx[$internal].itemStateStack.pushFunctionScope(
        'normal',
        [],
        {},
        d.f32,
        (astInfo.externals as () => Record<string, unknown>)() ?? {},
      );

      // Check for: const value = testSlot.value.value;
      //                  ^ this should be a vec3f
      const res = wgslGenerator.expression(
        (
          astInfo.ast?.body[1][0] as tinyest.Const
        )[2] as unknown as tinyest.Expression,
      );

      expect(res.dataType).toEqual(d.vec3f);
    });
  });

  it('generates correct code for conditional with single statement', () => {
    const main0 = tgpu.fn([d.bool], d.u32)((cond) => {
      if (cond) return 0;
      return 1;
    });

    expect(tgpu.resolve([main0])).toMatchInlineSnapshot(`
      "fn main0(cond: bool) -> u32 {
        if (cond) {
          return 0u;
        }
        return 1u;
      }"
    `);
  });

  it('generates correct code for conditional with else', () => {
    const main1 = tgpu.fn([d.bool], d.i32)((cond) => {
      let y = 0;
      if (cond) y = 1;
      else y = 2;
      return y;
    });

    expect(tgpu.resolve([main1])).toMatchInlineSnapshot(`
      "fn main1(cond: bool) -> i32 {
        var y = 0;
        if (cond) {
          y = 1i;
        }
        else {
          y = 2i;
        }
        return y;
      }"
    `);
  });

  it('generates correct code for conditionals block', () => {
    const main2 = tgpu.fn([d.bool], d.i32)((cond) => {
      let y = 0;
      if (cond) {
        y = 1;
      } else y = 2;
      return y;
    });

    expect(tgpu.resolve([main2])).toMatchInlineSnapshot(`
      "fn main2(cond: bool) -> i32 {
        var y = 0;
        if (cond) {
          y = 1i;
        }
        else {
          y = 2i;
        }
        return y;
      }"
    `);
  });

  it('generates correct code for for loops with single statements', () => {
    const main = () => {
      'use gpu';
      for (let i = 0; i < 10; i += 1) {
        // biome-ignore lint/complexity/noUselessContinue: it's a part of the test
        continue;
      }
    };

    const gen = provideCtx(
      ctx,
      () =>
        wgslGenerator.functionDefinition(
          getMetaData(main)?.ast?.body as tinyest.Block,
        ),
    );

    expect(gen).toMatchInlineSnapshot(`
      "{
        for (var i = 0; (i < 10i); i += 1i) {
          continue;
        }
      }"
    `);
  });

  it('generates correct code for while loops with single statements', () => {
    const main = tgpu.fn([])(() => {
      let i = 0;
      while (i < 10) i += 1;
    });

    expect(tgpu.resolve([main])).toMatchInlineSnapshot(`
      "fn main() {
        var i = 0;
        while ((i < 10i)) {
          i += 1i;
        }
      }"
    `);
  });

  it('throws error when incorrectly initializing function', () => {
    const internalTestFn = tgpu.fn([d.vec2f], d.mat4x4f)(() => {
      return d.mat4x4f();
    });

    const testFn = tgpu.fn([])(() => {
      // @ts-expect-error
      return internalTestFn([1, 23, 3]);
    });

    expect(() => tgpu.resolve([testFn])).toThrowErrorMatchingInlineSnapshot(`
      [Error: Resolution of the following tree failed:
      - <root>
      - fn:testFn
      - fn:internalTestFn: Cannot convert value of type 'arrayOf(i32, 3)' to type 'vec2f']
    `);
  });

  it('throws error when initializing translate4 function', () => {
    const testFn = tgpu.fn([], d.mat4x4f)(() => {
      // @ts-expect-error
      return std.translate4();
    });

    expect(() => tgpu.resolve([testFn])).toThrowErrorMatchingInlineSnapshot(`
      [Error: Resolution of the following tree failed:
      - <root>
      - fn:testFn
      - fn:translate4: Cannot read properties of undefined (reading 'dataType')]
    `);
  });

  it('throws error when initializing vec4f with an array', () => {
    const testFn = tgpu.fn([], d.mat4x4f)(() => {
      // @ts-expect-error
      const x = d.vec4f([1, 2, 3, 4]);
      return d.mat4x4f();
    });

    expect(() => tgpu.resolve([testFn])).toThrowErrorMatchingInlineSnapshot(`
      [Error: Resolution of the following tree failed:
      - <root>
      - fn:testFn
      - fn:vec4f: Cannot convert value of type 'arrayOf(i32, 4)' to type 'f32']
    `);
  });

  it('generates correct code for pointer value assignment', () => {
    const increment = tgpu.fn([d.ptrFn(d.f32)])((val) => {
      val.$ += 1;
    });

    expect(tgpu.resolve([increment])).toMatchInlineSnapshot(`
      "fn increment(val: ptr<function, f32>) {
        (*val) += 1f;
      }"
    `);
  });

  it('renames variables that would result in invalid WGSL', () => {
    const main = tgpu.fn([], d.i32)(() => {
      const notAKeyword = 0;
      const struct = 1;
      return struct;
    });

    expect(tgpu.resolve([main])).toMatchInlineSnapshot(`
      "fn main() -> i32 {
        const notAKeyword = 0;
        const struct_1 = 1;
        return struct_1;
      }"
    `);
  });

  it('renames parameters that would result in invalid WGSL', () => {
    const main = tgpu.fn([d.i32, d.i32], d.i32)((n, macro) => {
      return n + macro;
    });

    expect(tgpu.resolve([main])).toMatchInlineSnapshot(`
      "fn main(n: i32, macro_1: i32) -> i32 {
        return (n + macro_1);
      }"
    `);
  });

  it('throws when struct prop has whitespace in name', () => {
    const TestStruct = d.struct({ 'my prop': d.f32 });
    const main = tgpu.fn([])(() => {
      const instance = TestStruct();
    });

    expect(() => tgpu.resolve([main]))
      .toThrowErrorMatchingInlineSnapshot(`
        [Error: Resolution of the following tree failed:
        - <root>
        - fn:main
        - struct:TestStruct: Invalid identifier 'my prop'. Choose an identifier without whitespaces or leading underscores.]
      `);
  });

  it('throws when struct prop uses a reserved word', () => {
    const TestStruct = d.struct({ struct: d.f32 });
    const main = tgpu.fn([])(() => {
      const instance = TestStruct();
    });

    expect(() => tgpu.resolve([main]))
      .toThrowErrorMatchingInlineSnapshot(`
        [Error: Resolution of the following tree failed:
        - <root>
        - fn:main
        - struct:TestStruct: Property key 'struct' is a reserved WGSL word. Choose a different name.]
      `);
  });

  it('throws when an identifier starts with underscores', () => {
    const main1 = tgpu.fn([])(() => {
      const _ = 1;
    });

    const main2 = tgpu.fn([])(() => {
      const __my_var = 1;
    });

    expect(() => tgpu.resolve([main1]))
      .toThrowErrorMatchingInlineSnapshot(`
        [Error: Resolution of the following tree failed:
        - <root>
        - fn:main1: Invalid identifier '_'. Choose an identifier without whitespaces or leading underscores.]
      `);
    expect(() => tgpu.resolve([main2]))
      .toThrowErrorMatchingInlineSnapshot(`
        [Error: Resolution of the following tree failed:
        - <root>
        - fn:main2: Invalid identifier '__my_var'. Choose an identifier without whitespaces or leading underscores.]
      `);
  });

  it('does not cause identifier clashes when renaming variables', () => {
    const main = tgpu.fn([])(() => {
      const mut = 1;
      const mut_1 = 2;
      const mut_1_2 = 2;
    });

    expect(tgpu.resolve([main])).toMatchInlineSnapshot(`
      "fn main() {
        const mut_1 = 1;
        const mut_1_1 = 2;
        const mut_1_2 = 2;
      }"
    `);
  });

  it('does not cause identifier clashes when renaming parameters', () => {
    const main = tgpu.fn([d.u32, d.u32])((extern, extern_1) => {
    });

    expect(tgpu.resolve([main])).toMatchInlineSnapshot(`
      "fn main(extern_1: u32, extern_1_1: u32) {

      }"
    `);
  });

  it('generates correct code for pow expression', () => {
    const power = tgpu.fn([])(() => {
      const a = d.f32(10);
      const b = d.f32(3);
      const n = a ** b;
    });

    expect(tgpu.resolve([power])).toMatchInlineSnapshot(`
      "fn power() {
        const a = 10f;
        const b = 3f;
        let n = pow(a, b);
      }"
    `);
  });

  it('calculates pow at comptime when possible', () => {
    const four = 4;
    const power = tgpu.fn([])(() => {
      const n = 2 ** four;
    });

    expect(tgpu.resolve([power])).toMatchInlineSnapshot(`
      "fn power() {
        const n = 16.;
      }"
    `);
  });

  it('casts in pow expression when necessary', () => {
    const power = tgpu.fn([])(() => {
      const a = d.u32(3);
      const b = d.i32(5);
      const m = a ** b;
    });

    expect(tgpu.resolve([power])).toMatchInlineSnapshot(`
      "fn power() {
        const a = 3u;
        const b = 5i;
        let m = pow(f32(a), f32(b));
      }"
    `);
  });

  it('throws error when accessing matrix elements directly', () => {
    const testFn = tgpu.fn([])(() => {
      const matrix = d.mat4x4f();
      const element = matrix[4];
    });

    expect(() => tgpu.resolve([testFn]))
      .toThrowErrorMatchingInlineSnapshot(`
        [Error: Resolution of the following tree failed:
        - <root>
        - fn:testFn: The only way of accessing matrix elements in TGSL is through the 'columns' property.]
      `);
  });

  it('generates correct code when accessing matrix elements through .columns', () => {
    const testFn = tgpu.fn([])(() => {
      const matrix = d.mat4x4f();
      const column = matrix.columns[1];
      const element = column[0];
      const directElement = matrix.columns[1][0];
    });

    expect(tgpu.resolve([testFn])).toMatchInlineSnapshot(`
      "fn testFn() {
        var matrix = mat4x4f();
        let column = (&matrix[1i]);
        let element = (*column)[0i];
        let directElement = matrix[1i][0i];
      }"
    `);
  });

  it('resolves when accessing matrix elements through .columns', () => {
    const matrix = tgpu.workgroupVar(d.mat4x4f);
    const index = tgpu.workgroupVar(d.u32);

    const testFn = tgpu.fn([])(() => {
      const element = matrix.$.columns[index.$];
    });

<<<<<<< HEAD
    expect(asWgsl(testFn)).toMatchInlineSnapshot(`
=======
    expect(tgpu.resolve([testFn])).toMatchInlineSnapshot(`
>>>>>>> 24490653
      "var<workgroup> matrix: mat4x4f;

      var<workgroup> index: u32;

      fn testFn() {
        let element = (&matrix[index]);
      }"
    `);
  });

  it('throws a descriptive error when accessing an external array with a runtime known index', () => {
    const myArray = [9, 8, 7, 6];

    const testFn = tgpu.fn([d.u32], d.u32)((i) => {
      return myArray[i] as number;
    });

    expect(() => tgpu.resolve([testFn])).toThrowErrorMatchingInlineSnapshot(`
      [Error: Resolution of the following tree failed:
      - <root>
      - fn:testFn: Value undefined (as json: undefined) is not resolvable to type u32]
    `);
  });

  it('throws a descriptive error when declaring a const inside TGSL', () => {
    const testFn = tgpu.fn([d.u32], d.u32)((i) => {
      const myArray = tgpu.const(d.arrayOf(d.u32, 4), [9, 8, 7, 6]);
      return myArray.$[i] as number;
    });

    expect(() => tgpu.resolve([testFn])).toThrowErrorMatchingInlineSnapshot(`
      [Error: Resolution of the following tree failed:
      - <root>
      - fn:testFn: Constants cannot be defined within TypeGPU function scope. To address this, move the constant definition outside the function scope.]
    `);
  });
});<|MERGE_RESOLUTION|>--- conflicted
+++ resolved
@@ -310,11 +310,7 @@
       snip(
         (arg as { type: 'i'; name: string }).name,
         d.u32,
-<<<<<<< HEAD
-        /* ref */ 'runtime',
-=======
         /* origin */ 'runtime',
->>>>>>> 24490653
       )
     );
 
@@ -515,12 +511,8 @@
 
     provideCtx(ctx, () => {
       ctx[$internal].itemStateStack.pushFunctionScope(
-<<<<<<< HEAD
-        [snip('idx', d.u32, /* ref */ 'runtime')],
-=======
         'normal',
         [snip('idx', d.u32, /* origin */ 'runtime')],
->>>>>>> 24490653
         {},
         d.f32,
         (astInfo.externals as () => Record<string, unknown>)() ?? {},
@@ -1169,11 +1161,7 @@
       const element = matrix.$.columns[index.$];
     });
 
-<<<<<<< HEAD
-    expect(asWgsl(testFn)).toMatchInlineSnapshot(`
-=======
     expect(tgpu.resolve([testFn])).toMatchInlineSnapshot(`
->>>>>>> 24490653
       "var<workgroup> matrix: mat4x4f;
 
       var<workgroup> index: u32;
