--- conflicted
+++ resolved
@@ -711,20 +711,11 @@
     const testBuffer = root.createBuffer(UnfortunateStruct).$usage('storage');
 
     const testUsage = testBuffer.as('mutable');
-<<<<<<< HEAD
     const testSlot = tgpu.slot(testUsage);
-    const testFn = tgpu['~unstable']
-      .fn([], d.f32)(() => {
-        const value = testSlot.value.value;
-        return value.x + value.y + value.z;
-      });
-=======
-    const testSlot = tgpu['~unstable'].slot(testUsage);
     const testFn = tgpu.fn([], d.f32)(() => {
       const value = testSlot.value.value;
       return value.x + value.y + value.z;
     });
->>>>>>> 978f7a2a
 
     const astInfo = getMetaData(
       testFn[$internal].implementation as (...args: unknown[]) => unknown,
