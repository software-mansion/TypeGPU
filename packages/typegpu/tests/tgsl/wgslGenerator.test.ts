--- conflicted
+++ resolved
@@ -7,12 +7,12 @@
 import * as gpu from '../../src/gpuMode.ts';
 import tgpu, { StrictNameRegistry } from '../../src/index.ts';
 import { ResolutionCtxImpl } from '../../src/resolutionCtx.ts';
+import { getMetaData } from '../../src/shared/meta.ts';
 import { $internal } from '../../src/shared/symbols.ts';
 import * as std from '../../src/std/index.ts';
 import * as wgslGenerator from '../../src/tgsl/wgslGenerator.ts';
 import { it } from '../utils/extendedIt.ts';
 import { parse, parseResolved } from '../utils/parseResolved.ts';
-import { getMetaData } from '../../src/shared/meta.ts';
 
 const { NodeTypeCatalog: NODE } = tinyest;
 
@@ -307,23 +307,14 @@
       `"[0,[[13,"value",[6,[7,"std","atomicLoad"],[[7,[8,[7,[7,[7,"testUsage","value"],"b"],"aa"],"idx"],"y"]]]],[13,"vec",[6,[7,"std","mix"],[[6,[7,"d","vec4f"],[]],[7,[7,"testUsage","value"],"a"],"value"]]],[6,[7,"std","atomicStore"],[[7,[8,[7,[7,[7,"testUsage","value"],"b"],"aa"],"idx"],"x"],[7,"vec","y"]]],[10,"vec"]]]"`,
     );
 
-<<<<<<< HEAD
-    if (astInfo.ast?.argNames.type !== 'identifiers') {
-      throw new Error('Expected arguments as identifier names in ast');
-    }
-
-    const args = astInfo.ast?.argNames.names.map((name) => ({
-      value: name,
-=======
     if (
-      astInfo.ast.params.filter((arg) => arg.type !== 'i').length > 0
+      astInfo.ast?.argNames.filter((arg) => arg.type !== 'i').length > 0
     ) {
       throw new Error('Expected arguments as identifier names in ast');
     }
 
-    const args = astInfo.ast.params.map((arg) => ({
+    const args = astInfo.ast?.params.map((arg) => ({
       value: (arg as { type: 'i'; name: string }).name,
->>>>>>> 68fd55c6
       dataType: d.u32,
     }));
 
