--- conflicted
+++ resolved
@@ -3,22 +3,17 @@
 import { snip } from '../../src/data/dataTypes.ts';
 import * as d from '../../src/data/index.ts';
 import { abstractFloat, abstractInt } from '../../src/data/numeric.ts';
-<<<<<<< HEAD
 import { Void, type WgslArray } from '../../src/data/wgslTypes.ts';
-import * as exec from '../../src/execMode.ts';
-=======
-import { Void } from '../../src/data/wgslTypes.ts';
->>>>>>> c6e5e125
+import { provideCtx } from '../../src/execMode.ts';
 import tgpu, { StrictNameRegistry } from '../../src/index.ts';
 import { ResolutionCtxImpl } from '../../src/resolutionCtx.ts';
 import { getMetaData } from '../../src/shared/meta.ts';
 import { $internal } from '../../src/shared/symbols.ts';
 import * as std from '../../src/std/index.ts';
 import * as wgslGenerator from '../../src/tgsl/wgslGenerator.ts';
+import { CodegenState } from '../../src/types.ts';
 import { it } from '../utils/extendedIt.ts';
 import { parse, parseResolved } from '../utils/parseResolved.ts';
-import { CodegenState } from '../../src/types.ts';
-import { provideCtx } from '../../src/execMode.ts';
 
 const { NodeTypeCatalog: NODE } = tinyest;
 
@@ -531,14 +526,10 @@
         )[2] as unknown as tinyest.Expression,
       );
 
-<<<<<<< HEAD
-    expect(d.isWgslArray(res.dataType)).toBe(true);
+      expect(d.isWgslArray(res.dataType)).toBe(true);
     expect((res.dataType as unknown as WgslArray).elementCount).toBe(3);
     expect((res.dataType as unknown as WgslArray).elementType).toBe(d.u32);
-=======
-      expect(res.dataType).toStrictEqual(d.arrayOf(d.u32, 3));
-    });
->>>>>>> c6e5e125
+    });
   });
 
   it('generates correct code for complex array expressions', () => {
