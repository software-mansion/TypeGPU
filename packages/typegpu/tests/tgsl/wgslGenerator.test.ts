--- conflicted
+++ resolved
@@ -1028,11 +1028,7 @@
     });
     expect(div()).toBe(0.5);
     expect(parseResolved({ divide1: div })).toMatchInlineSnapshot(
-<<<<<<< HEAD
-      `"fn div ( ) -> f32 { return f32 ( i32 ( u32 ( 1 ) ) ) / f32 ( i32 ( 2 ) ) ; }"`,
-=======
       `"fn div ( ) -> f32 { return ( f32 ( u32 ( 1 ) ) / f32 ( i32 ( 2 ) ) ) ; }"`,
->>>>>>> a877bf31
     );
   });
 
@@ -1052,11 +1048,7 @@
     });
     expect(div()).toBe(0.1);
     expect(parseResolved({ divide1: div })).toMatchInlineSnapshot(
-<<<<<<< HEAD
-      `"fn div ( ) -> f32 { return ( f32 ( f16 ( f32 ( 1 ) / f32 ( 2 ) ) ) / f32 ( 5 ) ) ; }"`,
-=======
       `"fn div ( ) -> f32 { return ( f32 ( f16 ( ( 1 / 2 ) ) ) / f32 ( 5 ) ) ; }"`,
->>>>>>> a877bf31
     );
   });
 
