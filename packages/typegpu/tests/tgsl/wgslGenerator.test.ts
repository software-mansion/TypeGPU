import * as tinyest from 'tinyest';
import { afterEach, beforeEach, describe, expect, vi } from 'vitest';
import { snip } from '../../src/data/dataTypes.ts';
import * as d from '../../src/data/index.ts';
import { abstractFloat, abstractInt } from '../../src/data/numeric.ts';
import { Void } from '../../src/data/wgslTypes.ts';
import * as exec from '../../src/execMode.ts';
import tgpu, { StrictNameRegistry } from '../../src/index.ts';
import { ResolutionCtxImpl } from '../../src/resolutionCtx.ts';
import { getMetaData } from '../../src/shared/meta.ts';
import { $internal } from '../../src/shared/symbols.ts';
import * as std from '../../src/std/index.ts';
import * as wgslGenerator from '../../src/tgsl/wgslGenerator.ts';
import { it } from '../utils/extendedIt.ts';
import { parse, parseResolved } from '../utils/parseResolved.ts';

const { NodeTypeCatalog: NODE } = tinyest;

const numberSlot = tgpu.slot(44);
const derivedV4u = tgpu['~unstable'].derived(() =>
  std.mul(d.u32(numberSlot.value), d.vec4u(1, 2, 3, 4))
);
const derivedV2f = tgpu['~unstable'].derived(() =>
  std.mul(d.f32(numberSlot.value), d.vec2f(1, 2))
);

const createContext = () => {
  return new ResolutionCtxImpl({
    names: new StrictNameRegistry(),
  });
};

describe('wgslGenerator', () => {
  let ctx: ResolutionCtxImpl;

  beforeEach(() => {
    exec.pushMode('codegen');
    ctx = createContext();
    vi.spyOn(exec, 'getResolutionCtx').mockReturnValue(ctx);
  });

  afterEach(() => {
    exec.popMode('codegen');
  });

  it('creates a simple return statement', () => {
    const main = () => {
      'kernel';
      return true;
    };

    const parsedBody = getMetaData(main)?.ast?.body as tinyest.Block;

    expect(JSON.stringify(parsedBody)).toMatchInlineSnapshot(
      `"[0,[[10,true]]]"`,
    );

    const gen = wgslGenerator.generateFunction(ctx, parsedBody);

    expect(parse(gen)).toBe(parse('{return true;}'));
  });

  it('creates a function body', () => {
    const main = () => {
      'kernel';
      let a = 12;
      a += 21;
      return a;
    };

    const parsedBody = getMetaData(main)?.ast?.body as tinyest.Block;

    expect(JSON.stringify(parsedBody)).toMatchInlineSnapshot(
      `"[0,[[12,"a",[5,"12"]],[2,"a","+=",[5,"21"]],[10,"a"]]]"`,
    );

    const gen = wgslGenerator.generateFunction(ctx, parsedBody);

    expect(parse(gen)).toBe(parse('{var a = 12;a += 21;return a;}'));
  });

  it('creates correct resources for numeric literals', () => {
    const literals = {
      intLiteral: { value: '12', wgsl: '12', dataType: abstractInt },
      floatLiteral: { value: '12.5', wgsl: '12.5', dataType: abstractFloat },
      scientificLiteral: {
        value: '12e10',
        wgsl: '12e10',
        dataType: abstractFloat,
      },
      scientificNegativeExponentLiteral: {
        value: '12e-4',
        wgsl: '12e-4',
        dataType: abstractFloat,
      },
    } as const;

    const main = () => {
      'kernel';
      const intLiteral = 12;
      const floatLiteral = 12.5;
      const scientificLiteral = 12e10;
      const scientificNegativeExponentLiteral = 1.2e-3;
    };

    const parsedBody = getMetaData(main)?.ast?.body as tinyest.Block;

    expect(parsedBody).toStrictEqual([
      NODE.block,
      Object.entries(literals).map(([key, { value }]) => [
        NODE.const,
        key,
        [NODE.numericLiteral, value],
      ]),
    ]);

    for (const stmt of (parsedBody as tinyest.Block)[1]) {
      const letStatement = stmt as tinyest.Let;
      const [_, name, numLiteral] = letStatement;
      const generatedExpr = wgslGenerator.generateExpression(
        ctx,
        numLiteral as tinyest.Num,
      );
      const expected = literals[name as keyof typeof literals];

      expect(generatedExpr.dataType).toStrictEqual(expected.dataType);
    }
  });

  it('generates correct resources for member access expressions', ({ root }) => {
    const TestStruct = d.struct({
      a: d.u32,
      b: d.vec2u,
    });

    const testBuffer = root
      .createBuffer(TestStruct)
      .$usage('storage');

    const testUsage = testBuffer.as('mutable');

    const testFn = tgpu.fn([], d.u32)(() => {
      return testUsage.value.a + testUsage.value.b.x;
    });

    const astInfo = getMetaData(
      testFn[$internal].implementation as (...args: unknown[]) => unknown,
    );
    if (!astInfo) {
      throw new Error('Expected prebuilt AST to be present');
    }

    expect(JSON.stringify(astInfo.ast?.body)).toMatchInlineSnapshot(
      `"[0,[[10,[1,[7,[7,"testUsage","value"],"a"],"+",[7,[7,[7,"testUsage","value"],"b"],"x"]]]]]"`,
    );
    ctx[$internal].itemStateStack.pushFunctionScope(
      [],
      {},
      d.u32,
      astInfo.externals ?? {},
    );

    // Check for: return testUsage.value.a + testUsage.value.b.x;
    //                   ^ this should be a u32
    const res1 = wgslGenerator.generateExpression(
      ctx,
      // deno-fmt-ignore: it's better that way
      (
        (
          astInfo.ast?.body[1][0] as tinyest.Return
        )[1] as tinyest.BinaryExpression
      )[1],
    );

    expect(res1.dataType).toStrictEqual(d.u32);

    // Check for: return testUsage.value.a + testUsage.value.b.x;
    //                                       ^ this should be a u32
    const res2 = wgslGenerator.generateExpression(
      ctx,
      // deno-fmt-ignore: it's better that way
      (
        (
          astInfo.ast?.body[1][0] as tinyest.Return
        )[1] as tinyest.BinaryExpression
      )[3],
    );
    expect(res2.dataType).toStrictEqual(d.u32);

    // Check for: return testUsage.value.a + testUsage.value.b.x;
    //            ^ this should be a u32
    const sum = wgslGenerator.generateExpression(
      ctx,
      (astInfo.ast?.body[1][0] as tinyest.Return)[1] as tinyest.Expression,
    );
    expect(sum.dataType).toStrictEqual(d.u32);
  });

  it('generates correct resources for external resource array index access', ({ root }) => {
    const testBuffer = root
      .createBuffer(d.arrayOf(d.u32, 16))
      .$usage('uniform');

    const testUsage = testBuffer.as('uniform');

    const testFn = tgpu.fn([], d.u32)(() => {
      return testUsage.value[3] as number;
    });

    const astInfo = getMetaData(
      testFn[$internal].implementation as (...args: unknown[]) => unknown,
    );

    if (!astInfo) {
      throw new Error('Expected prebuilt AST to be present');
    }

    expect(JSON.stringify(astInfo.ast?.body)).toMatchInlineSnapshot(
      `"[0,[[10,[8,[7,"testUsage","value"],[5,"3"]]]]]"`,
    );

    ctx[$internal].itemStateStack.pushFunctionScope(
      [],
      {},
      d.u32,
      astInfo.externals ?? {},
    );

    // Check for: return testUsage.value[3];
    //                   ^ this should be a u32
    const res = wgslGenerator.generateExpression(
      ctx,
      (astInfo.ast?.body[1][0] as tinyest.Return)[1] as tinyest.Expression,
    );

    expect(res.dataType).toStrictEqual(d.u32);
  });

  it('generates correct resources for nested struct with atomics in a complex expression', ({ root }) => {
    const testBuffer = root
      .createBuffer(
        d
          .struct({
            a: d.vec4f,
            b: d
              .struct({
                aa: d.arrayOf(
                  d
                    .struct({ x: d.atomic(d.u32), y: d.atomic(d.i32) })
                    .$name('DeeplyNestedStruct'),
                  64,
                ),
              })
              .$name('NestedStruct'),
          })
          .$name('TestStruct'),
      )
      .$usage('storage');

    const testUsage = testBuffer.as('mutable');

    const testFn = tgpu.fn([d.u32], d.vec4f)((idx) => {
      // biome-ignore lint/style/noNonNullAssertion: <no thanks>
      const value = std.atomicLoad(testUsage.value.b.aa[idx]!.y);
      const vec = std.mix(d.vec4f(), testUsage.value.a, value);
      // biome-ignore lint/style/noNonNullAssertion: <no thanks>
      std.atomicStore(testUsage.value.b.aa[idx]!.x, vec.y);
      return vec;
    });

    const astInfo = getMetaData(
      testFn[$internal].implementation as (...args: unknown[]) => unknown,
    );

    if (!astInfo?.ast) {
      throw new Error('Expected prebuilt AST to be present');
    }

    expect(JSON.stringify(astInfo.ast.body)).toMatchInlineSnapshot(
      `"[0,[[13,"value",[6,[7,"std","atomicLoad"],[[7,[8,[7,[7,[7,"testUsage","value"],"b"],"aa"],"idx"],"y"]]]],[13,"vec",[6,[7,"std","mix"],[[6,[7,"d","vec4f"],[]],[7,[7,"testUsage","value"],"a"],"value"]]],[6,[7,"std","atomicStore"],[[7,[8,[7,[7,[7,"testUsage","value"],"b"],"aa"],"idx"],"x"],[7,"vec","y"]]],[10,"vec"]]]"`,
    );

    if (
      astInfo.ast.params.filter((arg) => arg.type !== 'i').length > 0
    ) {
      throw new Error('Expected arguments as identifier names in ast');
    }

    const args = astInfo.ast.params.map((arg) =>
      snip((arg as { type: 'i'; name: string }).name, d.u32)
    );

    ctx[$internal].itemStateStack.pushFunctionScope(
      args,
      {},
      d.vec4f,
      astInfo.externals ?? {},
    );

    // Check for: const value = std.atomicLoad(testUsage.value.b.aa[idx]!.y);
    //                           ^ this part should be a i32
    const res = wgslGenerator.generateExpression(
      ctx,
      (astInfo.ast?.body[1][0] as tinyest.Const)[2],
    );

    expect(res.dataType).toStrictEqual(d.i32);

    // Check for: const vec = std.mix(d.vec4f(), testUsage.value.a, value);
    //                        ^ this part should be a vec4f
    ctx[$internal].itemStateStack.pushBlockScope();
    wgslGenerator.registerBlockVariable(ctx, 'value', d.i32);
    const res2 = wgslGenerator.generateExpression(
      ctx,
      (astInfo.ast?.body[1][1] as tinyest.Const)[2],
    );
    ctx[$internal].itemStateStack.popBlockScope();

    expect(res2.dataType).toStrictEqual(d.vec4f);

    // Check for: std.atomicStore(testUsage.value.b.aa[idx]!.x, vec.y);
    //                            ^ this part should be an atomic u32
    //            ^ this part should be void
    ctx[$internal].itemStateStack.pushBlockScope();
    wgslGenerator.registerBlockVariable(ctx, 'vec', d.vec4f);
    const res3 = wgslGenerator.generateExpression(
      ctx,
      (astInfo.ast?.body[1][2] as tinyest.Call)[2][0] as tinyest.Expression,
    );
    const res4 = wgslGenerator.generateExpression(
      ctx,
      astInfo.ast?.body[1][2] as tinyest.Expression,
    );
    ctx[$internal].itemStateStack.popBlockScope();

    expect(res3.dataType).toStrictEqual(d.atomic(d.u32));
    expect(res4.dataType).toStrictEqual(Void);
  });

  it('creates correct code for for statements', () => {
    const main = () => {
      'kernel';
      for (let i = 0; i < 10; i += 1) {
        // biome-ignore lint/correctness/noUnnecessaryContinue: it's just a test, chill
        continue;
      }
    };

    const parsed = getMetaData(main)?.ast?.body as tinyest.Block;

    expect(JSON.stringify(parsed)).toMatchInlineSnapshot(
      `"[0,[[14,[12,"i",[5,"0"]],[1,"i","<",[5,"10"]],[2,"i","+=",[5,"1"]],[0,[[16]]]]]]"`,
    );

    const gen = wgslGenerator.generateFunction(ctx, parsed);

    expect(parse(gen)).toBe(
      parse('{for(var i = 0;(i < 10);i += 1){continue;}}'),
    );
  });

  it('creates correct code for for statements with outside init', () => {
    const main = () => {
      'kernel';
      let i = 0;
      for (; i < 10; i += 1) {
        // biome-ignore lint/correctness/noUnnecessaryContinue: it's just a test, chill
        continue;
      }
    };

    const parsed = getMetaData(main)?.ast?.body as tinyest.Block;

    expect(JSON.stringify(parsed)).toMatchInlineSnapshot(
      `"[0,[[12,"i",[5,"0"]],[14,null,[1,"i","<",[5,"10"]],[2,"i","+=",[5,"1"]],[0,[[16]]]]]]"`,
    );

    const gen = wgslGenerator.generateFunction(ctx, parsed);

    expect(parse(gen)).toBe(
      parse('{var i = 0;for(;(i < 10);i += 1){continue;}}'),
    );
  });

  it('creates correct code for while statements', () => {
    const main = () => {
      'kernel';
      let i = 0;
      while (i < 10) {
        i += 1;
      }
    };

    const parsed = getMetaData(main)?.ast?.body as tinyest.Block;

    expect(JSON.stringify(parsed)).toMatchInlineSnapshot(
      `"[0,[[12,"i",[5,"0"]],[15,[1,"i","<",[5,"10"]],[0,[[2,"i","+=",[5,"1"]]]]]]]"`,
    );

    const gen = wgslGenerator.generateFunction(ctx, parsed);

    expect(parse(gen)).toBe(parse('{var i = 0;while((i < 10)){i += 1;}}'));
  });

  it('creates correct resources for derived values and slots', () => {
    const testFn = tgpu.fn([], d.vec4u)(() => {
      return derivedV4u.value;
    });

    expect(parseResolved({ testFn })).toBe(
      parse(`
      fn testFn() -> vec4u {
        return vec4u(44, 88, 132, 176);
      }`),
    );

    const astInfo = getMetaData(
      testFn[$internal].implementation as (...args: unknown[]) => unknown,
    );

    if (!astInfo) {
      throw new Error('Expected prebuilt AST to be present');
    }

    expect(JSON.stringify(astInfo.ast?.body)).toMatchInlineSnapshot(
      `"[0,[[10,[7,"derivedV4u","value"]]]]"`,
    );

    ctx[$internal].itemStateStack.pushFunctionScope(
      [],
      {},
      d.vec4u,
      astInfo.externals ?? {},
    );

    // Check for: return derivedV4u.value;
    //                      ^ this should be a vec4u
    const res = wgslGenerator.generateExpression(
      ctx,
      (astInfo.ast?.body[1][0] as tinyest.Return)[1] as tinyest.Expression,
    );

    expect(res.dataType).toStrictEqual(d.vec4u);
  });

  it('creates correct resources for indexing into a derived value', () => {
    const testFn = tgpu.fn([d.u32], d.f32)((idx) => {
      return derivedV2f.value[idx] as number;
    });

    const astInfo = getMetaData(
      testFn[$internal].implementation as (...args: unknown[]) => unknown,
    );

    if (!astInfo) {
      throw new Error('Expected prebuilt AST to be present');
    }

    expect(JSON.stringify(astInfo.ast?.body)).toMatchInlineSnapshot(
      `"[0,[[10,[8,[7,"derivedV2f","value"],"idx"]]]]"`,
    );

    ctx[$internal].itemStateStack.pushFunctionScope(
      [snip('idx', d.u32)],
      {},
      d.f32,
      astInfo.externals ?? {},
    );

    // Check for: return derivedV2f.value[idx];
    //                      ^ this should be a f32
    const res = wgslGenerator.generateExpression(
      ctx,
      (astInfo.ast?.body[1][0] as tinyest.Return)[1] as tinyest.Expression,
    );

    expect(res.dataType).toStrictEqual(d.f32);
  });

  it('generates correct code for array expressions', () => {
    const testFn = tgpu.fn([], d.u32)(() => {
      const arr = [d.u32(1), 2, 3];
      return arr[1] as number;
    });

    expect(parseResolved({ testFn })).toBe(
      parse(`
      fn testFn() -> u32 {
        var arr = array<u32, 3>(u32(1), 2, 3);
        return arr[1];
      }`),
    );

    const astInfo = getMetaData(
      testFn[$internal].implementation as (...args: unknown[]) => unknown,
    );

    if (!astInfo) {
      throw new Error('Expected prebuilt AST to be present');
    }

    expect(JSON.stringify(astInfo.ast?.body)).toMatchInlineSnapshot(
      `"[0,[[13,"arr",[100,[[6,[7,"d","u32"],[[5,"1"]]],[5,"2"],[5,"3"]]]],[10,[8,"arr",[5,"1"]]]]]"`,
    );

    ctx[$internal].itemStateStack.pushFunctionScope(
      [],
      {},
      d.u32,
      astInfo.externals ?? {},
    );

    // Check for: const arr = [1, 2, 3]
    //                        ^ this should be an array<u32, 3>
    const res = wgslGenerator.generateExpression(
      ctx,
      // deno-fmt-ignore: it's better that way
      (
        astInfo.ast?.body[1][0] as tinyest.Const
      )[2] as unknown as tinyest.Expression,
    );

    expect(res.dataType).toStrictEqual(d.arrayOf(d.u32, 3));
  });

  it('generates correct code for complex array expressions', () => {
    const testFn = tgpu.fn([], d.u32)(() => {
      const arr = [
        d.vec2u(1, 2),
        d.vec2u(3, 4),
        std.min(d.vec2u(5, 6), d.vec2u(7, 8)),
      ] as [d.v2u, d.v2u, d.v2u];
      return arr[1].x;
    });

    expect(parseResolved({ testFn })).toEqual(
      parse(`
      fn testFn() -> u32 {
        var arr = array<vec2u, 3>(vec2u(1, 2), vec2u(3, 4), min(vec2u(5, 6), vec2u(7, 8)));
        return arr[1].x;
      }`),
    );
  });

  it('does not autocast lhs of an assignment', () => {
    const testFn = tgpu.fn([], d.u32)(() => {
      let a = d.u32(12);
      const b = d.f32(2.5);
      a = b;

      return a;
    });

    expect(parseResolved({ testFn })).toBe(
      parse(`
      fn testFn() -> u32 {
        var a = u32(12);
        var b = f32(2.5);
        a = u32(b);
        return a;
      }`),
    );
  });

  it('generates correct code for array expressions with struct elements', () => {
    const TestStruct = d.struct({
      x: d.u32,
      y: d.f32,
    });

    const testFn = tgpu.fn([], d.f32)(() => {
      const arr = [TestStruct({ x: 1, y: 2 }), TestStruct({ x: 3, y: 4 })];
      return (arr[1] as { x: number; y: number }).y;
    });

    expect(parseResolved({ testFn })).toBe(
      parse(`
      struct TestStruct {
        x: u32,
        y: f32,
      }

      fn testFn() -> f32 {
        var arr = array<TestStruct, 2>(TestStruct(1, 2), TestStruct(3, 4));
        return arr[1].y;
      }`),
    );

    const astInfo = getMetaData(
      testFn[$internal].implementation as (...args: unknown[]) => unknown,
    );

    if (!astInfo) {
      throw new Error('Expected prebuilt AST to be present');
    }

    expect(JSON.stringify(astInfo.ast?.body)).toMatchInlineSnapshot(
      `"[0,[[13,"arr",[100,[[6,"TestStruct",[[104,{"x":[5,"1"],"y":[5,"2"]}]]],[6,"TestStruct",[[104,{"x":[5,"3"],"y":[5,"4"]}]]]]]],[10,[7,[8,"arr",[5,"1"]],"y"]]]]"`,
    );

    ctx[$internal].itemStateStack.pushFunctionScope(
      [],
      {},
      d.f32,
      astInfo.externals ?? {},
    );

    // Check for: const arr = [TestStruct({ x: 1, y: 2 }), TestStruct({ x: 3, y: 4 })];
    //                        ^ this should be an array<TestStruct, 2>
    const res = wgslGenerator.generateExpression(
      ctx,
      (astInfo.ast?.body[1][0] as tinyest.Const)[2] as tinyest.Expression,
    );

    expect(res.dataType).toStrictEqual(d.arrayOf(TestStruct, 2));
  });

  it('generates correct code when struct clone is used', () => {
    const TestStruct = d.struct({
      x: d.u32,
      y: d.f32,
    });

    const testFn = tgpu.fn([])(() => {
      const myStruct = TestStruct({ x: 1, y: 2 });
      const myClone = TestStruct(myStruct);
      return;
    });

    expect(parseResolved({ testFn })).toBe(
      parse(`
      struct TestStruct {
        x: u32,
        y: f32,
      }

      fn testFn() {
        var myStruct = TestStruct(1, 2);
        var myClone = (myStruct);
        return;
      }`),
    );
  });

  it('generates correct code when complex struct clone is used', () => {
    const TestStruct = d.struct({
      x: d.u32,
      y: d.f32,
    });

    const testFn = tgpu.fn([])(() => {
      const myStructs = [TestStruct({ x: 1, y: 2 })] as const;
      const myClone = TestStruct(myStructs[0]);
      return;
    });

    expect(parseResolved({ testFn })).toBe(
      parse(`
      struct TestStruct {
        x: u32,
        y: f32,
      }

      fn testFn() {
        var myStructs = array<TestStruct, 1>(TestStruct(1, 2));
        var myClone = (myStructs[0]);
        return;
      }`),
    );
  });

  it('generates correct code for array expressions with derived elements', () => {
    const testFn = tgpu.fn([], d.f32)(() => {
      const arr = [derivedV2f.$, std.mul(derivedV2f.$, d.vec2f(2, 2))];
      return (arr[1] as { x: number; y: number }).y;
    });

    expect(parseResolved({ testFn })).toBe(
      parse(`
      fn testFn() -> f32 {
        var arr = array<vec2f, 2>(vec2f(44, 88), (vec2f(44, 88) * vec2f(2, 2)));
        return arr[1].y;
      }`),
    );

    const astInfo = getMetaData(
      testFn[$internal].implementation as (...args: unknown[]) => unknown,
    );

    if (!astInfo) {
      throw new Error('Expected prebuilt AST to be present');
    }

    expect(JSON.stringify(astInfo.ast?.body)).toMatchInlineSnapshot(
      `"[0,[[13,"arr",[100,[[7,"derivedV2f","$"],[6,[7,"std","mul"],[[7,"derivedV2f","$"],[6,[7,"d","vec2f"],[[5,"2"],[5,"2"]]]]]]]],[10,[7,[8,"arr",[5,"1"]],"y"]]]]"`,
    );
  });

  it('allows for member access on values returned from function calls', () => {
    const TestStruct = d.struct({
      x: d.u32,
      y: d.vec3f,
    });

    const fnOne = tgpu.fn([], TestStruct)(() => {
      return TestStruct({ x: 1, y: d.vec3f(1, 2, 3) });
    });

    const fnTwo = tgpu.fn([], d.f32)(() => {
      return fnOne().y.x;
    });

    expect(parseResolved({ fnTwo })).toBe(
      parse(`
      struct TestStruct {
        x: u32,
        y: vec3f,
      }

      fn fnOne() -> TestStruct {
        return TestStruct(1, vec3f(1, 2, 3));
      }

      fn fnTwo() -> f32 {
        return fnOne().y.x;
      }`),
    );

    const astInfo = getMetaData(
      fnTwo[$internal].implementation as (...args: unknown[]) => unknown,
    );

    if (!astInfo) {
      throw new Error('Expected prebuilt AST to be present');
    }

    expect(JSON.stringify(astInfo.ast?.body)).toMatchInlineSnapshot(
      `"[0,[[10,[7,[7,[6,"fnOne",[]],"y"],"x"]]]]"`,
    );

    ctx[$internal].itemStateStack.pushFunctionScope(
      [],
      {},
      d.f32,
      astInfo.externals ?? {},
    );

    // Check for: return fnOne().y.x;
    //                   ^ this should be a f32
    const res = wgslGenerator.generateExpression(
      ctx,
      (astInfo.ast?.body[1][0] as tinyest.Return)[1] as tinyest.Expression,
    );

    expect(res.dataType).toStrictEqual(d.f32);
  });

  it('properly handles .value struct properties in slots', ({ root }) => {
    const UnfortunateStruct = d.struct({
      value: d.vec3f,
    });

    const testBuffer = root.createBuffer(UnfortunateStruct).$usage('storage');

    const testUsage = testBuffer.as('mutable');
    const testSlot = tgpu.slot(testUsage);
    const testFn = tgpu.fn([], d.f32)(() => {
      const value = testSlot.value.value;
      return value.x + value.y + value.z;
    });

    const astInfo = getMetaData(
      testFn[$internal].implementation as (...args: unknown[]) => unknown,
    );

    if (!astInfo) {
      throw new Error('Expected prebuilt AST to be present');
    }

    expect(JSON.stringify(astInfo.ast?.body)).toMatchInlineSnapshot(
      `"[0,[[13,"value",[7,[7,"testSlot","value"],"value"]],[10,[1,[1,[7,"value","x"],"+",[7,"value","y"]],"+",[7,"value","z"]]]]]"`,
    );

    ctx[$internal].itemStateStack.pushFunctionScope(
      [],
      {},
      d.f32,
      astInfo.externals ?? {},
    );

    // Check for: const value = testSlot.value.value;
    //                  ^ this should be a vec3f
    const res = wgslGenerator.generateExpression(
      ctx,
      (
        astInfo.ast?.body[1][0] as tinyest.Const
      )[2] as unknown as tinyest.Expression,
    );

    expect(res.dataType).toEqual(d.vec3f);
  });

  it('generates correct code for conditionals with single statements', () => {
    const main0 = () => {
      'kernel';
      // biome-ignore lint/correctness/noConstantCondition: sshhhh, it's just a test
      if (true) return 0;
      return 1;
    };

    expect(
      parse(
        wgslGenerator.generateFunction(
          ctx,
          getMetaData(main0)?.ast?.body as tinyest.Block,
        ),
      ),
    ).toBe(
      parse(`{
      if (true) {
        return 0;
      }
      return 1;
    }`),
    );

    const main1 = () => {
      'kernel';
      let y = 0;
      // biome-ignore lint/correctness/noConstantCondition: sshhhh, it's just a test
      if (true) y = 1;
      else y = 2;
      return y;
    };

    expect(
      parse(
        wgslGenerator.generateFunction(
          ctx,
          getMetaData(main1)?.ast?.body as tinyest.Block,
        ),
      ),
    ).toBe(
      parse(`{
      var y = 0;
      if (true) {
        y = 1;
      } else {
       y = 2;
      }
      return y;
    }`),
    );

    const main2 = () => {
      'kernel';
      let y = 0;
      // biome-ignore lint/correctness/noConstantCondition: sshhhh, it's just a test
      if (true) {
        y = 1;
      } else y = 2;
      return y;
    };

    expect(
      parse(
        wgslGenerator.generateFunction(
          ctx,
          getMetaData(main2)?.ast?.body as tinyest.Block,
        ),
      ),
    ).toBe(
      parse(`{
      var y = 0;
      if (true) {
        y = 1;
      } else {
       y = 2;
      }
      return y;
    }`),
    );
  });

  it('generates correct code for for loops with single statements', () => {
    const main = () => {
      'kernel';
      // biome-ignore lint/correctness/noUnnecessaryContinue: sshhhh, it's just a test
      for (let i = 0; i < 10; i += 1) continue;
    };

    expect(
      parse(
        wgslGenerator.generateFunction(
          ctx,
          getMetaData(main)?.ast?.body as tinyest.Block,
        ),
      ),
    ).toBe(parse('{for(var i = 0;(i < 10);i += 1){continue;}}'));
  });

  it('generates correct code for while loops with single statements', () => {
    const main = () => {
      'kernel';
      let i = 0;
      while (i < 10) i += 1;
    };

    expect(
      parse(
        wgslGenerator.generateFunction(
          ctx,
          getMetaData(main)?.ast?.body as tinyest.Block,
        ),
      ),
    ).toBe(parse('{var i = 0;while((i < 10)){i += 1;}}'));
  });

  it('throws error when incorrectly initializing function', () => {
    const internalTestFn = tgpu.fn([d.vec2f], d.mat4x4f)(() => {
      return d.mat4x4f();
    });

    const testFn = tgpu.fn([])(() => {
      // @ts-expect-error
      return internalTestFn([1, 23, 3]);
    });

    expect(() => parseResolved({ cleantestFn: testFn }))
      .toThrowErrorMatchingInlineSnapshot(`
[Error: Resolution of the following tree failed:
- <root>
- fn:testFn
- internalTestFn: Resolution of the following tree failed:
- internalTestFn: Cannot convert argument of type 'array' to 'vec2f' for function internalTestFn]
`);
  });

  it('throws error when initializing translate4 function', () => {
    const testFn = tgpu.fn([], d.mat4x4f)(() => {
      // @ts-expect-error
      return std.translate4();
    });

    expect(() => parseResolved({ testFn })).toThrowErrorMatchingInlineSnapshot(`
[Error: Resolution of the following tree failed:
- <root>
- fn:testFn
- translate4: Cannot read properties of undefined (reading 'value')]
`);
  });

  it('throws error when initializing vec4f with an array', () => {
    const testFn = tgpu.fn([], d.mat4x4f)(() => {
      // @ts-expect-error
      const x = d.vec4f([1, 2, 3, 4]);
      return d.mat4x4f();
    });

    expect(() => parseResolved({ testFn })).toThrowErrorMatchingInlineSnapshot(`
[Error: Resolution of the following tree failed:
- <root>
- fn:testFn
- vec4f: Resolution of the following tree failed:
- vec4f: Cannot convert argument of type 'array' to 'f32' for function vec4f]
`);
  });
<<<<<<< HEAD

  it('generates correct code for pointer value assignment', () => {
    const increment = tgpu.fn([d.ptrFn(d.f32)])((val) => {
      // biome-ignore  lint/style/noParameterAssign: go away
      val += 1;
    });

    expect(parseResolved({ increment })).toBe(
      parse(`
      fn increment(val: ptr<function, f32>) {
        *val += 1;
      }`),
=======
});

describe('wgslGenerator division operator', () => {
  it('tests division operator resolution - u32', () => {
    const div = tgpu.fn([], d.f32)(() => {
      return d.u32(1) / d.u32(2);
    });
    expect(div()).toBe(0.5);
    expect(parseResolved({ div })).toMatchInlineSnapshot(
      `"fn div ( ) -> f32 { return f32 ( u32 ( 1 ) ) / f32 ( u32 ( 2 ) ) ; }"`,
    );
  });

  it('tests division operator resolution - i32', () => {
    const div = tgpu.fn([], d.f32)(() => {
      return d.i32(1.0) / d.i32(2.0);
    });
    expect(div()).toBe(0.5);
    expect(parseResolved({ divide1: div })).toMatchInlineSnapshot(
      `"fn div ( ) -> f32 { return f32 ( i32 ( 1 ) ) / f32 ( i32 ( 2 ) ) ; }"`,
    );
  });

  it('tests division operator resolution - f32', () => {
    const div = tgpu.fn([], d.f32)(() => {
      return d.f32(1.0) / d.f32(2.0);
    });
    expect(div()).toBe(0.5);
    expect(parseResolved({ divide1: div })).toMatchInlineSnapshot(
      `"fn div ( ) -> f32 { return ( f32 ( 1 ) / f32 ( 2 ) ) ; }"`,
    );
  });

  it('tests division operator resolution - f32 & i32', () => {
    const div = tgpu.fn([], d.f32)(() => {
      return d.f32(1.0) / d.i32(2.0);
    });
    expect(div()).toBe(0.5);
    expect(parseResolved({ divide1: div })).toMatchInlineSnapshot(
      `"fn div ( ) -> f32 { return f32 ( 1 ) / f32 ( i32 ( 2 ) ) ; }"`,
    );
  });

  it('tests division operator resolution - u32 & i32', () => {
    const div = tgpu.fn([], d.f32)(() => {
      return d.u32(1) / d.i32(2);
    });
    expect(div()).toBe(0.5);
    expect(parseResolved({ divide1: div })).toMatchInlineSnapshot(
      `"fn div ( ) -> f32 { return f32 ( u32 ( 1 ) ) / f32 ( i32 ( 2 ) ) ; }"`,
    );
  });

  it('tests division operator resolution - f16 & f32', () => {
    const div = tgpu.fn([], d.f32)(() => {
      return d.f16(1.0) / d.f32(2.0);
    });
    expect(div()).toBe(0.5);
    expect(parseResolved({ divide1: div })).toMatchInlineSnapshot(
      `"fn div ( ) -> f32 { return ( f16 ( 1 ) / f32 ( 2 ) ) ; }"`,
    );
  });

  it('tests division operator resolution - decimal & f32', () => {
    const div = tgpu.fn([], d.f32)(() => {
      return d.f16(1 / 2) / d.f32(5.0);
    });
    expect(div()).toBe(0.1);
    expect(parseResolved({ divide1: div })).toMatchInlineSnapshot(
      `"fn div ( ) -> f32 { return ( f16 ( f32 ( 1 ) / f32 ( 2 ) ) / f32 ( 5 ) ) ; }"`,
    );
  });

  it('tests division operator resolution - internal sum & f32', () => {
    const div = tgpu.fn([], d.f32)(() => {
      return (d.u32(1 + 2) / d.f32(5.0));
    });
    expect(div()).toBe(0.6);
    expect(parseResolved({ divide1: div })).toMatchInlineSnapshot(
      `"fn div ( ) -> f32 { return f32 ( u32 ( ( 1 + 2 ) ) ) / f32 ( 5 ) ; }"`,
>>>>>>> 06ba66a6
    );
  });
});<|MERGE_RESOLUTION|>--- conflicted
+++ resolved
@@ -965,7 +965,6 @@
 - vec4f: Cannot convert argument of type 'array' to 'f32' for function vec4f]
 `);
   });
-<<<<<<< HEAD
 
   it('generates correct code for pointer value assignment', () => {
     const increment = tgpu.fn([d.ptrFn(d.f32)])((val) => {
@@ -978,7 +977,8 @@
       fn increment(val: ptr<function, f32>) {
         *val += 1;
       }`),
-=======
+    );
+  });
 });
 
 describe('wgslGenerator division operator', () => {
@@ -1059,7 +1059,6 @@
     expect(div()).toBe(0.6);
     expect(parseResolved({ divide1: div })).toMatchInlineSnapshot(
       `"fn div ( ) -> f32 { return f32 ( u32 ( ( 1 + 2 ) ) ) / f32 ( 5 ) ; }"`,
->>>>>>> 06ba66a6
     );
   });
 });