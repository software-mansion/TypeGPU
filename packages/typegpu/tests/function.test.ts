import { attest } from '@ark/attest';
import { describe, expect, expectTypeOf, it } from 'vitest';
import type {
  InferIO,
  InheritArgNames,
  IOLayout,
} from '../src/core/function/fnTypes.ts';
import * as d from '../src/data/index.ts';
import { Void } from '../src/data/wgslTypes.ts';
import tgpu, { type TgpuFn, type TgpuFnShell } from '../src/index.ts';
import { parse, parseResolved } from './utils/parseResolved.ts';
<<<<<<< HEAD
=======
import { Void } from '../src/data/wgslTypes.ts';
import type { Prettify } from '../src/shared/utilityTypes.ts';
>>>>>>> 6d26673e

describe('tgpu.fn', () => {
  it('should inject function declaration of called function', () => {
    const emptyFn = tgpu['~unstable']
      .fn([])(`() {
        // do nothing
      }`)
      .$name('empty');

    const actual = parseResolved({ emptyFn });

    const expected = parse('fn empty() {}');

    expect(actual).toBe(expected);
  });

  it('should inject function declaration only once', () => {
    const emptyFn = tgpu['~unstable']
      .fn([])(`() {
        // do nothing
      }`)
      .$name('empty');

    const actual = parseResolved({
      main: tgpu['~unstable']
        .fn([])(`
          () {
            emptyFn();
            emptyFn();
          }`)
        .$uses({ emptyFn })
        .$name('main'),
    });

    const expected = parse(`
      fn empty() {}

      fn main() {
        empty();
        empty();
      }
    `);

    expect(actual).toBe(expected);
  });

  it('should inject function declaration only once (calls are nested)', () => {
    const emptyFn = tgpu['~unstable']
      .fn([])(`() {
        // do nothing
      }`)
      .$name('empty');

    const nestedAFn = tgpu['~unstable']
      .fn([])(`() {
        emptyFn();
      }`)
      .$uses({ emptyFn })
      .$name('nested_a');

    const nestedBFn = tgpu['~unstable']
      .fn([])(`() {
        emptyFn();
      }`)
      .$uses({ emptyFn })
      .$name('nested_b');

    const actual = parseResolved({
      main: tgpu['~unstable']
        .fn([])(`() {
          nestedAFn();
          nestedBFn();
        }`)
        .$uses({ nestedAFn, nestedBFn })
        .$name('main'),
    });

    const expected = parse(`
      fn empty() {}

      fn nested_a() {
        empty();
      }

      fn nested_b() {
        empty();
      }

      fn main() {
        nested_a();
        nested_b();
      }
    `);

    expect(actual).toBe(expected);
  });

  it('creates typed shell from parameters', () => {
    const proc = tgpu['~unstable'].fn([]);
    const one = tgpu['~unstable'].fn([d.f32]);
    const two = tgpu['~unstable'].fn([d.f32, d.u32]);

    expectTypeOf(proc).toEqualTypeOf<TgpuFnShell<[], d.Void>>();
    expectTypeOf<ReturnType<typeof proc>>().toEqualTypeOf<
      TgpuFn<() => d.Void>
    >();

    expectTypeOf(one).toEqualTypeOf<TgpuFnShell<[d.F32], d.Void>>();
    expectTypeOf<ReturnType<typeof one>>().toEqualTypeOf<
      TgpuFn<(arg_0: d.F32) => d.Void>
    >();

    expectTypeOf(two).toEqualTypeOf<TgpuFnShell<[d.F32, d.U32], d.Void>>();
    expectTypeOf<ReturnType<typeof two>>().toEqualTypeOf<
      TgpuFn<(arg_0: d.F32, arg_1: d.U32) => d.Void>
    >();
  });

  it('creates typed shell from parameters and return type', () => {
    const proc = tgpu['~unstable'].fn([], d.bool);
    const one = tgpu['~unstable'].fn([d.f32], d.bool);
    const two = tgpu['~unstable'].fn([d.f32, d.u32], d.bool);

    expectTypeOf(proc).toEqualTypeOf<TgpuFnShell<[], d.Bool>>();
    expectTypeOf<ReturnType<typeof proc>>().toEqualTypeOf<
      TgpuFn<() => d.Bool>
    >();

    expectTypeOf(one).toEqualTypeOf<TgpuFnShell<[d.F32], d.Bool>>();
    expectTypeOf<ReturnType<typeof one>>().toEqualTypeOf<
      TgpuFn<(arg_0: d.F32) => d.Bool>
    >();

    expectTypeOf(two).toEqualTypeOf<TgpuFnShell<[d.F32, d.U32], d.Bool>>();
    expectTypeOf<ReturnType<typeof two>>().toEqualTypeOf<
      TgpuFn<(arg_0: d.F32, arg_1: d.U32) => d.Bool>
    >();
  });
});

describe('tgpu.computeFn', () => {
  it('does not create In struct when the are no arguments', () => {
    const foo = tgpu['~unstable'].computeFn({ workgroupSize: [1] })(() => {
      const x = 2;
    });

    expect(parseResolved({ foo })).not.toContain('struct');
    expect(foo.shell.argTypes).toStrictEqual([]);
  });

  it('does not create In struct when there is empty object for arguments', () => {
    const foo = tgpu['~unstable'].computeFn({ in: {}, workgroupSize: [1] })(
      () => {
        const x = 2;
      },
    );

    expect(parseResolved({ foo })).not.toContain(parse('struct'));
    expect(foo.shell.argTypes).toStrictEqual([]);
  });
});

describe('tgpu.vertexFn', () => {
  it('does not create In struct when the are no arguments', () => {
    const foo = tgpu['~unstable'].vertexFn({
      out: { pos: d.builtin.position },
    })(() => ({
      pos: d.vec4f(),
    }));
    expect(parseResolved({ foo })).not.toContain(parse('struct foo_In'));
    expect(parseResolved({ foo })).toContain(parse('struct foo_Out'));
    expect(foo.shell.argTypes).toStrictEqual([]);
  });

  it('does not create In struct when there is empty object for arguments', () => {
    const foo = tgpu['~unstable'].vertexFn({
      in: {},
      out: { pos: d.builtin.position },
    })(() => {
      return {
        pos: d.vec4f(),
      };
    });
    expect(parseResolved({ foo })).not.toContain(parse('struct foo_In'));
    expect(parseResolved({ foo })).toContain(parse('struct foo_Out'));
    expect(foo.shell.argTypes).toStrictEqual([]);
  });
});

describe('tgpu.fragmentFn', () => {
  it('does not create Out struct when the are no output parameters', () => {
    const foo = tgpu['~unstable'].fragmentFn({ out: Void })(() => {});
    expect(parseResolved({ foo })).not.toContain(parse('struct foo_Out'));
  });
});

describe('InferIO', () => {
  it('unwraps f32', () => {
    const layout = d.f32 satisfies IOLayout;

    expectTypeOf<InferIO<typeof layout>>().toEqualTypeOf<number>();
  });

  it('unwraps a record of numeric primitives', () => {
    const layout = { a: d.f32, b: d.location(2, d.u32) } satisfies IOLayout;

    expectTypeOf<InferIO<typeof layout>>().toEqualTypeOf<{
      a: number;
      b: number;
    }>();
  });
});

describe('InheritArgNames', () => {
  it('should inherit argument names from one fn to another', () => {
    const isEven = (x: number) => (x & 1) === 0;
    const identity = (num: number) => num;
    // Should have the same argument names as `identity`, but the signature of `isEven`
    const isEvenWithNames = undefined as unknown as Prettify<
      InheritArgNames<
        typeof isEven,
        typeof identity
      >
    >['result'];

    attest(isEven).type.toString.snap('(x: number) => boolean');
    attest(identity).type.toString.snap('(num: number) => number');
    attest(isEvenWithNames).type.toString.snap('(num: number) => boolean');
  });
});<|MERGE_RESOLUTION|>--- conflicted
+++ resolved
@@ -8,12 +8,8 @@
 import * as d from '../src/data/index.ts';
 import { Void } from '../src/data/wgslTypes.ts';
 import tgpu, { type TgpuFn, type TgpuFnShell } from '../src/index.ts';
+import type { Prettify } from '../src/shared/utilityTypes.ts';
 import { parse, parseResolved } from './utils/parseResolved.ts';
-<<<<<<< HEAD
-=======
-import { Void } from '../src/data/wgslTypes.ts';
-import type { Prettify } from '../src/shared/utilityTypes.ts';
->>>>>>> 6d26673e
 
 describe('tgpu.fn', () => {
   it('should inject function declaration of called function', () => {
