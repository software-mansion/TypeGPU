--- conflicted
+++ resolved
@@ -77,10 +77,7 @@
   },
   "packageManager": "pnpm@8.15.8+sha256.691fe176eea9a8a80df20e4976f3dfb44a04841ceb885638fe2a26174f81e65e",
   "dependencies": {
-<<<<<<< HEAD
-=======
     "tinyest": "workspace:0.0.0",
->>>>>>> 5d2f52f7
     "typed-binary": "^4.2.0"
   }
 }