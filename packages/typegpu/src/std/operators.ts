--- conflicted
+++ resolved
@@ -1,10 +1,6 @@
 import { dualImpl } from '../core/function/dualImpl.ts';
-<<<<<<< HEAD
-import { stitch, stitchWithExactTypes } from '../core/resolve/stitch.ts';
+import { stitch } from '../core/resolve/stitch.ts';
 import { toStorable, toStorables } from '../data/dataTypes.ts';
-=======
-import { stitch } from '../core/resolve/stitch.ts';
->>>>>>> 47575769
 import { abstractFloat, f16, f32 } from '../data/numeric.ts';
 import { vecTypeToConstructor } from '../data/vector.ts';
 import { VectorOps } from '../data/vectorOps.ts';
