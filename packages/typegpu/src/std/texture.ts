import { stitch } from '../core/resolve/stitch.ts';
<<<<<<< HEAD
=======
import type { TgpuSampler } from '../core/sampler/sampler.ts';
import type { TgpuExternalTexture } from '../core/texture/externalTexture.ts';
>>>>>>> dd719c54
import type {
  TgpuComparisonSampler,
  TgpuSampler,
} from '../core/sampler/sampler.ts';
import type {
  TgpuDepthTexture,
  TgpuSampledTexture,
  TgpuStorageTexture,
} from '../core/texture/texture.ts';
import type { ChannelData, TexelData } from '../core/texture/texture.ts';
import { createDualImpl } from '../core/function/dualImpl.ts';
import { snip } from '../data/snippet.ts';
import { f32, u32 } from '../data/numeric.ts';
import { vec2u, vec3u, vec4f, vec4i, vec4u } from '../data/vector.ts';
import {
  type F32,
  type v2f,
  type v2i,
  type v2u,
  type v3f,
  type v3i,
  type v3u,
  type v4f,
  type v4i,
  type v4u,
  Void,
} from '../data/wgslTypes.ts';

type TextureSampleOverload = {
  <T extends TgpuSampledTexture<'1d'>>(
    texture: T,
    sampler: TgpuSampler,
    coords: number,
  ): v4f;
  <T extends TgpuSampledTexture<'2d'>>(
    texture: T,
    sampler: TgpuSampler,
    coords: v2f,
  ): v4f;
  <T extends TgpuSampledTexture<'2d'>>(
    texture: T,
    sampler: TgpuSampler,
    coords: v2f,
    offset: v2i,
  ): v4f;
  <T extends TgpuSampledTexture<'2d-array'>>(
    texture: T,
    sampler: TgpuSampler,
    coords: v2f,
    arrayIndex: number,
  ): v4f;
  <T extends TgpuSampledTexture<'2d-array'>>(
    texture: T,
    sampler: TgpuSampler,
    coords: v2f,
    arrayIndex: number,
    offset: v2i,
  ): v4f;
  <T extends TgpuSampledTexture<'3d' | 'cube'>>(
    texture: T,
    sampler: TgpuSampler,
    coords: v3f,
  ): v4f;
  <T extends TgpuSampledTexture<'3d'>>(
    texture: T,
    sampler: TgpuSampler,
    coords: v3f,
    offset: v3i,
  ): v4f;
  <T extends TgpuSampledTexture<'cube-array'>>(
    texture: T,
    sampler: TgpuSampler,
    coords: v3f,
    arrayIndex: number,
  ): v4f;
  // TODO: Support this
  // <T extends TgpuSampledTexture<'depth-2d'>>(
  //   texture: T,
  //   sampler: TgpuSampler,
  //   coords: v2f,
  // ): number;
  // <T extends TgpuSampledTexture<'depth-2d'>>(
  //   texture: T,
  //   sampler: TgpuSampler,
  //   coords: v2f,
  //   offset: v2i,
  // ): number;
  // <T extends TgpuSampledTexture<'depth-2d-array'>>(
  //   texture: T,
  //   sampler: TgpuSampler,
  //   coords: v2f,
  //   arrayIndex: number,
  // ): number;
  // <T extends TgpuSampledTexture<'depth-2d-array'>>(
  //   texture: T,
  //   sampler: TgpuSampler,
  //   coords: v2f,
  //   arrayIndex: number,
  //   offset: v2i,
  // ): number;
  // <T extends TgpuSampledTexture<'depth-cube'>>(
  //   texture: T,
  //   sampler: TgpuSampler,
  //   coords: v3i,
  // ): number;
  // <T extends TgpuSampledTexture<'depth-cube-array'>>(
  //   texture: T,
  //   sampler: TgpuSampler,
  //   coords: v3i,
  //   arrayIndex: number,
  // ): number;
};

export const textureSample: TextureSampleOverload = createDualImpl(
  // CPU implementation
  (
    _texture: TgpuSampledTexture,
    _sampler: TgpuSampler,
    _coords: number | v2f | v3f,
    _offsetOrArrayIndex?: v2i | v3i | number,
    _maybeOffset?: v2i | v3i,
  ) => {
    throw new Error(
      'Texture sampling relies on GPU resources and cannot be executed outside of a draw call',
    );
  },
  // CODEGEN implementation
  (...args) => snip(stitch`textureSample(${args})`, vec4f),
  'textureSample',
);

type TextureSampleLevelOverload = {
  <T extends TgpuSampledTexture<'2d'>>(
    texture: T,
    sampler: TgpuSampler,
    coords: v2f,
    level: number,
    offset?: v2i,
  ): v4f;
  <T extends TgpuSampledTexture<'2d-array'>>(
    texture: T,
    sampler: TgpuSampler,
    coords: v2f,
    arrayIndex: number,
    level: number,
    offset?: v2i,
  ): v4f;
  <T extends TgpuSampledTexture<'3d' | 'cube'>>(
    texture: T,
    sampler: TgpuSampler,
    coords: v3f,
    level: number,
    offset?: v3i,
  ): v4f;
  <T extends TgpuSampledTexture<'cube-array'>>(
    texture: T,
    sampler: TgpuSampler,
    coords: v3f,
    arrayIndex: number,
    level: number,
  ): v4f;
};

export const textureSampleLevel: TextureSampleLevelOverload = createDualImpl(
  // CPU implementation
  (
    _texture: TgpuSampledTexture,
    _sampler: TgpuSampler,
    _coords: number | v2f | v3f,
    _level: number,
    _offsetOrArrayIndex?: v2i | v3i | number,
  ) => {
    throw new Error(
      'Texture sampling relies on GPU resources and cannot be executed outside of a draw call',
    );
  },
  // CODEGEN implementation
  (...args) => snip(stitch`textureSampleLevel(${args})`, vec4f),
  'textureSampleLevel',
);

type TexelDataToInstance<TF extends TexelData> = {
  vec4f: v4f;
  vec4i: v4i;
  vec4u: v4u;
}[TF['type']];

type SampleTypeToInstance<TF extends ChannelData> = {
  u32: v4u;
  i32: v4i;
  f32: v4f;
}[TF['type']];

const channelDataToInstance = {
  u32: vec4u,
  i32: vec4i,
  f32: vec4f,
};

type TextureLoadOverload = {
  <T extends TgpuStorageTexture<'1d'>>(
    texture: T,
    coords: number,
  ): TexelDataToInstance<T['texelDataType']>;
  <T extends TgpuStorageTexture<'2d'>>(
    texture: T,
    coords: v2i | v2u,
  ): TexelDataToInstance<T['texelDataType']>;
  <T extends TgpuStorageTexture<'2d-array'>>(
    texture: T,
    coords: v2i | v2u,
    arrayIndex: number,
  ): TexelDataToInstance<T['texelDataType']>;
  <T extends TgpuStorageTexture<'3d'>>(
    texture: T,
    coords: v3i | v3u,
  ): TexelDataToInstance<T['texelDataType']>;

  <T extends TgpuSampledTexture<'1d'>>(
    texture: T,
    coords: number,
    level: number,
  ): SampleTypeToInstance<T['channelDataType']>;
  <T extends TgpuSampledTexture<'2d'>>(
    texture: T,
    coords: v2i | v2u,
    level: number,
  ): SampleTypeToInstance<T['channelDataType']>;
  <T extends TgpuSampledTexture<'2d-array'>>(
    texture: T,
    coords: v2i | v2u,
    arrayIndex: number,
    level: number,
  ): SampleTypeToInstance<T['channelDataType']>;
  <T extends TgpuSampledTexture<'3d'>>(
    texture: T,
    coords: v3i | v3u,
    level: number,
  ): SampleTypeToInstance<T['channelDataType']>;
  // TODO: Support multisampled textures and depth textures
};

export const textureLoad: TextureLoadOverload = createDualImpl(
  // CPU implementation
  (
    _texture: TgpuStorageTexture | TgpuSampledTexture,
    _coords: number | v2i | v2u | v3i | v3u,
    _levelOrArrayIndex?: number,
  ) => {
    throw new Error(
      '`textureLoad` relies on GPU resources and cannot be executed outside of a draw call',
    );
  },
  // CODEGEN implementation
  (...args) => {
    const texture = args[0];

    const textureInfo = texture.dataType as unknown as
      | TgpuStorageTexture
      | TgpuSampledTexture;

    return snip(
      stitch`textureLoad(${args})`,
      'texelDataType' in textureInfo
        ? textureInfo.texelDataType
        : channelDataToInstance[textureInfo.channelDataType.type],
    );
  },
  'textureLoad',
);

type TextureStoreOverload = {
  <T extends TgpuStorageTexture<'1d'>>(
    texture: T,
    coords: number,
    value: TexelDataToInstance<T['texelDataType']>,
  ): void;
  <T extends TgpuStorageTexture<'2d'>>(
    texture: T,
    coords: v2i | v2u,
    value: TexelDataToInstance<T['texelDataType']>,
  ): void;
  <T extends TgpuStorageTexture<'2d-array'>>(
    texture: T,
    coords: v2i | v2u,
    arrayIndex: number,
    value: TexelDataToInstance<T['texelDataType']>,
  ): void;
  <T extends TgpuStorageTexture<'3d'>>(
    texture: T,
    coords: v3i | v3u,
    value: TexelDataToInstance<T['texelDataType']>,
  ): void;
};

export const textureStore: TextureStoreOverload = createDualImpl(
  // CPU implementation
  (
    _texture: TgpuStorageTexture,
    _coords: number | v2i | v2u | v3i | v3u,
    _arrayIndexOrValue?: number | TexelData,
    _maybeValue?: TexelData,
  ) => {
    throw new Error(
      '`textureStore` relies on GPU resources and cannot be executed outside of a draw call',
    );
  },
  // CODEGEN implementation
  (...args) => snip(stitch`textureStore(${args})`, Void),
  'textureStore',
);

type TextureDimensionsOverload = {
  <T extends TgpuSampledTexture<'1d'> | TgpuStorageTexture<'1d'>>(
    texture: T,
  ): number;
  <T extends TgpuSampledTexture<'1d'>>(texture: T, level: number): number;

  <
    T extends
      | TgpuSampledTexture<'2d'>
      | TgpuSampledTexture<'2d-array'>
      | TgpuSampledTexture<'cube'>
      | TgpuSampledTexture<'cube-array'>
      | TgpuStorageTexture<'2d'>
      | TgpuStorageTexture<'2d-array'>
      | TgpuExternalTexture,
  >(
    texture: T,
  ): v2u;
  <
    T extends
      | TgpuSampledTexture<'2d'>
      | TgpuSampledTexture<'2d-array'>
      | TgpuSampledTexture<'cube'>
      | TgpuSampledTexture<'cube-array'>,
  >(texture: T, level: number): v2u;

  <T extends TgpuSampledTexture<'3d'> | TgpuStorageTexture<'3d'>>(
    texture: T,
  ): v3u;
  <T extends TgpuSampledTexture<'3d'>>(texture: T, level: number): v3u;
};

export const textureDimensions: TextureDimensionsOverload = createDualImpl(
  // CPU implementation
  (
    _texture: TgpuSampledTexture | TgpuStorageTexture | TgpuExternalTexture,
    _level?: number,
  ) => {
    throw new Error(
      '`textureDimensions` relies on GPU resources and cannot be executed outside of a draw call',
    );
  },
  // CODEGEN implementation
  (texture, level) => {
    const resourceType = (texture as unknown as
      | TgpuSampledTexture
      | TgpuStorageTexture
      | TgpuExternalTexture).resourceType;

    const dim = resourceType === 'external-texture' ? '2d' : (
      texture.dataType as unknown as TgpuSampledTexture | TgpuStorageTexture
    ).dimension;

    return snip(
      stitch`textureDimensions(${[texture, level]})`,
      dim === '1d' ? u32 : dim === '3d' ? vec3u : vec2u,
    );
  },
  'textureDimensions',
);

<<<<<<< HEAD
type TextureSampleCompareOverload = {
  <T extends TgpuDepthTexture<'2d'>>(
    texture: T,
    sampler: TgpuComparisonSampler,
    coords: v2f,
    depthRef: number,
  ): number;
  <T extends TgpuDepthTexture<'2d'>>(
    texture: T,
    sampler: TgpuComparisonSampler,
    coords: v2f,
    depthRef: number,
    offset: v2i,
  ): number;
  <T extends TgpuDepthTexture<'2d-array'>>(
    texture: T,
    sampler: TgpuComparisonSampler,
    coords: v2f,
    arrayIndex: number,
    depthRef: number,
  ): number;
  <T extends TgpuDepthTexture<'2d-array'>>(
    texture: T,
    sampler: TgpuComparisonSampler,
    coords: v2f,
    arrayIndex: number,
    depthRef: number,
    offset: v2i,
  ): number;
  <T extends TgpuDepthTexture<'cube'>>(
    texture: T,
    sampler: TgpuComparisonSampler,
    coords: v3f,
    depthRef: number,
  ): number;
  <T extends TgpuDepthTexture<'cube-array'>>(
    texture: T,
    sampler: TgpuComparisonSampler,
    coords: v3f,
    arrayIndex: number,
    depthRef: number,
  ): number;
};

export const textureSampleCompare: TextureSampleCompareOverload =
  createDualImpl(
    // CPU implementation
    (
      _texture: TgpuDepthTexture,
      _sampler: TgpuComparisonSampler,
      _coords: v2f | v3f,
      _depthRefOrArrayIndex: number,
      _depthRefOrOffset?: number | v2i,
      _maybeOffset?: v2i,
    ) => {
      throw new Error(
        'Texture comparison sampling relies on GPU resources and cannot be executed outside of a draw call',
      );
    },
    // CODEGEN implementation
    (...args) => {
      return snip(
        stitch`textureSampleCompare(${args})`,
        f32,
      );
    },
    'textureSampleCompare',
=======
type TextureSampleBaseClampToEdge = (
  texture: TgpuSampledTexture<'2d', F32> | TgpuExternalTexture,
  sampler: TgpuSampler,
  coords: v2f,
) => v4f;

export const textureSampleBaseClampToEdge: TextureSampleBaseClampToEdge =
  createDualImpl(
    // CPU implementation
    (
      _texture: TgpuSampledTexture | TgpuExternalTexture,
      _sampler: TgpuSampler,
      _coords: v2f,
    ) => {
      throw new Error(
        'Texture sampling with base clamp to edge is not supported outside of GPU mode.',
      );
    },
    // GPU implementation
    (...args) =>
      snip(
        stitch`textureSampleBaseClampToEdge(${args})`,
        vec4f,
      ),
    'textureSampleBaseClampToEdge',
>>>>>>> dd719c54
  );<|MERGE_RESOLUTION|>--- conflicted
+++ resolved
@@ -1,9 +1,5 @@
 import { stitch } from '../core/resolve/stitch.ts';
-<<<<<<< HEAD
-=======
-import type { TgpuSampler } from '../core/sampler/sampler.ts';
 import type { TgpuExternalTexture } from '../core/texture/externalTexture.ts';
->>>>>>> dd719c54
 import type {
   TgpuComparisonSampler,
   TgpuSampler,
@@ -377,7 +373,6 @@
   'textureDimensions',
 );
 
-<<<<<<< HEAD
 type TextureSampleCompareOverload = {
   <T extends TgpuDepthTexture<'2d'>>(
     texture: T,
@@ -445,7 +440,8 @@
       );
     },
     'textureSampleCompare',
-=======
+  );
+
 type TextureSampleBaseClampToEdge = (
   texture: TgpuSampledTexture<'2d', F32> | TgpuExternalTexture,
   sampler: TgpuSampler,
@@ -471,5 +467,4 @@
         vec4f,
       ),
     'textureSampleBaseClampToEdge',
->>>>>>> dd719c54
   );