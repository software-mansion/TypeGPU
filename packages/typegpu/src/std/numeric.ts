--- conflicted
+++ resolved
@@ -673,32 +673,6 @@
   'sqrt',
 );
 
-<<<<<<< HEAD
-/**
- * Translates a matrix by a given vector.
- * @param {m4x4f} matrix - The matrix to be translated.
- * @param {v3f} vector - The vector by which to translate the matrix.
- * @returns {m4x4f} - The translated matrix.
- */
-export const translate4x4 = createDualImpl(
-  // CPU implementation
-  (matrix: m4x4f, vector: v3f) => {
-    return mul(matrix, mat4x4f.translation(vector));
-  },
-  // GPU implementation
-  (matrix, vector) => ({
-    value: `(${matrix.value} * ${
-      (mat4x4f.translation(
-        vector as unknown as v3f,
-      ) as unknown as Snippet).value
-    })`,
-    dataType: matrix.dataType,
-  }),
-  'translate4x4',
-);
-
-=======
->>>>>>> 00f8b625
 export const tanh = createDualImpl(
   // CPU implementation
   <T extends AnyFloatVecInstance | number>(value: T): T => {
