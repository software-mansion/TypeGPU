--- conflicted
+++ resolved
@@ -1,24 +1,6 @@
 import { mat4x4f } from '../data/matrix.ts';
 import { f32 } from '../data/numeric.ts';
 import { VectorOps } from '../data/vectorOps.ts';
-<<<<<<< HEAD
-import type {
-  AnyFloatVecInstance,
-  AnyMatInstance,
-  AnyNumericVecInstance,
-  AnyWgslData,
-  m4x4f,
-  v2f,
-  v2h,
-  v2i,
-  v3f,
-  v3h,
-  v3i,
-  v4f,
-  v4h,
-  v4i,
-  vBaseForMat,
-=======
 import {
   type AnyFloatVecInstance,
   type AnyMatInstance,
@@ -26,6 +8,7 @@
   isFloat32VecInstance,
   isMatInstance,
   isVecInstance,
+  type m4x4f,
   type mBaseForVec,
   type v2f,
   type v2h,
@@ -37,7 +20,6 @@
   type v4h,
   type v4i,
   type vBaseForMat,
->>>>>>> 68fd55c6
 } from '../data/wgslTypes.ts';
 import { createDualImpl } from '../shared/generators.ts';
 import type { Snippet } from '../types.ts';
@@ -622,32 +604,6 @@
   },
   // GPU implementation
   (value) => ({ value: `sqrt(${value.value})`, dataType: value.dataType }),
-<<<<<<< HEAD
-);
-
-export const div = createDualImpl(
-  // CPU implementation
-  <T extends AnyNumericVecInstance | number>(lhs: T, rhs: T | number): T => {
-    if (typeof lhs === 'number' && typeof rhs === 'number') {
-      return (lhs / rhs) as T;
-    }
-    if (typeof rhs === 'number') {
-      return VectorOps.mulSxV[(lhs as AnyNumericVecInstance).kind](
-        1 / rhs,
-        lhs as AnyNumericVecInstance,
-      ) as T;
-    }
-    // Vector / Vector case
-    return VectorOps.div[(lhs as AnyNumericVecInstance).kind](
-      lhs as AnyNumericVecInstance,
-      rhs as AnyNumericVecInstance,
-    ) as T;
-  },
-  // GPU implementation
-  (lhs, rhs) => ({
-    value: `(${lhs.value} / ${rhs.value})`,
-    dataType: lhs.dataType,
-  }),
 );
 
 /**
@@ -670,6 +626,4 @@
     }`,
     dataType: matrix.dataType,
   }),
-=======
->>>>>>> 68fd55c6
 );