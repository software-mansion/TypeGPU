--- conflicted
+++ resolved
@@ -596,30 +596,6 @@
   },
   // GPU implementation
   (value) => snip(`sqrt(${value.value})`, value.dataType),
-<<<<<<< HEAD
-=======
-);
-
-/**
- * Translates a matrix by a given vector.
- * @param {m4x4f} matrix - The matrix to be translated.
- * @param {v3f} vector - The vector by which to translate the matrix.
- * @returns {m4x4f} - The translated matrix.
- */
-export const translate4x4 = createDualImpl(
-  // CPU implementation
-  (matrix: m4x4f, vector: v3f) => {
-    return mul(matrix, mat4x4f.translation(vector));
-  },
-  // GPU implementation
-  (matrix, vector) => ({
-    value: `(${matrix.value} * ${
-      (mat4x4f.translation(
-        vector as unknown as v3f,
-      ) as unknown as Snippet).value
-    })`,
-    dataType: matrix.dataType,
-  }),
 );
 
 export const tanh = createDualImpl(
@@ -632,5 +608,4 @@
   },
   // GPU implementation
   (value) => snip(`tanh(${value.value})`, value.dataType),
->>>>>>> 8acb7fea
 );