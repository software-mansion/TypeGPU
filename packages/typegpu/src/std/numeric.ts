--- conflicted
+++ resolved
@@ -91,10 +91,6 @@
 }
 
 /**
-<<<<<<< HEAD
- *
-=======
->>>>>>> 6edcbb13
  * @privateRemarks
  * https://www.w3.org/TR/WGSL/#dot-builtin
  */
