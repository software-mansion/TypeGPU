import { f32 } from '../data/numeric';
import { VectorOps } from '../data/vectorOps';
import type {
  AnyMatInstance,
  AnyWgslData,
  VecKind,
  v2f,
  v2h,
  v3f,
  v3h,
  v3i,
  v3u,
  v4f,
  v4h,
  vBaseForMat,
} from '../data/wgslTypes';
import { createDualImpl } from '../shared/generators';

type vBase = { kind: VecKind };

export const add = createDualImpl(
  // CPU implementation
  <T extends vBase>(lhs: T, rhs: T): T => {
    return VectorOps.add[lhs.kind](lhs, rhs);
  },
  // GPU implementation
  (lhs, rhs) => {
    return { value: `(${lhs.value} + ${rhs.value})`, dataType: lhs.dataType };
  },
);

export const sub = createDualImpl(
  // CPU implementation
  <T extends vBase>(lhs: T, rhs: T): T => {
    return VectorOps.sub[lhs.kind](lhs, rhs);
  },
  // GPU implementation
  (lhs, rhs) => {
    return { value: `(${lhs.value} - ${rhs.value})`, dataType: lhs.dataType };
  },
);

type MulOverload = {
  <T extends AnyMatInstance, TVec extends vBaseForMat<T>>(s: T, v: TVec): TVec;
  <T extends AnyMatInstance, TVec extends vBaseForMat<T>>(s: TVec, v: T): TVec;
  <T extends vBase | AnyMatInstance>(s: number | T, v: T): T;
};

export const mul: MulOverload = createDualImpl(
  // CPU implementation
  (
    s: number | vBase | AnyMatInstance,
    v: vBase | AnyMatInstance,
  ): vBase | AnyMatInstance => {
    if (typeof s === 'number') {
      // Scalar * Vector/Matrix case
      return VectorOps.mulSxV[v.kind](s, v);
    }
    if (
      typeof s === 'object' &&
      typeof v === 'object' &&
      'kind' in s &&
      'kind' in v
    ) {
      const sIsVector = !s.kind.startsWith('mat');
      const vIsVector = !v.kind.startsWith('mat');
      if (!sIsVector && vIsVector) {
        // Matrix * Vector case
        return VectorOps.mulMxV[(s as AnyMatInstance).kind](
          s as AnyMatInstance,
          v as vBaseForMat<AnyMatInstance>,
        );
      }
      if (sIsVector && !vIsVector) {
        // Vector * Matrix case
        return VectorOps.mulVxM[(v as AnyMatInstance).kind](
          s as vBaseForMat<AnyMatInstance>,
          v as AnyMatInstance,
        );
      }
    }
    // Vector * Vector or Matrix * Matrix case
    return VectorOps.mulVxV[v.kind](s, v);
  },
  // GPU implementation
  (s, v) => {
    const returnType =
      typeof s === 'number'
        ? // Scalar * Vector/Matrix
          (v.dataType as AnyWgslData)
        : !s.dataType.type.startsWith('mat')
          ? // Vector * Matrix
            (s.dataType as AnyWgslData)
          : !v.dataType.type.startsWith('mat')
            ? // Matrix * Vector
              (v.dataType as AnyWgslData)
            : // Vector * Vector or Matrix * Matrix
              (s.dataType as AnyWgslData);
    return { value: `(${s.value} * ${v.value})`, dataType: returnType };
  },
);

export const abs = createDualImpl(
  // CPU implementation
  <T extends vBase | number>(value: T): T => {
    if (typeof value === 'number') {
      return Math.abs(value) as T;
    }
    return VectorOps.abs[value.kind](value) as T;
  },
  // GPU implementation
  (value) => {
    return { value: `abs(${value.value})`, dataType: value.dataType };
  },
);

export function atan2<T extends vBase | number>(y: T, x: T): T {
  if (inGPUMode()) {
    return `atan2(${y}, ${x})` as unknown as T;
  }
  if (typeof y === 'number' && typeof x === 'number') {
    return Math.atan2(y, x) as T;
  }
  return VectorOps.atan2[(y as vBase).kind](y as never, x as never) as T;
}

/**
 * @privateRemarks
 * https://www.w3.org/TR/WGSL/#ceil-builtin
 */
export const ceil = createDualImpl(
  // CPU implementation
  <T extends vBase | number>(value: T): T => {
    if (typeof value === 'number') {
      return Math.ceil(value) as T;
    }
    return VectorOps.ceil[value.kind](value) as T;
  },
  // GPU implementation
  (value) => {
    return { value: `ceil(${value.value})`, dataType: value.dataType };
  },
);

/**
 * @privateRemarks
 * https://www.w3.org/TR/WGSL/#clamp
 */
export const clamp = createDualImpl(
  // CPU implementation
  <T extends vBase | number>(value: T, low: T, high: T): T => {
    if (typeof value === 'number') {
      return Math.min(Math.max(low as number, value), high as number) as T;
    }
    return VectorOps.clamp[value.kind](value, low as vBase, high as vBase) as T;
  },
  // GPU implementation
  (value, low, high) => {
    return {
      value: `clamp(${value.value}, ${low.value}, ${high.value})`,
      dataType: value.dataType,
    };
  },
);

/**
 * @privateRemarks
 * https://www.w3.org/TR/WGSL/#cos-builtin
 */
export const cos = createDualImpl(
  // CPU implementation
  <T extends vBase | number>(value: T): T => {
    if (typeof value === 'number') {
      return Math.cos(value) as T;
    }
    return VectorOps.cos[value.kind](value) as T;
  },
  // GPU implementation
  (value) => {
    return { value: `cos(${value.value})`, dataType: value.dataType };
  },
);

/**
 * @privateRemarks
 * https://www.w3.org/TR/WGSL/#cross-builtin
 */
export const cross = createDualImpl(
  // CPU implementation
  <T extends v3f | v3i | v3u>(a: T, b: T): T => {
    return VectorOps.cross[a.kind](a, b);
  },
  // GPU implementation
  (a, b) => {
    return { value: `cross(${a.value}, ${b.value})`, dataType: a.dataType };
  },
);

/**
 * @privateRemarks
 * https://www.w3.org/TR/WGSL/#dot-builtin
 */
export const dot = createDualImpl(
  // CPU implementation
  <T extends vBase>(lhs: T, rhs: T): number => {
    return VectorOps.dot[lhs.kind](lhs, rhs);
  },
  // GPU implementation
  (lhs, rhs) => {
    return { value: `dot(${lhs.value}, ${rhs.value})`, dataType: f32 };
  },
);

export const normalize = createDualImpl(
  // CPU implementation
  <T extends vBase>(v: T): T => {
    return VectorOps.normalize[v.kind](v);
  },
  // GPU implementation
  (v) => {
    return { value: `normalize(${v.value})`, dataType: v.dataType };
  },
);

/**
 * @privateRemarks
 * https://www.w3.org/TR/WGSL/#floor-builtin
 */
export const floor = createDualImpl(
  // CPU implementation
  <T extends vBase | number>(value: T): T => {
    if (typeof value === 'number') {
      return Math.floor(value) as T;
    }
    return VectorOps.floor[value.kind](value) as T;
  },
  // GPU implementation
  (value) => {
    return { value: `floor(${value.value})`, dataType: value.dataType };
  },
);

export const fract = createDualImpl(
  // CPU implementation
  <T extends vBase | number>(a: T): T => {
    if (typeof a === 'number') {
      return (a - Math.floor(a)) as T;
    }
    return VectorOps.fract[a.kind](a) as T;
  },
  // GPU implementation
  (a) => {
    return { value: `fract(${a.value})`, dataType: a.dataType };
  },
);

/**
 * @privateRemarks
 * https://www.w3.org/TR/WGSL/#length-builtin
 */
export const length = createDualImpl(
  // CPU implementation
  <T extends vBase | number>(value: T): number => {
    if (typeof value === 'number') {
      return Math.abs(value);
    }
    return VectorOps.length[value.kind](value);
  },
  // GPU implementation
  (value) => {
    return { value: `length(${value.value})`, dataType: f32 };
  },
);

/**
 * @privateRemarks
 * https://www.w3.org/TR/WGSL/#max-float-builtin
 */
export const max = createDualImpl(
  // CPU implementation
  <T extends vBase | number>(a: T, b: T): T => {
    if (typeof a === 'number') {
      return Math.max(a, b as number) as T;
    }
    return VectorOps.max[a.kind](a, b as vBase) as T;
  },
  // GPU implementation
  (a, b) => {
    return { value: `max(${a.value}, ${b.value})`, dataType: a.dataType };
  },
);

/**
 * @privateRemarks
 * https://www.w3.org/TR/WGSL/#min-float-builtin
 */
export const min = createDualImpl(
  // CPU implementation
  <T extends vBase | number>(a: T, b: T): T => {
    if (typeof a === 'number') {
      return Math.min(a, b as number) as T;
    }
    return VectorOps.min[a.kind](a, b as vBase) as T;
  },
  // GPU implementation
  (a, b) => {
    return { value: `min(${a.value}, ${b.value})`, dataType: a.dataType };
  },
);

/**
 * @privateRemarks
 * https://www.w3.org/TR/WGSL/#sin-builtin
 */
export const sin = createDualImpl(
  // CPU implementation
  <T extends vBase | number>(value: T): T => {
    if (typeof value === 'number') {
      return Math.sin(value) as T;
    }
    return VectorOps.sin[value.kind](value) as T;
  },
  // GPU implementation
  (value) => {
    return { value: `sin(${value.value})`, dataType: value.dataType };
  },
);

/**
 * @privateRemarks
 * https://www.w3.org/TR/WGSL/#exp-builtin
 */
export const exp = createDualImpl(
  // CPU implementation
  <T extends vBase | number>(value: T): T => {
    if (typeof value === 'number') {
      return Math.exp(value) as T;
    }
    return VectorOps.exp[value.kind](value) as T;
  },
  // GPU implementation
  (value) => {
    return { value: `exp(${value.value})`, dataType: value.dataType };
  },
);

type PowOverload = {
  (base: number, exponent: number): number;
  <T extends v2f | v3f | v4f | v2h | v3h | v4h>(base: T, exponent: T): T;
};

export const pow: PowOverload = createDualImpl(
  // CPU implementation
  <T extends v2f | v3f | v4f | v2h | v3h | v4h | number>(
    base: T,
    exponent: T,
  ): T => {
    if (typeof base === 'number' && typeof exponent === 'number') {
      return (base ** exponent) as T;
    }
    if (
      typeof base === 'object' &&
      typeof exponent === 'object' &&
      'kind' in base &&
      'kind' in exponent
    ) {
      return VectorOps.pow[base.kind](base, exponent) as T;
    }
    throw new Error('Invalid arguments to pow()');
  },
  // GPU implementation
  (base, exponent) => {
    return {
      value: `pow(${base.value}, ${exponent.value})`,
      dataType: base.dataType,
    };
  },
);

type MixOverload = {
  (e1: number, e2: number, e3: number): number;
  <T extends v2f | v3f | v4f | v2h | v3h | v4h>(e1: T, e2: T, e3: number): T;
  <T extends v2f | v3f | v4f | v2h | v3h | v4h>(e1: T, e2: T, e3: T): T;
};

export const mix: MixOverload = createDualImpl(
  // CPU implementation
  <T extends v2f | v3f | v4f | v2h | v3h | v4h | number>(
    e1: T,
    e2: T,
    e3: T | number,
  ): T => {
    if (typeof e1 === 'number') {
      if (typeof e3 !== 'number' || typeof e2 !== 'number') {
        throw new Error(
          'When e1 and e2 are numbers, the blend factor must be a number.',
        );
      }
      return (e1 * (1 - e3) + e2 * e3) as T;
    }

    if (typeof e1 === 'number' || typeof e2 === 'number') {
      throw new Error('e1 and e2 need to both be vectors of the same kind.');
    }

<<<<<<< HEAD
    return VectorOps.mix[e1.kind](e1, e2, e3) as T;
  },
  // GPU implementation
  (e1, e2, e3) => {
    return {
      value: `mix(${e1.value}, ${e2.value}, ${e3.value})`,
      dataType: e1.dataType,
    };
  },
);
=======
  return VectorOps.mix[e1.kind](e1, e2, e3) as T;
}

export function reflect<T extends vBase>(e1: T, e2: T): T {
  if (inGPUMode()) {
    return `reflect(${e1}, ${e2})` as unknown as T;
  }

  return sub(e1, mul(2 * dot(e2, e1), e2));
}
>>>>>>> 9b27c9d1
<|MERGE_RESOLUTION|>--- conflicted
+++ resolved
@@ -114,15 +114,19 @@
   },
 );
 
-export function atan2<T extends vBase | number>(y: T, x: T): T {
-  if (inGPUMode()) {
-    return `atan2(${y}, ${x})` as unknown as T;
-  }
-  if (typeof y === 'number' && typeof x === 'number') {
-    return Math.atan2(y, x) as T;
-  }
-  return VectorOps.atan2[(y as vBase).kind](y as never, x as never) as T;
-}
+export const atan2 = createDualImpl(
+  // CPU implementation
+  <T extends vBase | number>(y: T, x: T): T => {
+    if (typeof y === 'number' && typeof x === 'number') {
+      return Math.atan2(y, x) as T;
+    }
+    return VectorOps.atan2[(y as vBase).kind](y as never, x as never) as T;
+  },
+  // GPU implementation
+  (y, x) => {
+    return { value: `atan2(${y.value}, ${x.value})`, dataType: y.dataType };
+  },
+);
 
 /**
  * @privateRemarks
@@ -403,7 +407,6 @@
       throw new Error('e1 and e2 need to both be vectors of the same kind.');
     }
 
-<<<<<<< HEAD
     return VectorOps.mix[e1.kind](e1, e2, e3) as T;
   },
   // GPU implementation
@@ -414,15 +417,17 @@
     };
   },
 );
-=======
-  return VectorOps.mix[e1.kind](e1, e2, e3) as T;
-}
-
-export function reflect<T extends vBase>(e1: T, e2: T): T {
-  if (inGPUMode()) {
-    return `reflect(${e1}, ${e2})` as unknown as T;
-  }
-
-  return sub(e1, mul(2 * dot(e2, e1), e2));
-}
->>>>>>> 9b27c9d1
+
+export const reflect = createDualImpl(
+  // CPU implementation
+  <T extends vBase>(e1: T, e2: T): T => {
+    return sub(e1, mul(2 * dot(e2, e1), e2));
+  },
+  // GPU implementation
+  (e1, e2) => {
+    return {
+      value: `reflect(${e1.value}, ${e2.value})`,
+      dataType: e1.dataType,
+    };
+  },
+);