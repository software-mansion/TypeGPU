import { f32 } from '../data/numeric';
import { VectorOps } from '../data/vectorOps';
import type {
  AnyMatInstance,
  AnyWgslData,
  VecKind,
  v2f,
  v2h,
  v3f,
  v3h,
  v3i,
  v3u,
  v4f,
  v4h,
  vBaseForMat,
} from '../data/wgslTypes';
import { createDualImpl } from '../shared/generators';

type vBase = { kind: VecKind };

export const add = createDualImpl(
  // CPU implementation
  <T extends vBase>(lhs: T, rhs: T): T => VectorOps.add[lhs.kind](lhs, rhs),
  // GPU implementation
  (lhs, rhs) => ({
    value: `(${lhs.value} + ${rhs.value})`,
    dataType: lhs.dataType,
  }),
);

export const sub = createDualImpl(
  // CPU implementation
  <T extends vBase>(lhs: T, rhs: T): T => VectorOps.sub[lhs.kind](lhs, rhs),
  // GPU implementation
  (lhs, rhs) => ({
    value: `(${lhs.value} - ${rhs.value})`,
    dataType: lhs.dataType,
  }),
);

type MulOverload = {
  <T extends AnyMatInstance, TVec extends vBaseForMat<T>>(s: T, v: TVec): TVec;
  <T extends AnyMatInstance, TVec extends vBaseForMat<T>>(s: TVec, v: T): TVec;
  <T extends vBase | AnyMatInstance>(s: number | T, v: T): T;
};

export const mul: MulOverload = createDualImpl(
  // CPU implementation
  (
    s: number | vBase | AnyMatInstance,
    v: vBase | AnyMatInstance,
  ): vBase | AnyMatInstance => {
    if (typeof s === 'number') {
      // Scalar * Vector/Matrix case
      return VectorOps.mulSxV[v.kind](s, v);
    }
    if (
      typeof s === 'object' &&
      typeof v === 'object' &&
      'kind' in s &&
      'kind' in v
    ) {
      const sIsVector = !s.kind.startsWith('mat');
      const vIsVector = !v.kind.startsWith('mat');
      if (!sIsVector && vIsVector) {
        // Matrix * Vector case
        return VectorOps.mulMxV[(s as AnyMatInstance).kind](
          s as AnyMatInstance,
          v as vBaseForMat<AnyMatInstance>,
        );
      }
      if (sIsVector && !vIsVector) {
        // Vector * Matrix case
        return VectorOps.mulVxM[(v as AnyMatInstance).kind](
          s as vBaseForMat<AnyMatInstance>,
          v as AnyMatInstance,
        );
      }
    }
    // Vector * Vector or Matrix * Matrix case
    return VectorOps.mulVxV[v.kind](s, v);
  },
  // GPU implementation
  (s, v) => {
    const returnType =
      typeof s === 'number'
        ? // Scalar * Vector/Matrix
          (v.dataType as AnyWgslData)
        : !s.dataType.type.startsWith('mat')
          ? // Vector * Matrix
            (s.dataType as AnyWgslData)
          : !v.dataType.type.startsWith('mat')
            ? // Matrix * Vector
              (v.dataType as AnyWgslData)
            : // Vector * Vector or Matrix * Matrix
              (s.dataType as AnyWgslData);
    return { value: `(${s.value} * ${v.value})`, dataType: returnType };
  },
);

export const abs = createDualImpl(
  // CPU implementation
  <T extends vBase | number>(value: T): T => {
    if (typeof value === 'number') {
      return Math.abs(value) as T;
    }
    return VectorOps.abs[value.kind](value) as T;
  },
  // GPU implementation
  (value) => ({ value: `abs(${value.value})`, dataType: value.dataType }),
);

export const atan2 = createDualImpl(
  // CPU implementation
  <T extends vBase | number>(y: T, x: T): T => {
    if (typeof y === 'number' && typeof x === 'number') {
      return Math.atan2(y, x) as T;
    }
    return VectorOps.atan2[(y as vBase).kind](y as never, x as never) as T;
  },
  // GPU implementation
  (y, x) => ({ value: `atan2(${y.value}, ${x.value})`, dataType: y.dataType }),
);

/**
 * @privateRemarks
 * https://www.w3.org/TR/WGSL/#ceil-builtin
 */
export const ceil = createDualImpl(
  // CPU implementation
  <T extends vBase | number>(value: T): T => {
    if (typeof value === 'number') {
      return Math.ceil(value) as T;
    }
    return VectorOps.ceil[value.kind](value) as T;
  },
  // GPU implementation
  (value) => ({ value: `ceil(${value.value})`, dataType: value.dataType }),
);

/**
 * @privateRemarks
 * https://www.w3.org/TR/WGSL/#clamp
 */
export const clamp = createDualImpl(
  // CPU implementation
  <T extends vBase | number>(value: T, low: T, high: T): T => {
    if (typeof value === 'number') {
      return Math.min(Math.max(low as number, value), high as number) as T;
    }
    return VectorOps.clamp[value.kind](value, low as vBase, high as vBase) as T;
  },
  // GPU implementation
  (value, low, high) => {
    return {
      value: `clamp(${value.value}, ${low.value}, ${high.value})`,
      dataType: value.dataType,
    };
  },
);

/**
 * @privateRemarks
 * https://www.w3.org/TR/WGSL/#cos-builtin
 */
export const cos = createDualImpl(
  // CPU implementation
  <T extends vBase | number>(value: T): T => {
    if (typeof value === 'number') {
      return Math.cos(value) as T;
    }
    return VectorOps.cos[value.kind](value) as T;
  },
  // GPU implementation
  (value) => ({ value: `cos(${value.value})`, dataType: value.dataType }),
);

/**
 * @privateRemarks
 * https://www.w3.org/TR/WGSL/#cross-builtin
 */
export const cross = createDualImpl(
  // CPU implementation
  <T extends v3f | v3i | v3u>(a: T, b: T): T => VectorOps.cross[a.kind](a, b),
  // GPU implementation
  (a, b) => ({ value: `cross(${a.value}, ${b.value})`, dataType: a.dataType }),
);

/**
 * @privateRemarks
 * https://www.w3.org/TR/WGSL/#dot-builtin
 */
export const dot = createDualImpl(
  // CPU implementation
  <T extends vBase>(lhs: T, rhs: T): number =>
    VectorOps.dot[lhs.kind](lhs, rhs),
  // GPU implementation
  (lhs, rhs) => ({ value: `dot(${lhs.value}, ${rhs.value})`, dataType: f32 }),
);

export const normalize = createDualImpl(
  // CPU implementation
  <T extends vBase>(v: T): T => VectorOps.normalize[v.kind](v),
  // GPU implementation
  (v) => ({ value: `normalize(${v.value})`, dataType: v.dataType }),
);

/**
 * @privateRemarks
 * https://www.w3.org/TR/WGSL/#floor-builtin
 */
export const floor = createDualImpl(
  // CPU implementation
  <T extends vBase | number>(value: T): T => {
    if (typeof value === 'number') {
      return Math.floor(value) as T;
    }
    return VectorOps.floor[value.kind](value) as T;
  },
  // GPU implementation
  (value) => ({ value: `floor(${value.value})`, dataType: value.dataType }),
);

export const fract = createDualImpl(
  // CPU implementation
  <T extends vBase | number>(a: T): T => {
    if (typeof a === 'number') {
      return (a - Math.floor(a)) as T;
    }
    return VectorOps.fract[a.kind](a) as T;
  },
  // GPU implementation
  (a) => ({ value: `fract(${a.value})`, dataType: a.dataType }),
);

/**
 * @privateRemarks
 * https://www.w3.org/TR/WGSL/#length-builtin
 */
export const length = createDualImpl(
  // CPU implementation
  <T extends vBase | number>(value: T): number => {
    if (typeof value === 'number') {
      return Math.abs(value);
    }
    return VectorOps.length[value.kind](value);
  },
  // GPU implementation
  (value) => ({ value: `length(${value.value})`, dataType: f32 }),
);

/**
 * @privateRemarks
 * https://www.w3.org/TR/WGSL/#max-float-builtin
 */
export const max = createDualImpl(
  // CPU implementation
  <T extends vBase | number>(a: T, b: T): T => {
    if (typeof a === 'number') {
      return Math.max(a, b as number) as T;
    }
    return VectorOps.max[a.kind](a, b as vBase) as T;
  },
  // GPU implementation
  (a, b) => ({ value: `max(${a.value}, ${b.value})`, dataType: a.dataType }),
);

/**
 * @privateRemarks
 * https://www.w3.org/TR/WGSL/#min-float-builtin
 */
export const min = createDualImpl(
  // CPU implementation
  <T extends vBase | number>(a: T, b: T): T => {
    if (typeof a === 'number') {
      return Math.min(a, b as number) as T;
    }
    return VectorOps.min[a.kind](a, b as vBase) as T;
  },
  // GPU implementation
  (a, b) => ({ value: `min(${a.value}, ${b.value})`, dataType: a.dataType }),
);

/**
 * @privateRemarks
 * https://www.w3.org/TR/WGSL/#sin-builtin
 */
export const sin = createDualImpl(
  // CPU implementation
  <T extends vBase | number>(value: T): T => {
    if (typeof value === 'number') {
      return Math.sin(value) as T;
    }
    return VectorOps.sin[value.kind](value) as T;
  },
  // GPU implementation
  (value) => ({ value: `sin(${value.value})`, dataType: value.dataType }),
);

/**
 * @privateRemarks
 * https://www.w3.org/TR/WGSL/#exp-builtin
 */
export const exp = createDualImpl(
  // CPU implementation
  <T extends vBase | number>(value: T): T => {
    if (typeof value === 'number') {
      return Math.exp(value) as T;
    }
    return VectorOps.exp[value.kind](value) as T;
  },
  // GPU implementation
  (value) => ({ value: `exp(${value.value})`, dataType: value.dataType }),
);

type PowOverload = {
  (base: number, exponent: number): number;
  <T extends v2f | v3f | v4f | v2h | v3h | v4h>(base: T, exponent: T): T;
};

export const pow: PowOverload = createDualImpl(
  // CPU implementation
  <T extends v2f | v3f | v4f | v2h | v3h | v4h | number>(
    base: T,
    exponent: T,
  ): T => {
    if (typeof base === 'number' && typeof exponent === 'number') {
      return (base ** exponent) as T;
    }
    if (
      typeof base === 'object' &&
      typeof exponent === 'object' &&
      'kind' in base &&
      'kind' in exponent
    ) {
      return VectorOps.pow[base.kind](base, exponent) as T;
    }
    throw new Error('Invalid arguments to pow()');
  },
  // GPU implementation
  (base, exponent) => {
    return {
      value: `pow(${base.value}, ${exponent.value})`,
      dataType: base.dataType,
    };
  },
);

type MixOverload = {
  (e1: number, e2: number, e3: number): number;
  <T extends v2f | v3f | v4f | v2h | v3h | v4h>(e1: T, e2: T, e3: number): T;
  <T extends v2f | v3f | v4f | v2h | v3h | v4h>(e1: T, e2: T, e3: T): T;
};

export const mix: MixOverload = createDualImpl(
  // CPU implementation
  <T extends v2f | v3f | v4f | v2h | v3h | v4h | number>(
    e1: T,
    e2: T,
    e3: T | number,
  ): T => {
    if (typeof e1 === 'number') {
      if (typeof e3 !== 'number' || typeof e2 !== 'number') {
        throw new Error(
          'When e1 and e2 are numbers, the blend factor must be a number.',
        );
      }
      return (e1 * (1 - e3) + e2 * e3) as T;
    }

    if (typeof e1 === 'number' || typeof e2 === 'number') {
      throw new Error('e1 and e2 need to both be vectors of the same kind.');
    }

    return VectorOps.mix[e1.kind](e1, e2, e3) as T;
  },
  // GPU implementation
  (e1, e2, e3) => {
    return {
      value: `mix(${e1.value}, ${e2.value}, ${e3.value})`,
      dataType: e1.dataType,
    };
  },
);

<<<<<<< HEAD
  return sub(e1, mul(2 * dot(e2, e1), e2));
}

/**
 * Checks component-wise whether the elements of given vectors differ by at most 1e-2.
 * @example
 * isCloseTo(vec3f(0, 0, 0), vec3f(0.002, -0.009, 0)) // returns true
 *
 * @param {number} precisionDigits number argument that specifies the exponent of maximum allowed difference, 2 by default.
 */
export function isCloseTo<T extends v2f | v3f | v4f | v2h | v3h | v4h>(
  e1: T,
  e2: T,
  precisionDigits = 2,
): boolean {
  const prec = 10 ** -precisionDigits;

  if (inGPUMode()) {
    // https://www.w3.org/TR/WGSL/#vector-multi-component:~:text=Binary%20arithmetic%20expressions%20with%20mixed%20scalar%20and%20vector%20operands
    // (a-a)+prec creates a vector of a.length elements, all equal to prec
    return `all(abs(${e1}-${e2}) <= (${e1}-${e1})+${prec})` as unknown as boolean;
  }

  return VectorOps.isCloseToZero[e1.kind](sub(e1, e2), prec);
}
=======
export const reflect = createDualImpl(
  // CPU implementation
  <T extends vBase>(e1: T, e2: T): T => sub(e1, mul(2 * dot(e2, e1), e2)),
  // GPU implementation
  (e1, e2) => {
    return {
      value: `reflect(${e1.value}, ${e2.value})`,
      dataType: e1.dataType,
    };
  },
);
>>>>>>> 73084fb7
<|MERGE_RESOLUTION|>--- conflicted
+++ resolved
@@ -383,9 +383,17 @@
   },
 );
 
-<<<<<<< HEAD
-  return sub(e1, mul(2 * dot(e2, e1), e2));
-}
+export const reflect = createDualImpl(
+  // CPU implementation
+  <T extends vBase>(e1: T, e2: T): T => sub(e1, mul(2 * dot(e2, e1), e2)),
+  // GPU implementation
+  (e1, e2) => {
+    return {
+      value: `reflect(${e1.value}, ${e2.value})`,
+      dataType: e1.dataType,
+    };
+  },
+);
 
 /**
  * Checks component-wise whether the elements of given vectors differ by at most 1e-2.
@@ -408,17 +416,4 @@
   }
 
   return VectorOps.isCloseToZero[e1.kind](sub(e1, e2), prec);
-}
-=======
-export const reflect = createDualImpl(
-  // CPU implementation
-  <T extends vBase>(e1: T, e2: T): T => sub(e1, mul(2 * dot(e2, e1), e2)),
-  // GPU implementation
-  (e1, e2) => {
-    return {
-      value: `reflect(${e1.value}, ${e2.value})`,
-      dataType: e1.dataType,
-    };
-  },
-);
->>>>>>> 73084fb7
+}