--- conflicted
+++ resolved
@@ -1,15 +1,6 @@
-<<<<<<< HEAD
-import {
-  type AnyData,
-  snip,
-  type Snippet,
-  type TgpuDualFn,
-} from '../data/dataTypes.ts';
-=======
 import { vecTypeToConstructor } from '../data/vector.ts';
-import { type AnyData, snip, type Snippet } from '../data/dataTypes.ts';
+import { type AnyData, snip, type Snippet, TgpuDualFn } from '../data/dataTypes.ts';
 import { smoothstepScalar } from '../data/numberOps.ts';
->>>>>>> 4b4d804b
 import { f32 } from '../data/numeric.ts';
 import { VectorOps } from '../data/vectorOps.ts';
 import {
@@ -589,13 +580,6 @@
     }
     if (typeof a === 'number' && isVecInstance(b)) {
       // scalar % vector
-<<<<<<< HEAD
-      return VectorOps.modMixed[b.kind](a, b) as T;
-    }
-    if (isVecInstance(a) && typeof b === 'number') {
-      // vector % scalar
-      return VectorOps.modMixed[a.kind](a, b) as T;
-=======
       const schema = vecTypeToConstructor[b.kind];
       return VectorOps.mod[b.kind](schema(a), b) as T;
     }
@@ -603,7 +587,6 @@
       const schema = vecTypeToConstructor[a.kind];
       // vector % scalar
       return VectorOps.mod[a.kind](a, schema(b)) as T;
->>>>>>> 4b4d804b
     }
 
     if (isVecInstance(a) && isVecInstance(b)) {
