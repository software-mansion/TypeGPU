--- conflicted
+++ resolved
@@ -26,11 +26,7 @@
   mix,
   pow,
   reflect,
-<<<<<<< HEAD
-  isCloseTo,
   neg,
-=======
->>>>>>> d63040aa
 } from './numeric.js';
 
 export {
