--- conflicted
+++ resolved
@@ -9,7 +9,6 @@
   asin,
   atan2,
   abs,
-  atan2,
   ceil,
   clamp,
   cos,
@@ -25,12 +24,8 @@
   exp,
   mix,
   pow,
-<<<<<<< HEAD
-} from './numeric';
-=======
   reflect,
 } from './numeric.js';
->>>>>>> ff302cab
 
 export {
   atomicLoad,
@@ -46,8 +41,4 @@
   workgroupBarrier,
   storageBarrier,
   textureBarrier,
-<<<<<<< HEAD
-} from './atomic';
-=======
-} from './atomic.js';
->>>>>>> ff302cab
+} from './atomic.js';