/**
 * @module typegpu/std
 */

export { discard } from './discard.ts';

export {
  abs,
  acos,
  acosh,
  asin,
  asinh,
  atan,
  atan2,
  atanh,
  ceil,
  clamp,
  cos,
  cosh,
  countLeadingZeros,
  countOneBits,
  countTrailingZeros,
  cross,
  degrees,
  determinant,
  distance,
  dot,
  dot4I8Packed,
  dot4U8Packed,
  exp,
  exp2,
  extractBits,
  faceForward,
  firstLeadingBit,
  firstTrailingBit,
  floor,
  fma,
  fract,
  frexp,
  insertBits,
  inverseSqrt,
  ldexp,
  length,
  log,
  log2,
  max,
  min,
  mix,
  modf,
  normalize,
  pow,
  quantizeToF16,
  radians,
  reflect,
  refract,
  reverseBits,
  round,
  saturate,
  sign,
  sin,
  sinh,
  smoothstep,
  sqrt,
  step,
  tan,
  tanh,
  transpose,
  trunc,
} from './numeric.ts';

export { add, div, mod, mul, neg, sub } from './operators.ts';

// deno-fmt-ingore
export { rotateX4, rotateY4, rotateZ4, scale4, translate4 } from './matrix.ts';

// deno-fmt-ingore
export {
  identity2,
  identity3,
  identity4,
  rotationX4,
  rotationY4,
  rotationZ4,
  scaling4,
  translation4,
} from '../data/matrix.ts';

// deno-fmt-ignore
export {
  // comparison
  allEq,
  eq,
  ne,
  lt,
  le,
  gt,
  ge,
  // logical ops
  not,
  or,
  and,
  // logical aggregation
  all,
  any,
  // other
  isCloseTo,
  select,
} from './boolean.ts';

// deno-fmt-ignore
export {
  atomicAdd,
  atomicAnd,
  atomicLoad,
  atomicMax,
  atomicMin,
  atomicOr,
  atomicStore,
  atomicSub,
  atomicXor,
  // synchronization
  workgroupBarrier,
  storageBarrier,
  textureBarrier,
} from './atomic.ts';

export {
  dpdx,
  dpdxCoarse,
  dpdxFine,
  dpdy,
  dpdyCoarse,
  dpdyFine,
  fwidth,
  fwidthCoarse,
  fwidthFine,
} from './derivative.ts';

export { arrayLength } from './array.ts';

// deno-fmt-ignore
export {
  pack4x8unorm,
  pack2x16float,
  unpack4x8unorm,
  unpack2x16float,
} from './packing.ts';

export {
  textureDimensions,
  textureLoad,
  textureSample,
<<<<<<< HEAD
  textureSampleCompare,
=======
  textureSampleBaseClampToEdge,
>>>>>>> dd719c54
  textureSampleLevel,
  textureStore,
} from './texture.ts';<|MERGE_RESOLUTION|>--- conflicted
+++ resolved
@@ -150,11 +150,8 @@
   textureDimensions,
   textureLoad,
   textureSample,
-<<<<<<< HEAD
+  textureSampleBaseClampToEdge,
   textureSampleCompare,
-=======
-  textureSampleBaseClampToEdge,
->>>>>>> dd719c54
   textureSampleLevel,
   textureStore,
 } from './texture.ts';