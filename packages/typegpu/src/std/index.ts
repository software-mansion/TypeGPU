--- conflicted
+++ resolved
@@ -32,11 +32,7 @@
   sign,
   sin,
   sqrt,
-<<<<<<< HEAD
-=======
-  translate4x4,
   tanh
->>>>>>> 8acb7fea
 } from './numeric.ts';
 
 // deno-fmt-ingore
