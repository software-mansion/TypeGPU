/**
 * @module typegpu/std
 */

export { discard } from './discard.ts';

export {
  abs,
  acos,
  acosh,
  asin,
  asinh,
  atan,
  atan2,
  atanh,
  ceil,
  clamp,
  cos,
  cosh,
  countLeadingZeros,
  countOneBits,
  countTrailingZeros,
  cross,
  degrees,
  determinant,
  distance,
  dot,
  dot4I8Packed,
  dot4U8Packed,
  exp,
  exp2,
  extractBits,
  faceForward,
  firstLeadingBit,
  firstTrailingBit,
  floor,
  fma,
  fract,
  frexp,
  insertBits,
  inverseSqrt,
  ldexp,
  length,
  log,
  log2,
  max,
  min,
  mix,
  modf,
  normalize,
  pow,
  quantizeToF16,
  radians,
  reflect,
  refract,
  reverseBits,
  round,
  saturate,
  sign,
  sin,
  sinh,
  smoothstep,
  sqrt,
  step,
  tan,
  tanh,
  transpose,
  trunc,
} from './numeric.ts';

export { add, div, mod, mul, neg, sub } from './operators.ts';

// deno-fmt-ingore
export { rotateX4, rotateY4, rotateZ4, scale4, translate4 } from './matrix.ts';

// deno-fmt-ingore
export {
  identity2,
  identity3,
  identity4,
  rotationX4,
  rotationY4,
  rotationZ4,
  scaling4,
  translation4,
} from '../data/matrix.ts';

// deno-fmt-ignore
export {
  // comparison
  allEq,
  eq,
  ne,
  lt,
  le,
  gt,
  ge,
  // logical ops
  not,
  or,
  and,
  // logical aggregation
  all,
  any,
  // other
  isCloseTo,
  select,
} from './boolean.ts';

// deno-fmt-ignore
export {
  atomicAdd,
  atomicAnd,
  atomicLoad,
  atomicMax,
  atomicMin,
  atomicOr,
  atomicStore,
  atomicSub,
  atomicXor,
  // synchronization
  workgroupBarrier,
  storageBarrier,
  textureBarrier,
} from './atomic.ts';

export {
  dpdx,
  dpdxCoarse,
  dpdxFine,
  dpdy,
  dpdyCoarse,
  dpdyFine,
  fwidth,
  fwidthCoarse,
  fwidthFine,
} from './derivative.ts';

export { arrayLength } from './array.ts';

// deno-fmt-ignore
export {
  pack4x8unorm,
  pack2x16float,
  unpack4x8unorm,
  unpack2x16float,
} from './packing.ts';

export {
  textureDimensions,
  textureLoad,
  textureSample,
  textureSampleBaseClampToEdge,
<<<<<<< HEAD
  textureSampleBias,
=======
  textureSampleCompare,
>>>>>>> 922f05b3
  textureSampleLevel,
  textureStore,
} from './texture.ts';

export {
  subgroupAdd,
  subgroupAll,
  subgroupAnd,
  subgroupAny,
  subgroupBallot,
  subgroupBroadcast,
  subgroupBroadcastFirst,
  subgroupElect,
  subgroupExclusiveAdd,
  subgroupExclusiveMul,
  subgroupInclusiveAdd,
  subgroupInclusiveMul,
  subgroupMax,
  subgroupMin,
  subgroupMul,
  subgroupOr,
  subgroupShuffle,
  subgroupShuffleDown,
  subgroupShuffleUp,
  subgroupShuffleXor,
  subgroupXor,
} from './subgroup.ts';

export { extensionEnabled } from './extensions.ts';<|MERGE_RESOLUTION|>--- conflicted
+++ resolved
@@ -151,11 +151,8 @@
   textureLoad,
   textureSample,
   textureSampleBaseClampToEdge,
-<<<<<<< HEAD
   textureSampleBias,
-=======
   textureSampleCompare,
->>>>>>> 922f05b3
   textureSampleLevel,
   textureStore,
 } from './texture.ts';
