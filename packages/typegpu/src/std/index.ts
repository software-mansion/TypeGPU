export { discard } from './discard.js';
export {
  // ops
  add,
  sub,
  mul,
  // builtin functions
  acos,
  asin,
  atan2,
  abs,
  ceil,
  clamp,
  cos,
  cross,
  distance,
  dot,
  exp,
  floor,
  fract,
  isCloseTo,
  identity,
  length,
  max,
  min,
  normalize,
  mix,
  pow,
  reflect,
<<<<<<< HEAD
  sin,
  translate,
=======
>>>>>>> 6fa173bf
} from './numeric.js';

export {
  // comparison
  allEq,
  eq,
  ne,
  lt,
  le,
  gt,
  ge,
  // logical ops
  not,
  or,
  and,
  // logical aggregation
  all,
  any,
  // other
  isCloseTo,
  select,
} from './boolean.js';

export {
  atomicLoad,
  atomicStore,
  atomicAdd,
  atomicSub,
  atomicMax,
  atomicMin,
  atomicAnd,
  atomicOr,
  atomicXor,
  // synchronization
  workgroupBarrier,
  storageBarrier,
  textureBarrier,
} from './atomic.js';

export { arrayLength } from './array.js';<|MERGE_RESOLUTION|>--- conflicted
+++ resolved
@@ -18,7 +18,6 @@
   exp,
   floor,
   fract,
-  isCloseTo,
   identity,
   length,
   max,
@@ -27,11 +26,6 @@
   mix,
   pow,
   reflect,
-<<<<<<< HEAD
-  sin,
-  translate,
-=======
->>>>>>> 6fa173bf
 } from './numeric.js';
 
 export {
