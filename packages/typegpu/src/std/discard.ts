--- conflicted
+++ resolved
@@ -10,10 +10,6 @@
     );
   },
   // GPU
-<<<<<<< HEAD
-  () => snip('discard;', Void, /* ref */ 'runtime'),
-=======
   () => snip('discard;', Void, /* origin */ 'runtime'),
->>>>>>> 24490653
   'discard',
 );