--- conflicted
+++ resolved
@@ -19,20 +19,6 @@
         `extensionEnabled has to be called with a string literal representing a valid WGSL extension name. Got: '${extensionName}'`,
       );
     }
-<<<<<<< HEAD
-    return snip(jsImpl(value as WgslExtension), bool, /* ref */ 'constant');
-  };
-
-  const impl = (extensionName: WgslExtension) => {
-    if (inCodegenMode()) {
-      return gpuImpl(extensionName as unknown as Snippet);
-    }
-    throw new Error(
-      'extensionEnabled can only be called in a GPU codegen context.',
-    );
-  };
-=======
->>>>>>> 24490653
 
     return (resolutionCtx.enableExtensions ?? []).includes(extensionName);
   },
