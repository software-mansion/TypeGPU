import { createDualImpl } from '../core/function/dualImpl.ts';
import { stitch } from '../core/resolve/stitch.ts';
import { abstractInt, u32 } from '../data/numeric.ts';
import { ptrFn } from '../data/ptr.ts';
<<<<<<< HEAD
import { snip } from '../data/snippet.ts';
import { isPtr, isWgslArray, type StorableData } from '../data/wgslTypes.ts';
=======
import { isPtr, isWgslArray } from '../data/wgslTypes.ts';
import { dualImpl } from '../core/function/dualImpl.ts';
>>>>>>> 19e234d7

const sizeOfPointedToArray = (dataType: unknown) =>
  isPtr(dataType) && isWgslArray(dataType.inner)
    ? dataType.inner.elementCount
    : 0;

export const arrayLength = dualImpl({
  name: 'arrayLength',
  signature: (arg) => {
    const ptrArg = isPtr(arg) ? arg : ptrFn(arg);
    return ({
      argTypes: [ptrArg],
      returnType: sizeOfPointedToArray(ptrArg) > 0 ? abstractInt : u32,
    });
  },
  normalImpl: (a: unknown[]) => a.length,
  codegenImpl(a) {
    const length = sizeOfPointedToArray(a.dataType);
    return length > 0 ? String(length) : stitch`arrayLength(${a})`;
  },
<<<<<<< HEAD
  'arrayLength',
  (a) => [ptrFn(a.dataType as StorableData)],
);
=======
});
>>>>>>> 19e234d7
<|MERGE_RESOLUTION|>--- conflicted
+++ resolved
@@ -1,14 +1,8 @@
-import { createDualImpl } from '../core/function/dualImpl.ts';
+import { dualImpl } from '../core/function/dualImpl.ts';
 import { stitch } from '../core/resolve/stitch.ts';
 import { abstractInt, u32 } from '../data/numeric.ts';
 import { ptrFn } from '../data/ptr.ts';
-<<<<<<< HEAD
-import { snip } from '../data/snippet.ts';
-import { isPtr, isWgslArray, type StorableData } from '../data/wgslTypes.ts';
-=======
 import { isPtr, isWgslArray } from '../data/wgslTypes.ts';
-import { dualImpl } from '../core/function/dualImpl.ts';
->>>>>>> 19e234d7
 
 const sizeOfPointedToArray = (dataType: unknown) =>
   isPtr(dataType) && isWgslArray(dataType.inner)
@@ -29,10 +23,4 @@
     const length = sizeOfPointedToArray(a.dataType);
     return length > 0 ? String(length) : stitch`arrayLength(${a})`;
   },
-<<<<<<< HEAD
-  'arrayLength',
-  (a) => [ptrFn(a.dataType as StorableData)],
-);
-=======
-});
->>>>>>> 19e234d7
+});