import { dualImpl } from '../core/function/dualImpl.ts';
import { stitch } from '../core/resolve/stitch.ts';
import type { AnyData } from '../data/dataTypes.ts';
import { bool, f32 } from '../data/numeric.ts';
import { isSnippetNumeric, snip } from '../data/snippet.ts';
import { vec2b, vec3b, vec4b } from '../data/vector.ts';
import { VectorOps } from '../data/vectorOps.ts';
import {
  type AnyBooleanVecInstance,
  type AnyFloatVecInstance,
  type AnyNumericVecInstance,
  type AnyVec2Instance,
  type AnyVec3Instance,
  type AnyVecInstance,
  type AnyWgslData,
  isVecInstance,
  type v2b,
  type v3b,
  type v4b,
} from '../data/wgslTypes.ts';
import { $internal } from '../shared/symbols.ts';
import { unify } from '../tgsl/conversion.ts';
import { sub } from './operators.ts';

function correspondingBooleanVectorSchema(dataType: AnyData) {
  if (dataType.type.includes('2')) {
    return vec2b;
  }
  if (dataType.type.includes('3')) {
    return vec3b;
  }
  return vec4b;
}

// comparison

/**
 * Checks whether `lhs == rhs` on all components.
 * Equivalent to `all(eq(lhs, rhs))`.
 * @example
 * allEq(vec2f(0.0, 1.0), vec2f(0.0, 2.0)) // returns false
 * allEq(vec3u(0, 1, 2), vec3u(0, 1, 2)) // returns true
 */
export const allEq = dualImpl({
  name: 'allEq',
  signature: (...argTypes) => ({ argTypes, returnType: bool }),
  normalImpl: <T extends AnyVecInstance>(lhs: T, rhs: T) =>
    cpuAll(cpuEq(lhs, rhs)),
  codegenImpl: (lhs, rhs) => stitch`all(${lhs} == ${rhs})`,
});

const cpuEq = <T extends AnyVecInstance>(lhs: T, rhs: T) =>
  VectorOps.eq[lhs.kind](lhs, rhs);

/**
 * Checks **component-wise** whether `lhs == rhs`.
 * This function does **not** return `bool`, for that use-case, wrap the result in `all`, or use `allEq`.
 * @example
 * eq(vec2f(0.0, 1.0), vec2f(0.0, 2.0)) // returns vec2b(true, false)
 * eq(vec3u(0, 1, 2), vec3u(2, 1, 0)) // returns vec3b(false, true, false)
 * all(eq(vec4i(4, 3, 2, 1), vec4i(4, 3, 2, 1))) // returns true
 * allEq(vec4i(4, 3, 2, 1), vec4i(4, 3, 2, 1)) // returns true
 */
export const eq = dualImpl({
  name: 'eq',
  signature: (...argTypes) => ({
    argTypes,
    returnType: correspondingBooleanVectorSchema(argTypes[0]),
  }),
  normalImpl: cpuEq,
  codegenImpl: (lhs, rhs) => stitch`(${lhs} == ${rhs})`,
});

/**
 * Checks **component-wise** whether `lhs != rhs`.
 * This function does **not** return `bool`, for that use-case, wrap the result in `any`.
 * @example
 * ne(vec2f(0.0, 1.0), vec2f(0.0, 2.0)) // returns vec2b(false, true)
 * ne(vec3u(0, 1, 2), vec3u(2, 1, 0)) // returns vec3b(true, false, true)
 * any(ne(vec4i(4, 3, 2, 1), vec4i(4, 2, 2, 1))) // returns true
 */
export const ne = dualImpl({
  name: 'ne',
  signature: (...argTypes) => ({
    argTypes,
    returnType: correspondingBooleanVectorSchema(argTypes[0]),
  }),
  normalImpl: <T extends AnyVecInstance>(lhs: T, rhs: T) =>
    cpuNot(cpuEq(lhs, rhs)),
  codegenImpl: (lhs, rhs) => stitch`(${lhs} != ${rhs})`,
});

const cpuLt = <T extends AnyNumericVecInstance>(lhs: T, rhs: T) =>
  VectorOps.lt[lhs.kind](lhs, rhs);

/**
 * Checks **component-wise** whether `lhs < rhs`.
 * This function does **not** return `bool`, for that use-case, wrap the result in `all`.
 * @example
 * lt(vec2f(0.0, 0.0), vec2f(0.0, 1.0)) // returns vec2b(false, true)
 * lt(vec3u(0, 1, 2), vec3u(2, 1, 0)) // returns vec3b(true, false, false)
 * all(lt(vec4i(1, 2, 3, 4), vec4i(2, 3, 4, 5))) // returns true
 */
export const lt = dualImpl({
  name: 'lt',
  signature: (...argTypes) => ({
    argTypes,
    returnType: correspondingBooleanVectorSchema(argTypes[0]),
  }),
  normalImpl: cpuLt,
  codegenImpl: (lhs, rhs) => stitch`(${lhs} < ${rhs})`,
});

/**
 * Checks **component-wise** whether `lhs <= rhs`.
 * This function does **not** return `bool`, for that use-case, wrap the result in `all`.
 * @example
 * le(vec2f(0.0, 0.0), vec2f(0.0, 1.0)) // returns vec2b(true, true)
 * le(vec3u(0, 1, 2), vec3u(2, 1, 0)) // returns vec3b(true, true, false)
 * all(le(vec4i(1, 2, 3, 4), vec4i(2, 3, 3, 5))) // returns true
 */
export const le = dualImpl({
  name: 'le',
  signature: (...argTypes) => ({
    argTypes,
    returnType: correspondingBooleanVectorSchema(argTypes[0]),
  }),
  normalImpl: <T extends AnyNumericVecInstance>(lhs: T, rhs: T) =>
    cpuOr(cpuLt(lhs, rhs), cpuEq(lhs, rhs)),
  codegenImpl: (lhs, rhs) => stitch`(${lhs} <= ${rhs})`,
});

/**
 * Checks **component-wise** whether `lhs > rhs`.
 * This function does **not** return `bool`, for that use-case, wrap the result in `all`.
 * @example
 * gt(vec2f(0.0, 0.0), vec2f(0.0, 1.0)) // returns vec2b(false, false)
 * gt(vec3u(0, 1, 2), vec3u(2, 1, 0)) // returns vec3b(false, false, true)
 * all(gt(vec4i(2, 3, 4, 5), vec4i(1, 2, 3, 4))) // returns true
 */
export const gt = dualImpl({
  name: 'gt',
  signature: (...argTypes) => ({
    argTypes,
    returnType: correspondingBooleanVectorSchema(argTypes[0]),
  }),
  normalImpl: <T extends AnyNumericVecInstance>(lhs: T, rhs: T) =>
    cpuAnd(cpuNot(cpuLt(lhs, rhs)), cpuNot(cpuEq(lhs, rhs))),
  codegenImpl: (lhs, rhs) => stitch`(${lhs} > ${rhs})`,
});

/**
 * Checks **component-wise** whether `lhs >= rhs`.
 * This function does **not** return `bool`, for that use-case, wrap the result in `all`.
 * @example
 * ge(vec2f(0.0, 0.0), vec2f(0.0, 1.0)) // returns vec2b(true, false)
 * ge(vec3u(0, 1, 2), vec3u(2, 1, 0)) // returns vec3b(false, true, true)
 * all(ge(vec4i(2, 2, 4, 5), vec4i(1, 2, 3, 4))) // returns true
 */
export const ge = dualImpl({
  name: 'ge',
  signature: (...argTypes) => ({
    argTypes: argTypes,
    returnType: correspondingBooleanVectorSchema(argTypes[0]),
  }),
  normalImpl: <T extends AnyNumericVecInstance>(lhs: T, rhs: T) =>
    cpuNot(cpuLt(lhs, rhs)),
  codegenImpl: (lhs, rhs) => stitch`(${lhs} >= ${rhs})`,
});

// logical ops

const cpuNot = <T extends AnyBooleanVecInstance>(value: T): T =>
  VectorOps.neg[value.kind](value);

/**
 * Returns **component-wise** `!value`.
 * @example
 * not(vec2b(false, true)) // returns vec2b(true, false)
 * not(vec3b(true, true, false)) // returns vec3b(false, false, true)
 */
export const not = dualImpl({
  name: 'not',
  signature: (...argTypes) => ({ argTypes, returnType: argTypes[0] }),
  normalImpl: cpuNot,
  codegenImpl: (arg) => stitch`!(${arg})`,
});

const cpuOr = <T extends AnyBooleanVecInstance>(lhs: T, rhs: T) =>
  VectorOps.or[lhs.kind](lhs, rhs);

/**
 * Returns **component-wise** logical `or` result.
 * @example
 * or(vec2b(false, true), vec2b(false, false)) // returns vec2b(false, true)
 * or(vec3b(true, true, false), vec3b(false, true, false)) // returns vec3b(true, true, false)
 */
export const or = dualImpl({
  name: 'or',
  signature: (...argTypes) => ({ argTypes, returnType: argTypes[0] }),
  normalImpl: cpuOr,
  codegenImpl: (lhs, rhs) => stitch`(${lhs} | ${rhs})`,
});

const cpuAnd = <T extends AnyBooleanVecInstance>(lhs: T, rhs: T) =>
  cpuNot(cpuOr(cpuNot(lhs), cpuNot(rhs)));

/**
 * Returns **component-wise** logical `and` result.
 * @example
 * and(vec2b(false, true), vec2b(true, true)) // returns vec2b(false, true)
 * and(vec3b(true, true, false), vec3b(false, true, false)) // returns vec3b(false, true, false)
 */
export const and = dualImpl({
  name: 'and',
  signature: (...argTypes) => ({ argTypes, returnType: argTypes[0] }),
  normalImpl: cpuAnd,
  codegenImpl: (lhs, rhs) => stitch`(${lhs} & ${rhs})`,
});

// logical aggregation

const cpuAll = (value: AnyBooleanVecInstance) =>
  VectorOps.all[value.kind](value);

/**
 * Returns `true` if each component of `value` is true.
 * @example
 * all(vec2b(false, true)) // returns false
 * all(vec3b(true, true, true)) // returns true
 */
export const all = dualImpl({
  name: 'all',
  signature: (...argTypes) => ({ argTypes, returnType: bool }),
  normalImpl: cpuAll,
  codegenImpl: (value) => stitch`all(${value})`,
});

/**
 * Returns `true` if any component of `value` is true.
 * @example
 * any(vec2b(false, true)) // returns true
 * any(vec3b(false, false, false)) // returns false
 */
export const any = dualImpl({
  name: 'any',
  signature: (...argTypes) => ({ argTypes, returnType: bool }),
  normalImpl: (value: AnyBooleanVecInstance) => !cpuAll(cpuNot(value)),
  codegenImpl: (arg) => stitch`any(${arg})`,
});

// other

/**
 * Checks whether the given elements differ by at most the `precision` value.
 * Checks all elements of `lhs` and `rhs` if arguments are vectors.
 * @example
 * isCloseTo(0, 0.1) // returns false
 * isCloseTo(vec3f(0, 0, 0), vec3f(0.002, -0.009, 0)) // returns true
 *
 * @param {number} precision argument that specifies the maximum allowed difference, 0.01 by default.
 */
export const isCloseTo = dualImpl({
  name: 'isCloseTo',
  signature: (...args) => ({
    argTypes: args as AnyWgslData[],
    returnType: bool,
  }),
  // CPU implementation
  normalImpl: <T extends AnyFloatVecInstance | number>(
    lhs: T,
    rhs: T,
    precision = 0.01,
  ): boolean => {
    if (typeof lhs === 'number' && typeof rhs === 'number') {
      return Math.abs(lhs - rhs) < precision;
    }
    if (isVecInstance(lhs) && isVecInstance(rhs)) {
      return VectorOps.isCloseToZero[lhs.kind](
        sub[$internal].jsImpl(lhs, rhs),
        precision,
      );
    }
    return false;
  },
  // GPU implementation
  codegenImpl: (
    lhs,
    rhs,
<<<<<<< HEAD
    precision = snip(0.01, f32, /* ref */ 'constant'),
=======
    precision = snip(0.01, f32, /* origin */ 'constant'),
>>>>>>> 24490653
  ) => {
    if (isSnippetNumeric(lhs) && isSnippetNumeric(rhs)) {
      return stitch`(abs(f32(${lhs}) - f32(${rhs})) <= ${precision})`;
    }
    if (!isSnippetNumeric(lhs) && !isSnippetNumeric(rhs)) {
      // https://www.w3.org/TR/WGSL/#vector-multi-component:~:text=Binary%20arithmetic%20expressions%20with%20mixed%20scalar%20and%20vector%20operands
      // (a-a)+prec creates a vector of a.length elements, all equal to prec
      return stitch`all(abs(${lhs} - ${rhs}) <= (${lhs} - ${lhs}) + ${precision})`;
    }
    return 'false';
  },
});

function cpuSelect(f: boolean, t: boolean, cond: boolean): boolean;
function cpuSelect(f: number, t: number, cond: boolean): number;
function cpuSelect<T extends AnyVecInstance>(
  f: T,
  t: T,
  cond:
    | boolean
    | (T extends AnyVec2Instance ? v2b
      : T extends AnyVec3Instance ? v3b
      : v4b),
): T;
function cpuSelect<T extends number | boolean | AnyVecInstance>(
  f: T,
  t: T,
  cond: AnyBooleanVecInstance | boolean,
) {
  if (typeof cond === 'boolean') {
    return cond ? t : f;
  }
  return VectorOps.select[(f as AnyVecInstance).kind](
    f as AnyVecInstance,
    t as AnyVecInstance,
    cond,
  );
}

/**
 * Returns `t` if `cond` is `true`, and `f` otherwise.
 * Component-wise if `cond` is a vector.
 * @example
 * select(1, 2, false) // returns 1
 * select(1, 2, true) // returns 2
 * select(vec2i(1, 2), vec2i(3, 4), true) // returns vec2i(3, 4)
 * select(vec2i(1, 2), vec2i(3, 4), vec2b(false, true)) // returns vec2i(1, 4)
 */
export const select = dualImpl({
  name: 'select',
  signature: (f, t, cond) => {
    const [uf, ut] = unify([f, t]) ?? [f, t] as const;
    return ({ argTypes: [uf, ut, cond], returnType: uf });
  },
  normalImpl: cpuSelect,
  codegenImpl: (f, t, cond) => stitch`select(${f}, ${t}, ${cond})`,
});<|MERGE_RESOLUTION|>--- conflicted
+++ resolved
@@ -287,11 +287,7 @@
   codegenImpl: (
     lhs,
     rhs,
-<<<<<<< HEAD
-    precision = snip(0.01, f32, /* ref */ 'constant'),
-=======
     precision = snip(0.01, f32, /* origin */ 'constant'),
->>>>>>> 24490653
   ) => {
     if (isSnippetNumeric(lhs) && isSnippetNumeric(rhs)) {
       return stitch`(abs(f32(${lhs}) - f32(${rhs})) <= ${precision})`;
