--- conflicted
+++ resolved
@@ -1,21 +1,5 @@
-<<<<<<< HEAD
-import * as TB from 'typed-binary';
-import type { F32, U32, Vec3u, Vec4f } from './data';
-import { SimpleTgpuData, f32, u32, vec3u, vec4f } from './data';
-import type { TgpuData } from './types';
 import { TgpuIdentifier } from './wgslIdentifier';
 
-export type BuiltInPossibleTypes =
-  | U32
-  | F32
-  | Vec3u
-  | Vec4f
-  | TgpuData<TB.Unwrap<U32>[]>;
-
-=======
-import { WgslIdentifier } from './wgslIdentifier';
-
->>>>>>> 31c2d389
 export const builtin = {
   vertexIndex: Symbol('builtin_vertexIndex'),
   instanceIndex: Symbol('builtin_instanceIndex'),
@@ -38,12 +22,7 @@
   name: string;
   stage: 'vertex' | 'fragment' | 'compute';
   direction: 'input' | 'output';
-<<<<<<< HEAD
-  type: BuiltInPossibleTypes;
   identifier: TgpuIdentifier;
-=======
-  identifier: WgslIdentifier;
->>>>>>> 31c2d389
 }
 
 const builtinSymbolToObj: Record<symbol, Builtin> = {
@@ -52,172 +31,98 @@
     name: 'vertex_index',
     stage: 'vertex',
     direction: 'input',
-<<<<<<< HEAD
-    type: u32,
     identifier: new TgpuIdentifier().$name('vertex_index'),
-=======
-    identifier: new WgslIdentifier().$name('vertex_index'),
->>>>>>> 31c2d389
   },
   [builtin.instanceIndex]: {
     symbol: builtin.instanceIndex,
     name: 'instance_index',
     stage: 'vertex',
     direction: 'input',
-<<<<<<< HEAD
-    type: u32,
     identifier: new TgpuIdentifier().$name('instance_index'),
-=======
-    identifier: new WgslIdentifier().$name('instance_index'),
->>>>>>> 31c2d389
   },
   [builtin.position]: {
     symbol: builtin.position,
     name: 'position',
     stage: 'vertex',
     direction: 'output',
-<<<<<<< HEAD
-    type: vec4f,
     identifier: new TgpuIdentifier().$name('position'),
-=======
-    identifier: new WgslIdentifier().$name('position'),
->>>>>>> 31c2d389
   },
   [builtin.clipDistances]: {
     symbol: builtin.clipDistances,
     name: 'clip_distances',
     stage: 'vertex',
     direction: 'output',
-<<<<<<< HEAD
-    type: new SimpleTgpuData({
-      schema: TB.arrayOf(u32, 8),
-      byteAlignment: 16,
-      code: 'array<u32, 8>',
-    }),
     identifier: new TgpuIdentifier().$name('clip_distances'),
-=======
-    identifier: new WgslIdentifier().$name('clip_distances'),
->>>>>>> 31c2d389
   },
   [builtin.frontFacing]: {
     symbol: builtin.frontFacing,
     name: 'front_facing',
     stage: 'fragment',
     direction: 'input',
-<<<<<<< HEAD
-    type: f32,
     identifier: new TgpuIdentifier().$name('front_facing'),
-=======
-    identifier: new WgslIdentifier().$name('front_facing'),
->>>>>>> 31c2d389
   },
   [builtin.fragDepth]: {
     symbol: builtin.fragDepth,
     name: 'frag_depth',
     stage: 'fragment',
     direction: 'output',
-<<<<<<< HEAD
-    type: f32,
     identifier: new TgpuIdentifier().$name('frag_depth'),
-=======
-    identifier: new WgslIdentifier().$name('frag_depth'),
->>>>>>> 31c2d389
   },
   [builtin.sampleIndex]: {
     symbol: builtin.sampleIndex,
     name: 'sample_index',
     stage: 'fragment',
     direction: 'input',
-<<<<<<< HEAD
-    type: u32,
     identifier: new TgpuIdentifier().$name('sample_index'),
-=======
-    identifier: new WgslIdentifier().$name('sample_index'),
->>>>>>> 31c2d389
   },
   [builtin.sampleMask]: {
     symbol: builtin.sampleMask,
     name: 'sample_mask',
     stage: 'fragment',
     direction: 'input',
-<<<<<<< HEAD
-    type: u32,
     identifier: new TgpuIdentifier().$name('sample_mask'),
-=======
-    identifier: new WgslIdentifier().$name('sample_mask'),
->>>>>>> 31c2d389
   },
   [builtin.fragment]: {
     symbol: builtin.fragment,
     name: 'fragment',
     stage: 'fragment',
     direction: 'input',
-<<<<<<< HEAD
-    type: vec4f,
     identifier: new TgpuIdentifier().$name('fragment'),
-=======
-    identifier: new WgslIdentifier().$name('fragment'),
->>>>>>> 31c2d389
   },
   [builtin.localInvocationId]: {
     symbol: builtin.localInvocationId,
     name: 'local_invocation_id',
     stage: 'compute',
     direction: 'input',
-<<<<<<< HEAD
-    type: vec3u,
     identifier: new TgpuIdentifier().$name('local_invocation_id'),
-=======
-    identifier: new WgslIdentifier().$name('local_invocation_id'),
->>>>>>> 31c2d389
   },
   [builtin.localInvocationIndex]: {
     symbol: builtin.localInvocationIndex,
     name: 'local_invocation_index',
     stage: 'compute',
     direction: 'input',
-<<<<<<< HEAD
-    type: u32,
     identifier: new TgpuIdentifier().$name('local_invocation_index'),
-=======
-    identifier: new WgslIdentifier().$name('local_invocation_index'),
->>>>>>> 31c2d389
   },
   [builtin.globalInvocationId]: {
     symbol: builtin.globalInvocationId,
     name: 'global_invocation_id',
     stage: 'compute',
     direction: 'input',
-<<<<<<< HEAD
-    type: vec3u,
     identifier: new TgpuIdentifier().$name('global_invocation_id'),
-=======
-    identifier: new WgslIdentifier().$name('global_invocation_id'),
->>>>>>> 31c2d389
   },
   [builtin.workgroupId]: {
     symbol: builtin.workgroupId,
     name: 'workgroup_id',
     stage: 'compute',
     direction: 'input',
-<<<<<<< HEAD
-    type: vec3u,
     identifier: new TgpuIdentifier().$name('workgroup_id'),
-=======
-    identifier: new WgslIdentifier().$name('workgroup_id'),
->>>>>>> 31c2d389
   },
   [builtin.numWorkgroups]: {
     symbol: builtin.numWorkgroups,
     name: 'num_workgroups',
     stage: 'compute',
     direction: 'input',
-<<<<<<< HEAD
-    type: vec3u,
     identifier: new TgpuIdentifier().$name('num_workgroups'),
-=======
-    identifier: new WgslIdentifier().$name('num_workgroups'),
->>>>>>> 31c2d389
   },
 };
 
