--- conflicted
+++ resolved
@@ -1,13 +1,9 @@
-<<<<<<< HEAD
-import type { vec4f } from './data';
-=======
->>>>>>> dea7a611
 import { WgslIdentifier } from './wgslIdentifier';
 
 export const builtin = {
   vertexIndex: Symbol('builtin_vertexIndex'),
   instanceIndex: Symbol('builtin_instanceIndex'),
-  position: Symbol('builtin_position') as unknown as vec4f,
+  position: Symbol('builtin_position'),
   clipDistances: Symbol('builtin_clipDistances'),
   frontFacing: Symbol('builtin_frontFacing'),
   fragDepth: Symbol('builtin_fragDepth'),
@@ -44,13 +40,8 @@
     direction: 'input',
     identifier: new WgslIdentifier().$name('instance_index'),
   },
-<<<<<<< HEAD
-  [builtin.position as unknown as symbol]: {
-    symbol: builtin.position as unknown as symbol,
-=======
   [builtin.position]: {
     symbol: builtin.position,
->>>>>>> dea7a611
     name: 'position',
     stage: 'vertex',
     direction: 'output',
