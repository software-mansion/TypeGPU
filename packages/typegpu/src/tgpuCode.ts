--- conflicted
+++ resolved
@@ -1,7 +1,4 @@
-<<<<<<< HEAD
-=======
 import type { TgpuNamable } from './namable';
->>>>>>> 02cd328c
 import {
   type Eventual,
   type InlineResolve,
