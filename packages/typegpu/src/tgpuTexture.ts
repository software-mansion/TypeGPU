--- conflicted
+++ resolved
@@ -1,10 +1,5 @@
 import { vec4f, vec4i, vec4u } from './data';
 import type { TgpuNamable } from './namable';
-<<<<<<< HEAD
-=======
-import { identifier } from './tgpuIdentifier';
-import { isSampler } from './tgpuSampler';
->>>>>>> d45bde72
 import type {
   SampledTextureParams,
   StorageTextureAccess,
@@ -12,7 +7,7 @@
   TexelFormat,
   TextureScalarFormat,
 } from './textureTypes';
-import { TgpuIdentifier } from './tgpuIdentifier';
+import { identifier } from './tgpuIdentifier';
 import { isSampler } from './tgpuSampler';
 import type {
   ResolutionCtx,
