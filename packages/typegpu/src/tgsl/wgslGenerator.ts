import * as tinyest from 'tinyest';
import { stitch, stitchWithExactTypes } from '../core/resolve/stitch.ts';
import { arrayOf } from '../data/array.ts';
import {
  type AnyData,
  InfixDispatch,
  isData,
  isLooseData,
  MatrixColumnsAccess,
  UnknownData,
} from '../data/dataTypes.ts';
import { abstractInt, bool, u32 } from '../data/numeric.ts';
import { isSnippet, snip, type Snippet } from '../data/snippet.ts';
import * as wgsl from '../data/wgslTypes.ts';
import { ResolutionError, WgslTypeError } from '../errors.ts';
import { getName } from '../shared/meta.ts';
import { $internal } from '../shared/symbols.ts';
import { pow } from '../std/numeric.ts';
import { add, div, mul, sub } from '../std/operators.ts';
import { type FnArgsConversionHint, isMarkedInternal } from '../types.ts';
import {
  convertStructValues,
  convertToCommonType,
  tryConvertSnippet,
} from './conversion.ts';
import {
  coerceToSnippet,
  concretize,
  type GenerationCtx,
  getTypeForIndexAccess,
  getTypeForPropAccess,
  numericLiteralToSnippet,
} from './generationHelpers.ts';
import type { ShaderGenerator } from './shaderGenerator.ts';

const { NodeTypeCatalog: NODE } = tinyest;

const parenthesizedOps = [
  '==',
  '!=',
  '<',
  '<=',
  '>',
  '>=',
  '<<',
  '>>',
  '+',
  '-',
  '*',
  '/',
  '%',
  '|',
  '^',
  '&',
  '&&',
  '||',
];

const binaryLogicalOps = ['&&', '||', '==', '!=', '<', '<=', '>', '>='];

const infixKinds = [
  'vec2f',
  'vec3f',
  'vec4f',
  'vec2h',
  'vec3h',
  'vec4h',
  'vec2i',
  'vec3i',
  'vec4i',
  'vec2u',
  'vec3u',
  'vec4u',
  'mat2x2f',
  'mat3x3f',
  'mat4x4f',
];

export const infixOperators = {
  add,
  sub,
  mul,
  div,
} as const;

export type InfixOperator = keyof typeof infixOperators;

type Operator =
  | tinyest.BinaryOperator
  | tinyest.AssignmentOperator
  | tinyest.LogicalOperator
  | tinyest.UnaryOperator;

function operatorToType<
  TL extends AnyData | UnknownData,
  TR extends AnyData | UnknownData,
>(lhs: TL, op: Operator, rhs?: TR): TL | TR | wgsl.Bool {
  if (!rhs) {
    if (op === '!' || op === '~') {
      return bool;
    }

    return lhs;
  }

  if (binaryLogicalOps.includes(op)) {
    return bool;
  }

  if (op === '=') {
    return rhs;
  }

  return lhs;
}

const opCodeToCodegen = {
  '+': add[$internal].gpuImpl,
  '-': sub[$internal].gpuImpl,
  '*': mul[$internal].gpuImpl,
  '/': div[$internal].gpuImpl,
  '**': pow[$internal].gpuImpl,
} satisfies Partial<
  Record<tinyest.BinaryOperator, (...args: never[]) => unknown>
>;

class WgslGenerator implements ShaderGenerator {
  #ctx: GenerationCtx | undefined = undefined;

  public initGenerator(ctx: GenerationCtx) {
    this.#ctx = ctx;
  }

  private get ctx(): GenerationCtx {
    if (!this.#ctx) {
      throw new Error(
        'WGSL Generator has not yet been initialized. Please call initialize(ctx) before using the generator.',
      );
    }
    return this.#ctx;
  }

  public block(
    [_, statements]: tinyest.Block,
  ): string {
    this.ctx.pushBlockScope();
    try {
      this.ctx.indent();
      const body = statements.map((statement) => this.statement(statement))
        .join('\n');
      this.ctx.dedent();
      return `{
${body}
${this.ctx.pre}}`;
    } finally {
      this.ctx.popBlockScope();
    }
  }

  public blockVariable(
    id: string,
    dataType: wgsl.AnyWgslData | UnknownData,
  ): Snippet {
    return this.ctx.defineVariable(id, dataType);
  }

  public identifier(id: string): Snippet {
    if (!id) {
      throw new Error('Cannot resolve an empty identifier');
    }
    const res = this.ctx.getById(id);

    if (!res) {
      throw new Error(`Identifier ${id} not found`);
    }

    return res;
  }

  /**
   * A wrapper for `generateExpression` that updates `ctx.expectedType`
   * and tries to convert the result when it does not match the expected type.
   */
  public typedExpression(
    expression: tinyest.Expression,
    expectedType: AnyData,
  ) {
    const prevExpectedType = this.ctx.expectedType;
    this.ctx.expectedType = expectedType;

    try {
      const result = this.expression(expression);
      return tryConvertSnippet(result, expectedType);
    } finally {
      this.ctx.expectedType = prevExpectedType;
    }
  }

  public expression(
    expression: tinyest.Expression,
  ): Snippet {
    if (typeof expression === 'string') {
      return this.identifier(expression);
    }

    if (typeof expression === 'boolean') {
      return snip(expression, bool);
    }

    if (
      expression[0] === NODE.logicalExpr ||
      expression[0] === NODE.binaryExpr ||
      expression[0] === NODE.assignmentExpr
    ) {
      // Logical/Binary/Assignment Expression
      const [_, lhs, op, rhs] = expression;
      const lhsExpr = this.expression(lhs);
      const rhsExpr = this.expression(rhs);

      const codegen = opCodeToCodegen[op as keyof typeof opCodeToCodegen];
      if (codegen) {
        return codegen(lhsExpr, rhsExpr);
      }

      const forcedType = expression[0] === NODE.assignmentExpr
        ? lhsExpr.dataType.type === 'ptr'
          ? [lhsExpr.dataType.inner as AnyData]
          : [lhsExpr.dataType as AnyData]
        : undefined;

      const [convLhs, convRhs] =
        convertToCommonType([lhsExpr, rhsExpr], forcedType) ??
          [lhsExpr, rhsExpr];

      const lhsStr = this.ctx.resolve(convLhs.value, convLhs.dataType);
      const rhsStr = this.ctx.resolve(convRhs.value, convRhs.dataType);
      const type = operatorToType(convLhs.dataType, op, convRhs.dataType);

      return snip(
        parenthesizedOps.includes(op)
          ? `(${lhsStr} ${op} ${rhsStr})`
          : `${lhsStr} ${op} ${rhsStr}`,
        type,
      );
    }

    if (expression[0] === NODE.postUpdate) {
      // Post-Update Expression
      const [_, op, arg] = expression;
      const argExpr = this.expression(arg);
      const argStr = this.ctx.resolve(argExpr.value);

      return snip(`${argStr}${op}`, argExpr.dataType);
    }

    if (expression[0] === NODE.unaryExpr) {
      // Unary Expression
      const [_, op, arg] = expression;
      const argExpr = this.expression(arg);
      const argStr = this.ctx.resolve(argExpr.value);

      const type = operatorToType(argExpr.dataType, op);
      return snip(`${op}${argStr}`, type);
    }

    if (expression[0] === NODE.memberAccess) {
      // Member Access
      const [_, targetNode, property] = expression;
      const target = this.expression(targetNode);

      if (
        infixKinds.includes(target.dataType.type) &&
        property in infixOperators
      ) {
        return {
          value: new InfixDispatch(
            property,
            target,
            infixOperators[property as InfixOperator][$internal].gpuImpl,
          ),
          dataType: UnknownData,
        };
      }

      if (target.dataType.type === 'unknown') {
        // No idea what the type is, so we act on the snippet's value and try to guess

        // biome-ignore lint/suspicious/noExplicitAny: we're inspecting the value, and it could be any value
        const propValue = (target.value as any)[property];

        // We try to extract any type information based on the prop's value
        return coerceToSnippet(propValue);
      }

      if (wgsl.isPtr(target.dataType)) {
        return snip(
          `(*${this.ctx.resolve(target.value)}).${property}`,
          getTypeForPropAccess(target.dataType.inner as AnyData, property),
        );
      }

      if (wgsl.isWgslArray(target.dataType) && property === 'length') {
        if (target.dataType.elementCount === 0) {
          // Dynamically-sized array
          return snip(`arrayLength(&${this.ctx.resolve(target.value)})`, u32);
        }

        return snip(String(target.dataType.elementCount), abstractInt);
      }

      if (wgsl.isMat(target.dataType) && property === 'columns') {
        return snip(new MatrixColumnsAccess(target), UnknownData);
      }

      if (
        wgsl.isVec(target.dataType) && wgsl.isVecInstance(target.value)
      ) {
        // We're operating on a vector that's known at resolution time
        // biome-ignore lint/suspicious/noExplicitAny: it's probably a swizzle
        return coerceToSnippet((target.value as any)[property]);
      }

      return snip(
        `${this.ctx.resolve(target.value)}.${property}`,
        getTypeForPropAccess(target.dataType, property),
      );
    }

    if (expression[0] === NODE.indexAccess) {
      // Index Access
      const [_, targetNode, propertyNode] = expression;
      const target = this.expression(targetNode);
      const property = this.expression(propertyNode);
      const propertyStr = this.ctx.resolve(property.value, property.dataType);

      if (target.value instanceof MatrixColumnsAccess) {
        return snip(
          stitch`${target.value.matrix}[${propertyStr}]`,
          getTypeForIndexAccess(target.value.matrix.dataType as AnyData),
        );
      }
      const targetStr = this.ctx.resolve(target.value, target.dataType);

      if (target.dataType.type === 'unknown') {
        // No idea what the type is, so we act on the snippet's value and try to guess

        if (
          Array.isArray(propertyNode) && propertyNode[0] === NODE.numericLiteral
        ) {
          return coerceToSnippet(
            // biome-ignore lint/suspicious/noExplicitAny: we're inspecting the value, and it could be any value
            (target.value as any)[propertyNode[1] as number],
          );
        }

        throw new Error(
          `Cannot index value ${targetStr} of unknown type with index ${propertyStr}`,
        );
      }

      if (wgsl.isMat(target.dataType)) {
        throw new Error(
          "The only way of accessing matrix elements in TGSL is through the 'columns' property.",
        );
      }

      if (wgsl.isPtr(target.dataType)) {
        return snip(
          `(*${targetStr})[${propertyStr}]`,
          getTypeForIndexAccess(target.dataType.inner as AnyData),
        );
      }

      return snip(
        `${targetStr}[${propertyStr}]`,
        isData(target.dataType)
          ? getTypeForIndexAccess(target.dataType)
          : UnknownData,
      );
    }

    if (expression[0] === NODE.numericLiteral) {
      // Numeric Literal
      const type = typeof expression[1] === 'string'
        ? numericLiteralToSnippet(parseNumericString(expression[1]))
        : numericLiteralToSnippet(expression[1]);
      if (!type) {
        throw new Error(`Invalid numeric literal ${expression[1]}`);
      }
      return type;
    }

    if (expression[0] === NODE.call) {
      // Function Call
      const [_, calleeNode, argNodes] = expression;
      const callee = this.expression(calleeNode);

      if (wgsl.isWgslStruct(callee.value) || wgsl.isWgslArray(callee.value)) {
        // Struct/array schema call.
        if (argNodes.length > 1) {
          throw new WgslTypeError(
            'Array and struct schemas should always be called with at most 1 argument',
          );
        }

        // No arguments `Struct()`, resolve struct name and return.
        if (!argNodes[0]) {
          // the schema becomes the data type
          return snip(`${this.ctx.resolve(callee.value)}()`, callee.value);
        }

        const arg = this.typedExpression(
          argNodes[0],
          callee.value,
        );

        // Either `Struct({ x: 1, y: 2 })`, or `Struct(otherStruct)`.
        // In both cases, we just let the argument resolve everything.
        return snip(this.ctx.resolve(arg.value, callee.value), callee.value);
      }

      if (callee.value instanceof InfixDispatch) {
        // Infix operator dispatch.
        if (!argNodes[0]) {
          throw new WgslTypeError(
            `An infix operator '${callee.value.name}' was called without any arguments`,
          );
        }
        const rhs = this.expression(argNodes[0]);
        return callee.value.operator(callee.value.lhs, rhs);
      }

      if (!isMarkedInternal(callee.value)) {
        throw new Error(
          `Function ${String(callee.value)} ${
            getName(callee.value)
          } has not been created using TypeGPU APIs. Did you mean to wrap the function with tgpu.fn(args, return)(...) ?`,
        );
      }

      // Other, including tgsl functions, std and vector/matrix schema calls.

      const argConversionHint = callee.value[$internal]
        ?.argConversionHint as FnArgsConversionHint ?? 'keep';
      try {
        let convertedArguments: Snippet[];

        if (Array.isArray(argConversionHint)) {
          // The hint is an array of schemas.
          convertedArguments = argNodes.map((arg, i) => {
            const argType = argConversionHint[i];
            if (!argType) {
              throw new WgslTypeError(
                `Function '${
                  getName(callee.value)
                }' was called with too many arguments`,
              );
            }
            return this.typedExpression(arg, argType);
          });
        } else {
          const snippets = argNodes.map((arg) => this.expression(arg));

          if (argConversionHint === 'keep') {
            // The hint tells us to do nothing.
            convertedArguments = snippets;
          } else if (argConversionHint === 'unify') {
            // The hint tells us to unify the types.
            convertedArguments = convertToCommonType(snippets) ?? snippets;
          } else {
            // The hint is a function that converts the arguments.
            convertedArguments = argConversionHint(...snippets)
              .map((type, i) => [type, snippets[i] as Snippet] as const)
              .map(([type, sn]) => tryConvertSnippet(sn, type));
          }
        }
        // Assuming that `callee` is callable
        const fnRes =
          (callee.value as unknown as (...args: unknown[]) => unknown)(
            ...convertedArguments,
          );

        if (!isSnippet(fnRes)) {
          throw new Error(
            'Functions running in codegen mode must return snippets',
          );
        }
        return fnRes;
      } catch (error) {
        throw new ResolutionError(error, [{
          toString: () => getName(callee.value),
        }]);
      }
    }

    if (expression[0] === NODE.objectExpr) {
      // Object Literal
      const obj = expression[1];

      const structType = this.ctx.expectedType;

      if (!structType || !wgsl.isWgslStruct(structType)) {
        throw new WgslTypeError(
          `No target type could be inferred for object with keys [${
            Object.keys(obj).join(', ')
          }], please wrap the object in the corresponding schema.`,
        );
      }

      const entries = Object.fromEntries(
        Object.entries(structType.propTypes).map(([key, value]) => {
          const val = obj[key];
          if (val === undefined) {
            throw new WgslTypeError(
              `Missing property ${key} in object literal for struct ${structType}`,
            );
          }
          const result = this.typedExpression(
            val,
            value as AnyData,
          );
          return [key, result];
        }),
      );

      const convertedSnippets = convertStructValues(structType, entries);

      return snip(
        stitch`${this.ctx.resolve(structType)}(${convertedSnippets})`,
        structType,
      );
    }

    if (expression[0] === NODE.arrayExpr) {
      const [_, valueNodes] = expression;
      // Array Expression
      const arrType = this.ctx.expectedType;
      let elemType: AnyData;
      let values: Snippet[];

      if (wgsl.isWgslArray(arrType)) {
        elemType = arrType.elementType as AnyData;
        // The array is typed, so its elements should be as well.
        values = valueNodes.map((value) =>
          this.typedExpression(value, elemType)
        );
        // Since it's an expected type, we enforce the length
        if (values.length !== arrType.elementCount) {
          throw new WgslTypeError(
            `Cannot create value of type '${arrType}' from an array of length: ${values.length}`,
          );
        }
      } else {
        // The array is not typed, so we try to guess the types.
        const valuesSnippets = valueNodes.map((value) =>
          this.expression(value as tinyest.Expression)
        );

        if (valuesSnippets.length === 0) {
          throw new WgslTypeError(
            'Cannot infer the type of an empty array literal.',
          );
        }

        const converted = convertToCommonType(valuesSnippets);
        if (!converted) {
          throw new WgslTypeError(
            'The given values cannot be automatically converted to a common type. Consider wrapping the array in an appropriate schema',
          );
        }

        values = converted;
        elemType = concretize(values[0]?.dataType as wgsl.AnyWgslData);
      }

      const arrayType = `array<${
        this.ctx.resolve(elemType)
      }, ${values.length}>`;

      return snip(
        stitch`${arrayType}(${values})`,
        arrayOf[$internal].jsImpl(
          elemType as wgsl.AnyWgslData,
          values.length,
        ) as wgsl.AnyWgslData,
      );
    }

    if (expression[0] === NODE.stringLiteral) {
      throw new Error('Cannot use string literals in TGSL.');
    }

    if (expression[0] === NODE.preUpdate) {
      throw new Error('Cannot use pre-updates in TGSL.');
    }

<<<<<<< HEAD
  if (expression[0] === NODE.stringLiteral) {
    return snip(
      expression[1],
      UnknownData,
    );
=======
    assertExhaustive(expression);
>>>>>>> 93f1803c
  }

  public functionDefinition(
    body: tinyest.Block,
  ): string {
    return this.block(body);
  }

  public statement(
    statement: tinyest.Statement,
  ): string {
    if (typeof statement === 'string') {
      return `${this.ctx.pre}${
        this.ctx.resolve(this.identifier(statement).value)
      };`;
    }

    if (typeof statement === 'boolean') {
      return `${this.ctx.pre}${statement ? 'true' : 'false'};`;
    }

    if (statement[0] === NODE.return) {
      const returnNode = statement[1];

      if (returnNode !== undefined) {
        const returnSnippet = this.typedExpression(
          returnNode,
          this.ctx.topFunctionReturnType,
        );
        return stitch`${this.ctx.pre}return ${returnSnippet};`;
      }

      return `${this.ctx.pre}return;`;
    }

    if (statement[0] === NODE.if) {
      const [_, condNode, consNode, altNode] = statement;
      const condition = this.typedExpression(condNode, bool);

      const consequent = condition.value === false
        ? undefined
        : this.block(blockifySingleStatement(consNode));
      const alternate = condition.value === true || !altNode
        ? undefined
        : this.block(blockifySingleStatement(altNode));

      if (condition.value === true) {
        return `${this.ctx.pre}${consequent}`;
      }

      if (condition.value === false) {
        return alternate ? `${this.ctx.pre}${alternate}` : '';
      }

      if (!alternate) {
        return stitch`${this.ctx.pre}if (${condition}) ${consequent}`;
      }

      return stitch`\
${this.ctx.pre}if (${condition}) ${consequent}
${this.ctx.pre}else ${alternate}`;
    }

    if (statement[0] === NODE.let || statement[0] === NODE.const) {
      const [_, rawId, rawValue] = statement;
      const eq = rawValue !== undefined ? this.expression(rawValue) : undefined;

      if (!eq) {
        throw new Error(
          `Cannot create variable '${rawId}' without an initial value.`,
        );
      }

      if (isLooseData(eq.dataType)) {
        throw new Error(
          `Cannot create variable '${rawId}' with loose data type.`,
        );
      }

      this.blockVariable(
        rawId,
        concretize(eq.dataType as wgsl.AnyWgslData),
      );
      const id = this.identifier(rawId);
      return stitchWithExactTypes`${this.ctx.pre}var ${id} = ${eq};`;
    }

    if (statement[0] === NODE.block) {
      return this.block(statement);
    }

    if (statement[0] === NODE.for) {
      const [_, init, condition, update, body] = statement;

      const [initStatement, conditionExpr, updateStatement] = this.ctx
        .withResetIndentLevel(
          () => [
            init ? this.statement(init) : undefined,
            condition ? this.typedExpression(condition, bool) : undefined,
            update ? this.statement(update) : undefined,
          ],
        );

      const initStr = initStatement ? initStatement.slice(0, -1) : '';
      const updateStr = updateStatement ? updateStatement.slice(0, -1) : '';

      const bodyStr = this.block(blockifySingleStatement(body));
      return stitch`${this.ctx.pre}for (${initStr}; ${conditionExpr}; ${updateStr}) ${bodyStr}`;
    }

    if (statement[0] === NODE.while) {
      const [_, condition, body] = statement;
      const condSnippet = this.typedExpression(condition, bool);
      const conditionStr = this.ctx.resolve(condSnippet.value);

      const bodyStr = this.block(blockifySingleStatement(body));
      return `${this.ctx.pre}while (${conditionStr}) ${bodyStr}`;
    }

    if (statement[0] === NODE.continue) {
      return `${this.ctx.pre}continue;`;
    }

    if (statement[0] === NODE.break) {
      return `${this.ctx.pre}break;`;
    }

    return `${this.ctx.pre}${
      this.ctx.resolve(this.expression(statement).value)
    };`;
  }
}

function assertExhaustive(value: never): never {
  throw new Error(
    `'${JSON.stringify(value)}' was not handled by the WGSL generator.`,
  );
}

function parseNumericString(str: string): number {
  // Hex literals
  if (/^0x[0-9a-f]+$/i.test(str)) {
    return Number.parseInt(str);
  }

  // Binary literals
  if (/^0b[01]+$/i.test(str)) {
    return Number.parseInt(str.slice(2), 2);
  }

  return Number.parseFloat(str);
}

function blockifySingleStatement(statement: tinyest.Statement): tinyest.Block {
  return typeof statement !== 'object' ||
      statement[0] !== NODE.block
    ? [NODE.block, [statement]]
    : statement;
}

const wgslGenerator: WgslGenerator = new WgslGenerator();
export default wgslGenerator;<|MERGE_RESOLUTION|>--- conflicted
+++ resolved
@@ -587,22 +587,14 @@
     }
 
     if (expression[0] === NODE.stringLiteral) {
-      throw new Error('Cannot use string literals in TGSL.');
+      return snip(expression[1], UnknownData);
     }
 
     if (expression[0] === NODE.preUpdate) {
       throw new Error('Cannot use pre-updates in TGSL.');
     }
 
-<<<<<<< HEAD
-  if (expression[0] === NODE.stringLiteral) {
-    return snip(
-      expression[1],
-      UnknownData,
-    );
-=======
     assertExhaustive(expression);
->>>>>>> 93f1803c
   }
 
   public functionDefinition(
