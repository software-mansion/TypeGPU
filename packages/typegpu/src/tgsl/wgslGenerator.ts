--- conflicted
+++ resolved
@@ -15,10 +15,7 @@
 import { ResolutionError, WgslTypeError } from '../errors.ts';
 import { getName } from '../shared/meta.ts';
 import { $internal } from '../shared/symbols.ts';
-<<<<<<< HEAD
-=======
 import { pow } from '../std/numeric.ts';
->>>>>>> 678730d8
 import { add, div, mul, sub } from '../std/operators.ts';
 import { type FnArgsConversionHint, isMarkedInternal } from '../types.ts';
 import {
