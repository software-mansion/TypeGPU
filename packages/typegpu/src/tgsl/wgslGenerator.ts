--- conflicted
+++ resolved
@@ -1,4 +1,5 @@
 import * as tinyest from 'tinyest';
+import { stitch, stitchWithExactTypes } from '../core/resolve/stitch.ts';
 import { arrayOf } from '../data/array.ts';
 import {
   type AnyData,
@@ -16,6 +17,11 @@
 import { add, div, mul, sub } from '../std/operators.ts';
 import { type FnArgsConversionHint, isMarkedInternal } from '../types.ts';
 import {
+  convertStructValues,
+  convertToCommonType,
+  tryConvertSnippet,
+} from './conversion.ts';
+import {
   coerceToSnippet,
   concretize,
   type GenerationCtx,
@@ -23,16 +29,6 @@
   getTypeForPropAccess,
   numericLiteralToSnippet,
 } from './generationHelpers.ts';
-<<<<<<< HEAD
-=======
-import {
-  convertStructValues,
-  convertToCommonType,
-  tryConvertSnippet,
-} from './conversion.ts';
-import { add, div, mul, sub } from '../std/operators.ts';
-import { stitch, stitchWithExactTypes } from '../core/resolve/stitch.ts';
->>>>>>> f2f69392
 
 const { NodeTypeCatalog: NODE } = tinyest;
 
@@ -669,13 +665,8 @@
       rawId,
       concretize(eq.dataType as wgsl.AnyWgslData),
     );
-<<<<<<< HEAD
-
-    return `${ctx.pre}var ${snippet.value} = ${ctx.resolve(eq.value)};`;
-=======
-    const id = generateIdentifier(ctx, rawId);
-    return stitchWithExactTypes`${ctx.pre}var ${id} = ${eq};`;
->>>>>>> f2f69392
+    return stitchWithExactTypes`${ctx.pre}var ${snippet
+      .value as string} = ${eq};`;
   }
 
   if (statement[0] === NODE.block) {
