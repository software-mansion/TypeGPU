import * as tinyest from 'tinyest';
import { arrayOf } from '../data/array.ts';
import {
  type AnyData,
  InfixDispatch,
  isData,
  isLooseData,
  UnknownData,
} from '../data/dataTypes.ts';
import { isSnippet, snip, type Snippet } from '../data/snippet.ts';
import { abstractInt, bool, u32 } from '../data/numeric.ts';
import * as wgsl from '../data/wgslTypes.ts';
import { ResolutionError, WgslTypeError } from '../errors.ts';
import { getName } from '../shared/meta.ts';
import { $internal } from '../shared/symbols.ts';
import { type FnArgsConversionHint, isMarkedInternal } from '../types.ts';
import {
  coerceToSnippet,
  concretize,
  type GenerationCtx,
  getTypeForIndexAccess,
  getTypeForPropAccess,
  numericLiteralToSnippet,
} from './generationHelpers.ts';
import {
  convertStructValues,
  convertToCommonType,
  tryConvertSnippet,
} from './conversion.ts';
import { add, div, mul, sub } from '../std/operators.ts';
<<<<<<< HEAD
import { stitch } from '../core/resolve/stitch.ts';
import type { ShaderGenerator } from './shaderGenerator.ts';
=======
import { stitch, stitchWithExactTypes } from '../core/resolve/stitch.ts';
>>>>>>> f2f69392

const { NodeTypeCatalog: NODE } = tinyest;

const parenthesizedOps = [
  '==',
  '!=',
  '<',
  '<=',
  '>',
  '>=',
  '<<',
  '>>',
  '+',
  '-',
  '*',
  '/',
  '%',
  '|',
  '^',
  '&',
  '&&',
  '||',
];

const binaryLogicalOps = ['&&', '||', '==', '!=', '<', '<=', '>', '>='];

const infixKinds = [
  'vec2f',
  'vec3f',
  'vec4f',
  'vec2h',
  'vec3h',
  'vec4h',
  'vec2i',
  'vec3i',
  'vec4i',
  'vec2u',
  'vec3u',
  'vec4u',
  'mat2x2f',
  'mat3x3f',
  'mat4x4f',
];

export const infixOperators = {
  add,
  sub,
  mul,
  div,
} as const;

export type InfixOperator = keyof typeof infixOperators;

type Operator =
  | tinyest.BinaryOperator
  | tinyest.AssignmentOperator
  | tinyest.LogicalOperator
  | tinyest.UnaryOperator;

function operatorToType<
  TL extends AnyData | UnknownData,
  TR extends AnyData | UnknownData,
>(lhs: TL, op: Operator, rhs?: TR): TL | TR | wgsl.Bool {
  if (!rhs) {
    if (op === '!' || op === '~') {
      return bool;
    }

    return lhs;
  }

  if (binaryLogicalOps.includes(op)) {
    return bool;
  }

  if (op === '=') {
    return rhs;
  }

  return lhs;
}

function assertExhaustive(value: never): never {
  throw new Error(
    `'${JSON.stringify(value)}' was not handled by the WGSL generator.`,
  );
}

function parseNumericString(str: string): number {
  // Hex literals
  if (/^0x[0-9a-f]+$/i.test(str)) {
    return Number.parseInt(str);
  }

  // Binary literals
  if (/^0b[01]+$/i.test(str)) {
    return Number.parseInt(str.slice(2), 2);
  }

  return Number.parseFloat(str);
}

export function generateBlock(
  ctx: GenerationCtx,
  [_, statements]: tinyest.Block,
): string {
  ctx.pushBlockScope();
  try {
    ctx.indent();
    const body = statements.map((statement) =>
      generateStatement(ctx, statement)
    ).join('\n');
    ctx.dedent();
    return `{
${body}
${ctx.pre}}`;
  } finally {
    ctx.popBlockScope();
  }
}

export function registerBlockVariable(
  ctx: GenerationCtx,
  id: string,
  dataType: wgsl.AnyWgslData | UnknownData,
): Snippet {
  return ctx.defineVariable(id, dataType);
}

export function generateIdentifier(ctx: GenerationCtx, id: string): Snippet {
  const res = ctx.getById(id);
  if (!res) {
    throw new Error(`Identifier ${id} not found`);
  }

  return res;
}

/**
 * A wrapper for `generateExpression` that updates `ctx.expectedType`
 * and tries to convert the result when it does not match the expected type.
 */
export function generateTypedExpression(
  ctx: GenerationCtx,
  expression: tinyest.Expression,
  expectedType: AnyData,
) {
  const prevExpectedType = ctx.expectedType;
  ctx.expectedType = expectedType;

  try {
    const result = generateExpression(ctx, expression);
    return tryConvertSnippet(result, expectedType);
  } finally {
    ctx.expectedType = prevExpectedType;
  }
}

const opCodeToCodegen = {
  '+': add[$internal].gpuImpl,
  '-': sub[$internal].gpuImpl,
  '*': mul[$internal].gpuImpl,
  '/': div[$internal].gpuImpl,
} satisfies Partial<
  Record<tinyest.BinaryOperator, (...args: never[]) => unknown>
>;

export function generateExpression(
  ctx: GenerationCtx,
  expression: tinyest.Expression,
): Snippet {
  if (typeof expression === 'string') {
    return generateIdentifier(ctx, expression);
  }

  if (typeof expression === 'boolean') {
    return snip(expression, bool);
  }

  if (
    expression[0] === NODE.logicalExpr ||
    expression[0] === NODE.binaryExpr ||
    expression[0] === NODE.assignmentExpr
  ) {
    // Logical/Binary/Assignment Expression
    const [_, lhs, op, rhs] = expression;
    const lhsExpr = generateExpression(ctx, lhs);
    const rhsExpr = generateExpression(ctx, rhs);

    const codegen = opCodeToCodegen[op as keyof typeof opCodeToCodegen];
    if (codegen) {
      return codegen(lhsExpr, rhsExpr);
    }

    const forcedType = expression[0] === NODE.assignmentExpr
      ? lhsExpr.dataType.type === 'ptr'
        ? [lhsExpr.dataType.inner as AnyData]
        : [lhsExpr.dataType as AnyData]
      : undefined;

    const [convLhs, convRhs] =
      convertToCommonType([lhsExpr, rhsExpr], forcedType) ?? [lhsExpr, rhsExpr];

    const lhsStr = ctx.resolve(convLhs.value, convLhs.dataType);
    const rhsStr = ctx.resolve(convRhs.value, convRhs.dataType);
    const type = operatorToType(convLhs.dataType, op, convRhs.dataType);

    return snip(
      parenthesizedOps.includes(op)
        ? `(${lhsStr} ${op} ${rhsStr})`
        : `${lhsStr} ${op} ${rhsStr}`,
      type,
    );
  }

  if (expression[0] === NODE.postUpdate) {
    // Post-Update Expression
    const [_, op, arg] = expression;
    const argExpr = generateExpression(ctx, arg);
    const argStr = ctx.resolve(argExpr.value);

    return snip(`${argStr}${op}`, argExpr.dataType);
  }

  if (expression[0] === NODE.unaryExpr) {
    // Unary Expression
    const [_, op, arg] = expression;
    const argExpr = generateExpression(ctx, arg);
    const argStr = ctx.resolve(argExpr.value);

    const type = operatorToType(argExpr.dataType, op);
    return snip(`${op}${argStr}`, type);
  }

  if (expression[0] === NODE.memberAccess) {
    // Member Access
    const [_, targetNode, property] = expression;
    const target = generateExpression(ctx, targetNode);

    if (
      infixKinds.includes(target.dataType.type) &&
      property in infixOperators
    ) {
      return {
        value: new InfixDispatch(
          property,
          target,
          infixOperators[property as InfixOperator][$internal].gpuImpl,
        ),
        dataType: UnknownData,
      };
    }

    if (target.dataType.type === 'unknown') {
      // No idea what the type is, so we act on the snippet's value and try to guess

      // biome-ignore lint/suspicious/noExplicitAny: we're inspecting the value, and it could be any value
      const propValue = (target.value as any)[property];

      // We try to extract any type information based on the prop's value
      return coerceToSnippet(propValue);
    }

    if (wgsl.isPtr(target.dataType)) {
      return snip(
        `(*${ctx.resolve(target.value)}).${property}`,
        getTypeForPropAccess(target.dataType.inner as AnyData, property),
      );
    }

    if (wgsl.isWgslArray(target.dataType) && property === 'length') {
      if (target.dataType.elementCount === 0) {
        // Dynamically-sized array
        return snip(`arrayLength(&${ctx.resolve(target.value)})`, u32);
      }

      return snip(String(target.dataType.elementCount), abstractInt);
    }

    if (wgsl.isMat(target.dataType) && property === 'columns') {
      return snip(target.value, target.dataType);
    }

    if (
      wgsl.isVec(target.dataType) && wgsl.isVecInstance(target.value)
    ) {
      // We're operating on a vector that's known at resolution time
      // biome-ignore lint/suspicious/noExplicitAny: it's probably a swizzle
      return coerceToSnippet((target.value as any)[property]);
    }

    return snip(
      `${ctx.resolve(target.value)}.${property}`,
      getTypeForPropAccess(target.dataType, property),
    );
  }

  if (expression[0] === NODE.indexAccess) {
    // Index Access
    const [_, targetNode, propertyNode] = expression;
    const target = generateExpression(ctx, targetNode);
    const property = generateExpression(ctx, propertyNode);
    const targetStr = ctx.resolve(target.value, target.dataType);
    const propertyStr = ctx.resolve(property.value, property.dataType);

    if (target.dataType.type === 'unknown') {
      // No idea what the type is, so we act on the snippet's value and try to guess

      if (
        Array.isArray(propertyNode) && propertyNode[0] === NODE.numericLiteral
      ) {
        return coerceToSnippet(
          // biome-ignore lint/suspicious/noExplicitAny: we're inspecting the value, and it could be any value
          (target.value as any)[propertyNode[1] as number],
        );
      }

      throw new Error(
        `Cannot index value ${targetStr} of unknown type with index ${propertyStr}`,
      );
    }

    if (wgsl.isPtr(target.dataType)) {
      return snip(
        `(*${targetStr})[${propertyStr}]`,
        getTypeForIndexAccess(target.dataType.inner as AnyData),
      );
    }

    return snip(
      `${targetStr}[${propertyStr}]`,
      isData(target.dataType)
        ? getTypeForIndexAccess(target.dataType)
        : UnknownData,
    );
  }

  if (expression[0] === NODE.numericLiteral) {
    // Numeric Literal
    const type = typeof expression[1] === 'string'
      ? numericLiteralToSnippet(parseNumericString(expression[1]))
      : numericLiteralToSnippet(expression[1]);
    if (!type) {
      throw new Error(`Invalid numeric literal ${expression[1]}`);
    }
    return type;
  }

  if (expression[0] === NODE.call) {
    // Function Call
    const [_, calleeNode, argNodes] = expression;
    const callee = generateExpression(ctx, calleeNode);

    if (wgsl.isWgslStruct(callee.value) || wgsl.isWgslArray(callee.value)) {
      // Struct/array schema call.
      if (argNodes.length > 1) {
        throw new WgslTypeError(
          'Array and struct schemas should always be called with at most 1 argument',
        );
      }

      // No arguments `Struct()`, resolve struct name and return.
      if (!argNodes[0]) {
        // the schema becomes the data type
        return snip(`${ctx.resolve(callee.value)}()`, callee.value);
      }

      const arg = generateTypedExpression(ctx, argNodes[0], callee.value);

      // Either `Struct({ x: 1, y: 2 })`, or `Struct(otherStruct)`.
      // In both cases, we just let the argument resolve everything.
      return snip(ctx.resolve(arg.value, callee.value), callee.value);
    }

    if (callee.value instanceof InfixDispatch) {
      // Infix operator dispatch.
      if (!argNodes[0]) {
        throw new WgslTypeError(
          `An infix operator '${callee.value.name}' was called without any arguments`,
        );
      }
      const rhs = generateExpression(ctx, argNodes[0]);
      return callee.value.operator(callee.value.lhs, rhs);
    }

    if (!isMarkedInternal(callee.value)) {
      throw new Error(
        `Function ${String(callee.value)} ${
          getName(callee.value)
        } has not been created using TypeGPU APIs. Did you mean to wrap the function with tgpu.fn(args, return)(...) ?`,
      );
    }

    // Other, including tgsl functions, std and vector/matrix schema calls.

    const argConversionHint = callee.value[$internal]
      ?.argConversionHint as FnArgsConversionHint ?? 'keep';
    try {
      let convertedArguments: Snippet[];

      if (Array.isArray(argConversionHint)) {
        // The hint is an array of schemas.
        convertedArguments = argNodes.map((arg, i) => {
          const argType = argConversionHint[i];
          if (!argType) {
            throw new WgslTypeError(
              `Function '${
                getName(callee.value)
              }' was called with too many arguments`,
            );
          }
          return generateTypedExpression(ctx, arg, argType);
        });
      } else {
        const snippets = argNodes.map((arg) => generateExpression(ctx, arg));

        if (argConversionHint === 'keep') {
          // The hint tells us to do nothing.
          convertedArguments = snippets;
        } else if (argConversionHint === 'unify') {
          // The hint tells us to unify the types.
          convertedArguments = convertToCommonType(snippets) ?? snippets;
        } else {
          // The hint is a function that converts the arguments.
          convertedArguments = argConversionHint(...snippets)
            .map((type, i) => [type, snippets[i] as Snippet] as const)
            .map(([type, sn]) => tryConvertSnippet(sn, type));
        }
      }
      // Assuming that `callee` is callable
      const fnRes =
        (callee.value as unknown as (...args: unknown[]) => unknown)(
          ...convertedArguments,
        );

      if (!isSnippet(fnRes)) {
        throw new Error(
          'Functions running in codegen mode must return snippets',
        );
      }
      return fnRes;
    } catch (error) {
      throw new ResolutionError(error, [{
        toString: () => getName(callee.value),
      }]);
    }
  }

  if (expression[0] === NODE.objectExpr) {
    // Object Literal
    const obj = expression[1];

    const structType = ctx.expectedType;

    if (!structType || !wgsl.isWgslStruct(structType)) {
      throw new WgslTypeError(
        `No target type could be inferred for object with keys [${
          Object.keys(obj).join(', ')
        }], please wrap the object in the corresponding schema.`,
      );
    }

    const entries = Object.fromEntries(
      Object.entries(structType.propTypes).map(([key, value]) => {
        const val = obj[key];
        if (val === undefined) {
          throw new WgslTypeError(
            `Missing property ${key} in object literal for struct ${structType}`,
          );
        }
        const result = generateTypedExpression(ctx, val, value as AnyData);
        return [key, result];
      }),
    );

    const convertedSnippets = convertStructValues(structType, entries);

    return snip(
      stitch`${ctx.resolve(structType)}(${convertedSnippets})`,
      structType,
    );
  }

  if (expression[0] === NODE.arrayExpr) {
    const [_, valueNodes] = expression;
    // Array Expression
    const arrType = ctx.expectedType;
    let elemType: AnyData;
    let values: Snippet[];

    if (wgsl.isWgslArray(arrType)) {
      elemType = arrType.elementType as AnyData;
      // The array is typed, so its elements should be as well.
      values = valueNodes.map((value) =>
        generateTypedExpression(ctx, value, elemType)
      );
      // Since it's an expected type, we enforce the length
      if (values.length !== arrType.elementCount) {
        throw new WgslTypeError(
          `Cannot create value of type '${arrType}' from an array of length: ${values.length}`,
        );
      }
    } else {
      // The array is not typed, so we try to guess the types.
      const valuesSnippets = valueNodes.map((value) =>
        generateExpression(ctx, value as tinyest.Expression)
      );

      if (valuesSnippets.length === 0) {
        throw new WgslTypeError(
          'Cannot infer the type of an empty array literal.',
        );
      }

      const converted = convertToCommonType(valuesSnippets);
      if (!converted) {
        throw new WgslTypeError(
          'The given values cannot be automatically converted to a common type. Consider wrapping the array in an appropriate schema',
        );
      }

      values = converted;
      elemType = concretize(values[0]?.dataType as wgsl.AnyWgslData);
    }

    const arrayType = `array<${ctx.resolve(elemType)}, ${values.length}>`;

    return snip(
      stitch`${arrayType}(${values})`,
      arrayOf[$internal].jsImpl(
        elemType as wgsl.AnyWgslData,
        values.length,
      ) as wgsl.AnyWgslData,
    );
  }

  if (expression[0] === NODE.stringLiteral) {
    throw new Error('Cannot use string literals in TGSL.');
  }

  if (expression[0] === NODE.preUpdate) {
    throw new Error('Cannot use pre-updates in TGSL.');
  }

  assertExhaustive(expression);
}

function blockifySingleStatement(statement: tinyest.Statement): tinyest.Block {
  return typeof statement !== 'object' ||
      statement[0] !== NODE.block
    ? [NODE.block, [statement]]
    : statement;
}

export function generateStatement(
  ctx: GenerationCtx,
  statement: tinyest.Statement,
): string {
  if (typeof statement === 'string') {
    return `${ctx.pre}${
      ctx.resolve(generateIdentifier(ctx, statement).value)
    };`;
  }

  if (typeof statement === 'boolean') {
    return `${ctx.pre}${statement ? 'true' : 'false'};`;
  }

  if (statement[0] === NODE.return) {
    const returnNode = statement[1];

    if (returnNode !== undefined) {
      const returnSnippet = generateTypedExpression(
        ctx,
        returnNode,
        ctx.topFunctionReturnType,
      );
      return stitch`${ctx.pre}return ${returnSnippet};`;
    }

    return `${ctx.pre}return;`;
  }

  if (statement[0] === NODE.if) {
    const [_, condNode, consNode, altNode] = statement;
    const condition = generateTypedExpression(ctx, condNode, bool);

    const consequent = condition.value === false
      ? undefined
      : generateBlock(ctx, blockifySingleStatement(consNode));
    const alternate = condition.value === true || !altNode
      ? undefined
      : generateBlock(ctx, blockifySingleStatement(altNode));

    if (condition.value === true) {
      return `${ctx.pre}${consequent}`;
    }

    if (condition.value === false) {
      return alternate ? `${ctx.pre}${alternate}` : '';
    }

    if (!alternate) {
      return stitch`${ctx.pre}if (${condition}) ${consequent}`;
    }

    return stitch`\
${ctx.pre}if (${condition}) ${consequent}
${ctx.pre}else ${alternate}`;
  }

  if (statement[0] === NODE.let || statement[0] === NODE.const) {
    const [_, rawId, rawValue] = statement;
    const eq = rawValue !== undefined
      ? generateExpression(ctx, rawValue)
      : undefined;

    if (!eq) {
      throw new Error(
        `Cannot create variable '${rawId}' without an initial value.`,
      );
    }

    if (isLooseData(eq.dataType)) {
      throw new Error(
        `Cannot create variable '${rawId}' with loose data type.`,
      );
    }

    registerBlockVariable(
      ctx,
      rawId,
      concretize(eq.dataType as wgsl.AnyWgslData),
    );
    const id = generateIdentifier(ctx, rawId);
    return stitchWithExactTypes`${ctx.pre}var ${id} = ${eq};`;
  }

  if (statement[0] === NODE.block) {
    return generateBlock(ctx, statement);
  }

  if (statement[0] === NODE.for) {
    const [_, init, condition, update, body] = statement;

    const [initStatement, conditionExpr, updateStatement] = ctx
      .withResetIndentLevel(
        () => [
          init ? generateStatement(ctx, init) : undefined,
          condition ? generateTypedExpression(ctx, condition, bool) : undefined,
          update ? generateStatement(ctx, update) : undefined,
        ],
      );

    const initStr = initStatement ? initStatement.slice(0, -1) : '';
    const updateStr = updateStatement ? updateStatement.slice(0, -1) : '';

    const bodyStr = generateBlock(ctx, blockifySingleStatement(body));
    return stitch`${ctx.pre}for (${initStr}; ${conditionExpr}; ${updateStr}) ${bodyStr}`;
  }

  if (statement[0] === NODE.while) {
    const [_, condition, body] = statement;
    const condSnippet = generateTypedExpression(ctx, condition, bool);
    const conditionStr = ctx.resolve(condSnippet.value);

    const bodyStr = generateBlock(ctx, blockifySingleStatement(body));
    return `${ctx.pre}while (${conditionStr}) ${bodyStr}`;
  }

  if (statement[0] === NODE.continue) {
    return `${ctx.pre}continue;`;
  }

  if (statement[0] === NODE.break) {
    return `${ctx.pre}break;`;
  }

  return `${ctx.pre}${ctx.resolve(generateExpression(ctx, statement).value)};`;
}

export function generateFunction(
  ctx: GenerationCtx,
  body: tinyest.Block,
): string {
  return generateBlock(ctx, body);
}

export const wgslGenerator: ShaderGenerator = {
  functionDefinition: generateFunction,
};<|MERGE_RESOLUTION|>--- conflicted
+++ resolved
@@ -28,12 +28,8 @@
   tryConvertSnippet,
 } from './conversion.ts';
 import { add, div, mul, sub } from '../std/operators.ts';
-<<<<<<< HEAD
-import { stitch } from '../core/resolve/stitch.ts';
 import type { ShaderGenerator } from './shaderGenerator.ts';
-=======
 import { stitch, stitchWithExactTypes } from '../core/resolve/stitch.ts';
->>>>>>> f2f69392
 
 const { NodeTypeCatalog: NODE } = tinyest;
 
