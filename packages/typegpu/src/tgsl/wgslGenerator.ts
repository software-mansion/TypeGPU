import * as tinyest from 'tinyest';
import { arrayOf } from '../data/array.ts';
import { type AnyData, isData, isLooseData } from '../data/dataTypes.ts';
import * as d from '../data/index.ts';
import { abstractInt } from '../data/numeric.ts';
import * as wgsl from '../data/wgslTypes.ts';
import { $internal } from '../shared/symbols.ts';
import {
<<<<<<< HEAD
  type FnArgsConversionHint,
=======
  isMarkedInternal,
  isWgsl,
  type ResolutionCtx,
>>>>>>> 4f2dcd1b
  type Snippet,
  UnknownData,
} from '../types.ts';
import {
  type GenerationCtx,
  concretize,
  convertStructValues,
  convertToCommonType,
  getTypeForIndexAccess,
  getTypeForPropAccess,
  getTypeFromWgsl,
  numericLiteralToSnippet,
  resolveRes,
} from './generationHelpers.ts';

const { NodeTypeCatalog: NODE } = tinyest;

const parenthesizedOps = [
  '==',
  '!=',
  '<',
  '<=',
  '>',
  '>=',
  '<<',
  '>>',
  '+',
  '-',
  '*',
  '/',
  '%',
  '|',
  '^',
  '&',
  '&&',
  '||',
];

const binaryLogicalOps = ['&&', '||', '==', '!=', '<', '<=', '>', '>='];

type Operator =
  | tinyest.BinaryOperator
  | tinyest.AssignmentOperator
  | tinyest.LogicalOperator
  | tinyest.UnaryOperator;

function operatorToType<
  TL extends AnyData | UnknownData,
  TR extends AnyData | UnknownData,
>(lhs: TL, op: Operator, rhs?: TR): TL | TR | wgsl.Bool {
  if (!rhs) {
    if (op === '!' || op === '~') {
      return d.bool;
    }

    return lhs;
  }

  if (binaryLogicalOps.includes(op)) {
    return d.bool;
  }

  if (op === '=') {
    return rhs;
  }

  return lhs;
}

function assertExhaustive(value: never): never {
  throw new Error(
    `'${JSON.stringify(value)}' was not handled by the WGSL generator.`,
  );
}

export function generateBoolean(ctx: GenerationCtx, value: boolean): Snippet {
  return { value: value ? 'true' : 'false', dataType: d.bool };
}

export function generateBlock(
  ctx: GenerationCtx,
  [_, statements]: tinyest.Block,
): string {
  ctx.pushBlockScope();
  try {
    return `${ctx.indent()}{
${statements.map((statement) => generateStatement(ctx, statement)).join('\n')}
${ctx.dedent()}}`;
  } finally {
    ctx.popBlockScope();
  }
}

export function registerBlockVariable(
  ctx: GenerationCtx,
  id: string,
  dataType: wgsl.AnyWgslData | UnknownData,
): Snippet {
  return ctx.defineVariable(id, dataType);
}

export function generateIdentifier(ctx: GenerationCtx, id: string): Snippet {
  const res = ctx.getById(id);
  if (!res) {
    throw new Error(`Identifier ${id} not found`);
  }

  return res;
}

export function generateExpression(
  ctx: GenerationCtx,
  expression: tinyest.Expression,
): Snippet {
  if (typeof expression === 'string') {
    return generateIdentifier(ctx, expression);
  }

  if (typeof expression === 'boolean') {
    return generateBoolean(ctx, expression);
  }

  if (
    expression[0] === NODE.logicalExpr ||
    expression[0] === NODE.binaryExpr ||
    expression[0] === NODE.assignmentExpr
  ) {
    // Logical/Binary/Assignment Expression
    const [_, lhs, op, rhs] = expression;
    const lhsExpr = generateExpression(ctx, lhs);
    const rhsExpr = generateExpression(ctx, rhs);

    const converted = convertToCommonType(ctx, [lhsExpr, rhsExpr]) as
      | [Snippet, Snippet]
      | undefined;
    const [convLhs, convRhs] = converted || [lhsExpr, rhsExpr];

    const lhsStr = resolveRes(ctx, convLhs);
    const rhsStr = resolveRes(ctx, convRhs);
    const type = operatorToType(convLhs.dataType, op, convRhs.dataType);

    return {
      value: parenthesizedOps.includes(op)
        ? `(${lhsStr} ${op} ${rhsStr})`
        : `${lhsStr} ${op} ${rhsStr}`,
      dataType: type,
    };
  }

  if (expression[0] === NODE.postUpdate) {
    // Post-Update Expression
    const [_, op, arg] = expression;
    const argExpr = generateExpression(ctx, arg);
    const argStr = resolveRes(ctx, argExpr);

    return {
      value: `${argStr}${op}`,
      dataType: argExpr.dataType,
    };
  }

  if (expression[0] === NODE.unaryExpr) {
    // Unary Expression
    const [_, op, arg] = expression;
    const argExpr = generateExpression(ctx, arg);
    const argStr = resolveRes(ctx, argExpr);

    const type = operatorToType(argExpr.dataType, op);
    return {
      value: `${op}${argStr}`,
      dataType: type,
    };
  }

  if (expression[0] === NODE.memberAccess) {
    // Member Access
    const [_, targetId, property] = expression;
    const target = generateExpression(ctx, targetId);

    if (wgsl.isPtr(target.dataType)) {
      return {
        value: `(*${target.value}).${property}`,
        dataType: isData(target.dataType.inner)
          ? getTypeForPropAccess(target.dataType.inner, property)
          : UnknownData,
      };
    }

    if (typeof target.value === 'string') {
      return {
        value: `${target.value}.${property}`,
        dataType: isData(target.dataType)
          ? getTypeForPropAccess(target.dataType, property)
          : UnknownData,
      };
    }

    if (wgsl.isWgslArray(target.dataType)) {
      if (property === 'length') {
        if (target.dataType.elementCount === 0) {
          // Dynamically-sized array
          return {
            value: `arrayLength(&${ctx.resolve(target.value)})`,
            dataType: d.u32,
          };
        }

        return {
          value: String(target.dataType.elementCount),
          dataType: abstractInt,
        };
      }
    }

    // biome-ignore lint/suspicious/noExplicitAny: <sorry TypeScript>
    const propValue = (target.value as any)[property];

    if (target.dataType.type !== 'unknown') {
      if (wgsl.isMat(target.dataType) && property === 'columns') {
        return {
          value: target.value,
          dataType: target.dataType,
        };
      }

      return {
        value: propValue,
        dataType: getTypeForPropAccess(target.dataType, property),
      };
    }

    if (isWgsl(target.value)) {
      return {
        value: propValue,
        dataType: getTypeForPropAccess(target.value, property),
      };
    }

    if (typeof target.value === 'object') {
      const dataType = isWgsl(propValue)
        ? getTypeFromWgsl(propValue)
        : UnknownData;

      return {
        value: propValue,
        dataType,
      };
    }

    throw new Error(`Cannot access member ${property} of ${target.value}`);
  }

  if (expression[0] === NODE.indexAccess) {
    // Index Access
    const [_, target, property] = expression;
    const targetExpr = generateExpression(ctx, target);
    const propertyExpr = generateExpression(ctx, property);
    const targetStr = resolveRes(ctx, targetExpr);
    const propertyStr = resolveRes(ctx, propertyExpr);

    if (wgsl.isPtr(targetExpr.dataType)) {
      return {
        value: `(*${targetStr})[${propertyStr}]`,
        dataType: isData(targetExpr.dataType.inner)
          ? getTypeForIndexAccess(targetExpr.dataType.inner)
          : UnknownData,
      };
    }

    return {
      value: `${targetStr}[${propertyStr}]`,
      dataType: isData(targetExpr.dataType)
        ? getTypeForIndexAccess(targetExpr.dataType)
        : UnknownData,
    };
  }

  if (expression[0] === NODE.numericLiteral) {
    // Numeric Literal
    const type = numericLiteralToSnippet(expression[1]);
    if (!type) {
      throw new Error(`Invalid numeric literal ${expression[1]}`);
    }
    return type;
  }

  if (expression[0] === NODE.call) {
    // Function Call
    const [_, callee, args] = expression;
    const id = generateExpression(ctx, callee);
    const idValue = id.value;

    ctx.callStack.push(idValue);

    const argSnippets = args.map((arg) => generateExpression(ctx, arg));
    const resolvedSnippets = argSnippets.map((res) => ({
      value: resolveRes(ctx, res),
      dataType: res.dataType,
    }));
    const argValues = resolvedSnippets.map((res) => res.value);

    ctx.callStack.pop();

    if (typeof idValue === 'string') {
      return {
        value: `${idValue}(${argValues.join(', ')})`,
        dataType: id.dataType,
      };
    }

    if (wgsl.isWgslStruct(idValue)) {
      const resolvedId = ctx.resolve(idValue);

      return {
        value: `${resolvedId}(${argValues.join(', ')})`,
        dataType: id.dataType,
      };
    }

    if (!isMarkedInternal(idValue)) {
      throw new Error(
        `Function ${
          String(idValue)
        } has not been created using TypeGPU APIs. Did you mean to wrap the function with tgpu.fn(args, return)(...) ?`,
      );
    }

    const argTypes = idValue[$internal]?.argTypes as
      | FnArgsConversionHint
      | undefined;
    let convertedResources: Snippet[];

    if (!argTypes || argTypes === 'keep') {
      convertedResources = resolvedSnippets;
    } else if (argTypes === 'coerce') {
      convertedResources =
        convertToCommonType(ctx, resolvedSnippets) ?? resolvedSnippets;
    } else {
      const pairs: [wgsl.AnyWgslData, Snippet][] = Array.isArray(argTypes)
        ? (argTypes
            .map((type, i) => [type, resolvedSnippets[i]])
            .filter(([, sn]) => !!sn) as [wgsl.AnyWgslData, Snippet][])
        : typeof argTypes === 'function'
          ? ((argTypes(...resolvedSnippets) as wgsl.AnyWgslData[])
              .map((type, i) => [type, resolvedSnippets[i]])
              .filter(([, sn]) => !!sn) as [wgsl.AnyWgslData, Snippet][])
          : Object.entries(argTypes).map(([key, type]) => {
              const sn = (argSnippets[0]?.value as Record<string, Snippet>)[
                key
              ];
              if (!sn)
                throw new Error(`Missing argument ${key} in function call`);
              return [type, sn] as [wgsl.AnyWgslData, Snippet];
            });

      convertedResources = pairs.map(([type, sn]) => {
        const conv = convertToCommonType(ctx, [sn], [type])?.[0];
        if (!conv) {
          throw new Error(
            `Cannot convert ${ctx.resolve(sn.dataType)} to ${ctx.resolve(type)}`,
          );
        }
        return conv;
      });
    }

    // Assuming that `id` is callable
    const fnRes = (idValue as unknown as (...args: unknown[]) => unknown)(
      ...convertedResources,
    ) as Snippet;

    return {
      value: resolveRes(ctx, fnRes),
      dataType: fnRes.dataType,
    };
  }

  if (expression[0] === NODE.objectExpr) {
    // Object Literal
    const obj = expression[1];
    const callee = ctx.callStack[ctx.callStack.length - 1];

    if (wgsl.isWgslStruct(callee)) {
      const propKeys = Object.keys(callee.propTypes);
      const entries = Object.fromEntries(
        propKeys.map((key) => {
          const val = obj[key];
          if (val === undefined) {
            throw new Error(
              `Missing property ${key} in object literal for struct ${callee}`,
            );
          }
          return [key, generateExpression(ctx, val)];
        }),
      );

      const convertedValues = convertStructValues(ctx, callee, entries);

      return {
        value: convertedValues.map((v) => resolveRes(ctx, v)).join(', '),
        dataType: callee,
      };
    }

    if (isMarkedInternal(callee)) {
      const argTypes = callee[$internal]?.argTypes;

      if (typeof argTypes === 'object' && argTypes !== null) {
        const propKeys = Object.keys(argTypes);
        const snippets: Record<string, Snippet> = {};

        for (const key of propKeys) {
          const val = obj[key];
          if (val === undefined) {
            throw new Error(
              `Missing property ${key} in object literal for function ${callee}`,
            );
          }
          const expr = generateExpression(ctx, val);
          const targetType = argTypes[key as keyof typeof argTypes];
          const converted = convertToCommonType(ctx, [expr], [targetType]);
          snippets[key] = converted?.[0] ?? expr;
        }

        return {
          value: snippets,
          dataType: UnknownData,
        };
      }
    }

    return {
      value: Object.values(obj)
        .map((value) => {
          const valueRes = generateExpression(ctx, value);
          return resolveRes(ctx, valueRes);
        })
        .join(', '),
      dataType: UnknownData,
    };
  }

  if (expression[0] === NODE.arrayExpr) {
    const [_, valuesRaw] = expression;
    // Array Expression
    const values = valuesRaw.map((value) =>
      generateExpression(ctx, value as tinyest.Expression)
    );
    if (values.length === 0) {
      throw new Error('Cannot create empty array literal.');
    }

    const convertedValues = convertToCommonType(ctx, values);
    if (!convertedValues) {
      throw new Error(
        'The given values cannot be automatically converted to a common type. Consider explicitly casting them.',
      );
    }

<<<<<<< HEAD
    const targetType = convertedValues[0]?.dataType as AnyData;
    const type =
      targetType.type === 'abstractFloat'
        ? d.f32
        : targetType.type === 'abstractInt'
          ? d.i32
          : targetType;
=======
    if (!wgsl.isWgslData(type)) {
      throw new Error('Cannot use non-WGSL data types in array literals.');
    }

    type = type.type === 'abstractInt'
      ? d.u32
      : type.type === 'abstractFloat'
      ? d.f32
      : type;
>>>>>>> 4f2dcd1b

    const typeId = ctx.resolve(type);

    const arrayType = `array<${typeId}, ${values.length}>`;
    const arrayValues = convertedValues.map((value) => resolveRes(ctx, value));

    return {
      value: `${arrayType}( ${arrayValues.join(', ')} )`,
      dataType: arrayOf(
        type as wgsl.AnyWgslData,
        values.length,
      ) as wgsl.AnyWgslData,
    };
  }

  if (expression[0] === NODE.stringLiteral) {
    throw new Error('Cannot use string literals in TGSL.');
  }

  if (expression[0] === NODE.preUpdate) {
    throw new Error('Cannot use pre-updates in TGSL.');
  }

  assertExhaustive(expression);
}

export function generateStatement(
  ctx: GenerationCtx,
  statement: tinyest.Statement,
): string {
  if (typeof statement === 'string') {
    return `${ctx.pre}${resolveRes(ctx, generateIdentifier(ctx, statement))};`;
  }

  if (typeof statement === 'boolean') {
    return `${ctx.pre}${resolveRes(ctx, generateBoolean(ctx, statement))};`;
  }

  if (statement[0] === NODE.return) {
    const returnNode = statement[1];
    const returnValue = returnNode !== undefined
      ? resolveRes(ctx, generateExpression(ctx, returnNode))
      : undefined;

    // check if the thing at the top of the call stack is a struct and the statement is a plain JS object
    // if so wrap the value returned in a constructor of the struct (its resolved name)
    if (
      wgsl.isWgslStruct(ctx.callStack[ctx.callStack.length - 1]) &&
      typeof returnNode === 'object' &&
      returnNode[0] === NODE.objectExpr
    ) {
      const resolvedStruct = ctx.resolve(
        ctx.callStack[ctx.callStack.length - 1],
      );
      return `${ctx.pre}return ${resolvedStruct}(${returnValue});`;
    }

    return returnValue
      ? `${ctx.pre}return ${returnValue};`
      : `${ctx.pre}return;`;
  }

  if (statement[0] === NODE.if) {
    const [_, cond, cons, alt] = statement;
    const condExpr = generateExpression(ctx, cond);
    let condSnippet = condExpr;
    const converted = convertToCommonType(ctx, [condExpr], [d.bool]);
    if (converted?.[0]) {
      [condSnippet] = converted;
    }
    const condition = resolveRes(ctx, condSnippet);

    ctx.indent(); // {
    const consequent = generateStatement(ctx, cons);
    ctx.dedent(); // }

    ctx.indent(); // {
    const alternate = alt ? generateStatement(ctx, alt) : undefined;
    ctx.dedent(); // }

    if (!alternate) {
      return `\
${ctx.pre}if (${condition})
${consequent}`;
    }

    return `\
${ctx.pre}if (${condition})
${consequent}
${ctx.pre}else
${alternate}`;
  }

  if (statement[0] === NODE.let || statement[0] === NODE.const) {
    const [_, rawId, rawValue] = statement;
    const eq = rawValue ? generateExpression(ctx, rawValue) : undefined;

    if (!eq || !rawValue) {
      throw new Error('Cannot create variable without an initial value.');
    }

    if (isLooseData(eq.dataType)) {
      throw new Error('Cannot create variable with loose data type.');
    }

    registerBlockVariable(
      ctx,
      rawId,
      concretize(eq.dataType as wgsl.AnyWgslData),
    );
    const id = resolveRes(ctx, generateIdentifier(ctx, rawId));

    // If the value is a plain JS object it has to be an output struct
    if (
      typeof rawValue === 'object' &&
      rawValue[0] === NODE.objectExpr &&
      wgsl.isWgslStruct(ctx.callStack[ctx.callStack.length - 1])
    ) {
      const structType = ctx.callStack[
        ctx.callStack.length - 1
      ] as wgsl.WgslStruct;
      const obj = rawValue[1];

      const entries: Record<string, Snippet> = {};
      for (const [key, value] of Object.entries(obj)) {
        if (!value) {
          throw new Error(`Missing property ${key} in object literal`);
        }
        entries[key] = generateExpression(ctx, value);
      }

      const convertedValues = convertStructValues(ctx, structType, entries);
      const resolvedStruct = ctx.resolve(structType);
      return `${ctx.pre}var ${id} = ${resolvedStruct}(${convertedValues.map((v) => resolveRes(ctx, v)).join(', ')});`;
    }

    return `${ctx.pre}var ${id} = ${resolveRes(ctx, eq)};`;
  }

  if (statement[0] === NODE.block) {
    return generateBlock(ctx, statement);
  }

  if (statement[0] === NODE.for) {
    const [_, init, condition, update, body] = statement;

    const initStatement = init ? generateStatement(ctx, init) : undefined;
    const initStr = initStatement ? initStatement.slice(0, -1) : '';

    const conditionExpr = condition
      ? generateExpression(ctx, condition)
      : undefined;
    let condSnippet = conditionExpr;
    if (conditionExpr) {
      const converted = convertToCommonType(ctx, [conditionExpr], [d.bool]);
      if (converted?.[0]) {
        [condSnippet] = converted;
      }
    }
    const conditionStr = condSnippet ? resolveRes(ctx, condSnippet) : '';

    const updateStatement = update ? generateStatement(ctx, update) : undefined;
    const updateStr = updateStatement ? updateStatement.slice(0, -1) : '';

    ctx.indent();
    const bodyStr = generateStatement(ctx, body);
    ctx.dedent();

    return `\
${ctx.pre}for (${initStr}; ${conditionStr}; ${updateStr})
${bodyStr}`;
  }

  if (statement[0] === NODE.while) {
    const [_, condition, body] = statement;
    const condExpr = generateExpression(ctx, condition);
    let condSnippet = condExpr;
    if (condExpr) {
      const converted = convertToCommonType(ctx, [condExpr], [d.bool]);
      if (converted?.[0]) {
        [condSnippet] = converted;
      }
    }
    const conditionStr = resolveRes(ctx, condSnippet);

    ctx.indent();
    const bodyStr = generateStatement(ctx, body);
    ctx.dedent();

    return `\
${ctx.pre}while (${conditionStr})
${bodyStr}`;
  }

  if (statement[0] === NODE.continue) {
    return `${ctx.pre}continue;`;
  }

  if (statement[0] === NODE.break) {
    return `${ctx.pre}break;`;
  }

  return `${ctx.pre}${resolveRes(ctx, generateExpression(ctx, statement))};`;
}

export function generateFunction(
  ctx: GenerationCtx,
  body: tinyest.Block,
): string {
  return generateBlock(ctx, body);
}<|MERGE_RESOLUTION|>--- conflicted
+++ resolved
@@ -6,21 +6,17 @@
 import * as wgsl from '../data/wgslTypes.ts';
 import { $internal } from '../shared/symbols.ts';
 import {
-<<<<<<< HEAD
   type FnArgsConversionHint,
-=======
   isMarkedInternal,
   isWgsl,
-  type ResolutionCtx,
->>>>>>> 4f2dcd1b
   type Snippet,
   UnknownData,
 } from '../types.ts';
 import {
-  type GenerationCtx,
   concretize,
   convertStructValues,
   convertToCommonType,
+  type GenerationCtx,
   getTypeForIndexAccess,
   getTypeForPropAccess,
   getTypeFromWgsl,
@@ -348,31 +344,34 @@
     if (!argTypes || argTypes === 'keep') {
       convertedResources = resolvedSnippets;
     } else if (argTypes === 'coerce') {
-      convertedResources =
-        convertToCommonType(ctx, resolvedSnippets) ?? resolvedSnippets;
+      convertedResources = convertToCommonType(ctx, resolvedSnippets) ??
+        resolvedSnippets;
     } else {
       const pairs: [wgsl.AnyWgslData, Snippet][] = Array.isArray(argTypes)
         ? (argTypes
-            .map((type, i) => [type, resolvedSnippets[i]])
-            .filter(([, sn]) => !!sn) as [wgsl.AnyWgslData, Snippet][])
+          .map((type, i) => [type, resolvedSnippets[i]])
+          .filter(([, sn]) => !!sn) as [wgsl.AnyWgslData, Snippet][])
         : typeof argTypes === 'function'
-          ? ((argTypes(...resolvedSnippets) as wgsl.AnyWgslData[])
-              .map((type, i) => [type, resolvedSnippets[i]])
-              .filter(([, sn]) => !!sn) as [wgsl.AnyWgslData, Snippet][])
-          : Object.entries(argTypes).map(([key, type]) => {
-              const sn = (argSnippets[0]?.value as Record<string, Snippet>)[
-                key
-              ];
-              if (!sn)
-                throw new Error(`Missing argument ${key} in function call`);
-              return [type, sn] as [wgsl.AnyWgslData, Snippet];
-            });
+        ? ((argTypes(...resolvedSnippets) as wgsl.AnyWgslData[])
+          .map((type, i) => [type, resolvedSnippets[i]])
+          .filter(([, sn]) => !!sn) as [wgsl.AnyWgslData, Snippet][])
+        : Object.entries(argTypes).map(([key, type]) => {
+          const sn = (argSnippets[0]?.value as Record<string, Snippet>)[
+            key
+          ];
+          if (!sn) {
+            throw new Error(`Missing argument ${key} in function call`);
+          }
+          return [type, sn] as [wgsl.AnyWgslData, Snippet];
+        });
 
       convertedResources = pairs.map(([type, sn]) => {
         const conv = convertToCommonType(ctx, [sn], [type])?.[0];
         if (!conv) {
           throw new Error(
-            `Cannot convert ${ctx.resolve(sn.dataType)} to ${ctx.resolve(type)}`,
+            `Cannot convert ${ctx.resolve(sn.dataType)} to ${
+              ctx.resolve(type)
+            }`,
           );
         }
         return conv;
@@ -472,25 +471,12 @@
       );
     }
 
-<<<<<<< HEAD
     const targetType = convertedValues[0]?.dataType as AnyData;
-    const type =
-      targetType.type === 'abstractFloat'
-        ? d.f32
-        : targetType.type === 'abstractInt'
-          ? d.i32
-          : targetType;
-=======
-    if (!wgsl.isWgslData(type)) {
-      throw new Error('Cannot use non-WGSL data types in array literals.');
-    }
-
-    type = type.type === 'abstractInt'
-      ? d.u32
-      : type.type === 'abstractFloat'
+    const type = targetType.type === 'abstractFloat'
       ? d.f32
-      : type;
->>>>>>> 4f2dcd1b
+      : targetType.type === 'abstractInt'
+      ? d.i32
+      : targetType;
 
     const typeId = ctx.resolve(type);
 
@@ -624,7 +610,9 @@
 
       const convertedValues = convertStructValues(ctx, structType, entries);
       const resolvedStruct = ctx.resolve(structType);
-      return `${ctx.pre}var ${id} = ${resolvedStruct}(${convertedValues.map((v) => resolveRes(ctx, v)).join(', ')});`;
+      return `${ctx.pre}var ${id} = ${resolvedStruct}(${
+        convertedValues.map((v) => resolveRes(ctx, v)).join(', ')
+      });`;
     }
 
     return `${ctx.pre}var ${id} = ${resolveRes(ctx, eq)};`;
