import * as tinyest from 'tinyest';
import { stitch, stitchWithExactTypes } from '../core/resolve/stitch.ts';
import { arrayOf } from '../data/array.ts';
import {
  type AnyData,
  InfixDispatch,
  isData,
  isLooseData,
  MatrixColumnsAccess,
  UnknownData,
} from '../data/dataTypes.ts';
import { abstractInt, bool, u32 } from '../data/numeric.ts';
import { isSnippet, snip, type Snippet } from '../data/snippet.ts';
import * as wgsl from '../data/wgslTypes.ts';
import { ResolutionError, WgslTypeError } from '../errors.ts';
import { getName } from '../shared/meta.ts';
import { $internal } from '../shared/symbols.ts';
import { add, div, mul, sub } from '../std/operators.ts';
import { type FnArgsConversionHint, isMarkedInternal } from '../types.ts';
import {
  convertStructValues,
  convertToCommonType,
  tryConvertSnippet,
} from './conversion.ts';
import {
  coerceToSnippet,
  concretize,
  type GenerationCtx,
  getTypeForIndexAccess,
  getTypeForPropAccess,
  numericLiteralToSnippet,
} from './generationHelpers.ts';
<<<<<<< HEAD
import {
  convertStructValues,
  convertToCommonType,
  tryConvertSnippet,
} from './conversion.ts';
import { add, div, mul, sub } from '../std/operators.ts';
import type { ShaderGenerator } from './shaderGenerator.ts';
import { stitch, stitchWithExactTypes } from '../core/resolve/stitch.ts';
=======
>>>>>>> 86ba56d4

const { NodeTypeCatalog: NODE } = tinyest;

const parenthesizedOps = [
  '==',
  '!=',
  '<',
  '<=',
  '>',
  '>=',
  '<<',
  '>>',
  '+',
  '-',
  '*',
  '/',
  '%',
  '|',
  '^',
  '&',
  '&&',
  '||',
];

const binaryLogicalOps = ['&&', '||', '==', '!=', '<', '<=', '>', '>='];

const infixKinds = [
  'vec2f',
  'vec3f',
  'vec4f',
  'vec2h',
  'vec3h',
  'vec4h',
  'vec2i',
  'vec3i',
  'vec4i',
  'vec2u',
  'vec3u',
  'vec4u',
  'mat2x2f',
  'mat3x3f',
  'mat4x4f',
];

export const infixOperators = {
  add,
  sub,
  mul,
  div,
} as const;

export type InfixOperator = keyof typeof infixOperators;

type Operator =
  | tinyest.BinaryOperator
  | tinyest.AssignmentOperator
  | tinyest.LogicalOperator
  | tinyest.UnaryOperator;

function operatorToType<
  TL extends AnyData | UnknownData,
  TR extends AnyData | UnknownData,
>(lhs: TL, op: Operator, rhs?: TR): TL | TR | wgsl.Bool {
  if (!rhs) {
    if (op === '!' || op === '~') {
      return bool;
    }

    return lhs;
  }

  if (binaryLogicalOps.includes(op)) {
    return bool;
  }

  if (op === '=') {
    return rhs;
  }

  return lhs;
}

function assertExhaustive(value: never): never {
  throw new Error(
    `'${JSON.stringify(value)}' was not handled by the WGSL generator.`,
  );
}

function parseNumericString(str: string): number {
  // Hex literals
  if (/^0x[0-9a-f]+$/i.test(str)) {
    return Number.parseInt(str);
  }

  // Binary literals
  if (/^0b[01]+$/i.test(str)) {
    return Number.parseInt(str.slice(2), 2);
  }

  return Number.parseFloat(str);
}

export function generateBlock(
  ctx: GenerationCtx,
  [_, statements]: tinyest.Block,
): string {
  ctx.pushBlockScope();
  try {
    ctx.indent();
    const body = statements.map((statement) =>
      generateStatement(ctx, statement)
    ).join('\n');
    ctx.dedent();
    return `{
${body}
${ctx.pre}}`;
  } finally {
    ctx.popBlockScope();
  }
}

export function registerBlockVariable(
  ctx: GenerationCtx,
  id: string,
  dataType: wgsl.AnyWgslData | UnknownData,
): Snippet {
  return ctx.defineVariable(id, dataType);
}

export function generateIdentifier(ctx: GenerationCtx, id: string): Snippet {
  const res = ctx.getById(id);
  if (!res) {
    throw new Error(`Identifier ${id} not found`);
  }

  return res;
}

/**
 * A wrapper for `generateExpression` that updates `ctx.expectedType`
 * and tries to convert the result when it does not match the expected type.
 */
export function generateTypedExpression(
  ctx: GenerationCtx,
  expression: tinyest.Expression,
  expectedType: AnyData,
) {
  const prevExpectedType = ctx.expectedType;
  ctx.expectedType = expectedType;

  try {
    const result = generateExpression(ctx, expression);
    return tryConvertSnippet(result, expectedType);
  } finally {
    ctx.expectedType = prevExpectedType;
  }
}

const opCodeToCodegen = {
  '+': add[$internal].gpuImpl,
  '-': sub[$internal].gpuImpl,
  '*': mul[$internal].gpuImpl,
  '/': div[$internal].gpuImpl,
} satisfies Partial<
  Record<tinyest.BinaryOperator, (...args: never[]) => unknown>
>;

export function generateExpression(
  ctx: GenerationCtx,
  expression: tinyest.Expression,
): Snippet {
  if (typeof expression === 'string') {
    return generateIdentifier(ctx, expression);
  }

  if (typeof expression === 'boolean') {
    return snip(expression, bool);
  }

  if (
    expression[0] === NODE.logicalExpr ||
    expression[0] === NODE.binaryExpr ||
    expression[0] === NODE.assignmentExpr
  ) {
    // Logical/Binary/Assignment Expression
    const [_, lhs, op, rhs] = expression;
    const lhsExpr = generateExpression(ctx, lhs);
    const rhsExpr = generateExpression(ctx, rhs);

    const codegen = opCodeToCodegen[op as keyof typeof opCodeToCodegen];
    if (codegen) {
      return codegen(lhsExpr, rhsExpr);
    }

    const forcedType = expression[0] === NODE.assignmentExpr
      ? lhsExpr.dataType.type === 'ptr'
        ? [lhsExpr.dataType.inner as AnyData]
        : [lhsExpr.dataType as AnyData]
      : undefined;

    const [convLhs, convRhs] =
      convertToCommonType([lhsExpr, rhsExpr], forcedType) ?? [lhsExpr, rhsExpr];

    const lhsStr = ctx.resolve(convLhs.value, convLhs.dataType);
    const rhsStr = ctx.resolve(convRhs.value, convRhs.dataType);
    const type = operatorToType(convLhs.dataType, op, convRhs.dataType);

    return snip(
      parenthesizedOps.includes(op)
        ? `(${lhsStr} ${op} ${rhsStr})`
        : `${lhsStr} ${op} ${rhsStr}`,
      type,
    );
  }

  if (expression[0] === NODE.postUpdate) {
    // Post-Update Expression
    const [_, op, arg] = expression;
    const argExpr = generateExpression(ctx, arg);
    const argStr = ctx.resolve(argExpr.value);

    return snip(`${argStr}${op}`, argExpr.dataType);
  }

  if (expression[0] === NODE.unaryExpr) {
    // Unary Expression
    const [_, op, arg] = expression;
    const argExpr = generateExpression(ctx, arg);
    const argStr = ctx.resolve(argExpr.value);

    const type = operatorToType(argExpr.dataType, op);
    return snip(`${op}${argStr}`, type);
  }

  if (expression[0] === NODE.memberAccess) {
    // Member Access
    const [_, targetNode, property] = expression;
    const target = generateExpression(ctx, targetNode);

    if (
      infixKinds.includes(target.dataType.type) &&
      property in infixOperators
    ) {
      return {
        value: new InfixDispatch(
          property,
          target,
          infixOperators[property as InfixOperator][$internal].gpuImpl,
        ),
        dataType: UnknownData,
      };
    }

    if (target.dataType.type === 'unknown') {
      // No idea what the type is, so we act on the snippet's value and try to guess

      // biome-ignore lint/suspicious/noExplicitAny: we're inspecting the value, and it could be any value
      const propValue = (target.value as any)[property];

      // We try to extract any type information based on the prop's value
      return coerceToSnippet(propValue);
    }

    if (wgsl.isPtr(target.dataType)) {
      return snip(
        `(*${ctx.resolve(target.value)}).${property}`,
        getTypeForPropAccess(target.dataType.inner as AnyData, property),
      );
    }

    if (wgsl.isWgslArray(target.dataType) && property === 'length') {
      if (target.dataType.elementCount === 0) {
        // Dynamically-sized array
        return snip(`arrayLength(&${ctx.resolve(target.value)})`, u32);
      }

      return snip(String(target.dataType.elementCount), abstractInt);
    }

    if (wgsl.isMat(target.dataType) && property === 'columns') {
      return snip(new MatrixColumnsAccess(target), UnknownData);
    }

    if (
      wgsl.isVec(target.dataType) && wgsl.isVecInstance(target.value)
    ) {
      // We're operating on a vector that's known at resolution time
      // biome-ignore lint/suspicious/noExplicitAny: it's probably a swizzle
      return coerceToSnippet((target.value as any)[property]);
    }

    return snip(
      `${ctx.resolve(target.value)}.${property}`,
      getTypeForPropAccess(target.dataType, property),
    );
  }

  if (expression[0] === NODE.indexAccess) {
    // Index Access
    const [_, targetNode, propertyNode] = expression;
    const target = generateExpression(ctx, targetNode);
    const property = generateExpression(ctx, propertyNode);
    const propertyStr = ctx.resolve(property.value, property.dataType);

    if (target.value instanceof MatrixColumnsAccess) {
      return snip(
        stitch`${target.value.matrix}[${propertyStr}]`,
        getTypeForIndexAccess(target.value.matrix.dataType as AnyData),
      );
    }
    const targetStr = ctx.resolve(target.value, target.dataType);

    if (target.dataType.type === 'unknown') {
      // No idea what the type is, so we act on the snippet's value and try to guess

      if (
        Array.isArray(propertyNode) && propertyNode[0] === NODE.numericLiteral
      ) {
        return coerceToSnippet(
          // biome-ignore lint/suspicious/noExplicitAny: we're inspecting the value, and it could be any value
          (target.value as any)[propertyNode[1] as number],
        );
      }

      throw new Error(
        `Cannot index value ${targetStr} of unknown type with index ${propertyStr}`,
      );
    }

    if (wgsl.isMat(target.dataType)) {
      throw new Error(
        "The only way of accessing matrix elements in TGSL is through the 'columns' property.",
      );
    }

    if (wgsl.isPtr(target.dataType)) {
      return snip(
        `(*${targetStr})[${propertyStr}]`,
        getTypeForIndexAccess(target.dataType.inner as AnyData),
      );
    }

    return snip(
      `${targetStr}[${propertyStr}]`,
      isData(target.dataType)
        ? getTypeForIndexAccess(target.dataType)
        : UnknownData,
    );
  }

  if (expression[0] === NODE.numericLiteral) {
    // Numeric Literal
    const type = typeof expression[1] === 'string'
      ? numericLiteralToSnippet(parseNumericString(expression[1]))
      : numericLiteralToSnippet(expression[1]);
    if (!type) {
      throw new Error(`Invalid numeric literal ${expression[1]}`);
    }
    return type;
  }

  if (expression[0] === NODE.call) {
    // Function Call
    const [_, calleeNode, argNodes] = expression;
    const callee = generateExpression(ctx, calleeNode);

    if (wgsl.isWgslStruct(callee.value) || wgsl.isWgslArray(callee.value)) {
      // Struct/array schema call.
      if (argNodes.length > 1) {
        throw new WgslTypeError(
          'Array and struct schemas should always be called with at most 1 argument',
        );
      }

      // No arguments `Struct()`, resolve struct name and return.
      if (!argNodes[0]) {
        // the schema becomes the data type
        return snip(`${ctx.resolve(callee.value)}()`, callee.value);
      }

      const arg = generateTypedExpression(ctx, argNodes[0], callee.value);

      // Either `Struct({ x: 1, y: 2 })`, or `Struct(otherStruct)`.
      // In both cases, we just let the argument resolve everything.
      return snip(ctx.resolve(arg.value, callee.value), callee.value);
    }

    if (callee.value instanceof InfixDispatch) {
      // Infix operator dispatch.
      if (!argNodes[0]) {
        throw new WgslTypeError(
          `An infix operator '${callee.value.name}' was called without any arguments`,
        );
      }
      const rhs = generateExpression(ctx, argNodes[0]);
      return callee.value.operator(callee.value.lhs, rhs);
    }

    if (!isMarkedInternal(callee.value)) {
      throw new Error(
        `Function ${String(callee.value)} ${
          getName(callee.value)
        } has not been created using TypeGPU APIs. Did you mean to wrap the function with tgpu.fn(args, return)(...) ?`,
      );
    }

    // Other, including tgsl functions, std and vector/matrix schema calls.

    const argConversionHint = callee.value[$internal]
      ?.argConversionHint as FnArgsConversionHint ?? 'keep';
    try {
      let convertedArguments: Snippet[];

      if (Array.isArray(argConversionHint)) {
        // The hint is an array of schemas.
        convertedArguments = argNodes.map((arg, i) => {
          const argType = argConversionHint[i];
          if (!argType) {
            throw new WgslTypeError(
              `Function '${
                getName(callee.value)
              }' was called with too many arguments`,
            );
          }
          return generateTypedExpression(ctx, arg, argType);
        });
      } else {
        const snippets = argNodes.map((arg) => generateExpression(ctx, arg));

        if (argConversionHint === 'keep') {
          // The hint tells us to do nothing.
          convertedArguments = snippets;
        } else if (argConversionHint === 'unify') {
          // The hint tells us to unify the types.
          convertedArguments = convertToCommonType(snippets) ?? snippets;
        } else {
          // The hint is a function that converts the arguments.
          convertedArguments = argConversionHint(...snippets)
            .map((type, i) => [type, snippets[i] as Snippet] as const)
            .map(([type, sn]) => tryConvertSnippet(sn, type));
        }
      }
      // Assuming that `callee` is callable
      const fnRes =
        (callee.value as unknown as (...args: unknown[]) => unknown)(
          ...convertedArguments,
        );

      if (!isSnippet(fnRes)) {
        throw new Error(
          'Functions running in codegen mode must return snippets',
        );
      }
      return fnRes;
    } catch (error) {
      throw new ResolutionError(error, [{
        toString: () => getName(callee.value),
      }]);
    }
  }

  if (expression[0] === NODE.objectExpr) {
    // Object Literal
    const obj = expression[1];

    const structType = ctx.expectedType;

    if (!structType || !wgsl.isWgslStruct(structType)) {
      throw new WgslTypeError(
        `No target type could be inferred for object with keys [${
          Object.keys(obj).join(', ')
        }], please wrap the object in the corresponding schema.`,
      );
    }

    const entries = Object.fromEntries(
      Object.entries(structType.propTypes).map(([key, value]) => {
        const val = obj[key];
        if (val === undefined) {
          throw new WgslTypeError(
            `Missing property ${key} in object literal for struct ${structType}`,
          );
        }
        const result = generateTypedExpression(ctx, val, value as AnyData);
        return [key, result];
      }),
    );

    const convertedSnippets = convertStructValues(structType, entries);

    return snip(
      stitch`${ctx.resolve(structType)}(${convertedSnippets})`,
      structType,
    );
  }

  if (expression[0] === NODE.arrayExpr) {
    const [_, valueNodes] = expression;
    // Array Expression
    const arrType = ctx.expectedType;
    let elemType: AnyData;
    let values: Snippet[];

    if (wgsl.isWgslArray(arrType)) {
      elemType = arrType.elementType as AnyData;
      // The array is typed, so its elements should be as well.
      values = valueNodes.map((value) =>
        generateTypedExpression(ctx, value, elemType)
      );
      // Since it's an expected type, we enforce the length
      if (values.length !== arrType.elementCount) {
        throw new WgslTypeError(
          `Cannot create value of type '${arrType}' from an array of length: ${values.length}`,
        );
      }
    } else {
      // The array is not typed, so we try to guess the types.
      const valuesSnippets = valueNodes.map((value) =>
        generateExpression(ctx, value as tinyest.Expression)
      );

      if (valuesSnippets.length === 0) {
        throw new WgslTypeError(
          'Cannot infer the type of an empty array literal.',
        );
      }

      const converted = convertToCommonType(valuesSnippets);
      if (!converted) {
        throw new WgslTypeError(
          'The given values cannot be automatically converted to a common type. Consider wrapping the array in an appropriate schema',
        );
      }

      values = converted;
      elemType = concretize(values[0]?.dataType as wgsl.AnyWgslData);
    }

    const arrayType = `array<${ctx.resolve(elemType)}, ${values.length}>`;

    return snip(
      stitch`${arrayType}(${values})`,
      arrayOf[$internal].jsImpl(
        elemType as wgsl.AnyWgslData,
        values.length,
      ) as wgsl.AnyWgslData,
    );
  }

  if (expression[0] === NODE.stringLiteral) {
    throw new Error('Cannot use string literals in TGSL.');
  }

  if (expression[0] === NODE.preUpdate) {
    throw new Error('Cannot use pre-updates in TGSL.');
  }

  assertExhaustive(expression);
}

function blockifySingleStatement(statement: tinyest.Statement): tinyest.Block {
  return typeof statement !== 'object' ||
      statement[0] !== NODE.block
    ? [NODE.block, [statement]]
    : statement;
}

export function generateStatement(
  ctx: GenerationCtx,
  statement: tinyest.Statement,
): string {
  if (typeof statement === 'string') {
    return `${ctx.pre}${
      ctx.resolve(generateIdentifier(ctx, statement).value)
    };`;
  }

  if (typeof statement === 'boolean') {
    return `${ctx.pre}${statement ? 'true' : 'false'};`;
  }

  if (statement[0] === NODE.return) {
    const returnNode = statement[1];

    if (returnNode !== undefined) {
      const returnSnippet = generateTypedExpression(
        ctx,
        returnNode,
        ctx.topFunctionReturnType,
      );
      return stitch`${ctx.pre}return ${returnSnippet};`;
    }

    return `${ctx.pre}return;`;
  }

  if (statement[0] === NODE.if) {
    const [_, condNode, consNode, altNode] = statement;
    const condition = generateTypedExpression(ctx, condNode, bool);

    const consequent = condition.value === false
      ? undefined
      : generateBlock(ctx, blockifySingleStatement(consNode));
    const alternate = condition.value === true || !altNode
      ? undefined
      : generateBlock(ctx, blockifySingleStatement(altNode));

    if (condition.value === true) {
      return `${ctx.pre}${consequent}`;
    }

    if (condition.value === false) {
      return alternate ? `${ctx.pre}${alternate}` : '';
    }

    if (!alternate) {
      return stitch`${ctx.pre}if (${condition}) ${consequent}`;
    }

    return stitch`\
${ctx.pre}if (${condition}) ${consequent}
${ctx.pre}else ${alternate}`;
  }

  if (statement[0] === NODE.let || statement[0] === NODE.const) {
    const [_, rawId, rawValue] = statement;
    const eq = rawValue !== undefined
      ? generateExpression(ctx, rawValue)
      : undefined;

    if (!eq) {
      throw new Error(
        `Cannot create variable '${rawId}' without an initial value.`,
      );
    }

    if (isLooseData(eq.dataType)) {
      throw new Error(
        `Cannot create variable '${rawId}' with loose data type.`,
      );
    }

    registerBlockVariable(
      ctx,
      rawId,
      concretize(eq.dataType as wgsl.AnyWgslData),
    );
    const id = generateIdentifier(ctx, rawId);
    return stitchWithExactTypes`${ctx.pre}var ${id} = ${eq};`;
  }

  if (statement[0] === NODE.block) {
    return generateBlock(ctx, statement);
  }

  if (statement[0] === NODE.for) {
    const [_, init, condition, update, body] = statement;

    const [initStatement, conditionExpr, updateStatement] = ctx
      .withResetIndentLevel(
        () => [
          init ? generateStatement(ctx, init) : undefined,
          condition ? generateTypedExpression(ctx, condition, bool) : undefined,
          update ? generateStatement(ctx, update) : undefined,
        ],
      );

    const initStr = initStatement ? initStatement.slice(0, -1) : '';
    const updateStr = updateStatement ? updateStatement.slice(0, -1) : '';

    const bodyStr = generateBlock(ctx, blockifySingleStatement(body));
    return stitch`${ctx.pre}for (${initStr}; ${conditionExpr}; ${updateStr}) ${bodyStr}`;
  }

  if (statement[0] === NODE.while) {
    const [_, condition, body] = statement;
    const condSnippet = generateTypedExpression(ctx, condition, bool);
    const conditionStr = ctx.resolve(condSnippet.value);

    const bodyStr = generateBlock(ctx, blockifySingleStatement(body));
    return `${ctx.pre}while (${conditionStr}) ${bodyStr}`;
  }

  if (statement[0] === NODE.continue) {
    return `${ctx.pre}continue;`;
  }

  if (statement[0] === NODE.break) {
    return `${ctx.pre}break;`;
  }

  return `${ctx.pre}${ctx.resolve(generateExpression(ctx, statement).value)};`;
}

export function generateFunction(
  ctx: GenerationCtx,
  body: tinyest.Block,
): string {
  return generateBlock(ctx, body);
}

export const wgslGenerator: ShaderGenerator = {
  functionDefinition: generateFunction,
};<|MERGE_RESOLUTION|>--- conflicted
+++ resolved
@@ -30,17 +30,7 @@
   getTypeForPropAccess,
   numericLiteralToSnippet,
 } from './generationHelpers.ts';
-<<<<<<< HEAD
-import {
-  convertStructValues,
-  convertToCommonType,
-  tryConvertSnippet,
-} from './conversion.ts';
-import { add, div, mul, sub } from '../std/operators.ts';
-import type { ShaderGenerator } from './shaderGenerator.ts';
-import { stitch, stitchWithExactTypes } from '../core/resolve/stitch.ts';
-=======
->>>>>>> 86ba56d4
+import { ShaderGenerator } from './shaderGenerator.ts';
 
 const { NodeTypeCatalog: NODE } = tinyest;
 
