import * as tinyest from 'tinyest';
import { stitch, stitchWithExactTypes } from '../core/resolve/stitch.ts';
import { arrayOf } from '../data/array.ts';
import {
  type AnyData,
  InfixDispatch,
  isData,
  isLooseData,
  MatrixColumnsAccess,
  UnknownData,
} from '../data/dataTypes.ts';
import { abstractInt, bool, u32 } from '../data/numeric.ts';
import { isSnippet, snip, type Snippet } from '../data/snippet.ts';
import * as wgsl from '../data/wgslTypes.ts';
import { ResolutionError, WgslTypeError } from '../errors.ts';
import { getName } from '../shared/meta.ts';
import { $internal } from '../shared/symbols.ts';
import { pow } from '../std/numeric.ts';
import { add, div, mul, sub } from '../std/operators.ts';
import { type FnArgsConversionHint, isMarkedInternal } from '../types.ts';
import {
  convertStructValues,
  convertToCommonType,
  tryConvertSnippet,
} from './conversion.ts';
import {
  coerceToSnippet,
  concretize,
  type GenerationCtx,
  getTypeForIndexAccess,
  getTypeForPropAccess,
  numericLiteralToSnippet,
} from './generationHelpers.ts';
import type { ShaderGenerator } from './shaderGenerator.ts';

const { NodeTypeCatalog: NODE } = tinyest;

const parenthesizedOps = [
  '==',
  '!=',
  '<',
  '<=',
  '>',
  '>=',
  '<<',
  '>>',
  '+',
  '-',
  '*',
  '/',
  '%',
  '|',
  '^',
  '&',
  '&&',
  '||',
];

const binaryLogicalOps = ['&&', '||', '==', '!=', '<', '<=', '>', '>='];

const infixKinds = [
  'vec2f',
  'vec3f',
  'vec4f',
  'vec2h',
  'vec3h',
  'vec4h',
  'vec2i',
  'vec3i',
  'vec4i',
  'vec2u',
  'vec3u',
  'vec4u',
  'mat2x2f',
  'mat3x3f',
  'mat4x4f',
];

export const infixOperators = {
  add,
  sub,
  mul,
  div,
} as const;

export type InfixOperator = keyof typeof infixOperators;

type Operator =
  | tinyest.BinaryOperator
  | tinyest.AssignmentOperator
  | tinyest.LogicalOperator
  | tinyest.UnaryOperator;

function operatorToType<
  TL extends AnyData | UnknownData,
  TR extends AnyData | UnknownData,
>(lhs: TL, op: Operator, rhs?: TR): TL | TR | wgsl.Bool {
  if (!rhs) {
    if (op === '!' || op === '~') {
      return bool;
    }

    return lhs;
  }

  if (binaryLogicalOps.includes(op)) {
    return bool;
  }

  if (op === '=') {
    return rhs;
  }

  return lhs;
}

<<<<<<< HEAD
function assertExhaustive(value: never): never {
  throw new Error(
    `'${JSON.stringify(value)}' was not handled by the WGSL generator.`,
  );
}

function parseNumericString(str: string): number {
  // Hex literals
  if (/^0x[0-9a-f]+$/i.test(str)) {
    return Number.parseInt(str);
  }

  // Binary literals
  if (/^0b[01]+$/i.test(str)) {
    return Number.parseInt(str.slice(2), 2);
  }

  return Number.parseFloat(str);
}

export function generateBlock(
  ctx: GenerationCtx,
  [_, statements]: tinyest.Block,
): string {
  ctx.pushBlockScope();
  try {
    ctx.indent();
    const body = statements.map((statement) =>
      generateStatement(ctx, statement)
    ).join('\n');
    ctx.dedent();
    return `{
${body}
${ctx.pre}}`;
  } finally {
    ctx.popBlockScope();
  }
}

export function registerBlockVariable(
  ctx: GenerationCtx,
  id: string,
  dataType: wgsl.AnyWgslData | UnknownData,
): Snippet {
  const snippet = snip(ctx.names.makeValid(id), dataType);
  ctx.defineVariable(id, snippet);
  return snippet;
}

export function generateIdentifier(ctx: GenerationCtx, id: string): Snippet {
  const res = ctx.getById(id);
  if (!res) {
    throw new Error(`Identifier ${id} not found`);
  }

  return res;
}

/**
 * A wrapper for `generateExpression` that updates `ctx.expectedType`
 * and tries to convert the result when it does not match the expected type.
 */
export function generateTypedExpression(
  ctx: GenerationCtx,
  expression: tinyest.Expression,
  expectedType: AnyData,
) {
  const prevExpectedType = ctx.expectedType;
  ctx.expectedType = expectedType;

  try {
    const result = generateExpression(ctx, expression);
    return tryConvertSnippet(result, expectedType);
  } finally {
    ctx.expectedType = prevExpectedType;
  }
}

=======
>>>>>>> f25e4ce5
const opCodeToCodegen = {
  '+': add[$internal].gpuImpl,
  '-': sub[$internal].gpuImpl,
  '*': mul[$internal].gpuImpl,
  '/': div[$internal].gpuImpl,
  '**': pow[$internal].gpuImpl,
} satisfies Partial<
  Record<tinyest.BinaryOperator, (...args: never[]) => unknown>
>;

class WgslGenerator implements ShaderGenerator {
  #ctx: GenerationCtx | undefined = undefined;

  public initGenerator(ctx: GenerationCtx) {
    this.#ctx = ctx;
  }

  private get ctx(): GenerationCtx {
    if (!this.#ctx) {
      throw new Error(
        'WGSL Generator has not yet been initialized. Please call initialize(ctx) before using the generator.',
      );
    }
    return this.#ctx;
  }

  public block(
    [_, statements]: tinyest.Block,
  ): string {
    this.ctx.pushBlockScope();
    try {
      this.ctx.indent();
      const body = statements.map((statement) => this.statement(statement))
        .join('\n');
      this.ctx.dedent();
      return `{
${body}
${this.ctx.pre}}`;
    } finally {
      this.ctx.popBlockScope();
    }
  }

  public blockVariable(
    id: string,
    dataType: wgsl.AnyWgslData | UnknownData,
  ): Snippet {
    return this.ctx.defineVariable(id, dataType);
  }

  public identifier(id: string): Snippet {
    if (!id) {
      throw new Error('Cannot resolve an empty identifier');
    }
    const res = this.ctx.getById(id);

    if (!res) {
      throw new Error(`Identifier ${id} not found`);
    }

    return res;
  }

  /**
   * A wrapper for `generateExpression` that updates `ctx.expectedType`
   * and tries to convert the result when it does not match the expected type.
   */
  public typedExpression(
    expression: tinyest.Expression,
    expectedType: AnyData,
  ) {
    const prevExpectedType = this.ctx.expectedType;
    this.ctx.expectedType = expectedType;

    try {
      const result = this.expression(expression);
      return tryConvertSnippet(result, expectedType);
    } finally {
      this.ctx.expectedType = prevExpectedType;
    }
  }

  public expression(
    expression: tinyest.Expression,
  ): Snippet {
    if (typeof expression === 'string') {
      return this.identifier(expression);
    }

    if (typeof expression === 'boolean') {
      return snip(expression, bool);
    }

    if (
      expression[0] === NODE.logicalExpr ||
      expression[0] === NODE.binaryExpr ||
      expression[0] === NODE.assignmentExpr
    ) {
      // Logical/Binary/Assignment Expression
      const [_, lhs, op, rhs] = expression;
      const lhsExpr = this.expression(lhs);
      const rhsExpr = this.expression(rhs);

      const codegen = opCodeToCodegen[op as keyof typeof opCodeToCodegen];
      if (codegen) {
        return codegen(lhsExpr, rhsExpr);
      }

      const forcedType = expression[0] === NODE.assignmentExpr
        ? lhsExpr.dataType.type === 'ptr'
          ? [lhsExpr.dataType.inner as AnyData]
          : [lhsExpr.dataType as AnyData]
        : undefined;

      const [convLhs, convRhs] =
        convertToCommonType([lhsExpr, rhsExpr], forcedType) ??
          [lhsExpr, rhsExpr];

      const lhsStr = this.ctx.resolve(convLhs.value, convLhs.dataType);
      const rhsStr = this.ctx.resolve(convRhs.value, convRhs.dataType);
      const type = operatorToType(convLhs.dataType, op, convRhs.dataType);

      return snip(
        parenthesizedOps.includes(op)
          ? `(${lhsStr} ${op} ${rhsStr})`
          : `${lhsStr} ${op} ${rhsStr}`,
        type,
      );
    }

    if (expression[0] === NODE.postUpdate) {
      // Post-Update Expression
      const [_, op, arg] = expression;
      const argExpr = this.expression(arg);
      const argStr = this.ctx.resolve(argExpr.value);

      return snip(`${argStr}${op}`, argExpr.dataType);
    }

    if (expression[0] === NODE.unaryExpr) {
      // Unary Expression
      const [_, op, arg] = expression;
      const argExpr = this.expression(arg);
      const argStr = this.ctx.resolve(argExpr.value);

      const type = operatorToType(argExpr.dataType, op);
      return snip(`${op}${argStr}`, type);
    }

    if (expression[0] === NODE.memberAccess) {
      // Member Access
      const [_, targetNode, property] = expression;
      const target = this.expression(targetNode);

      if (
        infixKinds.includes(target.dataType.type) &&
        property in infixOperators
      ) {
        return {
          value: new InfixDispatch(
            property,
            target,
            infixOperators[property as InfixOperator][$internal].gpuImpl,
          ),
          dataType: UnknownData,
        };
      }

      if (target.dataType.type === 'unknown') {
        // No idea what the type is, so we act on the snippet's value and try to guess

        // biome-ignore lint/suspicious/noExplicitAny: we're inspecting the value, and it could be any value
        const propValue = (target.value as any)[property];

        // We try to extract any type information based on the prop's value
        return coerceToSnippet(propValue);
      }

      if (wgsl.isPtr(target.dataType)) {
        return snip(
          `(*${this.ctx.resolve(target.value)}).${property}`,
          getTypeForPropAccess(target.dataType.inner as AnyData, property),
        );
      }

      if (wgsl.isWgslArray(target.dataType) && property === 'length') {
        if (target.dataType.elementCount === 0) {
          // Dynamically-sized array
          return snip(`arrayLength(&${this.ctx.resolve(target.value)})`, u32);
        }

        return snip(String(target.dataType.elementCount), abstractInt);
      }

      if (wgsl.isMat(target.dataType) && property === 'columns') {
        return snip(new MatrixColumnsAccess(target), UnknownData);
      }

      if (
        wgsl.isVec(target.dataType) && wgsl.isVecInstance(target.value)
      ) {
        // We're operating on a vector that's known at resolution time
        // biome-ignore lint/suspicious/noExplicitAny: it's probably a swizzle
        return coerceToSnippet((target.value as any)[property]);
      }

      return snip(
        `${this.ctx.resolve(target.value)}.${property}`,
        getTypeForPropAccess(target.dataType, property),
      );
    }

    if (expression[0] === NODE.indexAccess) {
      // Index Access
      const [_, targetNode, propertyNode] = expression;
      const target = this.expression(targetNode);
      const property = this.expression(propertyNode);
      const propertyStr = this.ctx.resolve(property.value, property.dataType);

      if (target.value instanceof MatrixColumnsAccess) {
        return snip(
          stitch`${target.value.matrix}[${propertyStr}]`,
          getTypeForIndexAccess(target.value.matrix.dataType as AnyData),
        );
      }
      const targetStr = this.ctx.resolve(target.value, target.dataType);

      if (target.dataType.type === 'unknown') {
        // No idea what the type is, so we act on the snippet's value and try to guess

        if (
          Array.isArray(propertyNode) && propertyNode[0] === NODE.numericLiteral
        ) {
          return coerceToSnippet(
            // biome-ignore lint/suspicious/noExplicitAny: we're inspecting the value, and it could be any value
            (target.value as any)[propertyNode[1] as number],
          );
        }

        throw new Error(
          `Cannot index value ${targetStr} of unknown type with index ${propertyStr}`,
        );
      }

      if (wgsl.isMat(target.dataType)) {
        throw new Error(
          "The only way of accessing matrix elements in TGSL is through the 'columns' property.",
        );
      }

      if (wgsl.isPtr(target.dataType)) {
        return snip(
          `(*${targetStr})[${propertyStr}]`,
          getTypeForIndexAccess(target.dataType.inner as AnyData),
        );
      }

      return snip(
        `${targetStr}[${propertyStr}]`,
        isData(target.dataType)
          ? getTypeForIndexAccess(target.dataType)
          : UnknownData,
      );
    }

    if (expression[0] === NODE.numericLiteral) {
      // Numeric Literal
      const type = typeof expression[1] === 'string'
        ? numericLiteralToSnippet(parseNumericString(expression[1]))
        : numericLiteralToSnippet(expression[1]);
      if (!type) {
        throw new Error(`Invalid numeric literal ${expression[1]}`);
      }
      return type;
    }

    if (expression[0] === NODE.call) {
      // Function Call
      const [_, calleeNode, argNodes] = expression;
      const callee = this.expression(calleeNode);

      if (wgsl.isWgslStruct(callee.value) || wgsl.isWgslArray(callee.value)) {
        // Struct/array schema call.
        if (argNodes.length > 1) {
          throw new WgslTypeError(
            'Array and struct schemas should always be called with at most 1 argument',
          );
        }

        // No arguments `Struct()`, resolve struct name and return.
        if (!argNodes[0]) {
          // the schema becomes the data type
          return snip(`${this.ctx.resolve(callee.value)}()`, callee.value);
        }

        const arg = this.typedExpression(
          argNodes[0],
          callee.value,
        );

        // Either `Struct({ x: 1, y: 2 })`, or `Struct(otherStruct)`.
        // In both cases, we just let the argument resolve everything.
        return snip(this.ctx.resolve(arg.value, callee.value), callee.value);
      }

      if (callee.value instanceof InfixDispatch) {
        // Infix operator dispatch.
        if (!argNodes[0]) {
          throw new WgslTypeError(
            `An infix operator '${callee.value.name}' was called without any arguments`,
          );
        }
        const rhs = this.expression(argNodes[0]);
        return callee.value.operator(callee.value.lhs, rhs);
      }

      if (!isMarkedInternal(callee.value)) {
        throw new Error(
          `Function ${String(callee.value)} ${
            getName(callee.value)
          } has not been created using TypeGPU APIs. Did you mean to wrap the function with tgpu.fn(args, return)(...) ?`,
        );
      }

      // Other, including tgsl functions, std and vector/matrix schema calls.

      const argConversionHint = callee.value[$internal]
        ?.argConversionHint as FnArgsConversionHint ?? 'keep';
      try {
        let convertedArguments: Snippet[];

        if (Array.isArray(argConversionHint)) {
          // The hint is an array of schemas.
          convertedArguments = argNodes.map((arg, i) => {
            const argType = argConversionHint[i];
            if (!argType) {
              throw new WgslTypeError(
                `Function '${
                  getName(callee.value)
                }' was called with too many arguments`,
              );
            }
            return this.typedExpression(arg, argType);
          });
        } else {
          const snippets = argNodes.map((arg) => this.expression(arg));

          if (argConversionHint === 'keep') {
            // The hint tells us to do nothing.
            convertedArguments = snippets;
          } else if (argConversionHint === 'unify') {
            // The hint tells us to unify the types.
            convertedArguments = convertToCommonType(snippets) ?? snippets;
          } else {
            // The hint is a function that converts the arguments.
            convertedArguments = argConversionHint(...snippets)
              .map((type, i) => [type, snippets[i] as Snippet] as const)
              .map(([type, sn]) => tryConvertSnippet(sn, type));
          }
        }
        // Assuming that `callee` is callable
        const fnRes =
          (callee.value as unknown as (...args: unknown[]) => unknown)(
            ...convertedArguments,
          );

        if (!isSnippet(fnRes)) {
          throw new Error(
            'Functions running in codegen mode must return snippets',
          );
        }
        return fnRes;
      } catch (error) {
        throw new ResolutionError(error, [{
          toString: () => getName(callee.value),
        }]);
      }
    }

    if (expression[0] === NODE.objectExpr) {
      // Object Literal
      const obj = expression[1];

      const structType = this.ctx.expectedType;

      if (!structType || !wgsl.isWgslStruct(structType)) {
        throw new WgslTypeError(
          `No target type could be inferred for object with keys [${
            Object.keys(obj).join(', ')
          }], please wrap the object in the corresponding schema.`,
        );
      }

      const entries = Object.fromEntries(
        Object.entries(structType.propTypes).map(([key, value]) => {
          const val = obj[key];
          if (val === undefined) {
            throw new WgslTypeError(
              `Missing property ${key} in object literal for struct ${structType}`,
            );
          }
          const result = this.typedExpression(
            val,
            value as AnyData,
          );
          return [key, result];
        }),
      );

      const convertedSnippets = convertStructValues(structType, entries);

      return snip(
        stitch`${this.ctx.resolve(structType)}(${convertedSnippets})`,
        structType,
      );
    }

    if (expression[0] === NODE.arrayExpr) {
      const [_, valueNodes] = expression;
      // Array Expression
      const arrType = this.ctx.expectedType;
      let elemType: AnyData;
      let values: Snippet[];

      if (wgsl.isWgslArray(arrType)) {
        elemType = arrType.elementType as AnyData;
        // The array is typed, so its elements should be as well.
        values = valueNodes.map((value) =>
          this.typedExpression(value, elemType)
        );
        // Since it's an expected type, we enforce the length
        if (values.length !== arrType.elementCount) {
          throw new WgslTypeError(
            `Cannot create value of type '${arrType}' from an array of length: ${values.length}`,
          );
        }
      } else {
        // The array is not typed, so we try to guess the types.
        const valuesSnippets = valueNodes.map((value) =>
          this.expression(value as tinyest.Expression)
        );

        if (valuesSnippets.length === 0) {
          throw new WgslTypeError(
            'Cannot infer the type of an empty array literal.',
          );
        }

        const converted = convertToCommonType(valuesSnippets);
        if (!converted) {
          throw new WgslTypeError(
            'The given values cannot be automatically converted to a common type. Consider wrapping the array in an appropriate schema',
          );
        }

        values = converted;
        elemType = concretize(values[0]?.dataType as wgsl.AnyWgslData);
      }

      const arrayType = `array<${
        this.ctx.resolve(elemType)
      }, ${values.length}>`;

      return snip(
        stitch`${arrayType}(${values})`,
        arrayOf[$internal].jsImpl(
          elemType as wgsl.AnyWgslData,
          values.length,
        ) as wgsl.AnyWgslData,
      );
    }

    if (expression[0] === NODE.stringLiteral) {
      return snip(expression[1], UnknownData);
    }

    if (expression[0] === NODE.preUpdate) {
      throw new Error('Cannot use pre-updates in TGSL.');
    }

    assertExhaustive(expression);
  }

  public functionDefinition(
    body: tinyest.Block,
  ): string {
    return this.block(body);
  }

  public statement(
    statement: tinyest.Statement,
  ): string {
    if (typeof statement === 'string') {
      return `${this.ctx.pre}${
        this.ctx.resolve(this.identifier(statement).value)
      };`;
    }

    if (typeof statement === 'boolean') {
      return `${this.ctx.pre}${statement ? 'true' : 'false'};`;
    }

    if (statement[0] === NODE.return) {
      const returnNode = statement[1];

      if (returnNode !== undefined) {
        const returnSnippet = this.typedExpression(
          returnNode,
          this.ctx.topFunctionReturnType,
        );
        return stitch`${this.ctx.pre}return ${returnSnippet};`;
      }

      return `${this.ctx.pre}return;`;
    }

    if (statement[0] === NODE.if) {
      const [_, condNode, consNode, altNode] = statement;
      const condition = this.typedExpression(condNode, bool);

      const consequent = condition.value === false
        ? undefined
        : this.block(blockifySingleStatement(consNode));
      const alternate = condition.value === true || !altNode
        ? undefined
        : this.block(blockifySingleStatement(altNode));

      if (condition.value === true) {
        return `${this.ctx.pre}${consequent}`;
      }

      if (condition.value === false) {
        return alternate ? `${this.ctx.pre}${alternate}` : '';
      }

      if (!alternate) {
        return stitch`${this.ctx.pre}if (${condition}) ${consequent}`;
      }

      return stitch`\
${this.ctx.pre}if (${condition}) ${consequent}
${this.ctx.pre}else ${alternate}`;
    }

    if (statement[0] === NODE.let || statement[0] === NODE.const) {
      const [_, rawId, rawValue] = statement;
      const eq = rawValue !== undefined ? this.expression(rawValue) : undefined;

      if (!eq) {
        throw new Error(
          `Cannot create variable '${rawId}' without an initial value.`,
        );
      }

      if (isLooseData(eq.dataType)) {
        throw new Error(
          `Cannot create variable '${rawId}' with loose data type.`,
        );
      }

      this.blockVariable(
        rawId,
        concretize(eq.dataType as wgsl.AnyWgslData),
      );
      const id = this.identifier(rawId);
      return stitchWithExactTypes`${this.ctx.pre}var ${id} = ${eq};`;
    }

    if (statement[0] === NODE.block) {
      return this.block(statement);
    }

<<<<<<< HEAD
    const snippet = registerBlockVariable(
      ctx,
      rawId,
      concretize(eq.dataType as wgsl.AnyWgslData),
    );
    return stitchWithExactTypes`${ctx.pre}var ${snippet
      .value as string} = ${eq};`;
  }
=======
    if (statement[0] === NODE.for) {
      const [_, init, condition, update, body] = statement;
>>>>>>> f25e4ce5

      const [initStatement, conditionExpr, updateStatement] = this.ctx
        .withResetIndentLevel(
          () => [
            init ? this.statement(init) : undefined,
            condition ? this.typedExpression(condition, bool) : undefined,
            update ? this.statement(update) : undefined,
          ],
        );

      const initStr = initStatement ? initStatement.slice(0, -1) : '';
      const updateStr = updateStatement ? updateStatement.slice(0, -1) : '';

      const bodyStr = this.block(blockifySingleStatement(body));
      return stitch`${this.ctx.pre}for (${initStr}; ${conditionExpr}; ${updateStr}) ${bodyStr}`;
    }

    if (statement[0] === NODE.while) {
      const [_, condition, body] = statement;
      const condSnippet = this.typedExpression(condition, bool);
      const conditionStr = this.ctx.resolve(condSnippet.value);

      const bodyStr = this.block(blockifySingleStatement(body));
      return `${this.ctx.pre}while (${conditionStr}) ${bodyStr}`;
    }

    if (statement[0] === NODE.continue) {
      return `${this.ctx.pre}continue;`;
    }

    if (statement[0] === NODE.break) {
      return `${this.ctx.pre}break;`;
    }

    return `${this.ctx.pre}${
      this.ctx.resolve(this.expression(statement).value)
    };`;
  }
}

function assertExhaustive(value: never): never {
  throw new Error(
    `'${JSON.stringify(value)}' was not handled by the WGSL generator.`,
  );
}

function parseNumericString(str: string): number {
  // Hex literals
  if (/^0x[0-9a-f]+$/i.test(str)) {
    return Number.parseInt(str);
  }

  // Binary literals
  if (/^0b[01]+$/i.test(str)) {
    return Number.parseInt(str.slice(2), 2);
  }

  return Number.parseFloat(str);
}

function blockifySingleStatement(statement: tinyest.Statement): tinyest.Block {
  return typeof statement !== 'object' ||
      statement[0] !== NODE.block
    ? [NODE.block, [statement]]
    : statement;
}

const wgslGenerator: WgslGenerator = new WgslGenerator();
export default wgslGenerator;<|MERGE_RESOLUTION|>--- conflicted
+++ resolved
@@ -114,87 +114,6 @@
   return lhs;
 }
 
-<<<<<<< HEAD
-function assertExhaustive(value: never): never {
-  throw new Error(
-    `'${JSON.stringify(value)}' was not handled by the WGSL generator.`,
-  );
-}
-
-function parseNumericString(str: string): number {
-  // Hex literals
-  if (/^0x[0-9a-f]+$/i.test(str)) {
-    return Number.parseInt(str);
-  }
-
-  // Binary literals
-  if (/^0b[01]+$/i.test(str)) {
-    return Number.parseInt(str.slice(2), 2);
-  }
-
-  return Number.parseFloat(str);
-}
-
-export function generateBlock(
-  ctx: GenerationCtx,
-  [_, statements]: tinyest.Block,
-): string {
-  ctx.pushBlockScope();
-  try {
-    ctx.indent();
-    const body = statements.map((statement) =>
-      generateStatement(ctx, statement)
-    ).join('\n');
-    ctx.dedent();
-    return `{
-${body}
-${ctx.pre}}`;
-  } finally {
-    ctx.popBlockScope();
-  }
-}
-
-export function registerBlockVariable(
-  ctx: GenerationCtx,
-  id: string,
-  dataType: wgsl.AnyWgslData | UnknownData,
-): Snippet {
-  const snippet = snip(ctx.names.makeValid(id), dataType);
-  ctx.defineVariable(id, snippet);
-  return snippet;
-}
-
-export function generateIdentifier(ctx: GenerationCtx, id: string): Snippet {
-  const res = ctx.getById(id);
-  if (!res) {
-    throw new Error(`Identifier ${id} not found`);
-  }
-
-  return res;
-}
-
-/**
- * A wrapper for `generateExpression` that updates `ctx.expectedType`
- * and tries to convert the result when it does not match the expected type.
- */
-export function generateTypedExpression(
-  ctx: GenerationCtx,
-  expression: tinyest.Expression,
-  expectedType: AnyData,
-) {
-  const prevExpectedType = ctx.expectedType;
-  ctx.expectedType = expectedType;
-
-  try {
-    const result = generateExpression(ctx, expression);
-    return tryConvertSnippet(result, expectedType);
-  } finally {
-    ctx.expectedType = prevExpectedType;
-  }
-}
-
-=======
->>>>>>> f25e4ce5
 const opCodeToCodegen = {
   '+': add[$internal].gpuImpl,
   '-': sub[$internal].gpuImpl,
@@ -242,7 +161,9 @@
     id: string,
     dataType: wgsl.AnyWgslData | UnknownData,
   ): Snippet {
-    return this.ctx.defineVariable(id, dataType);
+    const snippet = snip(this.ctx.names.makeValid(id), dataType);
+    this.ctx.defineVariable(id, snippet);
+    return snippet;
   }
 
   public identifier(id: string): Snippet {
@@ -755,31 +676,20 @@
         );
       }
 
-      this.blockVariable(
+      const snippet = this.blockVariable(
         rawId,
         concretize(eq.dataType as wgsl.AnyWgslData),
       );
-      const id = this.identifier(rawId);
-      return stitchWithExactTypes`${this.ctx.pre}var ${id} = ${eq};`;
+      return stitchWithExactTypes`${this.ctx.pre}var ${snippet
+        .value as string} = ${eq};`;
     }
 
     if (statement[0] === NODE.block) {
       return this.block(statement);
     }
 
-<<<<<<< HEAD
-    const snippet = registerBlockVariable(
-      ctx,
-      rawId,
-      concretize(eq.dataType as wgsl.AnyWgslData),
-    );
-    return stitchWithExactTypes`${ctx.pre}var ${snippet
-      .value as string} = ${eq};`;
-  }
-=======
     if (statement[0] === NODE.for) {
       const [_, init, condition, update, body] = statement;
->>>>>>> f25e4ce5
 
       const [initStatement, conditionExpr, updateStatement] = this.ctx
         .withResetIndentLevel(
