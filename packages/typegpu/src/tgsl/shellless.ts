import {
  createShelllessImpl,
  type ShelllessImpl,
} from '../core/function/shelllessImpl.ts';
import type { AnyData } from '../data/dataTypes.ts';
import { INTERNAL_createPtr } from '../data/ptr.ts';
import type { Snippet } from '../data/snippet.ts';
<<<<<<< HEAD
import {
  addressSpaceToDefaultAccess,
  isPtr,
  type StorableData,
} from '../data/wgslTypes.ts';
import { getMetaData } from '../shared/meta.ts';
=======
import { getMetaData, getName } from '../shared/meta.ts';
>>>>>>> a3fc10aa
import { concretize } from './generationHelpers.ts';

type AnyFn = (...args: never[]) => unknown;

function shallowEqualSchemas(a: AnyData, b: AnyData): boolean {
  if (a.type !== b.type) return false;
  if (a.type === 'ptr' && b.type === 'ptr') {
    return a.access === b.access &&
      a.addressSpace === b.addressSpace &&
      shallowEqualSchemas(a.inner, b.inner);
  }
  if (a.type === 'array' && b.type === 'array') {
    return a.elementCount === b.elementCount &&
      shallowEqualSchemas(a.elementType as AnyData, b.elementType as AnyData);
  }
  return true;
}

export class ShelllessRepository {
  cache = new Map<AnyFn, ShelllessImpl[]>();

  get(
    fn: AnyFn,
    argSnippets: Snippet[] | undefined,
  ): ShelllessImpl | undefined {
    const meta = getMetaData(fn);
    if (!meta?.ast) return undefined;
    if (!argSnippets && meta.ast.params.length > 0) {
      throw new Error(
        `Cannot resolve '${
          getName(fn)
        }' directly, because it expects arguments. Either call it from another function, or wrap it in a shell`,
      );
    }

<<<<<<< HEAD
    const argTypes = argSnippets.map((s) => {
      const type = concretize(s.dataType as AnyData);
      const addressSpace = s.ref === 'this-function'
        ? 'function'
        : s.ref === 'constant' || s.ref === 'runtime'
        ? undefined
        : s.ref;

      return addressSpace !== undefined && !isPtr(type)
        ? INTERNAL_createPtr(
          addressSpace,
          type as StorableData,
          addressSpaceToDefaultAccess[addressSpace],
        )
        : type;
    });
=======
    const argTypes = (argSnippets ?? []).map((s) =>
      concretize(s.dataType as AnyData)
    );
>>>>>>> a3fc10aa

    let cache = this.cache.get(fn);
    if (cache) {
      const variant = cache.find((v) =>
        v.argTypes.length === argTypes.length &&
        v.argTypes.every((t, i) =>
          shallowEqualSchemas(t, argTypes[i] as AnyData)
        )
      );
      if (variant) {
        return variant;
      }
    } else {
      cache = [];
      this.cache.set(fn, cache);
    }

    const shellless = createShelllessImpl(argTypes, fn);
    cache.push(shellless);
    return shellless;
  }
}<|MERGE_RESOLUTION|>--- conflicted
+++ resolved
@@ -5,16 +5,12 @@
 import type { AnyData } from '../data/dataTypes.ts';
 import { INTERNAL_createPtr } from '../data/ptr.ts';
 import type { Snippet } from '../data/snippet.ts';
-<<<<<<< HEAD
 import {
   addressSpaceToDefaultAccess,
   isPtr,
   type StorableData,
 } from '../data/wgslTypes.ts';
-import { getMetaData } from '../shared/meta.ts';
-=======
 import { getMetaData, getName } from '../shared/meta.ts';
->>>>>>> a3fc10aa
 import { concretize } from './generationHelpers.ts';
 
 type AnyFn = (...args: never[]) => unknown;
@@ -50,8 +46,7 @@
       );
     }
 
-<<<<<<< HEAD
-    const argTypes = argSnippets.map((s) => {
+    const argTypes = (argSnippets ?? []).map((s) => {
       const type = concretize(s.dataType as AnyData);
       const addressSpace = s.ref === 'this-function'
         ? 'function'
@@ -67,11 +62,6 @@
         )
         : type;
     });
-=======
-    const argTypes = (argSnippets ?? []).map((s) =>
-      concretize(s.dataType as AnyData)
-    );
->>>>>>> a3fc10aa
 
     let cache = this.cache.get(fn);
     if (cache) {
