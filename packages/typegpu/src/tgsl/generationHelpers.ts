import {
  type AnyData,
  InfixDispatch,
  isDisarray,
  isUnstruct,
  MatrixColumnsAccess,
  undecorate,
  UnknownData,
} from '../data/dataTypes.ts';
import { mat2x2f, mat3x3f, mat4x4f } from '../data/matrix.ts';
import {
  abstractFloat,
  abstractInt,
  bool,
  f16,
  f32,
  i32,
  u32,
} from '../data/numeric.ts';
import {
  isEphemeralSnippet,
  isSnippet,
<<<<<<< HEAD
=======
  type Origin,
>>>>>>> 24490653
  snip,
  type Snippet,
} from '../data/snippet.ts';
import {
  vec2b,
  vec2f,
  vec2h,
  vec2i,
  vec2u,
  vec3b,
  vec3f,
  vec3h,
  vec3i,
  vec3u,
  vec4b,
  vec4f,
  vec4h,
  vec4i,
  vec4u,
} from '../data/vector.ts';
import {
  type AnyWgslData,
  type F32,
  type I32,
  isMat,
  isMatInstance,
  isNaturallyEphemeral,
  isPtr,
  isVec,
  isVecInstance,
  isWgslArray,
  isWgslStruct,
} from '../data/wgslTypes.ts';
import {
<<<<<<< HEAD
=======
  type FunctionScopeLayer,
>>>>>>> 24490653
  getOwnSnippet,
  isKnownAtComptime,
  type ResolutionCtx,
} from '../types.ts';
import type { ShelllessRepository } from './shellless.ts';
import { add, div, mul, sub } from '../std/operators.ts';
import { $internal } from '../shared/symbols.ts';
import { stitch } from '../core/resolve/stitch.ts';
import { derefSnippet, isRef } from '../data/ref.ts';

type SwizzleableType = 'f' | 'h' | 'i' | 'u' | 'b';
type SwizzleLength = 1 | 2 | 3 | 4;

const swizzleLenToType: Record<
  SwizzleableType,
  Record<SwizzleLength, AnyData>
> = {
  f: {
    1: f32,
    2: vec2f,
    3: vec3f,
    4: vec4f,
  },
  h: {
    1: f16,
    2: vec2h,
    3: vec3h,
    4: vec4h,
  },
  i: {
    1: i32,
    2: vec2i,
    3: vec3i,
    4: vec4i,
  },
  u: {
    1: u32,
    2: vec2u,
    3: vec3u,
    4: vec4u,
  },
  b: {
    1: bool,
    2: vec2b,
    3: vec3b,
    4: vec4b,
  },
} as const;

const kindToSchema = {
  vec2f: vec2f,
  vec2h: vec2h,
  vec2i: vec2i,
  vec2u: vec2u,
  'vec2<bool>': vec2b,
  vec3f: vec3f,
  vec3h: vec3h,
  vec3i: vec3i,
  vec3u: vec3u,
  'vec3<bool>': vec3b,
  vec4f: vec4f,
  vec4h: vec4h,
  vec4i: vec4i,
  vec4u: vec4u,
  'vec4<bool>': vec4b,
  mat2x2f: mat2x2f,
  mat3x3f: mat3x3f,
  mat4x4f: mat4x4f,
} as const;

const infixKinds = [
  'vec2f',
  'vec3f',
  'vec4f',
  'vec2h',
  'vec3h',
  'vec4h',
  'vec2i',
  'vec3i',
  'vec4i',
  'vec2u',
  'vec3u',
  'vec4u',
  'mat2x2f',
  'mat3x3f',
  'mat4x4f',
];

export const infixOperators = {
  add,
  sub,
  mul,
  div,
} as const;

export type InfixOperator = keyof typeof infixOperators;

export function accessProp(
  target: Snippet,
  propName: string,
): Snippet | undefined {
<<<<<<< HEAD
  if (
    infixKinds.includes(target.dataType.type) &&
    propName in infixOperators
  ) {
=======
  if (infixKinds.includes(target.dataType.type) && propName in infixOperators) {
>>>>>>> 24490653
    return snip(
      new InfixDispatch(
        propName,
        target,
        infixOperators[propName as InfixOperator][$internal].gpuImpl,
      ),
      UnknownData,
      /* origin */ target.origin,
    );
<<<<<<< HEAD
  }

  if (isWgslArray(target.dataType) && propName === 'length') {
    if (target.dataType.elementCount === 0) {
      // Dynamically-sized array
      return snip(
        stitch`arrayLength(&${target})`,
        u32,
        /* ref */ 'runtime',
      );
    }

    return snip(
      target.dataType.elementCount,
      abstractInt,
      /* ref */ 'constant',
    );
  }

  if (isMat(target.dataType) && propName === 'columns') {
    return snip(
      new MatrixColumnsAccess(target),
      UnknownData,
      /* origin */ target.origin,
    );
  }

  if (isWgslStruct(target.dataType) || isUnstruct(target.dataType)) {
    let propType = target.dataType.propTypes[propName];
    if (!propType) {
      return undefined;
    }
    propType = undecorate(propType);

    return snip(
      stitch`${target}.${propName}`,
      propType,
      /* origin */ target.origin === 'argument'
        ? 'argument'
        : !isEphemeralSnippet(target) &&
            !isNaturallyEphemeral(propType)
        ? target.origin
        : target.origin === 'constant' || target.origin === 'constant-ref'
        ? 'constant'
        : 'runtime',
    );
  }

  if (isPtr(target.dataType)) {
    const derefed = derefSnippet(target);

    if (propName === '$') {
      // Dereference pointer
      return derefed;
    }

    // Sometimes values that are typed as pointers aren't instances of `d.ref`, so we
    // allow access to member props as if it wasn't a pointer.
    return accessProp(derefed, propName);
  }

  if (isVec(target.dataType)) {
    // Example: d.vec3f().kind === 'vec3f'
    if (propName === 'kind') {
      return snip(target.dataType.type, UnknownData, 'constant');
    }
  }

  const propLength = propName.length;
  if (
    isVec(target.dataType) &&
    propLength >= 1 &&
    propLength <= 4
  ) {
=======
  }

  if (isWgslArray(target.dataType) && propName === 'length') {
    if (target.dataType.elementCount === 0) {
      // Dynamically-sized array
      return snip(stitch`arrayLength(&${target})`, u32, /* origin */ 'runtime');
    }

    return snip(
      target.dataType.elementCount,
      abstractInt,
      /* origin */ 'constant',
    );
  }

  if (isMat(target.dataType) && propName === 'columns') {
    return snip(
      new MatrixColumnsAccess(target),
      UnknownData,
      /* origin */ target.origin,
    );
  }

  if (isWgslStruct(target.dataType) || isUnstruct(target.dataType)) {
    let propType = target.dataType.propTypes[propName];
    if (!propType) {
      return undefined;
    }
    propType = undecorate(propType);

    return snip(
      stitch`${target}.${propName}`,
      propType,
      /* origin */ target.origin === 'argument'
        ? 'argument'
        : !isEphemeralSnippet(target) && !isNaturallyEphemeral(propType)
        ? target.origin
        : target.origin === 'constant' ||
            target.origin === 'constant-tgpu-const-ref'
        ? 'constant'
        : 'runtime',
    );
  }

  if (isPtr(target.dataType)) {
    const derefed = derefSnippet(target);

    if (propName === '$') {
      // Dereference pointer
      return derefed;
    }

    // Sometimes values that are typed as pointers aren't instances of `d.ref`, so we
    // allow access to member props as if it wasn't a pointer.
    return accessProp(derefed, propName);
  }

  const propLength = propName.length;
  if (isVec(target.dataType) && propLength >= 1 && propLength <= 4) {
>>>>>>> 24490653
    const swizzleTypeChar = target.dataType.type.includes('bool')
      ? 'b'
      : (target.dataType.type[4] as SwizzleableType);
    const swizzleType =
      swizzleLenToType[swizzleTypeChar][propLength as SwizzleLength];
    if (!swizzleType) {
      return undefined;
    }

    return snip(
      isKnownAtComptime(target)
        // biome-ignore lint/suspicious/noExplicitAny: it's fine, the prop is there
        ? (target.value as any)[propName]
        : stitch`${target}.${propName}`,
      swizzleType,
      // Swizzling creates new vectors (unless they're on the lhs of an assignment, but that's not yet supported in WGSL)
      /* origin */ target.origin === 'argument' && propLength === 1
        ? 'argument'
        : target.origin === 'constant' ||
<<<<<<< HEAD
            target.origin === 'constant-ref'
        ? 'constant'
        : 'runtime',
    );
  }

  if (isKnownAtComptime(target) || target.dataType.type === 'unknown') {
    // biome-ignore lint/suspicious/noExplicitAny: we either know exactly what it is, or have no idea at all
    return coerceToSnippet((target.value as any)[propName]);
  }

=======
            target.origin === 'constant-tgpu-const-ref'
        ? 'constant'
        : 'runtime',
    );
  }

  if (isKnownAtComptime(target) || target.dataType.type === 'unknown') {
    // biome-ignore lint/suspicious/noExplicitAny: we either know exactly what it is, or have no idea at all
    return coerceToSnippet((target.value as any)[propName]);
  }

>>>>>>> 24490653
  return undefined;
}

const indexableTypeToResult = {
  mat2x2f: vec2f,
  mat3x3f: vec3f,
  mat4x4f: vec4f,
} as const;

export function accessIndex(
  target: Snippet,
  index: Snippet,
): Snippet | undefined {
  // array
  if (isWgslArray(target.dataType) || isDisarray(target.dataType)) {
    const elementType = target.dataType.elementType as AnyData;
<<<<<<< HEAD
=======
    const isElementNatEph = isNaturallyEphemeral(elementType);
    const isTargetEphemeral = isEphemeralSnippet(target);
    const isIndexConstant = index.origin === 'constant';

    let origin: Origin;

    if (target.origin === 'constant-tgpu-const-ref') {
      // Constant refs stay const unless the element/index forces runtime materialization
      if (isIndexConstant) {
        origin = isElementNatEph ? 'constant' : 'constant-tgpu-const-ref';
      } else {
        origin = isElementNatEph ? 'runtime' : 'runtime-tgpu-const-ref';
      }
    } else if (target.origin === 'runtime-tgpu-const-ref') {
      // Runtime refs keep their ref semantics unless the element is ephemeral only
      origin = isElementNatEph ? 'runtime' : 'runtime-tgpu-const-ref';
    } else if (!isTargetEphemeral && !isElementNatEph) {
      // Stable containers can forward their origin information
      origin = target.origin;
    } else if (isIndexConstant && target.origin === 'constant') {
      // Plain constants indexed with constants stay constant
      origin = 'constant';
    } else {
      // Everything else must be produced at runtime
      origin = 'runtime';
    }
>>>>>>> 24490653

    return snip(
      isKnownAtComptime(target) && isKnownAtComptime(index)
        // biome-ignore lint/suspicious/noExplicitAny: it's fine, it's there
        ? (target.value as any)[index.value as number]
        : stitch`${target}[${index}]`,
      elementType,
<<<<<<< HEAD
      /* origin */ !isEphemeralSnippet(target) &&
          !isNaturallyEphemeral(elementType)
        ? target.origin
        : target.origin === 'constant' || target.origin === 'constant-ref'
        ? 'constant'
        : 'runtime',
=======
      /* origin */ origin,
>>>>>>> 24490653
    );
  }

  // vector
  if (isVec(target.dataType)) {
    return snip(
      isKnownAtComptime(target) && isKnownAtComptime(index)
        // biome-ignore lint/suspicious/noExplicitAny: it's fine, it's there
        ? (target.value as any)[index.value as any]
        : stitch`${target}[${index}]`,
      target.dataType.primitive,
      /* origin */ target.origin === 'constant' ||
<<<<<<< HEAD
          target.origin === 'constant-ref'
=======
          target.origin === 'constant-tgpu-const-ref'
>>>>>>> 24490653
        ? 'constant'
        : 'runtime',
    );
  }

  if (isPtr(target.dataType)) {
    // Sometimes values that are typed as pointers aren't instances of `d.ref`, so we
    // allow indexing as if it wasn't a pointer.
    return accessIndex(derefSnippet(target), index);
  }

  // matrix.columns
  if (target.value instanceof MatrixColumnsAccess) {
    const propType = indexableTypeToResult[
      target.value.matrix.dataType.type as keyof typeof indexableTypeToResult
    ];

    return snip(
      stitch`${target.value.matrix}[${index}]`,
      propType,
      /* origin */ target.origin,
    );
  }

  // matrix
  if (target.dataType.type in indexableTypeToResult) {
    throw new Error(
      "The only way of accessing matrix elements in TGSL is through the 'columns' property.",
    );
  }

  if (
    (isKnownAtComptime(target) && isKnownAtComptime(index)) ||
    target.dataType.type === 'unknown'
  ) {
    // No idea what the type is, so we act on the snippet's value and try to guess
    return coerceToSnippet(
      // biome-ignore lint/suspicious/noExplicitAny: we're inspecting the value, and it could be any value
      (target.value as any)[index.value as number],
    );
  }

  return undefined;
}

export function numericLiteralToSnippet(value: number): Snippet {
  if (value >= 2 ** 63 || value < -(2 ** 63)) {
<<<<<<< HEAD
    return snip(value, abstractFloat, /* ref */ 'constant');
=======
    return snip(value, abstractFloat, /* origin */ 'constant');
>>>>>>> 24490653
  }
  // WGSL AbstractInt uses 64-bit precision, but JS numbers are only safe up to 2^53 - 1.
  // Warn when values exceed this range to prevent precision loss.
  if (Number.isInteger(value)) {
    if (!Number.isSafeInteger(value)) {
      console.warn(
        `The integer ${value} exceeds the safe integer range and may have lost precision.`,
      );
    }
<<<<<<< HEAD
    return snip(value, abstractInt, /* ref */ 'constant');
  }
  return snip(value, abstractFloat, /* ref */ 'constant');
=======
    return snip(value, abstractInt, /* origin */ 'constant');
  }
  return snip(value, abstractFloat, /* origin */ 'constant');
>>>>>>> 24490653
}

export function concretize<T extends AnyData>(type: T): T | F32 | I32 {
  if (type.type === 'abstractFloat') {
    return f32;
  }

  if (type.type === 'abstractInt') {
    return i32;
  }

  return type;
}

export function concretizeSnippets(args: Snippet[]): Snippet[] {
  return args.map((snippet) =>
    snip(
      snippet.value,
      concretize(snippet.dataType as AnyWgslData),
      /* origin */ snippet.origin,
    )
  );
}

export type GenerationCtx = ResolutionCtx & {
  readonly pre: string;
  /**
   * Used by `typedExpression` to signal downstream
   * expression resolution what type is expected of them.
   *
   * It is used exclusively for inferring the types of structs and arrays.
   * It is modified exclusively by `typedExpression` function.
   */
  expectedType: AnyData | undefined;

  readonly topFunctionScope: FunctionScopeLayer | undefined;
  readonly topFunctionReturnType: AnyData | undefined;

  indent(): string;
  dedent(): string;
  pushBlockScope(): void;
  popBlockScope(): void;
  generateLog(op: string, args: Snippet[]): Snippet;
  getById(id: string): Snippet | null;
  defineVariable(id: string, snippet: Snippet): void;

  /**
   * Types that are used in `return` statements are
   * reported using this function, and used to infer
   * the return type of the owning function.
   */
  reportReturnType(dataType: AnyData): void;

  readonly shelllessRepo: ShelllessRepository;
};

export function coerceToSnippet(value: unknown): Snippet {
  if (isSnippet(value)) {
    // Already a snippet
    return value;
  }

  if (isRef(value)) {
    throw new Error('Cannot use refs (d.ref(...)) from the outer scope.');
  }

  // Maybe the value can tell us what snippet it is
  const ownSnippet = getOwnSnippet(value);
  if (ownSnippet) {
    return ownSnippet;
  }

  if (isVecInstance(value) || isMatInstance(value)) {
    return snip(value, kindToSchema[value.kind], /* origin */ 'constant');
  }

  if (
    typeof value === 'string' || typeof value === 'function' ||
    typeof value === 'object' || typeof value === 'symbol' ||
    typeof value === 'undefined' || value === null
  ) {
    // Nothing representable in WGSL as-is, so unknown
    return snip(value, UnknownData, /* origin */ 'constant');
  }

  if (typeof value === 'number') {
    return numericLiteralToSnippet(value);
  }

  if (typeof value === 'boolean') {
    return snip(value, bool, /* origin */ 'constant');
  }

  return snip(value, UnknownData, /* origin */ 'constant');
}<|MERGE_RESOLUTION|>--- conflicted
+++ resolved
@@ -1,3 +1,4 @@
+import { stitch } from '../core/resolve/stitch.ts';
 import {
   type AnyData,
   InfixDispatch,
@@ -17,13 +18,11 @@
   i32,
   u32,
 } from '../data/numeric.ts';
+import { derefSnippet, isRef } from '../data/ref.ts';
 import {
   isEphemeralSnippet,
   isSnippet,
-<<<<<<< HEAD
-=======
   type Origin,
->>>>>>> 24490653
   snip,
   type Snippet,
 } from '../data/snippet.ts';
@@ -57,20 +56,15 @@
   isWgslArray,
   isWgslStruct,
 } from '../data/wgslTypes.ts';
-import {
-<<<<<<< HEAD
-=======
+import { $internal } from '../shared/symbols.ts';
+import { add, div, mul, sub } from '../std/operators.ts';
+import {
   type FunctionScopeLayer,
->>>>>>> 24490653
   getOwnSnippet,
   isKnownAtComptime,
   type ResolutionCtx,
 } from '../types.ts';
 import type { ShelllessRepository } from './shellless.ts';
-import { add, div, mul, sub } from '../std/operators.ts';
-import { $internal } from '../shared/symbols.ts';
-import { stitch } from '../core/resolve/stitch.ts';
-import { derefSnippet, isRef } from '../data/ref.ts';
 
 type SwizzleableType = 'f' | 'h' | 'i' | 'u' | 'b';
 type SwizzleLength = 1 | 2 | 3 | 4;
@@ -163,14 +157,7 @@
   target: Snippet,
   propName: string,
 ): Snippet | undefined {
-<<<<<<< HEAD
-  if (
-    infixKinds.includes(target.dataType.type) &&
-    propName in infixOperators
-  ) {
-=======
   if (infixKinds.includes(target.dataType.type) && propName in infixOperators) {
->>>>>>> 24490653
     return snip(
       new InfixDispatch(
         propName,
@@ -180,82 +167,6 @@
       UnknownData,
       /* origin */ target.origin,
     );
-<<<<<<< HEAD
-  }
-
-  if (isWgslArray(target.dataType) && propName === 'length') {
-    if (target.dataType.elementCount === 0) {
-      // Dynamically-sized array
-      return snip(
-        stitch`arrayLength(&${target})`,
-        u32,
-        /* ref */ 'runtime',
-      );
-    }
-
-    return snip(
-      target.dataType.elementCount,
-      abstractInt,
-      /* ref */ 'constant',
-    );
-  }
-
-  if (isMat(target.dataType) && propName === 'columns') {
-    return snip(
-      new MatrixColumnsAccess(target),
-      UnknownData,
-      /* origin */ target.origin,
-    );
-  }
-
-  if (isWgslStruct(target.dataType) || isUnstruct(target.dataType)) {
-    let propType = target.dataType.propTypes[propName];
-    if (!propType) {
-      return undefined;
-    }
-    propType = undecorate(propType);
-
-    return snip(
-      stitch`${target}.${propName}`,
-      propType,
-      /* origin */ target.origin === 'argument'
-        ? 'argument'
-        : !isEphemeralSnippet(target) &&
-            !isNaturallyEphemeral(propType)
-        ? target.origin
-        : target.origin === 'constant' || target.origin === 'constant-ref'
-        ? 'constant'
-        : 'runtime',
-    );
-  }
-
-  if (isPtr(target.dataType)) {
-    const derefed = derefSnippet(target);
-
-    if (propName === '$') {
-      // Dereference pointer
-      return derefed;
-    }
-
-    // Sometimes values that are typed as pointers aren't instances of `d.ref`, so we
-    // allow access to member props as if it wasn't a pointer.
-    return accessProp(derefed, propName);
-  }
-
-  if (isVec(target.dataType)) {
-    // Example: d.vec3f().kind === 'vec3f'
-    if (propName === 'kind') {
-      return snip(target.dataType.type, UnknownData, 'constant');
-    }
-  }
-
-  const propLength = propName.length;
-  if (
-    isVec(target.dataType) &&
-    propLength >= 1 &&
-    propLength <= 4
-  ) {
-=======
   }
 
   if (isWgslArray(target.dataType) && propName === 'length') {
@@ -313,9 +224,15 @@
     return accessProp(derefed, propName);
   }
 
+  if (isVec(target.dataType)) {
+    // Example: d.vec3f().kind === 'vec3f'
+    if (propName === 'kind') {
+      return snip(target.dataType.type, UnknownData, 'constant');
+    }
+  }
+
   const propLength = propName.length;
   if (isVec(target.dataType) && propLength >= 1 && propLength <= 4) {
->>>>>>> 24490653
     const swizzleTypeChar = target.dataType.type.includes('bool')
       ? 'b'
       : (target.dataType.type[4] as SwizzleableType);
@@ -335,8 +252,7 @@
       /* origin */ target.origin === 'argument' && propLength === 1
         ? 'argument'
         : target.origin === 'constant' ||
-<<<<<<< HEAD
-            target.origin === 'constant-ref'
+            target.origin === 'constant-tgpu-const-ref'
         ? 'constant'
         : 'runtime',
     );
@@ -347,19 +263,6 @@
     return coerceToSnippet((target.value as any)[propName]);
   }
 
-=======
-            target.origin === 'constant-tgpu-const-ref'
-        ? 'constant'
-        : 'runtime',
-    );
-  }
-
-  if (isKnownAtComptime(target) || target.dataType.type === 'unknown') {
-    // biome-ignore lint/suspicious/noExplicitAny: we either know exactly what it is, or have no idea at all
-    return coerceToSnippet((target.value as any)[propName]);
-  }
-
->>>>>>> 24490653
   return undefined;
 }
 
@@ -376,8 +279,6 @@
   // array
   if (isWgslArray(target.dataType) || isDisarray(target.dataType)) {
     const elementType = target.dataType.elementType as AnyData;
-<<<<<<< HEAD
-=======
     const isElementNatEph = isNaturallyEphemeral(elementType);
     const isTargetEphemeral = isEphemeralSnippet(target);
     const isIndexConstant = index.origin === 'constant';
@@ -404,7 +305,6 @@
       // Everything else must be produced at runtime
       origin = 'runtime';
     }
->>>>>>> 24490653
 
     return snip(
       isKnownAtComptime(target) && isKnownAtComptime(index)
@@ -412,16 +312,7 @@
         ? (target.value as any)[index.value as number]
         : stitch`${target}[${index}]`,
       elementType,
-<<<<<<< HEAD
-      /* origin */ !isEphemeralSnippet(target) &&
-          !isNaturallyEphemeral(elementType)
-        ? target.origin
-        : target.origin === 'constant' || target.origin === 'constant-ref'
-        ? 'constant'
-        : 'runtime',
-=======
       /* origin */ origin,
->>>>>>> 24490653
     );
   }
 
@@ -434,11 +325,7 @@
         : stitch`${target}[${index}]`,
       target.dataType.primitive,
       /* origin */ target.origin === 'constant' ||
-<<<<<<< HEAD
-          target.origin === 'constant-ref'
-=======
           target.origin === 'constant-tgpu-const-ref'
->>>>>>> 24490653
         ? 'constant'
         : 'runtime',
     );
@@ -486,11 +373,7 @@
 
 export function numericLiteralToSnippet(value: number): Snippet {
   if (value >= 2 ** 63 || value < -(2 ** 63)) {
-<<<<<<< HEAD
-    return snip(value, abstractFloat, /* ref */ 'constant');
-=======
     return snip(value, abstractFloat, /* origin */ 'constant');
->>>>>>> 24490653
   }
   // WGSL AbstractInt uses 64-bit precision, but JS numbers are only safe up to 2^53 - 1.
   // Warn when values exceed this range to prevent precision loss.
@@ -500,15 +383,9 @@
         `The integer ${value} exceeds the safe integer range and may have lost precision.`,
       );
     }
-<<<<<<< HEAD
-    return snip(value, abstractInt, /* ref */ 'constant');
-  }
-  return snip(value, abstractFloat, /* ref */ 'constant');
-=======
     return snip(value, abstractInt, /* origin */ 'constant');
   }
   return snip(value, abstractFloat, /* origin */ 'constant');
->>>>>>> 24490653
 }
 
 export function concretize<T extends AnyData>(type: T): T | F32 | I32 {
@@ -586,9 +463,12 @@
   }
 
   if (
-    typeof value === 'string' || typeof value === 'function' ||
-    typeof value === 'object' || typeof value === 'symbol' ||
-    typeof value === 'undefined' || value === null
+    typeof value === 'string' ||
+    typeof value === 'function' ||
+    typeof value === 'object' ||
+    typeof value === 'symbol' ||
+    typeof value === 'undefined' ||
+    value === null
   ) {
     // Nothing representable in WGSL as-is, so unknown
     return snip(value, UnknownData, /* origin */ 'constant');
