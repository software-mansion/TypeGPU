import {
  type AnyData,
  isDisarray,
  isUnstruct,
  UnknownData,
} from '../data/dataTypes.ts';
import { mat2x2f, mat3x3f, mat4x4f } from '../data/matrix.ts';
import {
  abstractFloat,
  abstractInt,
  bool,
  f16,
  f32,
  i32,
  u32,
} from '../data/numeric.ts';
import { isSnippet, snip, type Snippet } from '../data/snippet.ts';
import {
  vec2b,
  vec2f,
  vec2h,
  vec2i,
  vec2u,
  vec3b,
  vec3f,
  vec3h,
  vec3i,
  vec3u,
  vec4b,
  vec4f,
  vec4h,
  vec4i,
  vec4u,
} from '../data/vector.ts';
import {
  type AnyWgslData,
  hasInternalDataType,
  isMatInstance,
  isNumericSchema,
  isVec,
  isVecInstance,
  isWgslArray,
  isWgslStruct,
} from '../data/wgslTypes.ts';
import { MAX_INT32, MIN_INT32 } from '../shared/constants.ts';
import { $wgslDataType } from '../shared/symbols.ts';
import type { ResolutionCtx } from '../types.ts';
<<<<<<< HEAD
=======
import { isNumericSchema } from '../data/wgslTypes.ts';
>>>>>>> 678730d8

type SwizzleableType = 'f' | 'h' | 'i' | 'u' | 'b';
type SwizzleLength = 1 | 2 | 3 | 4;

const swizzleLenToType: Record<
  SwizzleableType,
  Record<SwizzleLength, AnyData>
> = {
  f: {
    1: f32,
    2: vec2f,
    3: vec3f,
    4: vec4f,
  },
  h: {
    1: f16,
    2: vec2h,
    3: vec3h,
    4: vec4h,
  },
  i: {
    1: i32,
    2: vec2i,
    3: vec3i,
    4: vec4i,
  },
  u: {
    1: u32,
    2: vec2u,
    3: vec3u,
    4: vec4u,
  },
  b: {
    1: bool,
    2: vec2b,
    3: vec3b,
    4: vec4b,
  },
} as const;

const kindToSchema = {
  vec2f: vec2f,
  vec2h: vec2h,
  vec2i: vec2i,
  vec2u: vec2u,
  'vec2<bool>': vec2b,
  vec3f: vec3f,
  vec3h: vec3h,
  vec3i: vec3i,
  vec3u: vec3u,
  'vec3<bool>': vec3b,
  vec4f: vec4f,
  vec4h: vec4h,
  vec4i: vec4i,
  vec4u: vec4u,
  'vec4<bool>': vec4b,
  mat2x2f: mat2x2f,
  mat3x3f: mat3x3f,
  mat4x4f: mat4x4f,
} as const;

const indexableTypeToResult = {
  vec2f: f32,
  vec2h: f16,
  vec2i: i32,
  vec2u: u32,
  'vec2<bool>': bool,
  vec3f: f32,
  vec3h: f16,
  vec3i: i32,
  vec3u: u32,
  'vec3<bool>': bool,
  vec4f: f32,
  vec4h: f16,
  vec4i: i32,
  vec4u: u32,
  'vec4<bool>': bool,
  mat2x2f: vec2f,
  mat3x3f: vec3f,
  mat4x4f: vec4f,
} as const;

export function getTypeForPropAccess(
  targetType: AnyData,
  propName: string,
): AnyData | UnknownData {
  if (isWgslStruct(targetType) || isUnstruct(targetType)) {
    return targetType.propTypes[propName] as AnyData ?? UnknownData;
  }

  if (targetType === bool || isNumericSchema(targetType)) {
    // No props to be accessed here
    return UnknownData;
  }

  const propLength = propName.length;
  if (
    isVec(targetType) &&
    propLength >= 1 &&
    propLength <= 4
  ) {
    const swizzleTypeChar = targetType.type.includes('bool')
      ? 'b'
      : (targetType.type[4] as SwizzleableType);
    const swizzleType =
      swizzleLenToType[swizzleTypeChar][propLength as SwizzleLength];
    if (swizzleType) {
      return swizzleType;
    }
  }

  return UnknownData;
}

export function getTypeForIndexAccess(
  dataType: AnyData,
): AnyData | UnknownData {
  // array
  if (isWgslArray(dataType) || isDisarray(dataType)) {
    return dataType.elementType as AnyData;
  }

  // vector or matrix
  if (dataType.type in indexableTypeToResult) {
    return indexableTypeToResult[
      dataType.type as keyof typeof indexableTypeToResult
    ];
  }

  return UnknownData;
}

export function numericLiteralToSnippet(value: number): Snippet {
  // WGSL AbstractInt uses 64-bit precision, but JS numbers are only safe up to 2^53 - 1.
  // Warn when values exceed this range to prevent precision loss.
  if (Number.isInteger(value)) {
    if (!Number.isSafeInteger(value)) {
      console.warn(
        `The integer ${value} exceeds the safe integer range and may have lost precision.`,
      );
    }
    return snip(value, abstractInt);
  }
  return snip(value, abstractFloat);
}

export function concretize(type: AnyWgslData): AnyWgslData {
  if (type.type === 'abstractFloat') {
    return f32;
  }

  if (type.type === 'abstractInt') {
    return i32;
  }

  return type;
}

export type GenerationCtx = ResolutionCtx & {
  readonly pre: string;
  /**
   * Used by `generateTypedExpression` to signal downstream
   * expression resolution what type is expected of them.
   *
   * It is used exclusively for inferring the types of structs and arrays.
   * It is modified exclusively by `generateTypedExpression` function.
   */
  expectedType: AnyData | undefined;

  readonly topFunctionReturnType: AnyData;
  indent(): string;
  dedent(): string;
  pushBlockScope(): void;
  popBlockScope(): void;
  getById(id: string): Snippet | null;
  defineVariable(id: string, snippet: Snippet): void;
};

export function coerceToSnippet(value: unknown): Snippet {
  if (isSnippet(value)) {
    // Already a snippet
    return value;
  }

  if (hasInternalDataType(value)) {
    // The value knows better about what type it is
    return snip(value, value[$wgslDataType] as AnyData);
  }

  if (isVecInstance(value) || isMatInstance(value)) {
    return snip(value, kindToSchema[value.kind]);
  }

  if (
    typeof value === 'string' || typeof value === 'function' ||
    typeof value === 'object' || typeof value === 'symbol' ||
    typeof value === 'undefined' || value === null
  ) {
    // Nothing representable in WGSL as-is, so unknown
    return snip(value, UnknownData);
  }

  if (typeof value === 'number') {
    return numericLiteralToSnippet(value);
  }

  if (typeof value === 'boolean') {
    return snip(value, bool);
  }

  return snip(value, UnknownData);
}<|MERGE_RESOLUTION|>--- conflicted
+++ resolved
@@ -42,13 +42,8 @@
   isWgslArray,
   isWgslStruct,
 } from '../data/wgslTypes.ts';
-import { MAX_INT32, MIN_INT32 } from '../shared/constants.ts';
 import { $wgslDataType } from '../shared/symbols.ts';
 import type { ResolutionCtx } from '../types.ts';
-<<<<<<< HEAD
-=======
-import { isNumericSchema } from '../data/wgslTypes.ts';
->>>>>>> 678730d8
 
 type SwizzleableType = 'f' | 'h' | 'i' | 'u' | 'b';
 type SwizzleLength = 1 | 2 | 3 | 4;
