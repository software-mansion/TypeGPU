import {
  type IMeasurer,
  type ISerialInput,
  type ISerialOutput,
  type MaxValue,
  Measurer,
  type ParseUnwrapped,
  Schema,
  type Unwrap,
} from 'typed-binary';
import {
  type AnyTgpuData,
  type AnyTgpuLooseData,
  type ResolutionCtx,
  type TgpuData,
  type TgpuLooseData,
  isDataLoose,
  isDataNotLoose,
} from '../types';
import alignIO from './alignIO';

// ----------
// Public API
// ----------

export function align<TAlign extends number, TData extends AnyTgpuData>(
  byteAlignment: TAlign,
  data: TData,
): TgpuAligned<TAlign, TData>;

export function align<TAlign extends number, TData extends AnyTgpuLooseData>(
  byteAlignment: TAlign,
  data: TData,
): TgpuLooseAligned<TAlign, TData>;

export function align<
  TAlign extends number,
  TData extends AnyTgpuData | AnyTgpuLooseData,
>(
  byteAlignment: TAlign,
  data: TData,
):
  | TgpuAligned<TAlign, Extract<TData, AnyTgpuData>>
  | TgpuLooseAligned<TAlign, Extract<TData, AnyTgpuLooseData>> {
  if (isDataLoose(data)) {
    return new TgpuLooseAlignedImpl<TAlign, Extract<TData, AnyTgpuLooseData>>(
      data,
      byteAlignment,
    );
  }

  if (isDataNotLoose(data)) {
    return new TgpuAlignedImpl<TAlign, Extract<TData, AnyTgpuData>>(
      data,
      byteAlignment,
    );
  }

  throw new Error(`Could not align data: ${data}`);
}

export interface TgpuAligned<TAlign extends number, TData extends AnyTgpuData>
  extends TgpuData<Unwrap<TData>> {
  readonly byteAlignment: TAlign;
}

export interface TgpuLooseAligned<
  TAlign extends number,
  TData extends AnyTgpuLooseData,
> extends TgpuLooseData<Unwrap<TData>> {
  readonly byteAlignment: TAlign;
}

export function isLooseAlignedSchema<
  T extends TgpuLooseAligned<number, AnyTgpuLooseData>,
>(value: T | unknown): value is T {
  return value instanceof TgpuLooseAlignedImpl;
}

export function isAlignedSchema<T extends TgpuAligned<number, AnyTgpuData>>(
  value: T | unknown,
): value is T {
  return value instanceof TgpuAlignedImpl;
}

// --------------
// Implementation
// --------------

class AbstractTgpuAlignedImpl<
  TAlign extends number,
  TData extends AnyTgpuData | AnyTgpuLooseData,
> extends Schema<Unwrap<TData>> {
  public readonly size: number;
  public readonly isCustomAligned = true;

  constructor(
<<<<<<< HEAD
    protected data: TData,
    public readonly byteAlignment: number,
=======
    private data: AnyTgpuData | AnyTgpuLooseData,
    public readonly byteAlignment: TAlign,
>>>>>>> 31e81b2e
  ) {
    super();

    this.size = this.data.size;

    if (byteAlignment <= 0) {
      throw new Error(
        `Custom data alignment must be a positive number, got: ${byteAlignment}.`,
      );
    }

    if (Math.log2(byteAlignment) % 1 !== 0) {
      throw new Error(
        `Alignment has to be a power of 2, got: ${byteAlignment}.`,
      );
    }

    if (isDataNotLoose(this.data)) {
      if (byteAlignment % this.data.byteAlignment !== 0) {
        throw new Error(
          `Custom alignment has to be a multiple of the standard data byteAlignment. Got: ${byteAlignment}, expected multiple of: ${this.data.byteAlignment}.`,
        );
      }
    }
  }

  write(output: ISerialOutput, value: ParseUnwrapped<TData>): void {
    alignIO(output, this.byteAlignment);
    this.data.write(output, value);
  }

  read(input: ISerialInput): ParseUnwrapped<TData> {
    alignIO(input, this.byteAlignment);
    return this.data.read(input) as ParseUnwrapped<TData>;
  }

  measure(
    value: MaxValue | ParseUnwrapped<TData>,
    measurer: IMeasurer = new Measurer(),
  ): IMeasurer {
    alignIO(measurer, this.byteAlignment);
    return this.data.measure(value, measurer);
  }
}

class TgpuAlignedImpl<TAlign extends number, TData extends AnyTgpuData>
  extends AbstractTgpuAlignedImpl<TAlign, TData>
  implements TgpuAligned<TAlign, TData>
{
  public readonly isLoose = false as const;

  resolve(ctx: ResolutionCtx): string {
    return this.data.resolve(ctx);
  }
}

class TgpuLooseAlignedImpl<
    TAlign extends number,
    TData extends AnyTgpuLooseData,
  >
  extends AbstractTgpuAlignedImpl<TAlign, TData>
  implements TgpuLooseAligned<TAlign, TData>
{
  public readonly isLoose = true as const;
}<|MERGE_RESOLUTION|>--- conflicted
+++ resolved
@@ -40,17 +40,17 @@
   byteAlignment: TAlign,
   data: TData,
 ):
-  | TgpuAligned<TAlign, Extract<TData, AnyTgpuData>>
-  | TgpuLooseAligned<TAlign, Extract<TData, AnyTgpuLooseData>> {
+  | TgpuAligned<TAlign, TData & AnyTgpuData>
+  | TgpuLooseAligned<TAlign, TData & AnyTgpuLooseData> {
   if (isDataLoose(data)) {
-    return new TgpuLooseAlignedImpl<TAlign, Extract<TData, AnyTgpuLooseData>>(
+    return new TgpuLooseAlignedImpl<TAlign, TData & AnyTgpuLooseData>(
       data,
       byteAlignment,
     );
   }
 
   if (isDataNotLoose(data)) {
-    return new TgpuAlignedImpl<TAlign, Extract<TData, AnyTgpuData>>(
+    return new TgpuAlignedImpl<TAlign, TData & AnyTgpuData>(
       data,
       byteAlignment,
     );
@@ -95,13 +95,8 @@
   public readonly isCustomAligned = true;
 
   constructor(
-<<<<<<< HEAD
     protected data: TData,
-    public readonly byteAlignment: number,
-=======
-    private data: AnyTgpuData | AnyTgpuLooseData,
     public readonly byteAlignment: TAlign,
->>>>>>> 31e81b2e
   ) {
     super();
 
