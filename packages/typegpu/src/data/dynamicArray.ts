import {
  type IMeasurer,
  type ISchema,
  type ISerialInput,
  type ISerialOutput,
  MaxValue,
  Measurer,
  type ParseUnwrapped,
  type Parsed,
  type Unwrap,
  ValidationError,
} from 'typed-binary';
import { RecursiveDataTypeError } from '../errors';
import type {
  AnyWgslData,
  ResolutionCtx,
  WgslData,
  WgslNamable,
} from '../types';
import { code } from '../wgslCode';
import { WgslIdentifier } from '../wgslIdentifier';
import alignIO from './alignIO';
import { u32 } from './numeric';

class DynamicArrayDataType<TElement extends WgslData<unknown>>
<<<<<<< HEAD
  implements WgslData<Unwrap<TElement>[]>
=======
  extends Schema<Unwrap<TElement>[]>
  implements WgslData<Unwrap<TElement>[]>, WgslNamable
>>>>>>> dea7a611
{
  __unwrapped!: Unwrap<TElement>[]; // type-token, not available at runtime

  private _label: string | undefined;

  public readonly byteAlignment: number;
  public readonly size: number;

  constructor(
    private readonly _elementType: TElement,
    public readonly capacity: number,
  ) {
    this.byteAlignment = Math.max(
      4 /* u32 base alignment */,
      this._elementType.byteAlignment,
    );

    this.size = this.measure(MaxValue).size;
  }

  seekProperty(
    reference:
      | Parsed<Unwrap<TElement>, Record<string, never>>[]
      | typeof MaxValue,
    prop: keyof Unwrap<TElement>[],
  ): { bufferOffset: number; schema: ISchema<unknown> } | null {
    throw new Error('Cannot seek property of dynamic array.');
  }

  resolveReferences(): void {
    throw new RecursiveDataTypeError();
  }

  write(output: ISerialOutput, values: ParseUnwrapped<TElement>[]): void {
    if (values.length > this.capacity) {
      throw new ValidationError(
        `Tried to write too many values, ${values.length} > ${this.capacity}`,
      );
    }

    alignIO(output, this.byteAlignment); // aligning to the start
    u32.write(output, values.length);
    alignIO(output, this._elementType.byteAlignment); // aligning to the start of the array
    const startOffset = output.currentByteOffset;
    for (const value of values) {
      this._elementType.write(output, value);
    }
    output.seekTo(startOffset + this.capacity * this._elementType.size);
  }

  read(input: ISerialInput): ParseUnwrapped<TElement>[] {
    const array: ParseUnwrapped<TElement>[] = [];

    alignIO(input, this.byteAlignment); // aligning to the start
    const len = u32.read(input);
    alignIO(input, this._elementType.byteAlignment); // aligning to the start of the array
    const startOffset = input.currentByteOffset;
    for (let i = 0; i < len; ++i) {
      array.push(this._elementType.read(input) as ParseUnwrapped<TElement>);
    }
    input.seekTo(startOffset + this.capacity * this._elementType.size);

    return array;
  }

  measure(
    _values: ParseUnwrapped<TElement>[] | typeof MaxValue,
    measurer: IMeasurer = new Measurer(),
  ): IMeasurer {
    alignIO(measurer, this.byteAlignment); // aligning to the start

    // Length encoding
    u32.measure(MaxValue, measurer);

    // Aligning to the start of the array
    alignIO(measurer, this._elementType.byteAlignment);

    // Values encoding
    measurer.add(this._elementType.size * this.capacity);

    return measurer;
  }

  resolve(ctx: ResolutionCtx): string {
    const identifier = new WgslIdentifier().$name(this._label);

    ctx.addDeclaration(code`
      struct ${identifier} {
        count: u32,
        values: array<${this._elementType}, ${this.capacity}>,
      }`);

    return ctx.resolve(identifier);
  }
}

export const dynamicArrayOf = <TSchema extends AnyWgslData>(
  elementType: TSchema,
  capacity: number,
) => new DynamicArrayDataType(elementType, capacity);

export default DynamicArrayDataType;<|MERGE_RESOLUTION|>--- conflicted
+++ resolved
@@ -23,12 +23,7 @@
 import { u32 } from './numeric';
 
 class DynamicArrayDataType<TElement extends WgslData<unknown>>
-<<<<<<< HEAD
-  implements WgslData<Unwrap<TElement>[]>
-=======
-  extends Schema<Unwrap<TElement>[]>
   implements WgslData<Unwrap<TElement>[]>, WgslNamable
->>>>>>> dea7a611
 {
   __unwrapped!: Unwrap<TElement>[]; // type-token, not available at runtime
 
@@ -47,6 +42,11 @@
     );
 
     this.size = this.measure(MaxValue).size;
+  }
+
+  $name(label: string): this {
+    this._label = label;
+    return this;
   }
 
   seekProperty(
