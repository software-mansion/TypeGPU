import * as TB from 'typed-binary';
import type { TgpuData } from '../types';
import { SimpleTgpuData } from './std140';

export type Bool = TgpuData<boolean>;
export const bool: Bool = new SimpleTgpuData({
  schema: TB.bool,
  byteAlignment: 4,
  code: 'bool',
});
export type U32 = TgpuData<number>;
export const u32: U32 = new SimpleTgpuData({
  schema: TB.u32,
  byteAlignment: 4,
  code: 'u32',
});
export type I32 = TgpuData<number>;
export const i32: I32 = new SimpleTgpuData({
  schema: TB.i32,
  byteAlignment: 4,
  code: 'i32',
});
export type F32 = TgpuData<number>;
export const f32: F32 = new SimpleTgpuData({
  schema: TB.f32,
  byteAlignment: 4,
  code: 'f32',
});

<<<<<<< HEAD
export type Vec2u = TgpuData<[number, number]>;
export const vec2u: Vec2u = new SimpleTgpuData({
  schema: TB.tupleOf([TB.u32, TB.u32]),
  byteAlignment: 8,
  code: 'vec2u',
});

export type Vec2i = TgpuData<[number, number]>;
export const vec2i: Vec2i = new SimpleTgpuData({
  schema: TB.tupleOf([TB.i32, TB.i32]),
  byteAlignment: 8,
  code: 'vec2i',
});
export type Vec2f = TgpuData<[number, number]>;
export const vec2f: Vec2f = new SimpleTgpuData({
  schema: TB.tupleOf([TB.f32, TB.f32]),
  byteAlignment: 8,
  code: 'vec2f',
});
export type Vec3u = TgpuData<[number, number, number]>;
export const vec3u: Vec3u = new SimpleTgpuData({
  schema: TB.tupleOf([TB.u32, TB.u32, TB.u32]),
  byteAlignment: 16,
  code: 'vec3u',
});
export type Vec3i = TgpuData<[number, number, number]>;
export const vec3i: Vec3i = new SimpleTgpuData({
  schema: TB.tupleOf([TB.i32, TB.i32, TB.i32]),
  byteAlignment: 16,
  code: 'vec3i',
});
export type Vec3f = TgpuData<[number, number, number]>;
export const vec3f: Vec3f = new SimpleTgpuData({
  schema: TB.tupleOf([TB.f32, TB.f32, TB.f32]),
  byteAlignment: 16,
  code: 'vec3f',
});
export type Vec4u = TgpuData<[number, number, number, number]>;
export const vec4u: Vec4u = new SimpleTgpuData({
  schema: TB.tupleOf([TB.u32, TB.u32, TB.u32, TB.u32]),
  byteAlignment: 16,
  code: 'vec4u',
});
export type Vec4i = TgpuData<[number, number, number, number]>;
export const vec4i: Vec4i = new SimpleTgpuData({
  schema: TB.tupleOf([TB.i32, TB.i32, TB.i32, TB.i32]),
  byteAlignment: 16,
  code: 'vec4i',
});
export type Vec4f = TgpuData<[number, number, number, number]>;
export const vec4f: Vec4f = new SimpleTgpuData({
  schema: TB.tupleOf([TB.f32, TB.f32, TB.f32, TB.f32]),
  byteAlignment: 16,
  code: 'vec4f',
});

=======
>>>>>>> 31c2d389
/**
 * Array of column vectors
 */
export type Mat4f = TgpuData<number[]>;
export const mat4f: Mat4f = new SimpleTgpuData({
  schema: TB.arrayOf(TB.f32, 16),
  byteAlignment: 16,
  code: 'mat4x4f',
});<|MERGE_RESOLUTION|>--- conflicted
+++ resolved
@@ -27,65 +27,6 @@
   code: 'f32',
 });
 
-<<<<<<< HEAD
-export type Vec2u = TgpuData<[number, number]>;
-export const vec2u: Vec2u = new SimpleTgpuData({
-  schema: TB.tupleOf([TB.u32, TB.u32]),
-  byteAlignment: 8,
-  code: 'vec2u',
-});
-
-export type Vec2i = TgpuData<[number, number]>;
-export const vec2i: Vec2i = new SimpleTgpuData({
-  schema: TB.tupleOf([TB.i32, TB.i32]),
-  byteAlignment: 8,
-  code: 'vec2i',
-});
-export type Vec2f = TgpuData<[number, number]>;
-export const vec2f: Vec2f = new SimpleTgpuData({
-  schema: TB.tupleOf([TB.f32, TB.f32]),
-  byteAlignment: 8,
-  code: 'vec2f',
-});
-export type Vec3u = TgpuData<[number, number, number]>;
-export const vec3u: Vec3u = new SimpleTgpuData({
-  schema: TB.tupleOf([TB.u32, TB.u32, TB.u32]),
-  byteAlignment: 16,
-  code: 'vec3u',
-});
-export type Vec3i = TgpuData<[number, number, number]>;
-export const vec3i: Vec3i = new SimpleTgpuData({
-  schema: TB.tupleOf([TB.i32, TB.i32, TB.i32]),
-  byteAlignment: 16,
-  code: 'vec3i',
-});
-export type Vec3f = TgpuData<[number, number, number]>;
-export const vec3f: Vec3f = new SimpleTgpuData({
-  schema: TB.tupleOf([TB.f32, TB.f32, TB.f32]),
-  byteAlignment: 16,
-  code: 'vec3f',
-});
-export type Vec4u = TgpuData<[number, number, number, number]>;
-export const vec4u: Vec4u = new SimpleTgpuData({
-  schema: TB.tupleOf([TB.u32, TB.u32, TB.u32, TB.u32]),
-  byteAlignment: 16,
-  code: 'vec4u',
-});
-export type Vec4i = TgpuData<[number, number, number, number]>;
-export const vec4i: Vec4i = new SimpleTgpuData({
-  schema: TB.tupleOf([TB.i32, TB.i32, TB.i32, TB.i32]),
-  byteAlignment: 16,
-  code: 'vec4i',
-});
-export type Vec4f = TgpuData<[number, number, number, number]>;
-export const vec4f: Vec4f = new SimpleTgpuData({
-  schema: TB.tupleOf([TB.f32, TB.f32, TB.f32, TB.f32]),
-  byteAlignment: 16,
-  code: 'vec4f',
-});
-
-=======
->>>>>>> 31c2d389
 /**
  * Array of column vectors
  */
