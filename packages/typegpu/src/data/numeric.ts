import * as TB from 'typed-binary';
import type { WgslData } from '../types';
import { SimpleWgslData } from './std140';

export type Bool = WgslData<boolean>;
export const bool: Bool = new SimpleWgslData({
  schema: TB.bool,
  byteAlignment: 4,
  code: 'bool',
});
export type U32 = WgslData<number>;
export const u32: U32 = new SimpleWgslData({
  schema: TB.u32,
  byteAlignment: 4,
  code: 'u32',
});
export type I32 = WgslData<number>;
export const i32: I32 = new SimpleWgslData({
  schema: TB.i32,
  byteAlignment: 4,
  code: 'i32',
});
export type F32 = WgslData<number>;
export const f32: F32 = new SimpleWgslData({
  schema: TB.f32,
  byteAlignment: 4,
  code: 'f32',
});

<<<<<<< HEAD
export type Vec2u = WgslData<[number, number]>;
export const vec2u: Vec2u = new SimpleWgslData({
  schema: TB.tupleOf([TB.u32, TB.u32]),
  byteAlignment: 8,
  code: 'vec2u',
});

export type Vec2i = WgslData<[number, number]>;
export const vec2i: Vec2i = new SimpleWgslData({
  schema: TB.tupleOf([TB.i32, TB.i32]),
  byteAlignment: 8,
  code: 'vec2i',
});
export type Vec3u = WgslData<[number, number, number]>;
export const vec3u: Vec3u = new SimpleWgslData({
  schema: TB.tupleOf([TB.u32, TB.u32, TB.u32]),
  byteAlignment: 16,
  code: 'vec3u',
});
export type Vec3i = WgslData<[number, number, number]>;
export const vec3i: Vec3i = new SimpleWgslData({
  schema: TB.tupleOf([TB.i32, TB.i32, TB.i32]),
  byteAlignment: 16,
  code: 'vec3i',
});
export type Vec4u = WgslData<[number, number, number, number]>;
export const vec4u: Vec4u = new SimpleWgslData({
  schema: TB.tupleOf([TB.u32, TB.u32, TB.u32, TB.u32]),
  byteAlignment: 16,
  code: 'vec4u',
});
export type Vec4i = WgslData<[number, number, number, number]>;
export const vec4i: Vec4i = new SimpleWgslData({
  schema: TB.tupleOf([TB.i32, TB.i32, TB.i32, TB.i32]),
  byteAlignment: 16,
  code: 'vec4i',
});

=======
>>>>>>> dea7a611
/**
 * Array of column vectors
 */
export type Mat4f = WgslData<number[]>;
export const mat4f: Mat4f = new SimpleWgslData({
  schema: TB.arrayOf(TB.f32, 16),
  byteAlignment: 16,
  code: 'mat4x4f',
});<|MERGE_RESOLUTION|>--- conflicted
+++ resolved
@@ -27,47 +27,6 @@
   code: 'f32',
 });
 
-<<<<<<< HEAD
-export type Vec2u = WgslData<[number, number]>;
-export const vec2u: Vec2u = new SimpleWgslData({
-  schema: TB.tupleOf([TB.u32, TB.u32]),
-  byteAlignment: 8,
-  code: 'vec2u',
-});
-
-export type Vec2i = WgslData<[number, number]>;
-export const vec2i: Vec2i = new SimpleWgslData({
-  schema: TB.tupleOf([TB.i32, TB.i32]),
-  byteAlignment: 8,
-  code: 'vec2i',
-});
-export type Vec3u = WgslData<[number, number, number]>;
-export const vec3u: Vec3u = new SimpleWgslData({
-  schema: TB.tupleOf([TB.u32, TB.u32, TB.u32]),
-  byteAlignment: 16,
-  code: 'vec3u',
-});
-export type Vec3i = WgslData<[number, number, number]>;
-export const vec3i: Vec3i = new SimpleWgslData({
-  schema: TB.tupleOf([TB.i32, TB.i32, TB.i32]),
-  byteAlignment: 16,
-  code: 'vec3i',
-});
-export type Vec4u = WgslData<[number, number, number, number]>;
-export const vec4u: Vec4u = new SimpleWgslData({
-  schema: TB.tupleOf([TB.u32, TB.u32, TB.u32, TB.u32]),
-  byteAlignment: 16,
-  code: 'vec4u',
-});
-export type Vec4i = WgslData<[number, number, number, number]>;
-export const vec4i: Vec4i = new SimpleWgslData({
-  schema: TB.tupleOf([TB.i32, TB.i32, TB.i32, TB.i32]),
-  byteAlignment: 16,
-  code: 'vec4i',
-});
-
-=======
->>>>>>> dea7a611
 /**
  * Array of column vectors
  */
