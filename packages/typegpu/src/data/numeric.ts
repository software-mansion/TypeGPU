import bin from 'typed-binary';
import { createDualImpl } from '../shared/generators.ts';
import { $internal } from '../shared/symbols.ts';
import type {
  AbstractFloat,
  AbstractInt,
  Bool,
  F16,
  F32,
  I32,
  U32,
} from './wgslTypes.ts';
import { snip } from './dataTypes.ts';

export const abstractInt = {
  [$internal]: true,
  type: 'abstractInt',
} as AbstractInt;

export const abstractFloat = {
  [$internal]: true,
  type: 'abstractFloat',
} as AbstractFloat;

const boolCast = createDualImpl(
  // CPU implementation
  (v?: number | boolean) => {
    if (v === undefined) {
      return false;
    }
    if (typeof v === 'boolean') {
      return v;
    }
    return !!v;
  },
  // GPU implementation
  (v) => {
    return { value: `bool(${v?.value ?? ''})`, dataType: bool };
  },
);

/**
 * A schema that represents a boolean value. (equivalent to `bool` in WGSL)
 *
 * Can also be called to cast a value to an bool in accordance with WGSL casting rules.
 *
 * @example
 * const value = bool(); // false
 * @example
 * const value = bool(0); // false
 * @example
 * const value = bool(-0); // false
 * @example
 * const value = bool(21.37); // true
 */
export const bool: Bool = Object.assign(boolCast, {
  type: 'bool',
}) as unknown as Bool;

const u32Cast = createDualImpl(
  // CPU implementation
  (v?: number | boolean) => {
    if (v === undefined) {
      return 0;
    }
    if (typeof v === 'boolean') {
      return v ? 1 : 0;
    }
    if (Number.isInteger(v)) {
      if (v < 0 || v > 0xffffffff) {
        console.warn(`u32 value ${v} overflowed`);
      }
      const value = v & 0xffffffff;
      return value >>> 0;
    }
    return Math.max(0, Math.min(0xffffffff, Math.floor(v)));
  },
  // GPU implementation
<<<<<<< HEAD
  (v) => {
    return { value: `u32(${v?.value ?? ''})`, dataType: u32 };
  },
=======
  (v) => snip(`u32(${v.value})`, u32),
>>>>>>> 8a183a05
);

/**
 * A schema that represents an unsigned 32-bit integer value. (equivalent to `u32` in WGSL)
 *
 * Can also be called to cast a value to an u32 in accordance with WGSL casting rules.
 *
 * @example
 * const value = u32(); // 0
 * @example
 * const value = u32(3.14); // 3
 * @example
 * const value = u32(-1); // 4294967295
 * @example
 * const value = u32(-3.1); // 0
 */
export const u32: U32 = Object.assign(u32Cast, {
  type: 'u32',
}) as unknown as U32;

const i32Cast = createDualImpl(
  // CPU implementation
  (v?: number | boolean) => {
    if (v === undefined) {
      return 0;
    }
    if (typeof v === 'boolean') {
      return v ? 1 : 0;
    }
    if (Number.isInteger(v)) {
      if (v < -0x80000000 || v > 0x7fffffff) {
        console.warn(`i32 value ${v} overflowed`);
      }
      const value = v | 0;
      return value & 0xffffffff;
    }
    // round towards zero
    const value = v < 0 ? Math.ceil(v) : Math.floor(v);
    return Math.max(-0x80000000, Math.min(0x7fffffff, value));
  },
  // GPU implementation
  (v) => {
<<<<<<< HEAD
    return { value: `i32(${v?.value ?? ''})`, dataType: i32 };
=======
    return snip(`i32(${v.value})`, i32);
>>>>>>> 8a183a05
  },
);

/**
 * A schema that represents a signed 32-bit integer value. (equivalent to `i32` in WGSL)
 *
 * Can also be called to cast a value to an i32 in accordance with WGSL casting rules.
 *
 * @example
 * const value = i32(0); // 0
 * @example
 * const value = i32(3.14); // 3
 * @example
 * const value = i32(-3.9); // -3
 * @example
 * const value = i32(10000000000) // 1410065408
 */
export const i32: I32 = Object.assign(i32Cast, {
  type: 'i32',
}) as unknown as I32;

const f32Cast = createDualImpl(
  // CPU implementation
  (v?: number | boolean) => {
    if (v === undefined) {
      return 0;
    }
    if (typeof v === 'boolean') {
      return v ? 1 : 0;
    }
    const arr = new Float32Array(1);
    arr[0] = v;
    return arr[0];
  },
  // GPU implementation
<<<<<<< HEAD
  (v) => {
    return { value: `f32(${v?.value ?? ''})`, dataType: f32 };
  },
=======
  (v) => snip(`f32(${v.value})`, f32),
>>>>>>> 8a183a05
);

/**
 * A schema that represents a 32-bit float value. (equivalent to `f32` in WGSL)
 *
 * Can also be called to cast a value to an f32.
 *
 * @example
 * const value = f32(); // 0
 * @example
 * const value = f32(true); // 1
 */
export const f32: F32 = Object.assign(f32Cast, {
  type: 'f32',
}) as unknown as F32;

const f16Cast = createDualImpl(
  // CPU implementation
  (v?: number | boolean) => {
    if (v === undefined) {
      return 0;
    }
    if (typeof v === 'boolean') {
      return v ? 1 : 0;
    }
    const arr = new ArrayBuffer(2);
    bin.f16.write(new bin.BufferWriter(arr), v);
    return bin.f16.read(new bin.BufferReader(arr));
  },
  // GPU implementation
  // TODO: make usage of f16() in GPU mode check for feature availability and throw if not available
<<<<<<< HEAD
  (v) => {
    return { value: `f16(${v?.value ?? ''})`, dataType: f16 };
  },
=======
  (v) => snip(`f16(${v.value})`, f16),
>>>>>>> 8a183a05
);

/**
 * A schema that represents a 16-bit float value. (equivalent to `f16` in WGSL)
 *
 * Can also be called to cast a value to an f16.
 *
 * @example
 * const value = f16(); // 0
 * @example
 * const value = f16(true); // 1
 * @example
 * const value = f16(21877.5); // 21872
 */
export const f16: F16 = Object.assign(f16Cast, {
  type: 'f16',
}) as unknown as F16;<|MERGE_RESOLUTION|>--- conflicted
+++ resolved
@@ -1,6 +1,7 @@
 import bin from 'typed-binary';
 import { createDualImpl } from '../shared/generators.ts';
 import { $internal } from '../shared/symbols.ts';
+import { snip } from './dataTypes.ts';
 import type {
   AbstractFloat,
   AbstractInt,
@@ -10,7 +11,6 @@
   I32,
   U32,
 } from './wgslTypes.ts';
-import { snip } from './dataTypes.ts';
 
 export const abstractInt = {
   [$internal]: true,
@@ -35,7 +35,7 @@
   },
   // GPU implementation
   (v) => {
-    return { value: `bool(${v?.value ?? ''})`, dataType: bool };
+    return snip(`bool(${v?.value ?? ''})`, bool );
   },
 );
 
@@ -76,13 +76,9 @@
     return Math.max(0, Math.min(0xffffffff, Math.floor(v)));
   },
   // GPU implementation
-<<<<<<< HEAD
-  (v) => {
-    return { value: `u32(${v?.value ?? ''})`, dataType: u32 };
-  },
-=======
-  (v) => snip(`u32(${v.value})`, u32),
->>>>>>> 8a183a05
+  (v) => {
+    return snip(`u32(${v?.value ?? ''})`, u32);
+  },
 );
 
 /**
@@ -125,11 +121,7 @@
   },
   // GPU implementation
   (v) => {
-<<<<<<< HEAD
-    return { value: `i32(${v?.value ?? ''})`, dataType: i32 };
-=======
-    return snip(`i32(${v.value})`, i32);
->>>>>>> 8a183a05
+    return snip(`i32(${v?.value ?? ''})`, i32 );
   },
 );
 
@@ -165,13 +157,9 @@
     return arr[0];
   },
   // GPU implementation
-<<<<<<< HEAD
-  (v) => {
-    return { value: `f32(${v?.value ?? ''})`, dataType: f32 };
-  },
-=======
-  (v) => snip(`f32(${v.value})`, f32),
->>>>>>> 8a183a05
+  (v) => {
+    return snip(`f32(${v?.value ?? ''})`, f32 );
+  },
 );
 
 /**
@@ -203,13 +191,9 @@
   },
   // GPU implementation
   // TODO: make usage of f16() in GPU mode check for feature availability and throw if not available
-<<<<<<< HEAD
-  (v) => {
-    return { value: `f16(${v?.value ?? ''})`, dataType: f16 };
-  },
-=======
-  (v) => snip(`f16(${v.value})`, f16),
->>>>>>> 8a183a05
+  (v) => {
+    return snip( `f16(${v?.value ?? ''})`, f16 );
+  },
 );
 
 /**
