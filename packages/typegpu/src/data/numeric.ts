--- conflicted
+++ resolved
@@ -25,17 +25,4 @@
   schema: TB.f32,
   byteAlignment: 4,
   code: 'f32',
-<<<<<<< HEAD
-=======
-});
-
-/**
- * Array of column vectors
- */
-export type Mat4f = TgpuData<number[]>;
-export const mat4f: Mat4f = new SimpleTgpuData({
-  schema: TB.arrayOf(TB.f32, 16),
-  byteAlignment: 16,
-  code: 'mat4x4f',
->>>>>>> 3e93ce66
 });