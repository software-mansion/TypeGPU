--- conflicted
+++ resolved
@@ -1,15 +1,4 @@
-<<<<<<< HEAD
-import type {
-  IMeasurer,
-  ISerialInput,
-  ISerialOutput,
-  MaxValue,
-  Parsed,
-} from 'typed-binary';
-import { BufferReader, BufferWriter, Measurer, Schema } from 'typed-binary';
-=======
 import type { Infer } from '../shared/repr';
->>>>>>> 5d2f52f7
 import type { VertexFormat } from '../shared/vertexFormat';
 import { f32, i32, u32 } from './numeric';
 import {
@@ -35,227 +24,10 @@
 class TgpuVertexFormatDataImpl<T extends VertexFormat>
   implements TgpuVertexFormatData<T>
 {
-<<<<<<< HEAD
-  private underlyingType: FormatToWGSLType<T>;
-  private elementSize: 1 | 2 | 4;
-  private elementCount: number;
-  private isSigned: boolean;
-  readonly byteAlignment = 1;
-  readonly isLoose = true;
-
-  constructor(
-    readonly size: number,
-    readonly kind: T,
-  ) {
-    super();
-    this.underlyingType = formatToWGSLType[kind];
-    this.isSigned = normalizedToIsSigned[kind] ?? false;
-    this.elementCount = this.underlyingType.size / 4;
-    const elementSize = size / this.elementCount;
-    if (elementSize !== 1 && elementSize !== 2 && elementSize !== 4) {
-      throw new Error('Invalid element size');
-    }
-    this.elementSize = elementSize;
-  }
-
-  write(
-    output: ISerialOutput,
-    value: Parsed<typeof this.underlyingType>,
-  ): void {
-    if (typeof value === 'number') {
-      // since the value is not a vector, we can just write it directly
-      // (all single component attributes are 32-bit)
-      switch (this.underlyingType) {
-        case u32:
-          output.writeUint32(value);
-          break;
-        case f32:
-          output.writeFloat32(value);
-          break;
-        case i32:
-          output.writeInt32(value);
-          break;
-        default:
-          throw new Error('Invalid underlying type');
-      }
-      return;
-    }
-    writeSizedVector(output, value, this.elementSize, this.isSigned);
-  }
-
-  read(input: ISerialInput): Parsed<typeof this.underlyingType> {
-    const readBuffer = new ArrayBuffer(this.size);
-    const readView = new DataView(readBuffer);
-    for (let i = 0; i < this.size; i++) {
-      readView.setUint8(i, input.readByte());
-    }
-    if (this.elementCount === 1) {
-      switch (this.underlyingType) {
-        case u32:
-          return readView.getUint32(0) as Parsed<typeof this.underlyingType>;
-        case f32:
-          return readView.getFloat32(0) as Parsed<typeof this.underlyingType>;
-        case i32:
-          return readView.getInt32(0) as Parsed<typeof this.underlyingType>;
-        default:
-          throw new Error('Invalid underlying type');
-      }
-    }
-
-    const vector = this.underlyingType as
-      | Vec2u
-      | Vec3u
-      | Vec4u
-      | Vec2f
-      | Vec3f
-      | Vec4f
-      | Vec2i
-      | Vec3i
-      | Vec4i;
-    const primitive =
-      vectorKindToPrimitive[vector.label as keyof typeof vectorKindToPrimitive];
-
-    const values = new Array(this.elementCount);
-    const reader = new BufferReader(readBuffer);
-    for (let i = 0; i < this.elementCount; i++) {
-      values[i] = readSizedPrimitive(
-        primitive,
-        this.elementSize,
-        reader,
-        this.isSigned,
-      );
-    }
-
-    switch (vector) {
-      case vec2u:
-      case vec2f:
-      case vec2i:
-        return vector(values[0], values[1]) as Parsed<
-          typeof this.underlyingType
-        >;
-      case vec3u:
-      case vec3f:
-      case vec3i:
-        return vector(values[0], values[1], values[2]) as Parsed<
-          typeof this.underlyingType
-        >;
-      case vec4u:
-      case vec4f:
-      case vec4i:
-        return vector(values[0], values[1], values[2], values[3]) as Parsed<
-          typeof this.underlyingType
-        >;
-      default:
-        throw new Error('Invalid underlying type');
-    }
-  }
-
-  measure(
-    _: Parsed<FormatToWGSLType<T>, Record<string, never>> | MaxValue,
-    measurer: IMeasurer = new Measurer(),
-  ): IMeasurer {
-    return measurer.add(this.size);
-  }
-}
-
-const vectorKindToPrimitive = {
-  vec2u: 'u32',
-  vec3u: 'u32',
-  vec4u: 'u32',
-  vec2f: 'f32',
-  vec3f: 'f32',
-  vec4f: 'f32',
-  vec2i: 'i32',
-  vec3i: 'i32',
-  vec4i: 'i32',
-} as const;
-
-function writeSizedVector(
-  output: ISerialOutput,
-  value: vec2u | vec3u | vec4u | vec2f | vec3f | vec4f | vec2i | vec3i | vec4i,
-  elementSize: 1 | 2 | 4,
-  isSigned: boolean,
-): void {
-  const primitive = vectorKindToPrimitive[value.kind];
-  for (const entry of value) {
-    writeSizedPrimitive(primitive, entry, elementSize, output, isSigned);
-  }
-}
-
-function writeSizedPrimitive(
-  primitive: 'u32' | 'f32' | 'i32',
-  value: number,
-  size: 1 | 2 | 4,
-  output: ISerialOutput,
-  floatSigned = true,
-): void {
-  const buffer = new ArrayBuffer(size);
-  const view = new DataView(buffer);
-
-  const writef8 = (offset: number, value: number) => {
-    const asInt = floatSigned ? value * 127 + 128 : value * 255;
-    view.setUint8(offset, Math.floor(asInt));
-  };
-  const writef16 = (offset: number, value: number) => {
-    const writer = new BufferWriter(buffer);
-    writer.seekTo(offset);
-    writer.writeFloat16(value);
-  };
-
-  const setters = {
-    u32: [view.setUint8, view.setUint16, view.setUint32],
-    f32: [writef8, writef16, view.setFloat32],
-    i32: [view.setInt8, view.setInt16, view.setInt32],
-  };
-
-  const setter = setters[primitive][Math.log2(size)];
-  if (setter) {
-    setter.call(view, 0, value);
-  }
-  for (let i = 0; i < size; i++) {
-    output.writeByte(view.getUint8(i));
-  }
-}
-
-function readSizedPrimitive(
-  primitive: 'u32' | 'f32' | 'i32',
-  size: 1 | 2 | 4,
-  input: ISerialInput,
-  floatSigned = true,
-): number {
-  const buffer = new ArrayBuffer(size);
-  const view = new DataView(buffer);
-  for (let i = 0; i < size; i++) {
-    view.setUint8(i, input.readByte());
-  }
-
-  const readf8 = (offset: number) => {
-    const asInt = view.getUint8(offset);
-    return floatSigned ? (asInt - 128) / 127 : asInt / 255;
-  };
-  const readf16 = (offset: number) => {
-    const reader = new BufferReader(buffer);
-    reader.seekTo(offset);
-    return reader.readFloat16();
-  };
-
-  const getters = {
-    u32: [view.getUint8, view.getUint16, view.getUint32],
-    f32: [readf8, readf16, view.getFloat32],
-    i32: [view.getInt8, view.getInt16, view.getInt32],
-  };
-
-  const getter = getters[primitive][Math.log2(size)];
-  if (getter) {
-    return getter.call(view, 0);
-  }
-  throw new Error('Invalid primitive');
-=======
   /** Used as a type-token for the `Infer<T>` functionality. */
   public readonly '~repr'!: Infer<FormatToWGSLType<T>>;
 
   constructor(public readonly type: T) {}
->>>>>>> 5d2f52f7
 }
 
 const formatToWGSLType = {
