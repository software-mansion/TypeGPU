import type { Infer, InferRecord } from '../shared/repr';

export interface NumberArrayView {
  readonly length: number;
  [n: number]: number;
}

export interface BaseWgslData {
  type: string;
  /** Type-token, not available at runtime */
  readonly '~repr': unknown;
}

// #region Instance Types

interface Swizzle2<T2, T3, T4> {
  readonly xx: T2;
  readonly xy: T2;
  readonly yx: T2;
  readonly yy: T2;

  readonly xxx: T3;
  readonly xxy: T3;
  readonly xyx: T3;
  readonly xyy: T3;
  readonly yxx: T3;
  readonly yxy: T3;
  readonly yyx: T3;
  readonly yyy: T3;

  readonly xxxx: T4;
  readonly xxxy: T4;
  readonly xxyx: T4;
  readonly xxyy: T4;
  readonly xyxx: T4;
  readonly xyxy: T4;
  readonly xyyx: T4;
  readonly xyyy: T4;
  readonly yxxx: T4;
  readonly yxxy: T4;
  readonly yxyx: T4;
  readonly yxyy: T4;
  readonly yyxx: T4;
  readonly yyxy: T4;
  readonly yyyx: T4;
  readonly yyyy: T4;
}

interface Swizzle3<T2, T3, T4> extends Swizzle2<T2, T3, T4> {
  readonly xz: T2;
  readonly yz: T2;
  readonly zx: T2;
  readonly zy: T2;
  readonly zz: T2;

  readonly xxz: T3;
  readonly xyz: T3;
  readonly xzx: T3;
  readonly xzy: T3;
  readonly xzz: T3;
  readonly yxz: T3;
  readonly yyz: T3;
  readonly yzx: T3;
  readonly yzy: T3;
  readonly yzz: T3;
  readonly zxx: T3;
  readonly zxy: T3;
  readonly zxz: T3;
  readonly zyx: T3;
  readonly zyy: T3;
  readonly zyz: T3;
  readonly zzx: T3;
  readonly zzy: T3;
  readonly zzz: T3;

  readonly xxxz: T4;
  readonly xxyz: T4;
  readonly xxzx: T4;
  readonly xxzy: T4;
  readonly xxzz: T4;
  readonly xyxz: T4;
  readonly xyyz: T4;
  readonly xyzx: T4;
  readonly xyzy: T4;
  readonly xyzz: T4;
  readonly xzxx: T4;
  readonly xzxy: T4;
  readonly xzxz: T4;
  readonly xzyx: T4;
  readonly xzyy: T4;
  readonly xzyz: T4;
  readonly xzzx: T4;
  readonly xzzy: T4;
  readonly xzzz: T4;
  readonly yxxz: T4;
  readonly yxyz: T4;
  readonly yxzx: T4;
  readonly yxzy: T4;
  readonly yxzz: T4;
  readonly yyxz: T4;
  readonly yyyz: T4;
  readonly yyzx: T4;
  readonly yyzy: T4;
  readonly yyzz: T4;
  readonly yzxx: T4;
  readonly yzxy: T4;
  readonly yzxz: T4;
  readonly yzyx: T4;
  readonly yzyy: T4;
  readonly yzyz: T4;
  readonly yzzx: T4;
  readonly yzzy: T4;
  readonly yzzz: T4;
  readonly zxxx: T4;
  readonly zxxy: T4;
  readonly zxxz: T4;
  readonly zxyx: T4;
  readonly zxyy: T4;
  readonly zxyz: T4;
  readonly zxzx: T4;
  readonly zxzy: T4;
  readonly zxzz: T4;
  readonly zyxx: T4;
  readonly zyxy: T4;
  readonly zyxz: T4;
  readonly zyyx: T4;
  readonly zyyy: T4;
  readonly zyyz: T4;
  readonly zyzx: T4;
  readonly zyzy: T4;
  readonly zyzz: T4;
  readonly zzxx: T4;
  readonly zzxy: T4;
  readonly zzxz: T4;
  readonly zzyx: T4;
  readonly zzyy: T4;
  readonly zzyz: T4;
  readonly zzzx: T4;
  readonly zzzy: T4;
  readonly zzzz: T4;
}

interface Swizzle4<T2, T3, T4> extends Swizzle3<T2, T3, T4> {
  readonly yw: T2;
  readonly zw: T2;
  readonly wx: T2;
  readonly wy: T2;
  readonly wz: T2;
  readonly ww: T2;

  readonly xxw: T3;
  readonly xyw: T3;
  readonly xzw: T3;
  readonly xwx: T3;
  readonly xwy: T3;
  readonly xwz: T3;
  readonly xww: T3;
  readonly yxw: T3;
  readonly yyw: T3;
  readonly yzw: T3;
  readonly ywx: T3;
  readonly ywy: T3;
  readonly ywz: T3;
  readonly yww: T3;
  readonly zxw: T3;
  readonly zyw: T3;
  readonly zzw: T3;
  readonly zwx: T3;
  readonly zwy: T3;
  readonly zwz: T3;
  readonly zww: T3;
  readonly wxx: T3;
  readonly wxz: T3;
  readonly wxy: T3;
  readonly wyy: T3;
  readonly wyz: T3;
  readonly wzz: T3;
  readonly wwx: T3;
  readonly wwy: T3;
  readonly wwz: T3;
  readonly www: T3;

  readonly xxxw: T4;
  readonly xxyw: T4;
  readonly xxzw: T4;
  readonly xxwx: T4;
  readonly xxwy: T4;
  readonly xxwz: T4;
  readonly xxww: T4;
  readonly xyxw: T4;
  readonly xyyw: T4;
  readonly xyzw: T4;
  readonly xywx: T4;
  readonly xywy: T4;
  readonly xywz: T4;
  readonly xyww: T4;
  readonly xzxw: T4;
  readonly xzyw: T4;
  readonly xzzw: T4;
  readonly xzwx: T4;
  readonly xzwy: T4;
  readonly xzwz: T4;
  readonly xzww: T4;
  readonly xwxx: T4;
  readonly xwxy: T4;
  readonly xwxz: T4;
  readonly xwyy: T4;
  readonly xwyz: T4;
  readonly xwzz: T4;
  readonly xwwx: T4;
  readonly xwwy: T4;
  readonly xwwz: T4;
  readonly xwww: T4;
  readonly yxxw: T4;
  readonly yxyw: T4;
  readonly yxzw: T4;
  readonly yxwx: T4;
  readonly yxwy: T4;
  readonly yxwz: T4;
  readonly yxww: T4;
  readonly yyxw: T4;
  readonly yyyw: T4;
  readonly yyzw: T4;
  readonly yywx: T4;
  readonly yywy: T4;
  readonly yywz: T4;
  readonly yyww: T4;
  readonly yzxw: T4;
  readonly yzyw: T4;
  readonly yzzw: T4;
  readonly yzwx: T4;
  readonly yzwy: T4;
  readonly yzwz: T4;
  readonly yzww: T4;
  readonly ywxx: T4;
  readonly ywxy: T4;
  readonly ywxz: T4;
  readonly ywxw: T4;
  readonly ywyy: T4;
  readonly ywyz: T4;
  readonly ywzz: T4;
  readonly ywwx: T4;
  readonly ywwy: T4;
  readonly ywwz: T4;
  readonly ywww: T4;
  readonly zxxw: T4;
  readonly zxyw: T4;
  readonly zxzw: T4;
  readonly zxwx: T4;
  readonly zxwy: T4;
  readonly zxwz: T4;
  readonly zxww: T4;
  readonly zyxw: T4;
  readonly zyyw: T4;
  readonly zyzw: T4;
  readonly zywx: T4;
  readonly zywy: T4;
  readonly zywz: T4;
  readonly zyww: T4;
  readonly zzxw: T4;
  readonly zzyw: T4;
  readonly zzzw: T4;
  readonly zzwx: T4;
  readonly zzwy: T4;
  readonly zzwz: T4;
  readonly zzww: T4;
  readonly zwxx: T4;
  readonly zwxy: T4;
  readonly zwxz: T4;
  readonly zwxw: T4;
  readonly zwyy: T4;
  readonly zwyz: T4;
  readonly zwzz: T4;
  readonly zwwx: T4;
  readonly zwwy: T4;
  readonly zwwz: T4;
  readonly zwww: T4;
  readonly wxxx: T4;
  readonly wxxy: T4;
  readonly wxxz: T4;
  readonly wxxw: T4;
  readonly wxyx: T4;
  readonly wxyy: T4;
  readonly wxyz: T4;
  readonly wxyw: T4;
  readonly wxzx: T4;
  readonly wxzy: T4;
  readonly wxzz: T4;
  readonly wxzw: T4;
  readonly wxwx: T4;
  readonly wxwy: T4;
  readonly wxwz: T4;
  readonly wxww: T4;
  readonly wyxx: T4;
  readonly wyxy: T4;
  readonly wyxz: T4;
  readonly wyxw: T4;
  readonly wyyy: T4;
  readonly wyyz: T4;
  readonly wyzw: T4;
  readonly wywx: T4;
  readonly wywy: T4;
  readonly wywz: T4;
  readonly wyww: T4;
  readonly wzxx: T4;
  readonly wzxy: T4;
  readonly wzxz: T4;
  readonly wzxw: T4;
  readonly wzyy: T4;
  readonly wzyz: T4;
  readonly wzzy: T4;
  readonly wzzw: T4;
  readonly wzwx: T4;
  readonly wzwy: T4;
  readonly wzwz: T4;
  readonly wzww: T4;
  readonly wwxx: T4;
  readonly wwxy: T4;
  readonly wwxz: T4;
  readonly wwxw: T4;
  readonly wwyy: T4;
  readonly wwyz: T4;
  readonly wwzz: T4;
  readonly wwwx: T4;
  readonly wwwy: T4;
  readonly wwwz: T4;
  readonly wwww: T4;
}

/**
 * Interface representing its WGSL vector type counterpart: vec2f or vec2<f32>.
 * A vector with 2 elements of type f32
 */
export interface v2f extends NumberArrayView, Swizzle2<v2f, v3f, v4f> {
  /** use to distinguish between vectors of the same size on the type level */
  readonly kind: 'vec2f';
  x: number;
  y: number;
}

/**
 * Interface representing its WGSL vector type counterpart: vec2h or vec2<f16>.
 * A vector with 2 elements of type f16
 */
export interface v2h extends NumberArrayView, Swizzle2<v2h, v3h, v4h> {
  /** use to distinguish between vectors of the same size on the type level */
  readonly kind: 'vec2h';
  x: number;
  y: number;
}

/**
 * Interface representing its WGSL vector type counterpart: vec2i or vec2<i32>.
 * A vector with 2 elements of type i32
 */
export interface v2i extends NumberArrayView, Swizzle2<v2i, v3i, v4i> {
  /** use to distinguish between vectors of the same size on the type level */
  readonly kind: 'vec2i';
  x: number;
  y: number;
}

/**
 * Interface representing its WGSL vector type counterpart: vec2u or vec2<u32>.
 * A vector with 2 elements of type u32
 */
export interface v2u extends NumberArrayView, Swizzle2<v2u, v3u, v4u> {
  /** use to distinguish between vectors of the same size on the type level */
  readonly kind: 'vec2u';
  x: number;
  y: number;
}

/**
 * Interface representing its WGSL vector type counterpart: vec3f or vec3<f32>.
 * A vector with 3 elements of type f32
 */
export interface v3f extends NumberArrayView, Swizzle3<v2f, v3f, v4f> {
  /** use to distinguish between vectors of the same size on the type level */
  readonly kind: 'vec3f';
  x: number;
  y: number;
  z: number;
}

/**
 * Interface representing its WGSL vector type counterpart: vec3h or vec3<f16>.
 * A vector with 3 elements of type f16
 */
export interface v3h extends NumberArrayView, Swizzle3<v2h, v3h, v4h> {
  /** use to distinguish between vectors of the same size on the type level */
  readonly kind: 'vec3h';
  x: number;
  y: number;
  z: number;
}

/**
 * Interface representing its WGSL vector type counterpart: vec3i or vec3<i32>.
 * A vector with 3 elements of type i32
 */
export interface v3i extends NumberArrayView, Swizzle3<v2i, v3i, v4i> {
  /** use to distinguish between vectors of the same size on the type level */
  readonly kind: 'vec3i';
  x: number;
  y: number;
  z: number;
}

/**
 * Interface representing its WGSL vector type counterpart: vec3u or vec3<u32>.
 * A vector with 3 elements of type u32
 */
export interface v3u extends NumberArrayView, Swizzle3<v2u, v3u, v4u> {
  /** use to distinguish between vectors of the same size on the type level */
  readonly kind: 'vec3u';
  x: number;
  y: number;
  z: number;
}

/**
 * Interface representing its WGSL vector type counterpart: vec4f or vec4<f32>.
 * A vector with 4 elements of type f32
 */
export interface v4f extends NumberArrayView, Swizzle4<v2f, v3f, v4f> {
  /** use to distinguish between vectors of the same size on the type level */
  readonly kind: 'vec4f';
  x: number;
  y: number;
  z: number;
  w: number;
}

/**
 * Interface representing its WGSL vector type counterpart: vec4h or vec4<f16>.
 * A vector with 4 elements of type f16
 */
export interface v4h extends NumberArrayView, Swizzle4<v2h, v3h, v4h> {
  /** use to distinguish between vectors of the same size on the type level */
  readonly kind: 'vec4h';
  x: number;
  y: number;
  z: number;
  w: number;
}

/**
 * Interface representing its WGSL vector type counterpart: vec4i or vec4<i32>.
 * A vector with 4 elements of type i32
 */
export interface v4i extends NumberArrayView, Swizzle4<v2i, v3i, v4i> {
  /** use to distinguish between vectors of the same size on the type level */
  readonly kind: 'vec4i';
  x: number;
  y: number;
  z: number;
  w: number;
}

/**
 * Interface representing its WGSL vector type counterpart: vec4u or vec4<u32>.
 * A vector with 4 elements of type u32
 */
export interface v4u extends NumberArrayView, Swizzle4<v2u, v3u, v4u> {
  /** use to distinguish between vectors of the same size on the type level */
  readonly kind: 'vec4u';
  x: number;
  y: number;
  z: number;
  w: number;
}

export type AnyVecInstance =
  | v2f
<<<<<<< HEAD
  | v2i
  | v2u
  | v3f
  | v3i
  | v3u
  | v4f
=======
  | v2h
  | v2i
  | v2u
  | v3f
  | v3h
  | v3i
  | v3u
  | v4f
  | v4h
>>>>>>> 6edcbb13
  | v4i
  | v4u;

export interface matBase<TColumn> extends NumberArrayView {
  readonly columns: readonly TColumn[];
}

/**
 * Interface representing its WGSL matrix type counterpart: mat2x2
 * A matrix with 2 rows and 2 columns, with elements of type `TColumn`
 */
export interface mat2x2<TColumn> extends matBase<TColumn> {
  readonly length: 4;
  readonly kind: string;
  [n: number]: number;
}

/**
 * Interface representing its WGSL matrix type counterpart: mat2x2f or mat2x2<f32>
 * A matrix with 2 rows and 2 columns, with elements of type d.f32
 */
export interface m2x2f extends mat2x2<v2f> {
  readonly kind: 'mat2x2f';
}

/**
 * Interface representing its WGSL matrix type counterpart: mat3x3
 * A matrix with 3 rows and 3 columns, with elements of type `TColumn`
 */
export interface mat3x3<TColumn> extends matBase<TColumn> {
  readonly length: 12;
  readonly kind: string;
  [n: number]: number;
}

/**
 * Interface representing its WGSL matrix type counterpart: mat3x3f or mat3x3<f32>
 * A matrix with 3 rows and 3 columns, with elements of type d.f32
 */
export interface m3x3f extends mat3x3<v3f> {
  readonly kind: 'mat3x3f';
}

/**
 * Interface representing its WGSL matrix type counterpart: mat4x4
 * A matrix with 4 rows and 4 columns, with elements of type `TColumn`
 */
export interface mat4x4<TColumn> extends matBase<TColumn> {
  readonly length: 16;
  readonly kind: string;
  [n: number]: number;
}

/**
 * Interface representing its WGSL matrix type counterpart: mat4x4f or mat4x4<f32>
 * A matrix with 4 rows and 4 columns, with elements of type d.f32
 */
export interface m4x4f extends mat4x4<v4f> {
  readonly kind: 'mat4x4f';
}

export type AnyMatInstance = m2x2f | m3x3f | m4x4f;

// #endregion

// #region WGSL Schema Types

/**
 * Boolean schema representing a single WGSL bool value.
 * Cannot be used inside buffers as it is not host-shareable.
 */
export interface Bool {
  readonly type: 'bool';
  readonly '~repr': boolean;
}

export interface F32 {
  readonly type: 'f32';
  /** Type-token, not available at runtime */
  readonly '~repr': number;
}

export interface F16 {
  readonly type: 'f16';
  /** Type-token, not available at runtime */
  readonly '~repr': number;
}

export interface I32 {
  readonly type: 'i32';
  /** Type-token, not available at runtime */
  readonly '~repr': number;
}

export interface U32 {
  readonly type: 'u32';
  /** Type-token, not available at runtime */
  readonly '~repr': number;
}

export interface Vec2f {
  readonly type: 'vec2f';
  /** Type-token, not available at runtime */
  readonly '~repr': v2f;
}

export interface Vec2h {
  readonly type: 'vec2h';
  /** Type-token, not available at runtime */
  readonly '~repr': v2h;
}

export interface Vec2i {
  readonly type: 'vec2i';
  /** Type-token, not available at runtime */
  readonly '~repr': v2i;
}

export interface Vec2u {
  readonly type: 'vec2u';
  /** Type-token, not available at runtime */
  readonly '~repr': v2u;
}

export interface Vec3f {
  readonly type: 'vec3f';
  /** Type-token, not available at runtime */
  readonly '~repr': v3f;
}

export interface Vec3h {
  readonly type: 'vec3h';
  /** Type-token, not available at runtime */
  readonly '~repr': v3h;
}

export interface Vec3i {
  readonly type: 'vec3i';
  /** Type-token, not available at runtime */
  readonly '~repr': v3i;
}

export interface Vec3u {
  readonly type: 'vec3u';
  /** Type-token, not available at runtime */
  readonly '~repr': v3u;
}

export interface Vec4f {
  readonly type: 'vec4f';
  /** Type-token, not available at runtime */
  readonly '~repr': v4f;
}

export interface Vec4h {
  readonly type: 'vec4h';
  /** Type-token, not available at runtime */
  readonly '~repr': v4h;
}

export interface Vec4i {
  readonly type: 'vec4i';
  /** Type-token, not available at runtime */
  readonly '~repr': v4i;
}

export interface Vec4u {
  readonly type: 'vec4u';
  /** Type-token, not available at runtime */
  readonly '~repr': v4u;
}

export interface Mat2x2f {
  readonly type: 'mat2x2f';
  /** Type-token, not available at runtime */
  readonly '~repr': m2x2f;
}

export interface Mat3x3f {
  readonly type: 'mat3x3f';
  /** Type-token, not available at runtime */
  readonly '~repr': m3x3f;
}

export interface Mat4x4f {
  readonly type: 'mat4x4f';
  /** Type-token, not available at runtime */
  readonly '~repr': m4x4f;
}

export interface WgslStruct<
  TProps extends Record<string, BaseWgslData> = Record<string, BaseWgslData>,
> {
  readonly type: 'struct';
  readonly label?: string | undefined;
  readonly propTypes: TProps;
  /** Type-token, not available at runtime */
  readonly '~repr': InferRecord<TProps>;
}

export interface WgslArray<TElement = BaseWgslData> {
  readonly type: 'array';
  readonly elementCount: number;
  readonly elementType: TElement;
  /** Type-token, not available at runtime */
  readonly '~repr': Infer<TElement>[];
}

/**
 * Schema representing the `atomic<...>` WGSL data type.
 */
export interface Atomic<TInner extends U32 | I32 = U32 | I32> {
  readonly type: 'atomic';
  readonly inner: TInner;
  /** Type-token, not available at runtime */
  readonly '~repr': Infer<TInner>;
}

export interface Align<T extends number> {
  readonly type: '@align';
  readonly value: T;
}

export interface Size<T extends number> {
  readonly type: '@size';
  readonly value: T;
}

export interface Location<T extends number> {
  readonly type: '@location';
  readonly value: T;
}

export type PerspectiveOrLinearInterpolationType =
  `${'perspective' | 'linear'}${'' | ', center' | ', centroid' | ', sample'}`;
export type FlatInterpolationType = `flat${'' | ', first' | ', either'}`;
export type InterpolationType =
  | PerspectiveOrLinearInterpolationType
  | FlatInterpolationType;

export interface Interpolate<T extends InterpolationType> {
  readonly type: '@interpolate';
  readonly value: T;
}

export interface Builtin<T extends string> {
  readonly type: '@builtin';
  readonly value: T;
}

export interface Decorated<
  TInner extends BaseWgslData = BaseWgslData,
  TAttribs extends unknown[] = unknown[],
> {
  readonly type: 'decorated';
  readonly inner: TInner;
  readonly attribs: TAttribs;
  /** Type-token, not available at runtime */
  readonly '~repr': Infer<TInner>;
}

export const wgslTypeLiterals = [
  'bool',
  'f32',
  'f16',
  'i32',
  'u32',
  'vec2f',
  'vec2h',
  'vec2i',
  'vec2u',
  'vec3f',
  'vec3h',
  'vec3i',
  'vec3u',
  'vec4f',
  'vec4h',
  'vec4i',
  'vec4u',
  'mat2x2f',
  'mat3x3f',
  'mat4x4f',
  'struct',
  'array',
  'atomic',
  'decorated',
] as const;

export type WgslTypeLiteral = (typeof wgslTypeLiterals)[number];

export type PerspectiveOrLinearInterpolatableData =
  | F32
  | F16
  | Vec2f
  | Vec2h
  | Vec3f
  | Vec3h
  | Vec4f
  | Vec4h;

export type FlatInterpolatableData =
  | PerspectiveOrLinearInterpolatableData
  | I32
  | U32
  | Vec2i
  | Vec2u
  | Vec3i
  | Vec3u
  | Vec4i
  | Vec4u;

export type AnyWgslData =
  | Bool
  | F32
  | F16
  | I32
  | U32
  | Vec2f
  | Vec2h
  | Vec2i
  | Vec2u
  | Vec3f
  | Vec3h
  | Vec3i
  | Vec3u
  | Vec4f
  | Vec4h
  | Vec4i
  | Vec4u
  | Mat2x2f
  | Mat3x3f
  | Mat4x4f
  | WgslStruct
  | WgslArray
  | Atomic
  | Decorated;

// #endregion

export function isWgslData(value: unknown): value is AnyWgslData {
  return wgslTypeLiterals.includes((value as AnyWgslData)?.type);
}

/**
 * Checks whether passed in value is an array schema,
 * as opposed to, e.g., a disarray schema.
 *
 * Array schemas can be used to describe uniform and storage buffers,
 * whereas disarray schemas cannot.
 *
 * @example
 * isWgslArray(d.arrayOf(d.u32, 4)) // true
 * isWgslArray(d.disarray(d.u32, 4)) // false
 * isWgslArray(d.vec3f) // false
 */
export function isWgslArray<T extends WgslArray>(
  schema: T | unknown,
): schema is T {
  return (schema as T)?.type === 'array';
}

/**
 * Checks whether passed in value is a struct schema,
 * as opposed to, e.g., an unstruct schema.
 *
 * Struct schemas can be used to describe uniform and storage buffers,
 * whereas unstruct schemas cannot.
 *
 * @example
 * isWgslStruct(d.struct({ a: d.u32 })) // true
 * isWgslStruct(d.unstruct({ a: d.u32 })) // false
 * isWgslStruct(d.vec3f) // false
 */
export function isWgslStruct<T extends WgslStruct>(
  schema: T | unknown,
): schema is T {
  return (schema as T)?.type === 'struct';
}

/**
 * Checks whether the passed in value is an atomic schema.
 *
 * @example
 * isAtomic(d.atomic(d.u32)) // true
 * isAtomic(d.u32) // false
 */
export function isAtomic<T extends Atomic<U32 | I32>>(
  schema: T | unknown,
): schema is T {
  return (schema as T)?.type === 'atomic';
}

export function isAlignAttrib<T extends Align<number>>(
  value: unknown | T,
): value is T {
  return (value as T)?.type === '@align';
}

export function isSizeAttrib<T extends Size<number>>(
  value: unknown | T,
): value is T {
  return (value as T)?.type === '@size';
}

export function isLocationAttrib<T extends Location<number>>(
  value: unknown | T,
): value is T {
  return (value as T)?.type === '@location';
}

export function isInterpolateAttrib<T extends Interpolate<InterpolationType>>(
  value: unknown | T,
): value is T {
  return (value as T)?.type === '@interpolate';
}

export function isBuiltinAttrib<T extends Builtin<string>>(
  value: unknown | T,
): value is T {
  return (value as T)?.type === '@builtin';
}

export function isDecorated<T extends Decorated>(
  value: unknown | T,
): value is T {
  return (value as T)?.type === 'decorated';
}<|MERGE_RESOLUTION|>--- conflicted
+++ resolved
@@ -473,14 +473,6 @@
 
 export type AnyVecInstance =
   | v2f
-<<<<<<< HEAD
-  | v2i
-  | v2u
-  | v3f
-  | v3i
-  | v3u
-  | v4f
-=======
   | v2h
   | v2i
   | v2u
@@ -490,7 +482,6 @@
   | v3u
   | v4f
   | v4h
->>>>>>> 6edcbb13
   | v4i
   | v4u;
 
