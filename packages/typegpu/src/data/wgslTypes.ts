import type { TgpuNamable } from '../shared/meta.ts';
import type {
  Infer,
  InferGPU,
  InferGPURecord,
  InferPartial,
  InferPartialRecord,
  InferRecord,
  MemIdentity,
  MemIdentityRecord,
} from '../shared/repr.ts';
import { $internal, $wgslDataType } from '../shared/symbols.ts';
import type {
  $gpuRepr,
  $memIdent,
  $repr,
  $reprPartial,
} from '../shared/symbols.ts';
import type { Prettify } from '../shared/utilityTypes.ts';

type DecoratedLocation<T extends BaseData> = Decorated<T, Location[]>;

export interface NumberArrayView {
  readonly length: number;
  [n: number]: number;
  [Symbol.iterator]: () => Iterator<number>;
}

export interface BaseData {
  readonly [$internal]: true;
  readonly type: string;
  readonly [$repr]: unknown;
}

export function hasInternalDataType(
  value: unknown,
): value is { [$wgslDataType]: BaseData } {
  return !!(value as { [$wgslDataType]: BaseData })?.[$wgslDataType];
}

export type ExtractTypeLabel<T extends BaseData> = T['type'];

// #region Instance Types

/**
 * Represents a 64-bit integer.
 */
export interface AbstractInt {
  readonly [$internal]: true;
  readonly type: 'abstractInt';
  readonly [$repr]: number;
}

/**
 * Represents a 64-bit IEEE 754 floating point number.
 */
export interface AbstractFloat {
  readonly [$internal]: true;
  readonly type: 'abstractFloat';
  readonly [$repr]: number;
}

export interface Void {
  readonly [$internal]: true;
  readonly type: 'void';
  // biome-ignore lint/suspicious/noConfusingVoidType: <void is void>
  readonly [$repr]: void;
}
export const Void = {
  [$internal]: true,
  type: 'void',
} as Void;

interface Swizzle2<T2, T3, T4> {
  readonly xx: T2;
  readonly xy: T2;
  readonly yx: T2;
  readonly yy: T2;

  readonly xxx: T3;
  readonly xxy: T3;
  readonly xyx: T3;
  readonly xyy: T3;
  readonly yxx: T3;
  readonly yxy: T3;
  readonly yyx: T3;
  readonly yyy: T3;

  readonly xxxx: T4;
  readonly xxxy: T4;
  readonly xxyx: T4;
  readonly xxyy: T4;
  readonly xyxx: T4;
  readonly xyxy: T4;
  readonly xyyx: T4;
  readonly xyyy: T4;
  readonly yxxx: T4;
  readonly yxxy: T4;
  readonly yxyx: T4;
  readonly yxyy: T4;
  readonly yyxx: T4;
  readonly yyxy: T4;
  readonly yyyx: T4;
  readonly yyyy: T4;
}

interface Swizzle3<T2, T3, T4> extends Swizzle2<T2, T3, T4> {
  readonly xz: T2;
  readonly yz: T2;
  readonly zx: T2;
  readonly zy: T2;
  readonly zz: T2;

  readonly xxz: T3;
  readonly xyz: T3;
  readonly xzx: T3;
  readonly xzy: T3;
  readonly xzz: T3;
  readonly yxz: T3;
  readonly yyz: T3;
  readonly yzx: T3;
  readonly yzy: T3;
  readonly yzz: T3;
  readonly zxx: T3;
  readonly zxy: T3;
  readonly zxz: T3;
  readonly zyx: T3;
  readonly zyy: T3;
  readonly zyz: T3;
  readonly zzx: T3;
  readonly zzy: T3;
  readonly zzz: T3;

  readonly xxxz: T4;
  readonly xxyz: T4;
  readonly xxzx: T4;
  readonly xxzy: T4;
  readonly xxzz: T4;
  readonly xyxz: T4;
  readonly xyyz: T4;
  readonly xyzx: T4;
  readonly xyzy: T4;
  readonly xyzz: T4;
  readonly xzxx: T4;
  readonly xzxy: T4;
  readonly xzxz: T4;
  readonly xzyx: T4;
  readonly xzyy: T4;
  readonly xzyz: T4;
  readonly xzzx: T4;
  readonly xzzy: T4;
  readonly xzzz: T4;
  readonly yxxz: T4;
  readonly yxyz: T4;
  readonly yxzx: T4;
  readonly yxzy: T4;
  readonly yxzz: T4;
  readonly yyxz: T4;
  readonly yyyz: T4;
  readonly yyzx: T4;
  readonly yyzy: T4;
  readonly yyzz: T4;
  readonly yzxx: T4;
  readonly yzxy: T4;
  readonly yzxz: T4;
  readonly yzyx: T4;
  readonly yzyy: T4;
  readonly yzyz: T4;
  readonly yzzx: T4;
  readonly yzzy: T4;
  readonly yzzz: T4;
  readonly zxxx: T4;
  readonly zxxy: T4;
  readonly zxxz: T4;
  readonly zxyx: T4;
  readonly zxyy: T4;
  readonly zxyz: T4;
  readonly zxzx: T4;
  readonly zxzy: T4;
  readonly zxzz: T4;
  readonly zyxx: T4;
  readonly zyxy: T4;
  readonly zyxz: T4;
  readonly zyyx: T4;
  readonly zyyy: T4;
  readonly zyyz: T4;
  readonly zyzx: T4;
  readonly zyzy: T4;
  readonly zyzz: T4;
  readonly zzxx: T4;
  readonly zzxy: T4;
  readonly zzxz: T4;
  readonly zzyx: T4;
  readonly zzyy: T4;
  readonly zzyz: T4;
  readonly zzzx: T4;
  readonly zzzy: T4;
  readonly zzzz: T4;
}

interface Swizzle4<T2, T3, T4> extends Swizzle3<T2, T3, T4> {
  readonly yw: T2;
  readonly zw: T2;
  readonly wx: T2;
  readonly wy: T2;
  readonly wz: T2;
  readonly ww: T2;

  readonly xxw: T3;
  readonly xyw: T3;
  readonly xzw: T3;
  readonly xwx: T3;
  readonly xwy: T3;
  readonly xwz: T3;
  readonly xww: T3;
  readonly yxw: T3;
  readonly yyw: T3;
  readonly yzw: T3;
  readonly ywx: T3;
  readonly ywy: T3;
  readonly ywz: T3;
  readonly yww: T3;
  readonly zxw: T3;
  readonly zyw: T3;
  readonly zzw: T3;
  readonly zwx: T3;
  readonly zwy: T3;
  readonly zwz: T3;
  readonly zww: T3;
  readonly wxx: T3;
  readonly wxz: T3;
  readonly wxy: T3;
  readonly wyy: T3;
  readonly wyz: T3;
  readonly wzz: T3;
  readonly wwx: T3;
  readonly wwy: T3;
  readonly wwz: T3;
  readonly www: T3;

  readonly xxxw: T4;
  readonly xxyw: T4;
  readonly xxzw: T4;
  readonly xxwx: T4;
  readonly xxwy: T4;
  readonly xxwz: T4;
  readonly xxww: T4;
  readonly xyxw: T4;
  readonly xyyw: T4;
  readonly xyzw: T4;
  readonly xywx: T4;
  readonly xywy: T4;
  readonly xywz: T4;
  readonly xyww: T4;
  readonly xzxw: T4;
  readonly xzyw: T4;
  readonly xzzw: T4;
  readonly xzwx: T4;
  readonly xzwy: T4;
  readonly xzwz: T4;
  readonly xzww: T4;
  readonly xwxx: T4;
  readonly xwxy: T4;
  readonly xwxz: T4;
  readonly xwyy: T4;
  readonly xwyz: T4;
  readonly xwzz: T4;
  readonly xwwx: T4;
  readonly xwwy: T4;
  readonly xwwz: T4;
  readonly xwww: T4;
  readonly yxxw: T4;
  readonly yxyw: T4;
  readonly yxzw: T4;
  readonly yxwx: T4;
  readonly yxwy: T4;
  readonly yxwz: T4;
  readonly yxww: T4;
  readonly yyxw: T4;
  readonly yyyw: T4;
  readonly yyzw: T4;
  readonly yywx: T4;
  readonly yywy: T4;
  readonly yywz: T4;
  readonly yyww: T4;
  readonly yzxw: T4;
  readonly yzyw: T4;
  readonly yzzw: T4;
  readonly yzwx: T4;
  readonly yzwy: T4;
  readonly yzwz: T4;
  readonly yzww: T4;
  readonly ywxx: T4;
  readonly ywxy: T4;
  readonly ywxz: T4;
  readonly ywxw: T4;
  readonly ywyy: T4;
  readonly ywyz: T4;
  readonly ywzz: T4;
  readonly ywwx: T4;
  readonly ywwy: T4;
  readonly ywwz: T4;
  readonly ywww: T4;
  readonly zxxw: T4;
  readonly zxyw: T4;
  readonly zxzw: T4;
  readonly zxwx: T4;
  readonly zxwy: T4;
  readonly zxwz: T4;
  readonly zxww: T4;
  readonly zyxw: T4;
  readonly zyyw: T4;
  readonly zyzw: T4;
  readonly zywx: T4;
  readonly zywy: T4;
  readonly zywz: T4;
  readonly zyww: T4;
  readonly zzxw: T4;
  readonly zzyw: T4;
  readonly zzzw: T4;
  readonly zzwx: T4;
  readonly zzwy: T4;
  readonly zzwz: T4;
  readonly zzww: T4;
  readonly zwxx: T4;
  readonly zwxy: T4;
  readonly zwxz: T4;
  readonly zwxw: T4;
  readonly zwyy: T4;
  readonly zwyz: T4;
  readonly zwzz: T4;
  readonly zwwx: T4;
  readonly zwwy: T4;
  readonly zwwz: T4;
  readonly zwww: T4;
  readonly wxxx: T4;
  readonly wxxy: T4;
  readonly wxxz: T4;
  readonly wxxw: T4;
  readonly wxyx: T4;
  readonly wxyy: T4;
  readonly wxyz: T4;
  readonly wxyw: T4;
  readonly wxzx: T4;
  readonly wxzy: T4;
  readonly wxzz: T4;
  readonly wxzw: T4;
  readonly wxwx: T4;
  readonly wxwy: T4;
  readonly wxwz: T4;
  readonly wxww: T4;
  readonly wyxx: T4;
  readonly wyxy: T4;
  readonly wyxz: T4;
  readonly wyxw: T4;
  readonly wyyy: T4;
  readonly wyyz: T4;
  readonly wyzw: T4;
  readonly wywx: T4;
  readonly wywy: T4;
  readonly wywz: T4;
  readonly wyww: T4;
  readonly wzxx: T4;
  readonly wzxy: T4;
  readonly wzxz: T4;
  readonly wzxw: T4;
  readonly wzyy: T4;
  readonly wzyz: T4;
  readonly wzzy: T4;
  readonly wzzw: T4;
  readonly wzwx: T4;
  readonly wzwy: T4;
  readonly wzwz: T4;
  readonly wzww: T4;
  readonly wwxx: T4;
  readonly wwxy: T4;
  readonly wwxz: T4;
  readonly wwxw: T4;
  readonly wwyy: T4;
  readonly wwyz: T4;
  readonly wwzz: T4;
  readonly wwwx: T4;
  readonly wwwy: T4;
  readonly wwwz: T4;
  readonly wwww: T4;
}

type Tuple2<S> = [S, S];
type Tuple3<S> = [S, S, S];
type Tuple4<S> = [S, S, S, S];

/**
 * Interface representing its WGSL vector type counterpart: vec2f or vec2<f32>.
 * A vector with 2 elements of type f32
 */
export interface v2f extends Tuple2<number>, Swizzle2<v2f, v3f, v4f> {
  readonly [$internal]: true;
  /** use to distinguish between vectors of the same size on the type level */
  readonly kind: 'vec2f';
  x: number;
  y: number;
}

/**
 * Interface representing its WGSL vector type counterpart: vec2h or vec2<f16>.
 * A vector with 2 elements of type f16
 */
export interface v2h extends Tuple2<number>, Swizzle2<v2h, v3h, v4h> {
  readonly [$internal]: true;
  /** use to distinguish between vectors of the same size on the type level */
  readonly kind: 'vec2h';
  x: number;
  y: number;
}

/**
 * Interface representing its WGSL vector type counterpart: vec2i or vec2<i32>.
 * A vector with 2 elements of type i32
 */
export interface v2i extends Tuple2<number>, Swizzle2<v2i, v3i, v4i> {
  readonly [$internal]: true;
  /** use to distinguish between vectors of the same size on the type level */
  readonly kind: 'vec2i';
  x: number;
  y: number;
}

/**
 * Interface representing its WGSL vector type counterpart: vec2u or vec2<u32>.
 * A vector with 2 elements of type u32
 */
export interface v2u extends Tuple2<number>, Swizzle2<v2u, v3u, v4u> {
  readonly [$internal]: true;
  /** use to distinguish between vectors of the same size on the type level */
  readonly kind: 'vec2u';
  x: number;
  y: number;
}

/**
 * Interface representing its WGSL vector type counterpart: `vec2<bool>`.
 * A vector with 2 elements of type `bool`
 */
export interface v2b extends Tuple2<boolean>, Swizzle2<v2b, v3b, v4b> {
  readonly [$internal]: true;
  /** use to distinguish between vectors of the same size on the type level */
  readonly kind: 'vec2<bool>';
  x: boolean;
  y: boolean;
}

/**
 * Interface representing its WGSL vector type counterpart: vec3f or vec3<f32>.
 * A vector with 3 elements of type f32
 */
export interface v3f extends Tuple3<number>, Swizzle3<v2f, v3f, v4f> {
  readonly [$internal]: true;
  /** use to distinguish between vectors of the same size on the type level */
  readonly kind: 'vec3f';
  x: number;
  y: number;
  z: number;
}

/**
 * Interface representing its WGSL vector type counterpart: vec3h or vec3<f16>.
 * A vector with 3 elements of type f16
 */
export interface v3h extends Tuple3<number>, Swizzle3<v2h, v3h, v4h> {
  readonly [$internal]: true;
  /** use to distinguish between vectors of the same size on the type level */
  readonly kind: 'vec3h';
  x: number;
  y: number;
  z: number;
}

/**
 * Interface representing its WGSL vector type counterpart: vec3i or vec3<i32>.
 * A vector with 3 elements of type i32
 */
export interface v3i extends Tuple3<number>, Swizzle3<v2i, v3i, v4i> {
  readonly [$internal]: true;
  /** use to distinguish between vectors of the same size on the type level */
  readonly kind: 'vec3i';
  x: number;
  y: number;
  z: number;
}

/**
 * Interface representing its WGSL vector type counterpart: vec3u or vec3<u32>.
 * A vector with 3 elements of type u32
 */
export interface v3u extends Tuple3<number>, Swizzle3<v2u, v3u, v4u> {
  readonly [$internal]: true;
  /** use to distinguish between vectors of the same size on the type level */
  readonly kind: 'vec3u';
  x: number;
  y: number;
  z: number;
}

/**
 * Interface representing its WGSL vector type counterpart: `vec3<bool>`.
 * A vector with 3 elements of type `bool`
 */
export interface v3b extends Tuple3<boolean>, Swizzle3<v2b, v3b, v4b> {
  readonly [$internal]: true;
  /** use to distinguish between vectors of the same size on the type level */
  readonly kind: 'vec3<bool>';
  x: boolean;
  y: boolean;
  z: boolean;
}

/**
 * Interface representing its WGSL vector type counterpart: vec4f or vec4<f32>.
 * A vector with 4 elements of type f32
 */
export interface v4f extends Tuple4<number>, Swizzle4<v2f, v3f, v4f> {
  readonly [$internal]: true;
  /** use to distinguish between vectors of the same size on the type level */
  readonly kind: 'vec4f';
  x: number;
  y: number;
  z: number;
  w: number;
}

/**
 * Interface representing its WGSL vector type counterpart: vec4h or vec4<f16>.
 * A vector with 4 elements of type f16
 */
export interface v4h extends Tuple4<number>, Swizzle4<v2h, v3h, v4h> {
  readonly [$internal]: true;
  /** use to distinguish between vectors of the same size on the type level */
  readonly kind: 'vec4h';
  x: number;
  y: number;
  z: number;
  w: number;
}

/**
 * Interface representing its WGSL vector type counterpart: vec4i or vec4<i32>.
 * A vector with 4 elements of type i32
 */
export interface v4i extends Tuple4<number>, Swizzle4<v2i, v3i, v4i> {
  readonly [$internal]: true;
  /** use to distinguish between vectors of the same size on the type level */
  readonly kind: 'vec4i';
  x: number;
  y: number;
  z: number;
  w: number;
}

/**
 * Interface representing its WGSL vector type counterpart: vec4u or vec4<u32>.
 * A vector with 4 elements of type u32
 */
export interface v4u extends Tuple4<number>, Swizzle4<v2u, v3u, v4u> {
  readonly [$internal]: true;
  /** use to distinguish between vectors of the same size on the type level */
  readonly kind: 'vec4u';
  x: number;
  y: number;
  z: number;
  w: number;
}

/**
 * Interface representing its WGSL vector type counterpart: `vec4<bool>`.
 * A vector with 4 elements of type `bool`
 */
export interface v4b extends Tuple4<boolean>, Swizzle4<v2b, v3b, v4b> {
  readonly [$internal]: true;
  /** use to distinguish between vectors of the same size on the type level */
  readonly kind: 'vec4<bool>';
  x: boolean;
  y: boolean;
  z: boolean;
  w: boolean;
}

export type AnyFloat32VecInstance = v2f | v3f | v4f;

export type AnyFloatVecInstance = v2f | v2h | v3f | v3h | v4f | v4h;

export type AnyIntegerVecInstance = v2i | v2u | v3i | v3u | v4i | v4u;

export type AnyBooleanVecInstance = v2b | v3b | v4b;

export type AnyNumericVec2Instance = v2f | v2h | v2i | v2u;
export type AnyNumericVec3Instance = v3f | v3h | v3i | v3u;
export type AnyNumericVec4Instance = v4f | v4h | v4i | v4u;

export type AnyNumericVecInstance =
  | AnyNumericVec2Instance
  | AnyNumericVec3Instance
  | AnyNumericVec4Instance;

export type AnyVec2Instance = v2f | v2h | v2i | v2u | v2b;
export type AnyVec3Instance = v3f | v3h | v3i | v3u | v3b;
export type AnyVec4Instance = v4f | v4h | v4i | v4u | v4b;

export type AnyVecInstance =
  | AnyVec2Instance
  | AnyVec3Instance
  | AnyVec4Instance;

export type VecKind = AnyVecInstance['kind'];

export interface matBase<TColumn> extends NumberArrayView {
  readonly [$internal]: true;
  readonly columns: readonly TColumn[];
}

/**
 * Interface representing its WGSL matrix type counterpart: mat2x2
 * A matrix with 2 rows and 2 columns, with elements of type `TColumn`
 */
export interface mat2x2<TColumn> extends matBase<TColumn> {
  readonly length: 4;
  readonly kind: string;
  /* override */ readonly columns: readonly [TColumn, TColumn];
  [n: number]: number;
}

/**
 * Interface representing its WGSL matrix type counterpart: mat2x2f or mat2x2<f32>
 * A matrix with 2 rows and 2 columns, with elements of type d.f32
 */
export interface m2x2f extends mat2x2<v2f> {
  readonly kind: 'mat2x2f';
}

/**
 * Interface representing its WGSL matrix type counterpart: mat3x3
 * A matrix with 3 rows and 3 columns, with elements of type `TColumn`
 */
export interface mat3x3<TColumn> extends matBase<TColumn> {
  readonly length: 12;
  readonly kind: string;
  /* override */ readonly columns: readonly [TColumn, TColumn, TColumn];
  [n: number]: number;
}

/**
 * Interface representing its WGSL matrix type counterpart: mat3x3f or mat3x3<f32>
 * A matrix with 3 rows and 3 columns, with elements of type d.f32
 */
export interface m3x3f extends mat3x3<v3f> {
  readonly kind: 'mat3x3f';
}

/**
 * Interface representing its WGSL matrix type counterpart: mat4x4
 * A matrix with 4 rows and 4 columns, with elements of type `TColumn`
 */
export interface mat4x4<TColumn> extends matBase<TColumn> {
  readonly length: 16;
  readonly kind: string;
  /* override */ readonly columns: readonly [
    TColumn,
    TColumn,
    TColumn,
    TColumn,
  ];
  [n: number]: number;
}

/**
 * Interface representing its WGSL matrix type counterpart: mat4x4f or mat4x4<f32>
 * A matrix with 4 rows and 4 columns, with elements of type d.f32
 */
export interface m4x4f extends mat4x4<v4f> {
  readonly kind: 'mat4x4f';
}

export type AnyMatInstance = m2x2f | m3x3f | m4x4f;

export type vBaseForMat<T extends AnyMatInstance> = T extends m2x2f ? v2f
  : T extends m3x3f ? v3f
  : v4f;

export type mBaseForVec<T extends AnyVecInstance> = T extends v2f ? m2x2f
  : T extends v3f ? m3x3f
  : T extends v4f ? m4x4f
  : never;

// #endregion

// #region WGSL Schema Types

/**
 * Boolean schema representing a single WGSL bool value.
 * Cannot be used inside buffers as it is not host-shareable.
 */
export interface Bool {
  readonly [$internal]: true;
  readonly type: 'bool';

  // Type-tokens, not available at runtime
  readonly [$repr]: boolean;
<<<<<<< HEAD

  (v?: number | boolean): boolean;
=======
  // ---
>>>>>>> a2b6c3b2
}

/**
 * 32-bit float schema representing a single WGSL f32 value.
 */
export interface F32 {
  readonly [$internal]: true;
  readonly type: 'f32';

  // Type-tokens, not available at runtime
  readonly [$repr]: number;
  // ---

  (v?: number | boolean): number;
}

/**
 * 16-bit float schema representing a single WGSL f16 value.
 */
export interface F16 {
  readonly [$internal]: true;
  readonly type: 'f16';

  // Type-tokens, not available at runtime
  readonly [$repr]: number;
  // ---

  (v?: number | boolean): number;
}

/**
 * Signed 32-bit integer schema representing a single WGSL i32 value.
 */
export interface I32 {
  readonly [$internal]: true;
  readonly type: 'i32';

  // Type-tokens, not available at runtime
  readonly [$repr]: number;
  readonly [$memIdent]: I32 | Atomic<I32> | DecoratedLocation<I32>;
  // ---

  (v?: number | boolean): number;
}

/**
 * Unsigned 32-bit integer schema representing a single WGSL u32 value.
 */
export interface U32 {
  readonly [$internal]: true;
  readonly type: 'u32';

  // Type-tokens, not available at runtime
  readonly [$repr]: number;
  readonly [$memIdent]: U32 | Atomic<U32> | DecoratedLocation<U32>;
  // ---

  (v?: number | boolean): number;
}

/**
 * Unsigned 16-bit integer schema used exclusively for index buffer schemas.
 */

export interface U16 {
  readonly [$internal]: true;
  readonly type: 'u16';
  readonly [$repr]: number;
}

/**
 * Type of the `d.vec2f` object/function: vector data type schema/constructor
 */
export interface Vec2f {
  readonly [$internal]: true;
  readonly type: 'vec2f';

  // Type-tokens, not available at runtime
  readonly [$repr]: v2f;
  // ---

  (x: number, y: number): v2f;
  (xy: number): v2f;
  (): v2f;
  (v: AnyNumericVec2Instance): v2f;
}

/**
 * Type of the `d.vec2h` object/function: vector data type schema/constructor
 */
export interface Vec2h {
  readonly [$internal]: true;
  readonly type: 'vec2h';

  // Type-tokens, not available at runtime
  readonly [$repr]: v2h;
  // ---

  (x: number, y: number): v2h;
  (xy: number): v2h;
  (): v2h;
  (v: AnyNumericVec2Instance): v2h;
}

/**
 * Type of the `d.vec2i` object/function: vector data type schema/constructor
 */
export interface Vec2i {
  readonly [$internal]: true;
  readonly type: 'vec2i';

  // Type-tokens, not available at runtime
  readonly [$repr]: v2i;
  // ---

  (x: number, y: number): v2i;
  (xy: number): v2i;
  (): v2i;
  (v: AnyNumericVec2Instance): v2i;
}

/**
 * Type of the `d.vec2u` object/function: vector data type schema/constructor
 */
export interface Vec2u {
  readonly [$internal]: true;
  readonly type: 'vec2u';

  // Type-tokens, not available at runtime
  readonly [$repr]: v2u;
  // ---

  (x: number, y: number): v2u;
  (xy: number): v2u;
  (): v2u;
  (v: AnyNumericVec2Instance): v2u;
}

/**
 * Type of the `d.vec2b` object/function: vector data type schema/constructor
 * Cannot be used inside buffers as it is not host-shareable.
 */
export interface Vec2b {
  readonly [$internal]: true;
  readonly type: 'vec2<bool>';

  // Type-tokens, not available at runtime
  readonly [$repr]: v2b;
  // ---

  (x: boolean, y: boolean): v2b;
  (xy: boolean): v2b;
  (): v2b;
  (v: v2b): v2b;
}

/**
 * Type of the `d.vec3f` object/function: vector data type schema/constructor
 */
export interface Vec3f {
  readonly [$internal]: true;
  readonly type: 'vec3f';

  // Type-tokens, not available at runtime
  readonly [$repr]: v3f;
  // ---

  (x: number, y: number, z: number): v3f;
  (xyz: number): v3f;
  (): v3f;
  (v: AnyNumericVec3Instance): v3f;
  (v0: AnyNumericVec2Instance, z: number): v3f;
  (x: number, v0: AnyNumericVec2Instance): v3f;
}

/**
 * Type of the `d.vec3h` object/function: vector data type schema/constructor
 */
export interface Vec3h {
  readonly [$internal]: true;
  readonly type: 'vec3h';

  // Type-tokens, not available at runtime
  readonly [$repr]: v3h;
  // ---

  (x: number, y: number, z: number): v3h;
  (xyz: number): v3h;
  (): v3h;
  (v: AnyNumericVec3Instance): v3h;
  (v0: AnyNumericVec2Instance, z: number): v3h;
  (x: number, v0: AnyNumericVec2Instance): v3h;
}

/**
 * Type of the `d.vec3i` object/function: vector data type schema/constructor
 */
export interface Vec3i {
  readonly [$internal]: true;
  readonly type: 'vec3i';

  // Type-tokens, not available at runtime
  readonly [$repr]: v3i;
  // ---

  (x: number, y: number, z: number): v3i;
  (xyz: number): v3i;
  (): v3i;
  (v: AnyNumericVec3Instance): v3i;
  (v0: AnyNumericVec2Instance, z: number): v3i;
  (x: number, v0: AnyNumericVec2Instance): v3i;
}

/**
 * Type of the `d.vec3u` object/function: vector data type schema/constructor
 */
export interface Vec3u {
  readonly [$internal]: true;
  readonly type: 'vec3u';

  // Type-tokens, not available at runtime
  readonly [$repr]: v3u;
  // ---

  (x: number, y: number, z: number): v3u;
  (xyz: number): v3u;
  (): v3u;
  (v: AnyNumericVec3Instance): v3u;
  (v0: AnyNumericVec2Instance, z: number): v3u;
  (x: number, v0: AnyNumericVec2Instance): v3u;
}

/**
 * Type of the `d.vec3b` object/function: vector data type schema/constructor
 * Cannot be used inside buffers as it is not host-shareable.
 */
export interface Vec3b {
  readonly [$internal]: true;
  readonly type: 'vec3<bool>';

  // Type-tokens, not available at runtime
  readonly [$repr]: v3b;
  // ---

  (x: boolean, y: boolean, z: boolean): v3b;
  (xyz: boolean): v3b;
  (): v3b;
  (v: v3b): v3b;
  (v0: v2b, z: boolean): v3b;
  (x: boolean, v0: v2b): v3b;
}

/**
 * Type of the `d.vec4f` object/function: vector data type schema/constructor
 */
export interface Vec4f {
  readonly [$internal]: true;
  readonly type: 'vec4f';

  // Type-tokens, not available at runtime
  readonly [$repr]: v4f;
  // ---

  (x: number, y: number, z: number, w: number): v4f;
  (xyzw: number): v4f;
  (): v4f;
  (v: AnyNumericVec4Instance): v4f;
  (v0: AnyNumericVec3Instance, w: number): v4f;
  (x: number, v0: AnyNumericVec3Instance): v4f;
  (v0: AnyNumericVec2Instance, v1: AnyNumericVec2Instance): v4f;
  (v0: AnyNumericVec2Instance, z: number, w: number): v4f;
  (x: number, v0: AnyNumericVec2Instance, z: number): v4f;
  (x: number, y: number, v0: AnyNumericVec2Instance): v4f;
}

/**
 * Type of the `d.vec4h` object/function: vector data type schema/constructor
 */
export interface Vec4h {
  readonly [$internal]: true;
  readonly type: 'vec4h';

  // Type-tokens, not available at runtime
  readonly [$repr]: v4h;
  // ---

  (x: number, y: number, z: number, w: number): v4h;
  (xyzw: number): v4h;
  (): v4h;
  (v: AnyNumericVec4Instance): v4h;
  (v0: AnyNumericVec3Instance, w: number): v4h;
  (x: number, v0: AnyNumericVec3Instance): v4h;
  (v0: AnyNumericVec2Instance, v1: AnyNumericVec2Instance): v4h;
  (v0: AnyNumericVec2Instance, z: number, w: number): v4h;
  (x: number, v0: AnyNumericVec2Instance, z: number): v4h;
  (x: number, y: number, v0: AnyNumericVec2Instance): v4h;
}

/**
 * Type of the `d.vec4i` object/function: vector data type schema/constructor
 */
export interface Vec4i {
  readonly [$internal]: true;
  readonly type: 'vec4i';

  // Type-tokens, not available at runtime
  readonly [$repr]: v4i;
  // ---

  (x: number, y: number, z: number, w: number): v4i;
  (xyzw: number): v4i;
  (): v4i;
  (v: AnyNumericVec4Instance): v4i;
  (v0: AnyNumericVec3Instance, w: number): v4i;
  (x: number, v0: AnyNumericVec3Instance): v4i;
  (v0: AnyNumericVec2Instance, v1: AnyNumericVec2Instance): v4i;
  (v0: AnyNumericVec2Instance, z: number, w: number): v4i;
  (x: number, v0: AnyNumericVec2Instance, z: number): v4i;
  (x: number, y: number, v0: AnyNumericVec2Instance): v4i;
}

/**
 * Type of the `d.vec4u` object/function: vector data type schema/constructor
 */
export interface Vec4u {
  readonly [$internal]: true;
  readonly type: 'vec4u';

  // Type-tokens, not available at runtime
  readonly [$repr]: v4u;
  // ---

  (x: number, y: number, z: number, w: number): v4u;
  (xyzw: number): v4u;
  (): v4u;
  (v: AnyNumericVec4Instance): v4u;
  (v0: AnyNumericVec3Instance, w: number): v4u;
  (x: number, v0: AnyNumericVec3Instance): v4u;
  (v0: AnyNumericVec2Instance, v1: AnyNumericVec2Instance): v4u;
  (v0: AnyNumericVec2Instance, z: number, w: number): v4u;
  (x: number, v0: AnyNumericVec2Instance, z: number): v4u;
  (x: number, y: number, v0: AnyNumericVec2Instance): v4u;
}

/**
 * Type of the `d.vec4b` object/function: vector data type schema/constructor
 * Cannot be used inside buffers as it is not host-shareable.
 */
export interface Vec4b {
  readonly [$internal]: true;
  readonly type: 'vec4<bool>';

  // Type-tokens, not available at runtime
  readonly [$repr]: v4b;
  // ---

  (x: boolean, y: boolean, z: boolean, w: boolean): v4b;
  (xyzw: boolean): v4b;
  (): v4b;
  (v: v4b): v4b;
  (v0: v3b, w: boolean): v4b;
  (x: boolean, v0: v3b): v4b;
  (v0: v2b, v1: v2b): v4b;
  (v0: v2b, z: boolean, w: boolean): v4b;
  (x: boolean, v0: v2b, z: boolean): v4b;
  (x: boolean, y: boolean, v0: v2b): v4b;
}

/**
 * Type of the `d.mat2x2f` object/function: matrix data type schema/constructor
 */
export interface Mat2x2f {
  readonly [$internal]: true;
  readonly type: 'mat2x2f';

  // Type-tokens, not available at runtime
  readonly [$repr]: m2x2f;
  // ---

  (...elements: [number, number, number, number]): m2x2f;
  (...columns: [v2f, v2f]): m2x2f;
  (): m2x2f;
  identity(): m2x2f;
}

/**
 * Type of the `d.mat3x3f` object/function: matrix data type schema/constructor
 */
export interface Mat3x3f {
  readonly [$internal]: true;
  readonly type: 'mat3x3f';

  // Type-tokens, not available at runtime
  readonly [$repr]: m3x3f;
  // ---

  // deno-fmt-ignore
  (...elements: [number, number, number, number, number, number, number, number, number]): m3x3f;
  (...columns: [v3f, v3f, v3f]): m3x3f;
  (): m3x3f;
  identity(): m3x3f;
}

/**
 * Type of the `d.mat4x4f` object/function: matrix data type schema/constructor
 */
export interface Mat4x4f {
  readonly [$internal]: true;
  readonly type: 'mat4x4f';

  // Type-tokens, not available at runtime
  readonly [$repr]: m4x4f;
  // ---

  // deno-fmt-ignore
  (...elements: [number, number, number, number, number, number, number, number, number, number, number, number, number, number, number, number]): m4x4f;
  (...columns: [v4f, v4f, v4f, v4f]): m4x4f;
  (): m4x4f;
  identity(): m4x4f;
  translation(vec: v3f): m4x4f;
  scaling(vec: v3f): m4x4f;
  rotationX(angle: number): m4x4f;
  rotationY(angle: number): m4x4f;
  rotationZ(angle: number): m4x4f;
}

/**
 * Array schema constructed via `d.arrayOf` function.
 *
 * Responsible for handling reading and writing array values
 * between binary and JS representation. Takes into account
 * the `byteAlignment` requirement of its elementType.
 */
export interface WgslArray<TElement extends BaseData = BaseData> {
  readonly [$internal]: true;
  readonly type: 'array';
  readonly elementCount: number;
  readonly elementType: TElement;

  // Type-tokens, not available at runtime
  readonly [$repr]: Infer<TElement>[];
  readonly [$gpuRepr]: InferGPU<TElement>[];
  readonly [$reprPartial]:
    | { idx: number; value: InferPartial<TElement> }[]
    | undefined;
  readonly [$memIdent]: WgslArray<MemIdentity<TElement>>;
  // ---
}

/**
 * Struct schema constructed via `d.struct` function.
 *
 * Responsible for handling reading and writing struct values
 * between binary and JS representation. Takes into account
 * the `byteAlignment` requirement of its members.
 */
export interface WgslStruct<
  TProps extends Record<string, BaseData> = Record<string, BaseData>,
> extends TgpuNamable {
  (props: Prettify<InferRecord<TProps>>): Prettify<InferRecord<TProps>>;
  readonly [$internal]: true;
  readonly type: 'struct';
  readonly propTypes: TProps;

  // Type-tokens, not available at runtime
  readonly [$repr]: Prettify<InferRecord<TProps>>;
  readonly [$gpuRepr]: Prettify<InferGPURecord<TProps>>;
  readonly [$memIdent]: WgslStruct<Prettify<MemIdentityRecord<TProps>>>;
  readonly [$reprPartial]:
    | Prettify<Partial<InferPartialRecord<TProps>>>
    | undefined;
  // ---
}

// biome-ignore lint/suspicious/noExplicitAny: <we need the type to be broader than WgslStruct<Record<string, BaseWgslData>>
export type AnyWgslStruct = WgslStruct<any>;

export type AddressSpace =
  | 'uniform'
  | 'storage'
  | 'workgroup'
  | 'private'
  | 'function'
  | 'handle';
export type Access = 'read' | 'write' | 'read-write';

export interface Ptr<
  TAddr extends AddressSpace = AddressSpace,
  TInner extends BaseData = BaseData, // can also be sampler or texture (╯'□')╯︵ ┻━┻
  TAccess extends Access = Access,
> {
  readonly [$internal]: true;
  readonly type: 'ptr';
  readonly inner: TInner;
  readonly addressSpace: TAddr;
  readonly access: TAccess;

  // Type-tokens, not available at runtime
  readonly [$repr]: Infer<TInner>;
  // ---
}

/**
 * Schema representing the `atomic<...>` WGSL data type.
 */
export interface Atomic<TInner extends U32 | I32 = U32 | I32> {
  readonly [$internal]: true;
  readonly type: 'atomic';
  readonly inner: TInner;

  // Type-tokens, not available at runtime
  readonly [$repr]: Infer<TInner>;
  readonly [$gpuRepr]: TInner extends U32 ? atomicU32 : atomicI32;
  readonly [$memIdent]: MemIdentity<TInner>;
  // ---
}

export interface atomicU32 {
  readonly [$internal]: true;
  readonly type: 'atomicU32';
}

export interface atomicI32 {
  readonly [$internal]: true;
  readonly type: 'atomicI32';
}

export interface Align<T extends number> {
  readonly [$internal]: true;
  readonly type: '@align';
  readonly value: T;
}

export interface Size<T extends number> {
  readonly [$internal]: true;
  readonly type: '@size';
  readonly value: T;
}

export interface Location<T extends number = number> {
  readonly [$internal]: true;
  readonly type: '@location';
  readonly value: T;
}

export type PerspectiveOrLinearInterpolationType = `${
  | 'perspective'
  | 'linear'}${'' | ', center' | ', centroid' | ', sample'}`;
export type FlatInterpolationType = `flat${'' | ', first' | ', either'}`;
export type InterpolationType =
  | PerspectiveOrLinearInterpolationType
  | FlatInterpolationType;

export interface Interpolate<T extends InterpolationType = InterpolationType> {
  readonly [$internal]: true;
  readonly type: '@interpolate';
  readonly value: T;
}

export interface Builtin<T extends string> {
  readonly [$internal]: true;
  readonly type: '@builtin';
  readonly value: T;
}

export interface Decorated<
  TInner extends BaseData = BaseData,
  TAttribs extends unknown[] = unknown[],
> {
  readonly [$internal]: true;
  readonly type: 'decorated';
  readonly inner: TInner;
  readonly attribs: TAttribs;

  // Type-tokens, not available at runtime
  readonly [$repr]: Infer<TInner>;
  readonly [$gpuRepr]: InferGPU<TInner>;
  readonly [$reprPartial]: InferPartial<TInner>;
  readonly [$memIdent]: TAttribs extends Location[]
    ? MemIdentity<TInner> | Decorated<MemIdentity<TInner>, TAttribs>
    : Decorated<MemIdentity<TInner>, TAttribs>;
  // ---
}

export const wgslTypeLiterals = [
  'bool',
  'f32',
  'f16',
  'i32',
  'u32',
  'u16',
  'vec2f',
  'vec2h',
  'vec2i',
  'vec2u',
  'vec2<bool>',
  'vec3f',
  'vec3h',
  'vec3i',
  'vec3u',
  'vec3<bool>',
  'vec4f',
  'vec4h',
  'vec4i',
  'vec4u',
  'vec4<bool>',
  'mat2x2f',
  'mat3x3f',
  'mat4x4f',
  'struct',
  'array',
  'ptr',
  'atomic',
  'decorated',
  'abstractInt',
  'abstractFloat',
  'void',
] as const;

export type WgslTypeLiteral = (typeof wgslTypeLiterals)[number];

export type PerspectiveOrLinearInterpolatableBaseType =
  | F32
  | F16
  | Vec2f
  | Vec2h
  | Vec3f
  | Vec3h
  | Vec4f
  | Vec4h;

export type PerspectiveOrLinearInterpolatableData =
  | PerspectiveOrLinearInterpolatableBaseType
  | Decorated<PerspectiveOrLinearInterpolatableBaseType>;

export type FlatInterpolatableAdditionalBaseType =
  | I32
  | U32
  | Vec2i
  | Vec2u
  | Vec3i
  | Vec3u
  | Vec4i
  | Vec4u;

export type FlatInterpolatableData =
  | PerspectiveOrLinearInterpolatableData
  | FlatInterpolatableAdditionalBaseType
  | Decorated<FlatInterpolatableAdditionalBaseType>;

export type ScalarData =
  | Bool
  | F32
  | F16
  | I32
  | U32
  | AbstractInt
  | AbstractFloat;

export type AnyWgslData =
  | Bool
  | F32
  | F16
  | I32
  | U32
  | U16
  | Vec2f
  | Vec2h
  | Vec2i
  | Vec2u
  | Vec2b
  | Vec3f
  | Vec3h
  | Vec3i
  | Vec3u
  | Vec3b
  | Vec4f
  | Vec4h
  | Vec4i
  | Vec4u
  | Vec4b
  | Mat2x2f
  | Mat3x3f
  | Mat4x4f
  | AnyWgslStruct
  | WgslArray
  | Ptr
  | Atomic<U32>
  | Atomic<I32>
  | Decorated
  | AbstractInt
  | AbstractFloat
  | Void;

// #endregion

export function isVecInstance(value: unknown): value is AnyVecInstance {
  const v = value as AnyVecInstance | undefined;
  return !!v?.[$internal] &&
    typeof v.kind?.startsWith === 'function' &&
    v.kind.startsWith('vec');
}

export function isVec2(value: unknown): value is Vec2f | Vec2h | Vec2i | Vec2u {
  const v = value as AnyWgslData | undefined;
  return !!v?.[$internal] &&
    typeof v.type?.startsWith === 'function' &&
    v.type.startsWith?.('vec2');
}

export function isVec3(value: unknown): value is Vec3f | Vec3h | Vec3i | Vec3u {
  const v = value as AnyWgslData | undefined;
  return !!v?.[$internal] &&
    typeof v.type?.startsWith === 'function' &&
    v.type.startsWith('vec3');
}

export function isVec4(value: unknown): value is Vec4f | Vec4h | Vec4i | Vec4u {
  const v = value as AnyWgslData | undefined;
  return !!v?.[$internal] &&
    typeof v.type?.startsWith === 'function' &&
    v.type.startsWith('vec4');
}

export function isVec(
  value: unknown,
): value is
  | Vec2f
  | Vec2h
  | Vec2i
  | Vec2u
  | Vec3f
  | Vec3h
  | Vec3i
  | Vec3u
  | Vec4f
  | Vec4h
  | Vec4i
  | Vec4u {
  return isVec2(value) || isVec3(value) || isVec4(value);
}

export function isMatInstance(value: unknown): value is AnyMatInstance {
  const v = value as AnyMatInstance | undefined;
  return !!v?.[$internal] &&
    typeof v.kind?.startsWith === 'function' &&
    v.kind.startsWith('mat');
}

export function isMat2x2f(value: unknown): value is Mat2x2f {
  return (
    (value as AnyWgslData)?.[$internal] &&
    (value as AnyWgslData)?.type === 'mat2x2f'
  );
}

export function isMat3x3f(value: unknown): value is Mat3x3f {
  return (
    (value as AnyWgslData)?.[$internal] &&
    (value as AnyWgslData)?.type === 'mat3x3f'
  );
}

export function isMat4x4f(value: unknown): value is Mat4x4f {
  return (
    (value as AnyWgslData)?.[$internal] &&
    (value as AnyWgslData)?.type === 'mat4x4f'
  );
}

export function isMat(value: unknown): value is Mat2x2f | Mat3x3f | Mat4x4f {
  return isMat2x2f(value) || isMat3x3f(value) || isMat4x4f(value);
}

export function isFloat32VecInstance(
  element: number | AnyVecInstance | AnyMatInstance,
): element is AnyFloat32VecInstance {
  return isVecInstance(element) &&
    ['vec2f', 'vec3f', 'vec4f'].includes(element.kind);
}

export function isWgslData(value: unknown): value is AnyWgslData {
  return (
    (value as AnyWgslData)?.[$internal] &&
    wgslTypeLiterals.includes((value as AnyWgslData)?.type)
  );
}

/**
 * Checks whether passed in value is an array schema,
 * as opposed to, e.g., a disarray schema.
 *
 * Array schemas can be used to describe uniform and storage buffers,
 * whereas disarray schemas cannot.
 *
 * @example
 * isWgslArray(d.arrayOf(d.u32, 4)) // true
 * isWgslArray(d.disarray(d.u32, 4)) // false
 * isWgslArray(d.vec3f) // false
 */
export function isWgslArray<T extends WgslArray>(
  schema: T | unknown,
): schema is T {
  return (schema as T)?.[$internal] && (schema as T)?.type === 'array';
}

/**
 * Checks whether passed in value is a struct schema,
 * as opposed to, e.g., an unstruct schema.
 *
 * Struct schemas can be used to describe uniform and storage buffers,
 * whereas unstruct schemas cannot.
 *
 * @example
 * isWgslStruct(d.struct({ a: d.u32 })) // true
 * isWgslStruct(d.unstruct({ a: d.u32 })) // false
 * isWgslStruct(d.vec3f) // false
 */
export function isWgslStruct<T extends WgslStruct>(
  schema: T | unknown,
): schema is T {
  return (schema as T)?.[$internal] && (schema as T)?.type === 'struct';
}

/**
 * Checks whether passed in value is a pointer ('function' scope) schema.
 *
 * @example
 * isPtrFn(d.ptrFn(d.f32)) // true
 * isPtrFn(d.f32) // false
 */
export function isPtr<T extends Ptr>(schema: T | unknown): schema is T {
  return (schema as T)?.[$internal] && (schema as T)?.type === 'ptr';
}

/**
 * Checks whether the passed in value is an atomic schema.
 *
 * @example
 * isAtomic(d.atomic(d.u32)) // true
 * isAtomic(d.u32) // false
 */
export function isAtomic<T extends Atomic<U32 | I32>>(
  schema: T | unknown,
): schema is T {
  return (schema as T)?.[$internal] && (schema as T)?.type === 'atomic';
}

export function isAlignAttrib<T extends Align<number>>(
  value: unknown | T,
): value is T {
  return (value as T)?.[$internal] && (value as T)?.type === '@align';
}

export function isSizeAttrib<T extends Size<number>>(
  value: unknown | T,
): value is T {
  return (value as T)?.[$internal] && (value as T)?.type === '@size';
}

export function isLocationAttrib<T extends Location<number>>(
  value: unknown | T,
): value is T {
  return (value as T)?.[$internal] && (value as T)?.type === '@location';
}

export function isInterpolateAttrib<T extends Interpolate<InterpolationType>>(
  value: unknown | T,
): value is T {
  return (value as T)?.[$internal] && (value as T)?.type === '@interpolate';
}

export function isBuiltinAttrib<T extends Builtin<string>>(
  value: unknown | T,
): value is T {
  return (value as T)?.[$internal] && (value as T)?.type === '@builtin';
}

export function isDecorated<T extends Decorated>(
  value: unknown | T,
): value is T {
  return (value as T)?.[$internal] && (value as T)?.type === 'decorated';
}

export function isAbstractFloat(value: unknown): value is AbstractFloat {
  return (
    (value as AbstractFloat)?.[$internal] &&
    (value as AbstractFloat).type === 'abstractFloat'
  );
}

export function isAbstractInt(value: unknown): value is AbstractInt {
  return (
    (value as AbstractInt)?.[$internal] &&
    (value as AbstractInt).type === 'abstractInt'
  );
}

export function isVoid(value: unknown): value is Void {
  return (value as Void)?.[$internal] && (value as Void).type === 'void';
}<|MERGE_RESOLUTION|>--- conflicted
+++ resolved
@@ -9,13 +9,13 @@
   MemIdentity,
   MemIdentityRecord,
 } from '../shared/repr.ts';
-import { $internal, $wgslDataType } from '../shared/symbols.ts';
 import type {
   $gpuRepr,
   $memIdent,
   $repr,
   $reprPartial,
 } from '../shared/symbols.ts';
+import { $internal, $wgslDataType } from '../shared/symbols.ts';
 import type { Prettify } from '../shared/utilityTypes.ts';
 
 type DecoratedLocation<T extends BaseData> = Decorated<T, Location[]>;
@@ -704,12 +704,8 @@
 
   // Type-tokens, not available at runtime
   readonly [$repr]: boolean;
-<<<<<<< HEAD
 
   (v?: number | boolean): boolean;
-=======
-  // ---
->>>>>>> a2b6c3b2
 }
 
 /**
@@ -768,6 +764,16 @@
   // ---
 
   (v?: number | boolean): number;
+}
+
+/**
+ * Unsigned 16-bit integer schema used exclusively for index buffer schemas.
+ */
+
+export interface U16 {
+  readonly [$internal]: true;
+  readonly type: 'u16';
+  readonly [$repr]: number;
 }
 
 /**
