import { createDualImpl } from '../core/function/dualImpl.ts';
import { $internal } from '../shared/symbols.ts';
<<<<<<< HEAD
import { type AnyData, type Disarray, UnknownData } from './dataTypes.ts';
import { snip, type Snippet } from './snippet.ts';
import { schemaCallWrapper } from './utils.ts';
import type { AnyWgslData } from './wgslTypes.ts';
=======
import type { AnyData, Disarray } from './dataTypes.ts';
import { schemaCallWrapper } from './schemaCallWrapper.ts';
>>>>>>> dd719c54

// ----------
// Public API
// ----------

interface DisarrayConstructor {
  <TElement extends AnyData>(
    elementType: TElement,
    elementCount: number,
  ): Disarray<TElement>;

  <TElement extends AnyData>(
    elementType: TElement,
    elementCount?: undefined,
  ): (elementCount: number) => Disarray<TElement>;

  <TElement extends AnyData>(
    elementType: TElement,
    elementCount?: number | undefined,
  ): Disarray<TElement> | ((elementCount: number) => Disarray<TElement>);
}

/**
 * Creates an array schema that can be used to construct vertex buffers.
 * Describes arrays with fixed-size length, storing elements of the same type.
 *
 * Elements in the schema are not aligned in respect to their `byteAlignment`,
 * unless they are explicitly decorated with the custom align attribute
 * via `d.align` function.
 *
 * @example
 * const disarray = d.disarrayOf(d.vec3f, 3); // packed array of vec3f
 *
 * @example
 * const disarray = d.disarrayOf(d.align(16, d.vec3f), 3);
 *
 * If `elementCount` is not specified, a partially applied function is returned.
 * @example
 * const disarray = d.disarrayOf(d.vec3f);
 * //    ^? (n: number) => Disarray<d.Vec3f>
 *
 * @param elementType The type of elements in the array.
 * @param elementCount The number of elements in the array.
 */
export const disarrayOf = createDualImpl(
  // JS implementation
  ((elementType, elementCount) => {
    if (elementCount === undefined) {
      return (count: number) => cpu_disarrayOf(elementType, count);
    }
    return cpu_disarrayOf(elementType, elementCount);
  }) as DisarrayConstructor,
  // CODEGEN implementation
  (elementType, elementCount) => {
    if (elementCount === undefined || elementCount.value === undefined) {
      const partial = (count: Snippet) =>
        disarrayOf[$internal].gpuImpl(elementType, count);
      // Marking so the WGSL generator lets this function through
      partial[$internal] = true;

      return snip(partial, UnknownData);
    }

    if (typeof elementCount.value !== 'number') {
      throw new Error(
        `Cannot create disarray schema with count unknown at compile-time: '${elementCount.value}'`,
      );
    }

    return snip(
      cpu_disarrayOf(elementType.value as AnyWgslData, elementCount.value),
      elementType.value as AnyWgslData,
    );
  },
  'disarrayOf',
);

export function cpu_disarrayOf<TElement extends AnyData>(
  elementType: TElement,
  elementCount: number,
): Disarray<TElement> {
  // In the schema call, create and return a deep copy
  // by wrapping all the values in `elementType` schema calls.
  const disarraySchema = (elements?: TElement[]) => {
    if (elements && elements.length !== elementCount) {
      throw new Error(
        `Disarray schema of ${elementCount} elements of type ${elementType.type} called with ${elements.length} argument(s).`,
      );
    }

    return Array.from(
      { length: elementCount },
      (_, i) => schemaCallWrapper(elementType, elements?.[i]),
    );
  };
  Object.setPrototypeOf(disarraySchema, DisarrayImpl);

  disarraySchema.elementType = elementType;

  if (!Number.isInteger(elementCount) || elementCount < 0) {
    throw new Error(
      `Cannot create disarray schema with invalid element count: ${elementCount}.`,
    );
  }
  disarraySchema.elementCount = elementCount;

  return disarraySchema as unknown as Disarray<TElement>;
}

// --------------
// Implementation
// --------------

const DisarrayImpl = {
  [$internal]: true,
  type: 'disarray',

  toString(this: Disarray): string {
    return `disarrayOf(${this.elementType}, ${this.elementCount})`;
  },
};<|MERGE_RESOLUTION|>--- conflicted
+++ resolved
@@ -1,14 +1,10 @@
 import { createDualImpl } from '../core/function/dualImpl.ts';
 import { $internal } from '../shared/symbols.ts';
-<<<<<<< HEAD
 import { type AnyData, type Disarray, UnknownData } from './dataTypes.ts';
 import { snip, type Snippet } from './snippet.ts';
-import { schemaCallWrapper } from './utils.ts';
-import type { AnyWgslData } from './wgslTypes.ts';
-=======
 import type { AnyData, Disarray } from './dataTypes.ts';
 import { schemaCallWrapper } from './schemaCallWrapper.ts';
->>>>>>> dd719c54
+import type { AnyWgslData } from './wgslTypes.ts';
 
 // ----------
 // Public API
