import { $internal } from '../shared/symbols.ts';
import type { AnyData, Disarray } from './dataTypes.ts';
import { schemaCallWrapper } from './utils.ts';

// ----------
// Public API
// ----------

/**
 * Creates an array schema that can be used to construct vertex buffers.
 * Describes arrays with fixed-size length, storing elements of the same type.
 *
 * Elements in the schema are not aligned in respect to their `byteAlignment`,
 * unless they are explicitly decorated with the custom align attribute
 * via `d.align` function.
 *
 * @example
 * const disarray = d.disarrayOf(d.vec3f, 3); // packed array of vec3f
 *
 * @example
 * const disarray = d.disarrayOf(d.align(16, d.vec3f), 3);
 *
 * If `count` is not specified, a partially applied function is returned.
 *
 * @param elementType The type of elements in the array.
 * @param elementCount The number of elements in the array.
 */
export function disarrayOf<TElement extends AnyData>(
  elementType: TElement,
<<<<<<< HEAD
  count: number,
): Disarray<TElement>;

export function disarrayOf<TElement extends AnyData>(
  elementType: TElement,
  count?: undefined,
): (count: number) => Disarray<TElement>;

export function disarrayOf<TElement extends AnyData>(
  elementType: TElement,
  count?: number | undefined,
): Disarray<TElement> | ((count: number) => Disarray<TElement>) {
  if (count === undefined) {
    return (n: number) => disarrayOf(elementType, n);
  }
  return new DisarrayImpl(elementType, count);
=======
  elementCount: number,
): Disarray<TElement> {
  // In the schema call, create and return a deep copy
  // by wrapping all the values in `elementType` schema calls.
  const disarraySchema = (elements?: TElement[]) => {
    if (elements && elements.length !== elementCount) {
      throw new Error(
        `Disarray schema of ${elementCount} elements of type ${elementType.type} called with ${elements.length} argument(s).`,
      );
    }

    return Array.from(
      { length: elementCount },
      (_, i) => schemaCallWrapper(elementType, elements?.[i]),
    );
  };
  Object.setPrototypeOf(disarraySchema, DisarrayImpl);

  disarraySchema.elementType = elementType;

  if (!Number.isInteger(elementCount) || elementCount < 0) {
    throw new Error(
      `Cannot create disarray schema with invalid element count: ${elementCount}.`,
    );
  }
  disarraySchema.elementCount = elementCount;

  return disarraySchema as unknown as Disarray<TElement>;
>>>>>>> d80eaa47
}

// --------------
// Implementation
// --------------

const DisarrayImpl = {
  [$internal]: true,
  type: 'disarray',

  toString(this: Disarray): string {
    return `disarrayOf(${this.elementType}, ${this.elementCount})`;
  },
};<|MERGE_RESOLUTION|>--- conflicted
+++ resolved
@@ -20,33 +20,29 @@
  * @example
  * const disarray = d.disarrayOf(d.align(16, d.vec3f), 3);
  *
- * If `count` is not specified, a partially applied function is returned.
+ * If `elementCount` is not specified, a partially applied function is returned.
  *
  * @param elementType The type of elements in the array.
  * @param elementCount The number of elements in the array.
  */
 export function disarrayOf<TElement extends AnyData>(
   elementType: TElement,
-<<<<<<< HEAD
-  count: number,
+  elementCount: number,
 ): Disarray<TElement>;
 
 export function disarrayOf<TElement extends AnyData>(
   elementType: TElement,
-  count?: undefined,
-): (count: number) => Disarray<TElement>;
+  elementCount?: undefined,
+): (elementCount: number) => Disarray<TElement>;
 
 export function disarrayOf<TElement extends AnyData>(
   elementType: TElement,
-  count?: number | undefined,
-): Disarray<TElement> | ((count: number) => Disarray<TElement>) {
-  if (count === undefined) {
+  elementCount?: number | undefined,
+): Disarray<TElement> | ((elementCount: number) => Disarray<TElement>) {
+  if (elementCount === undefined) {
     return (n: number) => disarrayOf(elementType, n);
   }
   return new DisarrayImpl(elementType, count);
-=======
-  elementCount: number,
-): Disarray<TElement> {
   // In the schema call, create and return a deep copy
   // by wrapping all the values in `elementType` schema calls.
   const disarraySchema = (elements?: TElement[]) => {
@@ -73,7 +69,6 @@
   disarraySchema.elementCount = elementCount;
 
   return disarraySchema as unknown as Disarray<TElement>;
->>>>>>> d80eaa47
 }
 
 // --------------
