import { createDualImpl } from '../core/function/dualImpl.ts';
import { $internal } from '../shared/symbols.ts';
import { UnknownData } from './dataTypes.ts';
import { snip, type Snippet } from './snippet.ts';
import type { AnyData, Disarray } from './dataTypes.ts';
import { schemaCallWrapper } from './schemaCallWrapper.ts';
import type { AnyWgslData } from './wgslTypes.ts';

// ----------
// Public API
// ----------

interface DisarrayConstructor {
  <TElement extends AnyData>(
    elementType: TElement,
  ): (elementCount: number) => Disarray<TElement>;

  <TElement extends AnyData>(
    elementType: TElement,
    elementCount: number,
  ): Disarray<TElement>;
}

/**
 * Creates an array schema that can be used to construct vertex buffers.
 * Describes arrays with fixed-size length, storing elements of the same type.
 *
 * Elements in the schema are not aligned in respect to their `byteAlignment`,
 * unless they are explicitly decorated with the custom align attribute
 * via `d.align` function.
 *
 * @example
 * const disarray = d.disarrayOf(d.vec3f, 3); // packed array of vec3f
 *
 * @example
 * const disarray = d.disarrayOf(d.align(16, d.vec3f), 3);
 *
 * If `elementCount` is not specified, a partially applied function is returned.
 * @example
 * const disarray = d.disarrayOf(d.vec3f);
 * //    ^? (n: number) => Disarray<d.Vec3f>
 *
 * @param elementType The type of elements in the array.
 * @param elementCount The number of elements in the array.
 */
export const disarrayOf = createDualImpl(
  // JS implementation
  ((elementType, elementCount) => {
    if (elementCount === undefined) {
      return (count: number) => cpu_disarrayOf(elementType, count);
    }
    return cpu_disarrayOf(elementType, elementCount);
  }) as DisarrayConstructor,
  // CODEGEN implementation
  (elementType, elementCount) => {
    if (elementCount === undefined || elementCount.value === undefined) {
      const partial = (count: Snippet) =>
        disarrayOf[$internal].gpuImpl(elementType, count);
      // Marking so the WGSL generator lets this function through
      partial[$internal] = true;

<<<<<<< HEAD
      return snip(partial, UnknownData, /* ref */ 'runtime');
=======
      return snip(partial, UnknownData, /* origin */ 'constant');
>>>>>>> 24490653
    }

    if (typeof elementCount.value !== 'number') {
      throw new Error(
        `Cannot create disarray schema with count unknown at compile-time: '${elementCount.value}'`,
      );
    }

    return snip(
      cpu_disarrayOf(elementType.value as AnyWgslData, elementCount.value),
      elementType.value as AnyWgslData,
<<<<<<< HEAD
      /* ref */ 'runtime',
=======
      /* origin */ 'runtime',
>>>>>>> 24490653
    );
  },
  'disarrayOf',
);

export function cpu_disarrayOf<TElement extends AnyData>(
  elementType: TElement,
  elementCount: number,
): Disarray<TElement> {
  // In the schema call, create and return a deep copy
  // by wrapping all the values in `elementType` schema calls.
  const disarraySchema = (elements?: TElement[]) => {
    if (elements && elements.length !== elementCount) {
      throw new Error(
        `Disarray schema of ${elementCount} elements of type ${elementType.type} called with ${elements.length} argument(s).`,
      );
    }

    return Array.from(
      { length: elementCount },
      (_, i) => schemaCallWrapper(elementType, elements?.[i]),
    );
  };
  Object.setPrototypeOf(disarraySchema, DisarrayImpl);

  disarraySchema.elementType = elementType;

  if (!Number.isInteger(elementCount) || elementCount < 0) {
    throw new Error(
      `Cannot create disarray schema with invalid element count: ${elementCount}.`,
    );
  }
  disarraySchema.elementCount = elementCount;

  return disarraySchema as unknown as Disarray<TElement>;
}

// --------------
// Implementation
// --------------

const DisarrayImpl = {
  [$internal]: true,
  type: 'disarray',

  toString(this: Disarray): string {
    return `disarrayOf(${this.elementType}, ${this.elementCount})`;
  },
};<|MERGE_RESOLUTION|>--- conflicted
+++ resolved
@@ -59,11 +59,7 @@
       // Marking so the WGSL generator lets this function through
       partial[$internal] = true;
 
-<<<<<<< HEAD
-      return snip(partial, UnknownData, /* ref */ 'runtime');
-=======
       return snip(partial, UnknownData, /* origin */ 'constant');
->>>>>>> 24490653
     }
 
     if (typeof elementCount.value !== 'number') {
@@ -75,11 +71,7 @@
     return snip(
       cpu_disarrayOf(elementType.value as AnyWgslData, elementCount.value),
       elementType.value as AnyWgslData,
-<<<<<<< HEAD
-      /* ref */ 'runtime',
-=======
       /* origin */ 'runtime',
->>>>>>> 24490653
     );
   },
   'disarrayOf',
