--- conflicted
+++ resolved
@@ -11,24 +11,16 @@
 import { $internal } from '../shared/symbols.ts';
 import type { Prettify } from '../shared/utilityTypes.ts';
 import { vertexFormats } from '../shared/vertexFormat.ts';
-import type { Snippet } from '../types.ts';
+import type { TgpuFnArgTypes } from '../types.ts';
 import type { PackedData } from './vertexFormatData.ts';
 import * as wgsl from './wgslTypes.ts';
 
 export type TgpuDualFn<TImpl extends (...args: unknown[]) => unknown> =
   TImpl & {
-<<<<<<< HEAD
     [$internal]: {
       implementation: TImpl | string;
-      argTypes:
-        | wgsl.AnyWgslData[]
-        | Record<string, wgsl.AnyWgslData>
-        | ((...args: Snippet[]) => wgsl.AnyWgslData[])
-        | undefined;
+      argTypes: TgpuFnArgTypes;
     };
-=======
-    [$internal]: true;
->>>>>>> 7415eaf7
   };
 
 /**
