import type { TgpuNamable } from '../shared/meta.ts';
import type {
  Infer,
  InferGPURecord,
  InferPartial,
  InferPartialRecord,
  InferRecord,
  IsValidVertexSchema,
  MemIdentityRecord,
} from '../shared/repr.ts';
import type {
  $gpuRepr,
  $invalidSchemaReason,
  $memIdent,
  $repr,
  $reprPartial,
  $validVertexSchema,
} from '../shared/symbols.ts';
import { $internal } from '../shared/symbols.ts';
import type { Prettify } from '../shared/utilityTypes.ts';
import { vertexFormats } from '../shared/vertexFormat.ts';
import type { Snippet } from './snippet.ts';
import type { PackedData } from './vertexFormatData.ts';
import * as wgsl from './wgslTypes.ts';

<<<<<<< HEAD
export type TgpuDualFn<TImpl extends (...args: never[]) => unknown> =
  & TImpl
  & {
    [$internal]: {
      jsImpl: TImpl;
      gpuImpl: (...args: MapValueToSnippet<Parameters<TImpl>>) => Snippet;
      argConversionHint: FnArgsConversionHint;
    };
  };

=======
>>>>>>> ef1f059d
/**
 * Array schema constructed via `d.disarrayOf` function.
 *
 * Useful for defining vertex buffers.
 * Elements in the schema are not aligned in respect to their `byteAlignment`,
 * unless they are explicitly decorated with the custom align attribute
 * via `d.align` function.
 */
export interface Disarray<TElement extends wgsl.BaseData = wgsl.BaseData>
  extends wgsl.BaseData {
  <T extends TElement>(elements: Infer<T>[]): Infer<T>[];
  (): Infer<TElement>[];
  readonly type: 'disarray';
  readonly elementCount: number;
  readonly elementType: TElement;

  // Type-tokens, not available at runtime
  readonly [$repr]: Infer<TElement>[];
  readonly [$reprPartial]:
    | { idx: number; value: InferPartial<TElement> }[]
    | undefined;
  readonly [$validVertexSchema]: IsValidVertexSchema<TElement>;
  readonly [$invalidSchemaReason]:
    'Disarrays are not host-shareable, use arrays instead';
  // ---
}

/**
 * Struct schema constructed via `d.unstruct` function.
 *
 * Useful for defining vertex buffers, as the standard layout restrictions do not apply.
 * Members are not aligned in respect to their `byteAlignment`,
 * unless they are explicitly decorated with the custom align attribute
 * via `d.align` function.
 */
export interface Unstruct<
  // biome-ignore lint/suspicious/noExplicitAny: the widest type that works with both covariance and contravariance
  TProps extends Record<string, wgsl.BaseData> = any,
> extends wgsl.BaseData, TgpuNamable {
  (props: Prettify<InferRecord<TProps>>): Prettify<InferRecord<TProps>>;
  (): Prettify<InferRecord<TProps>>;
  readonly type: 'unstruct';
  readonly propTypes: TProps;

  // Type-tokens, not available at runtime
  readonly [$repr]: Prettify<InferRecord<TProps>>;
  readonly [$gpuRepr]: Prettify<InferGPURecord<TProps>>;
  readonly [$memIdent]: Unstruct<Prettify<MemIdentityRecord<TProps>>>;
  readonly [$reprPartial]:
    | Prettify<Partial<InferPartialRecord<TProps>>>
    | undefined;
  readonly [$validVertexSchema]: {
    [K in keyof TProps]: IsValidVertexSchema<TProps[K]>;
  }[keyof TProps] extends true ? true : false;
  readonly [$invalidSchemaReason]:
    'Unstructs are not host-shareable, use structs instead';
  // ---
}

/** @deprecated Just use `Unstruct` without any type parameters */
export type AnyUnstruct = Unstruct;

export interface LooseDecorated<
  TInner extends wgsl.BaseData = wgsl.BaseData,
  TAttribs extends unknown[] = unknown[],
> extends wgsl.BaseData {
  readonly type: 'loose-decorated';
  readonly inner: TInner;
  readonly attribs: TAttribs;

  // Type-tokens, not available at runtime
  readonly [$repr]: Infer<TInner>;
  readonly [$invalidSchemaReason]:
    'Loosely decorated schemas are not host-shareable';
  readonly [$validVertexSchema]: IsValidVertexSchema<TInner>;
  // ---
}

const looseTypeLiterals = [
  'unstruct',
  'disarray',
  'loose-decorated',
  ...vertexFormats,
] as const;

export type LooseTypeLiteral = (typeof looseTypeLiterals)[number];

export type AnyLooseData = Disarray | Unstruct | LooseDecorated | PackedData;

export function isLooseData(data: unknown): data is AnyLooseData {
  return (
    (data as AnyLooseData)?.[$internal] &&
    looseTypeLiterals.includes((data as AnyLooseData)?.type)
  );
}

/**
 * Checks whether the passed in value is a disarray schema,
 * as opposed to, e.g., a regular array schema.
 *
 * Array schemas can be used to describe uniform and storage buffers,
 * whereas disarray schemas cannot. Disarrays are useful for
 * defining vertex buffers instead.
 *
 * @example
 * isDisarray(d.arrayOf(d.u32, 4)) // false
 * isDisarray(d.disarrayOf(d.u32, 4)) // true
 * isDisarray(d.vec3f) // false
 */
export function isDisarray<T extends Disarray>(
  schema: T | unknown,
): schema is T {
  return (schema as T)?.[$internal] && (schema as T)?.type === 'disarray';
}

/**
 * Checks whether passed in value is a unstruct schema,
 * as opposed to, e.g., a struct schema.
 *
 * Struct schemas can be used to describe uniform and storage buffers,
 * whereas unstruct schemas cannot. Unstructs are useful for
 * defining vertex buffers instead.
 *
 * @example
 * isUnstruct(d.struct({ a: d.u32 })) // false
 * isUnstruct(d.unstruct({ a: d.u32 })) // true
 * isUnstruct(d.vec3f) // false
 */
export function isUnstruct<T extends Unstruct>(
  schema: T | unknown,
): schema is T {
  return (schema as T)?.[$internal] && (schema as T)?.type === 'unstruct';
}

export function isLooseDecorated<T extends LooseDecorated>(
  value: T | unknown,
): value is T {
  return (value as T)?.[$internal] && (value as T)?.type === 'loose-decorated';
}

export function getCustomAlignment(data: wgsl.BaseData): number | undefined {
  return (data as unknown as wgsl.Decorated | LooseDecorated).attribs?.find(
    wgsl.isAlignAttrib,
  )?.params[0];
}

export function getCustomSize(data: wgsl.BaseData): number | undefined {
  return (data as unknown as wgsl.Decorated | LooseDecorated).attribs?.find(
    wgsl.isSizeAttrib,
  )?.params[0];
}

export function getCustomLocation(data: wgsl.BaseData): number | undefined {
  return (data as unknown as wgsl.Decorated | LooseDecorated).attribs?.find(
    wgsl.isLocationAttrib,
  )?.params[0];
}

export function isData(value: unknown): value is AnyData {
  return wgsl.isWgslData(value) || isLooseData(value);
}

export type AnyData = wgsl.AnyWgslData | AnyLooseData;
export type AnyConcreteData = Exclude<
  AnyData,
  wgsl.AbstractInt | wgsl.AbstractFloat | wgsl.Void
>;

export interface UnknownData {
  readonly type: 'unknown';
}

export const UnknownData = {
  type: 'unknown' as const,
  toString() {
    return 'unknown';
  },
} as UnknownData;

export class InfixDispatch {
  constructor(
    readonly name: string,
    readonly lhs: Snippet,
    readonly operator: (lhs: Snippet, rhs: Snippet) => Snippet,
  ) {}
}<|MERGE_RESOLUTION|>--- conflicted
+++ resolved
@@ -23,19 +23,6 @@
 import type { PackedData } from './vertexFormatData.ts';
 import * as wgsl from './wgslTypes.ts';
 
-<<<<<<< HEAD
-export type TgpuDualFn<TImpl extends (...args: never[]) => unknown> =
-  & TImpl
-  & {
-    [$internal]: {
-      jsImpl: TImpl;
-      gpuImpl: (...args: MapValueToSnippet<Parameters<TImpl>>) => Snippet;
-      argConversionHint: FnArgsConversionHint;
-    };
-  };
-
-=======
->>>>>>> ef1f059d
 /**
  * Array schema constructed via `d.disarrayOf` function.
  *
