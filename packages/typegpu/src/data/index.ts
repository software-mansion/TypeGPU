/**
 * @module typegpu/data
 */

export * from './std140';
export * from './numeric';
export * from './struct';
export * from './array';
export * from './vector';
export * from './matrix';
export { ptr } from './pointer';
export { atomic } from './atomic';
<<<<<<< HEAD
export * from './vector';
export { align, WgslDataCustomAligned } from './align';
export { size, WgslDataCustomSized } from './size';
=======
export { align, TgpuAligned } from './align';
export { size, TgpuSized } from './size';
>>>>>>> 59189c70

// Reexporting type-binary utility types
export type { Parsed, Unwrap } from 'typed-binary';<|MERGE_RESOLUTION|>--- conflicted
+++ resolved
@@ -10,14 +10,8 @@
 export * from './matrix';
 export { ptr } from './pointer';
 export { atomic } from './atomic';
-<<<<<<< HEAD
-export * from './vector';
-export { align, WgslDataCustomAligned } from './align';
-export { size, WgslDataCustomSized } from './size';
-=======
 export { align, TgpuAligned } from './align';
 export { size, TgpuSized } from './size';
->>>>>>> 59189c70
 
 // Reexporting type-binary utility types
 export type { Parsed, Unwrap } from 'typed-binary';