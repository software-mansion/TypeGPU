--- conflicted
+++ resolved
@@ -37,14 +37,12 @@
   Align,
   Size,
   Location,
+  Builtin,
   BaseDecorated,
   Decorated,
   LooseDecorated,
   AnyAttribute,
-<<<<<<< HEAD
   IsBuiltin,
-=======
->>>>>>> bc934ffc
 } from './attributes';
 
 // Reexporting type-binary utility types
