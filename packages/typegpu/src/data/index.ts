--- conflicted
+++ resolved
@@ -9,21 +9,13 @@
 export * from './vector';
 export * from './matrix';
 export { ptr } from './pointer';
-<<<<<<< HEAD
 export { atomic, isAtomicSchema, Atomic } from './atomic';
 export {
   align,
   isAlignedSchema,
-  isLooseAlignedSchema,
   TgpuAligned,
-  TgpuLooseAligned,
 } from './align';
 export { size, isSizedSchema, TgpuSized } from './size';
-=======
-export { atomic } from './atomic';
-export { align, TgpuAligned } from './align';
-export { size, TgpuSized } from './size';
->>>>>>> b46e9ec4
 
 // Reexporting type-binary utility types
 export type { Parsed, Unwrap } from 'typed-binary';