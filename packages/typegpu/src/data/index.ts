/**
 * @module typegpu/data
 */

import * as std from '../std/index.ts';
import { MatBase } from './matrix.ts';
import { VecBase } from './vectorImpl.ts';
// @ts-ignore
// biome-ignore lint/suspicious/noExplicitAny: <no need for type magic>
VecBase.prototype.add = function (this: any, other: any) {
  return std.add(this, other);
};

// @ts-ignore
// biome-ignore lint/suspicious/noExplicitAny: <no need for type magic>
VecBase.prototype.sub = function (this: any, other: any) {
  return std.sub(this, other);
};

// @ts-ignore
// biome-ignore lint/suspicious/noExplicitAny: <no need for type magic>
VecBase.prototype.mul = function (this: any, other: any) {
  return std.mul(this, other);
};

// @ts-ignore
// biome-ignore lint/suspicious/noExplicitAny: <no need for type magic>
VecBase.prototype.div = function (this: any, other: any) {
  return std.div(this, other);
};

// @ts-ignore
// biome-ignore lint/suspicious/noExplicitAny: <no need for type magic>
MatBase.prototype.add = function (this: any, other: any) {
  return std.add(this, other);
};

// @ts-ignore
// biome-ignore lint/suspicious/noExplicitAny: <no need for type magic>
MatBase.prototype.sub = function (this: any, other: any) {
  return std.sub(this, other);
};

// @ts-ignore
// biome-ignore lint/suspicious/noExplicitAny: <no need for type magic>
MatBase.prototype.mul = function (this: any, other: any) {
  return std.mul(this, other);
};

export { builtin } from '../builtin.ts';
export type {
  AnyBuiltin,
  BuiltinClipDistances,
  BuiltinFragDepth,
  BuiltinFrontFacing,
  BuiltinGlobalInvocationId,
  BuiltinInstanceIndex,
  BuiltinLocalInvocationId,
  BuiltinLocalInvocationIndex,
  BuiltinNumWorkgroups,
  BuiltinPosition,
  BuiltinSampleIndex,
  BuiltinSampleMask,
  BuiltinVertexIndex,
  BuiltinWorkgroupId,
} from '../builtin.ts';
export type { Infer, InferGPU, InferPartial } from '../shared/repr.ts';
export { PUBLIC_alignmentOf as alignmentOf } from './alignmentOf.ts';
export { arrayOf } from './array.ts';
export { atomic } from './atomic.ts';
export {
  align,
  type AnyAttribute,
  type HasCustomLocation,
  interpolate,
  type IsBuiltin,
  isBuiltin,
  location,
  size,
} from './attributes.ts';
export {
  isData,
  isDisarray,
  isLooseData,
  isLooseDecorated,
  isUnstruct,
} from './dataTypes.ts';
export type {
  AnyData,
  AnyLooseData,
  Disarray,
  LooseDecorated,
  Unstruct,
} from './dataTypes.ts';
export { disarrayOf } from './disarray.ts';
export { mat2x2f, mat3x3f, mat4x4f, matToArray } from './matrix.ts';
export { bool, f16, f32, i32, u16, u32 } from './numeric.ts';
export {
  ptrFn,
  ptrHandle,
  ptrPrivate,
  ptrStorage,
  ptrUniform,
  ptrWorkgroup,
} from './ptr.ts';
export { PUBLIC_sizeOf as sizeOf } from './sizeOf.ts';
export { struct } from './struct.ts';
export { unstruct } from './unstruct.ts';
export {
  vec2b,
  vec2f,
  vec2h,
  vec2i,
  vec2u,
  vec3b,
  vec3f,
  vec3h,
  vec3i,
  vec3u,
  vec4b,
  vec4f,
  vec4h,
  vec4i,
  vec4u,
} from './vector.ts';
export * from './vertexFormatData.ts';
export {
  isAlignAttrib,
  isAtomic,
  isBuiltinAttrib,
  isDecorated,
  isInterpolateAttrib,
  isLocationAttrib,
  isPtr,
  isSizeAttrib,
  isWgslArray,
  isWgslData,
  isWgslStruct,
  Void,
} from './wgslTypes.ts';
export type {
  Align,
  AnyVecInstance,
  AnyWgslData,
  AnyWgslStruct,
  Atomic,
  BaseData,
  BaseData as BaseWgslData,
  Bool,
  Builtin,
  Decorated,
  F16,
  F32,
  I32,
  Interpolate,
  Location,
  m2x2f,
  m3x3f,
  m4x4f,
  Mat2x2f,
  Mat3x3f,
  Mat4x4f,
  Ptr,
  Size,
  U16,
  U32,
  v2b,
  v2f,
  v2i,
  v2u,
  v3b,
  v3f,
  v3i,
  v3u,
  v4b,
  v4f,
  v4i,
  v4u,
  Vec2b,
  Vec2f,
  Vec2h,
  Vec2i,
  Vec2u,
  Vec3b,
  Vec3f,
  Vec3h,
  Vec3i,
  Vec3u,
  Vec4b,
  Vec4f,
  Vec4h,
  Vec4i,
  Vec4u,
  WgslArray,
  WgslStruct,
<<<<<<< HEAD
} from './wgslTypes.ts';
=======
} from './wgslTypes.ts';
export { struct } from './struct.ts';
export { arrayOf } from './array.ts';
export {
  ptrFn,
  ptrHandle,
  ptrPrivate,
  ptrStorage,
  ptrUniform,
  ptrWorkgroup,
} from './ptr.ts';
export type {
  AnyData,
  AnyLooseData,
  Disarray,
  LooseDecorated,
  Unstruct,
} from './dataTypes.ts';
export {
  vec2b,
  vec2f,
  vec2h,
  vec2i,
  vec2u,
  vec3b,
  vec3f,
  vec3h,
  vec3i,
  vec3u,
  vec4b,
  vec4f,
  vec4h,
  vec4i,
  vec4u,
} from './vector.ts';
export { disarrayOf } from './disarray.ts';
export { unstruct } from './unstruct.ts';
export { mat2x2f, mat3x3f, mat4x4f, matToArray } from './matrix.ts';
export * from './vertexFormatData.ts';
export { atomic } from './atomic.ts';
export {
  align,
  type AnyAttribute,
  type HasCustomLocation,
  interpolate,
  invariant,
  type IsBuiltin,
  isBuiltin,
  location,
  size,
} from './attributes.ts';
export {
  isData,
  isDisarray,
  isLooseData,
  isLooseDecorated,
  isUnstruct,
} from './dataTypes.ts';
export { PUBLIC_sizeOf as sizeOf } from './sizeOf.ts';
export { PUBLIC_alignmentOf as alignmentOf } from './alignmentOf.ts';
export { builtin } from '../builtin.ts';
export type {
  AnyBuiltin,
  BuiltinClipDistances,
  BuiltinFragDepth,
  BuiltinFrontFacing,
  BuiltinGlobalInvocationId,
  BuiltinInstanceIndex,
  BuiltinLocalInvocationId,
  BuiltinLocalInvocationIndex,
  BuiltinNumWorkgroups,
  BuiltinPosition,
  BuiltinSampleIndex,
  BuiltinSampleMask,
  BuiltinVertexIndex,
  BuiltinWorkgroupId,
} from '../builtin.ts';
export type { Infer, InferGPU, InferPartial } from '../shared/repr.ts';
>>>>>>> d44d6f86
<|MERGE_RESOLUTION|>--- conflicted
+++ resolved
@@ -47,83 +47,7 @@
   return std.mul(this, other);
 };
 
-export { builtin } from '../builtin.ts';
-export type {
-  AnyBuiltin,
-  BuiltinClipDistances,
-  BuiltinFragDepth,
-  BuiltinFrontFacing,
-  BuiltinGlobalInvocationId,
-  BuiltinInstanceIndex,
-  BuiltinLocalInvocationId,
-  BuiltinLocalInvocationIndex,
-  BuiltinNumWorkgroups,
-  BuiltinPosition,
-  BuiltinSampleIndex,
-  BuiltinSampleMask,
-  BuiltinVertexIndex,
-  BuiltinWorkgroupId,
-} from '../builtin.ts';
-export type { Infer, InferGPU, InferPartial } from '../shared/repr.ts';
-export { PUBLIC_alignmentOf as alignmentOf } from './alignmentOf.ts';
-export { arrayOf } from './array.ts';
-export { atomic } from './atomic.ts';
-export {
-  align,
-  type AnyAttribute,
-  type HasCustomLocation,
-  interpolate,
-  type IsBuiltin,
-  isBuiltin,
-  location,
-  size,
-} from './attributes.ts';
-export {
-  isData,
-  isDisarray,
-  isLooseData,
-  isLooseDecorated,
-  isUnstruct,
-} from './dataTypes.ts';
-export type {
-  AnyData,
-  AnyLooseData,
-  Disarray,
-  LooseDecorated,
-  Unstruct,
-} from './dataTypes.ts';
-export { disarrayOf } from './disarray.ts';
-export { mat2x2f, mat3x3f, mat4x4f, matToArray } from './matrix.ts';
 export { bool, f16, f32, i32, u16, u32 } from './numeric.ts';
-export {
-  ptrFn,
-  ptrHandle,
-  ptrPrivate,
-  ptrStorage,
-  ptrUniform,
-  ptrWorkgroup,
-} from './ptr.ts';
-export { PUBLIC_sizeOf as sizeOf } from './sizeOf.ts';
-export { struct } from './struct.ts';
-export { unstruct } from './unstruct.ts';
-export {
-  vec2b,
-  vec2f,
-  vec2h,
-  vec2i,
-  vec2u,
-  vec3b,
-  vec3f,
-  vec3h,
-  vec3i,
-  vec3u,
-  vec4b,
-  vec4f,
-  vec4h,
-  vec4i,
-  vec4u,
-} from './vector.ts';
-export * from './vertexFormatData.ts';
 export {
   isAlignAttrib,
   isAtomic,
@@ -193,9 +117,6 @@
   Vec4u,
   WgslArray,
   WgslStruct,
-<<<<<<< HEAD
-} from './wgslTypes.ts';
-=======
 } from './wgslTypes.ts';
 export { struct } from './struct.ts';
 export { arrayOf } from './array.ts';
@@ -241,7 +162,6 @@
   type AnyAttribute,
   type HasCustomLocation,
   interpolate,
-  invariant,
   type IsBuiltin,
   isBuiltin,
   location,
@@ -273,5 +193,4 @@
   BuiltinVertexIndex,
   BuiltinWorkgroupId,
 } from '../builtin.ts';
-export type { Infer, InferGPU, InferPartial } from '../shared/repr.ts';
->>>>>>> d44d6f86
+export type { Infer, InferGPU, InferPartial } from '../shared/repr.ts';