--- conflicted
+++ resolved
@@ -184,12 +184,6 @@
         ? wgsl.v3b
         : wgsl.v4b
   >,
-
-  neg: {
-    'vec2<bool>': (e: wgsl.v2b) => vec2b(!e.x, !e.y),
-    'vec3<bool>': (e: wgsl.v3b) => vec3b(!e.x, !e.y, !e.z),
-    'vec4<bool>': (e: wgsl.v4b) => vec4b(!e.x, !e.y, !e.z, !e.w),
-  } as Record<VecKind, <T extends wgsl.AnyBooleanVecInstance>(v: T) => T>,
 
   or: {
     'vec2<bool>': (e1: wgsl.v2b, e2: wgsl.v2b) =>
@@ -990,24 +984,26 @@
       Math.abs(v.w) <= n,
   } as Record<VecKind, <T extends vBase>(v: T, n: number) => boolean>,
 
-<<<<<<< HEAD
   neg: {
     vec2f: unary2f((value) => -value),
     vec2h: unary2h((value) => -value),
     vec2i: unary2i((value) => -value),
     vec2u: unary2u((value) => -value),
+    'vec2<bool>': (e: wgsl.v2b) => vec2b(!e.x, !e.y),
 
     vec3f: unary3f((value) => -value),
     vec3h: unary3h((value) => -value),
     vec3i: unary3i((value) => -value),
     vec3u: unary3u((value) => -value),
+    'vec3<bool>': (e: wgsl.v3b) => vec3b(!e.x, !e.y, !e.z),
 
     vec4f: unary4f((value) => -value),
     vec4h: unary4h((value) => -value),
     vec4i: unary4i((value) => -value),
     vec4u: unary4u((value) => -value),
+    'vec4<bool>': (e: wgsl.v4b) => vec4b(!e.x, !e.y, !e.z, !e.w),
   } as Record<VecKind, <T extends vBase>(v: T) => T>,
-=======
+
   select: {
     vec2f: (f: wgsl.v2f, t: wgsl.v2f, c: wgsl.v2b) =>
       vec2f(c.x ? t.x : f.x, c.y ? t.y : f.y),
@@ -1053,5 +1049,4 @@
           : wgsl.v4b,
     ) => T
   >,
->>>>>>> d63040aa
 };