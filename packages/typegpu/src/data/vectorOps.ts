import {
  type VecKind,
  vec2f,
  vec2h,
  vec2i,
  vec2u,
  vec3f,
  vec3h,
  vec3i,
  vec3u,
  vec4f,
  vec4h,
  vec4i,
  vec4u,
} from './vector';
import type * as wgsl from './wgslTypes';

type vBase = { kind: VecKind };
type v2 = wgsl.v2f | wgsl.v2h | wgsl.v2i | wgsl.v2u;
type v3 = wgsl.v3f | wgsl.v3h | wgsl.v3i | wgsl.v3u;
type v4 = wgsl.v4f | wgsl.v4h | wgsl.v4i | wgsl.v4u;

const lengthVec2 = (v: v2) => Math.sqrt(v.x ** 2 + v.y ** 2);
const lengthVec3 = (v: v3) => Math.sqrt(v.x ** 2 + v.y ** 2 + v.z ** 2);
const lengthVec4 = (v: v4) =>
  Math.sqrt(v.x ** 2 + v.y ** 2 + v.z ** 2 + v.w ** 2);

<<<<<<< HEAD
=======
const dotVec2 = (lhs: v2, rhs: v2) => lhs.x * rhs.x + lhs.y * rhs.y;
const dotVec3 = (lhs: v3, rhs: v3) =>
  lhs.x * rhs.x + lhs.y * rhs.y + lhs.z * rhs.z;
const dotVec4 = (lhs: v4, rhs: v4) =>
  lhs.x * rhs.x + lhs.y * rhs.y + lhs.z * rhs.z + lhs.w * rhs.w;

>>>>>>> 6edcbb13
const clamp = (value: number, low: number, high: number) =>
  Math.min(Math.max(low, value), high);

export const VectorOps = {
  abs: {
    vec2f: (v: wgsl.v2f) => vec2f(Math.abs(v.x), Math.abs(v.y)),
<<<<<<< HEAD
=======
    vec2h: (v: wgsl.v2h) => vec2h(Math.abs(v.x), Math.abs(v.y)),
>>>>>>> 6edcbb13
    vec2i: (v: wgsl.v2i) => vec2i(Math.abs(v.x), Math.abs(v.y)),
    vec2u: (v: wgsl.v2u) => vec2u(Math.abs(v.x), Math.abs(v.y)),

    vec3f: (v: wgsl.v3f) => vec3f(Math.abs(v.x), Math.abs(v.y), Math.abs(v.z)),
<<<<<<< HEAD
=======
    vec3h: (v: wgsl.v3h) => vec3h(Math.abs(v.x), Math.abs(v.y), Math.abs(v.z)),
>>>>>>> 6edcbb13
    vec3i: (v: wgsl.v3i) => vec3i(Math.abs(v.x), Math.abs(v.y), Math.abs(v.z)),
    vec3u: (v: wgsl.v3u) => vec3u(Math.abs(v.x), Math.abs(v.y), Math.abs(v.z)),

    vec4f: (v: wgsl.v4f) =>
      vec4f(Math.abs(v.x), Math.abs(v.y), Math.abs(v.z), Math.abs(v.w)),
<<<<<<< HEAD
=======
    vec4h: (v: wgsl.v4h) =>
      vec4h(Math.abs(v.x), Math.abs(v.y), Math.abs(v.z), Math.abs(v.w)),
>>>>>>> 6edcbb13
    vec4i: (v: wgsl.v4i) =>
      vec4i(Math.abs(v.x), Math.abs(v.y), Math.abs(v.z), Math.abs(v.w)),
    vec4u: (v: wgsl.v4u) =>
      vec4u(Math.abs(v.x), Math.abs(v.y), Math.abs(v.z), Math.abs(v.w)),
  } as Record<VecKind, <T extends vBase>(v: T) => T>,

  ceil: {
    vec2f: (v: wgsl.v2f) => vec2f(Math.ceil(v.x), Math.ceil(v.y)),
<<<<<<< HEAD
=======
    vec2h: (v: wgsl.v2h) => vec2h(Math.ceil(v.x), Math.ceil(v.y)),
>>>>>>> 6edcbb13
    vec2i: (v: wgsl.v2i) => vec2i(Math.ceil(v.x), Math.ceil(v.y)),
    vec2u: (v: wgsl.v2u) => vec2u(Math.ceil(v.x), Math.ceil(v.y)),

    vec3f: (v: wgsl.v3f) =>
      vec3f(Math.ceil(v.x), Math.ceil(v.y), Math.ceil(v.z)),
<<<<<<< HEAD
=======
    vec3h: (v: wgsl.v3h) =>
      vec3h(Math.ceil(v.x), Math.ceil(v.y), Math.ceil(v.z)),
>>>>>>> 6edcbb13
    vec3i: (v: wgsl.v3i) =>
      vec3i(Math.ceil(v.x), Math.ceil(v.y), Math.ceil(v.z)),
    vec3u: (v: wgsl.v3u) =>
      vec3u(Math.ceil(v.x), Math.ceil(v.y), Math.ceil(v.z)),

    vec4f: (v: wgsl.v4f) =>
      vec4f(Math.ceil(v.x), Math.ceil(v.y), Math.ceil(v.z), Math.ceil(v.w)),
<<<<<<< HEAD
=======
    vec4h: (v: wgsl.v4h) =>
      vec4h(Math.ceil(v.x), Math.ceil(v.y), Math.ceil(v.z), Math.ceil(v.w)),
>>>>>>> 6edcbb13
    vec4i: (v: wgsl.v4i) =>
      vec4i(Math.ceil(v.x), Math.ceil(v.y), Math.ceil(v.z), Math.ceil(v.w)),
    vec4u: (v: wgsl.v4u) =>
      vec4u(Math.ceil(v.x), Math.ceil(v.y), Math.ceil(v.z), Math.ceil(v.w)),
  } as Record<VecKind, <T extends vBase>(v: T) => T>,

  clamp: {
    vec2f: (v: wgsl.v2f, low: wgsl.v2f, high: wgsl.v2f) =>
      vec2f(clamp(v.x, low.x, high.x), clamp(v.y, low.y, high.y)),
<<<<<<< HEAD
=======
    vec2h: (v: wgsl.v2h, low: wgsl.v2h, high: wgsl.v2h) =>
      vec2h(clamp(v.x, low.x, high.x), clamp(v.y, low.y, high.y)),
>>>>>>> 6edcbb13
    vec2i: (v: wgsl.v2i, low: wgsl.v2i, high: wgsl.v2i) =>
      vec2i(clamp(v.x, low.x, high.x), clamp(v.y, low.y, high.y)),
    vec2u: (v: wgsl.v2u, low: wgsl.v2u, high: wgsl.v2u) =>
      vec2u(clamp(v.x, low.x, high.x), clamp(v.y, low.y, high.y)),

    vec3f: (v: wgsl.v3f, low: wgsl.v3f, high: wgsl.v3f) =>
      vec3f(
        clamp(v.x, low.x, high.x),
        clamp(v.y, low.y, high.y),
        clamp(v.z, low.z, high.z),
      ),
<<<<<<< HEAD
=======
    vec3h: (v: wgsl.v3h, low: wgsl.v3h, high: wgsl.v3h) =>
      vec3h(
        clamp(v.x, low.x, high.x),
        clamp(v.y, low.y, high.y),
        clamp(v.z, low.z, high.z),
      ),
>>>>>>> 6edcbb13
    vec3i: (v: wgsl.v3i, low: wgsl.v3i, high: wgsl.v3f) =>
      vec3i(
        clamp(v.x, low.x, high.x),
        clamp(v.y, low.y, high.y),
        clamp(v.z, low.z, high.z),
      ),
    vec3u: (v: wgsl.v3u, low: wgsl.v3u, high: wgsl.v3f) =>
      vec3u(
        clamp(v.x, low.x, high.x),
        clamp(v.y, low.y, high.y),
        clamp(v.z, low.z, high.z),
      ),

    vec4f: (v: wgsl.v4f, low: wgsl.v4f, high: wgsl.v4f) =>
      vec4f(
        clamp(v.x, low.x, high.x),
        clamp(v.y, low.y, high.y),
        clamp(v.z, low.z, high.z),
        clamp(v.w, low.w, high.w),
      ),
<<<<<<< HEAD
=======
    vec4h: (v: wgsl.v4h, low: wgsl.v4h, high: wgsl.v4h) =>
      vec4h(
        clamp(v.x, low.x, high.x),
        clamp(v.y, low.y, high.y),
        clamp(v.z, low.z, high.z),
        clamp(v.w, low.w, high.w),
      ),
>>>>>>> 6edcbb13
    vec4i: (v: wgsl.v4i, low: wgsl.v4i, high: wgsl.v4i) =>
      vec4i(
        clamp(v.x, low.x, high.x),
        clamp(v.y, low.y, high.y),
        clamp(v.z, low.z, high.z),
        clamp(v.w, low.w, high.w),
      ),
    vec4u: (v: wgsl.v4u, low: wgsl.v4u, high: wgsl.v4u) =>
      vec4u(
        clamp(v.x, low.x, high.x),
        clamp(v.y, low.y, high.y),
        clamp(v.z, low.z, high.z),
        clamp(v.w, low.w, high.w),
      ),
  } as Record<VecKind, <T extends vBase>(v: T, low: T, high: T) => T>,

  length: {
    vec2f: lengthVec2,
    vec2h: lengthVec2,
    vec2i: lengthVec2,
    vec2u: lengthVec2,
    vec3f: lengthVec3,
    vec3h: lengthVec3,
    vec3i: lengthVec3,
    vec3u: lengthVec3,
    vec4f: lengthVec4,
    vec4h: lengthVec4,
    vec4i: lengthVec4,
    vec4u: lengthVec4,
  } as Record<VecKind, (v: vBase) => number>,

  add: {
    vec2f: (a: wgsl.v2f, b: wgsl.v2f) => vec2f(a.x + b.x, a.y + b.y),
    vec2h: (a: wgsl.v2h, b: wgsl.v2h) => vec2h(a.x + b.x, a.y + b.y),
    vec2i: (a: wgsl.v2i, b: wgsl.v2i) => vec2i(a.x + b.x, a.y + b.y),
    vec2u: (a: wgsl.v2u, b: wgsl.v2u) => vec2u(a.x + b.x, a.y + b.y),

    vec3f: (a: wgsl.v3f, b: wgsl.v3f) => vec3f(a.x + b.x, a.y + b.y, a.z + b.z),
    vec3h: (a: wgsl.v3h, b: wgsl.v3h) => vec3h(a.x + b.x, a.y + b.y, a.z + b.z),
    vec3i: (a: wgsl.v3i, b: wgsl.v3i) => vec3i(a.x + b.x, a.y + b.y, a.z + b.z),
    vec3u: (a: wgsl.v3u, b: wgsl.v3u) => vec3u(a.x + b.x, a.y + b.y, a.z + b.z),

    vec4f: (a: wgsl.v4f, b: wgsl.v4f) =>
      vec4f(a.x + b.x, a.y + b.y, a.z + b.z, a.w + b.w),
    vec4h: (a: wgsl.v4h, b: wgsl.v4h) =>
      vec4h(a.x + b.x, a.y + b.y, a.z + b.z, a.w + b.w),
    vec4i: (a: wgsl.v4i, b: wgsl.v4i) =>
      vec4i(a.x + b.x, a.y + b.y, a.z + b.z, a.w + b.w),
    vec4u: (a: wgsl.v4u, b: wgsl.v4u) =>
      vec4u(a.x + b.x, a.y + b.y, a.z + b.z, a.w + b.w),
  } as Record<VecKind, <T extends vBase>(lhs: T, rhs: T) => T>,

  sub: {
    vec2f: (a: wgsl.v2f, b: wgsl.v2f) => vec2f(a.x - b.x, a.y - b.y),
    vec2h: (a: wgsl.v2h, b: wgsl.v2h) => vec2h(a.x - b.x, a.y - b.y),
    vec2i: (a: wgsl.v2i, b: wgsl.v2i) => vec2i(a.x - b.x, a.y - b.y),
    vec2u: (a: wgsl.v2u, b: wgsl.v2u) => vec2u(a.x - b.x, a.y - b.y),

    vec3f: (a: wgsl.v3f, b: wgsl.v3f) => vec3f(a.x - b.x, a.y - b.y, a.z - b.z),
    vec3h: (a: wgsl.v3h, b: wgsl.v3h) => vec3h(a.x - b.x, a.y - b.y, a.z - b.z),
    vec3i: (a: wgsl.v3i, b: wgsl.v3i) => vec3i(a.x - b.x, a.y - b.y, a.z - b.z),
    vec3u: (a: wgsl.v3u, b: wgsl.v3u) => vec3u(a.x - b.x, a.y - b.y, a.z - b.z),

    vec4f: (a: wgsl.v4f, b: wgsl.v4f) =>
      vec4f(a.x - b.x, a.y - b.y, a.z - b.z, a.w - b.w),
    vec4h: (a: wgsl.v4h, b: wgsl.v4h) =>
      vec4h(a.x - b.x, a.y - b.y, a.z - b.z, a.w - b.w),
    vec4i: (a: wgsl.v4i, b: wgsl.v4i) =>
      vec4i(a.x - b.x, a.y - b.y, a.z - b.z, a.w - b.w),
    vec4u: (a: wgsl.v4u, b: wgsl.v4u) =>
      vec4u(a.x - b.x, a.y - b.y, a.z - b.z, a.w - b.w),
  } as Record<VecKind, <T extends vBase>(lhs: T, rhs: T) => T>,

  mulSxV: {
    vec2f: (s: number, v: wgsl.v2f) => vec2f(s * v.x, s * v.y),
    vec2h: (s: number, v: wgsl.v2h) => vec2h(s * v.x, s * v.y),
    vec2i: (s: number, v: wgsl.v2i) => vec2i(s * v.x, s * v.y),
    vec2u: (s: number, v: wgsl.v2u) => vec2u(s * v.x, s * v.y),

    vec3f: (s: number, v: wgsl.v3f) => vec3f(s * v.x, s * v.y, s * v.z),
    vec3h: (s: number, v: wgsl.v3h) => vec3h(s * v.x, s * v.y, s * v.z),
    vec3i: (s: number, v: wgsl.v3i) => vec3i(s * v.x, s * v.y, s * v.z),
    vec3u: (s: number, v: wgsl.v3u) => vec3u(s * v.x, s * v.y, s * v.z),

    vec4f: (s: number, v: wgsl.v4f) =>
      vec4f(s * v.x, s * v.y, s * v.z, s * v.w),
    vec4h: (s: number, v: wgsl.v4h) =>
      vec4h(s * v.x, s * v.y, s * v.z, s * v.w),
    vec4i: (s: number, v: wgsl.v4i) =>
      vec4i(s * v.x, s * v.y, s * v.z, s * v.w),
    vec4u: (s: number, v: wgsl.v4u) =>
      vec4u(s * v.x, s * v.y, s * v.z, s * v.w),
  } as Record<VecKind, <T extends vBase>(s: number, v: T) => T>,

  mulVxV: {
    vec2f: (a: wgsl.v2f, b: wgsl.v2f) => vec2f(a.x * b.x, a.y * b.y),
<<<<<<< HEAD
=======
    vec2h: (a: wgsl.v2h, b: wgsl.v2h) => vec2h(a.x * b.x, a.y * b.y),
>>>>>>> 6edcbb13
    vec2i: (a: wgsl.v2i, b: wgsl.v2i) => vec2i(a.x * b.x, a.y * b.y),
    vec2u: (a: wgsl.v2u, b: wgsl.v2u) => vec2u(a.x * b.x, a.y * b.y),

    vec3f: (a: wgsl.v3f, b: wgsl.v3f) => vec3f(a.x * b.x, a.y * b.y, a.z * b.z),
<<<<<<< HEAD
=======
    vec3h: (a: wgsl.v3h, b: wgsl.v3h) => vec3h(a.x * b.x, a.y * b.y, a.z * b.z),
>>>>>>> 6edcbb13
    vec3i: (a: wgsl.v3i, b: wgsl.v3i) => vec3i(a.x * b.x, a.y * b.y, a.z * b.z),
    vec3u: (a: wgsl.v3u, b: wgsl.v3u) => vec3u(a.x * b.x, a.y * b.y, a.z * b.z),

    vec4f: (a: wgsl.v4f, b: wgsl.v4f) =>
      vec4f(a.x * b.x, a.y * b.y, a.z * b.z, a.w * b.w),
<<<<<<< HEAD
=======
    vec4h: (a: wgsl.v4h, b: wgsl.v4h) =>
      vec4h(a.x * b.x, a.y * b.y, a.z * b.z, a.w * b.w),
>>>>>>> 6edcbb13
    vec4i: (a: wgsl.v4i, b: wgsl.v4i) =>
      vec4i(a.x * b.x, a.y * b.y, a.z * b.z, a.w * b.w),
    vec4u: (a: wgsl.v4u, b: wgsl.v4u) =>
      vec4u(a.x * b.x, a.y * b.y, a.z * b.z, a.w * b.w),
  } as Record<VecKind, <T extends vBase>(lhs: T, rhs: T) => T>,

  dot: {
    vec2f: dotVec2,
    vec2h: dotVec2,
    vec2i: dotVec2,
    vec2u: dotVec2,
    vec3f: dotVec3,
    vec3h: dotVec3,
    vec3i: dotVec3,
    vec3u: dotVec3,
    vec4f: dotVec4,
    vec4h: dotVec4,
    vec4i: dotVec4,
    vec4u: dotVec4,
  } as Record<VecKind, <T extends vBase>(lhs: T, rhs: T) => number>,

  normalize: {
    vec2f: (v: wgsl.v2f) => {
      const len = lengthVec2(v);
      return vec2f(v.x / len, v.y / len);
    },
    vec2h: (v: wgsl.v2h) => {
      const len = lengthVec2(v);
      return vec2h(v.x / len, v.y / len);
    },
    vec2i: (v: wgsl.v2i) => {
      const len = lengthVec2(v);
      return vec2i(v.x / len, v.y / len);
    },
    vec2u: (v: wgsl.v2u) => {
      const len = lengthVec2(v);
      return vec2u(v.x / len, v.y / len);
    },

    vec3f: (v: wgsl.v3f) => {
      const len = lengthVec3(v);
      return vec3f(v.x / len, v.y / len, v.z / len);
    },
    vec3h: (v: wgsl.v3h) => {
      const len = lengthVec3(v);
      return vec3h(v.x / len, v.y / len, v.z / len);
    },
    vec3i: (v: wgsl.v3i) => {
      const len = lengthVec3(v);
      return vec3i(v.x / len, v.y / len, v.z / len);
    },
    vec3u: (v: wgsl.v3u) => {
      const len = lengthVec3(v);
      return vec3u(v.x / len, v.y / len, v.z / len);
    },

    vec4f: (v: wgsl.v4f) => {
      const len = lengthVec4(v);
      return vec4f(v.x / len, v.y / len, v.z / len, v.w / len);
    },
    vec4h: (v: wgsl.v4h) => {
      const len = lengthVec4(v);
      return vec4h(v.x / len, v.y / len, v.z / len, v.w / len);
    },
    vec4i: (v: wgsl.v4i) => {
      const len = lengthVec4(v);
      return vec4i(v.x / len, v.y / len, v.z / len, v.w / len);
    },
    vec4u: (v: wgsl.v4u) => {
      const len = lengthVec4(v);
      return vec4u(v.x / len, v.y / len, v.z / len, v.w / len);
    },
  } as Record<VecKind, <T extends vBase>(v: T) => T>,

  cross: {
    vec3f: (a: wgsl.v3f, b: wgsl.v3f) => {
      return vec3f(
        a.y * b.z - a.z * b.y,
        a.z * b.x - a.x * b.z,
        a.x * b.y - a.y * b.x,
      );
    },
    vec3h: (a: wgsl.v3h, b: wgsl.v3h) => {
      return vec3h(
        a.y * b.z - a.z * b.y,
        a.z * b.x - a.x * b.z,
        a.x * b.y - a.y * b.x,
      );
    },
    vec3i: (a: wgsl.v3i, b: wgsl.v3i) => {
      return vec3i(
        a.y * b.z - a.z * b.y,
        a.z * b.x - a.x * b.z,
        a.x * b.y - a.y * b.x,
      );
    },
    vec3u: (a: wgsl.v3u, b: wgsl.v3u) => {
      return vec3u(
        a.y * b.z - a.z * b.y,
        a.z * b.x - a.x * b.z,
        a.x * b.y - a.y * b.x,
      );
    },
  } as Record<
    'vec3f' | 'vec3i' | 'vec3u',
    <T extends wgsl.v3f | wgsl.v3i | wgsl.v3u>(a: T, b: T) => T
  >,

  floor: {
    vec2f: (v: wgsl.v2f) => vec2f(Math.floor(v.x), Math.floor(v.y)),
<<<<<<< HEAD
=======
    vec2h: (v: wgsl.v2h) => vec2h(Math.floor(v.x), Math.floor(v.y)),
>>>>>>> 6edcbb13
    vec2i: (v: wgsl.v2i) => vec2i(Math.floor(v.x), Math.floor(v.y)),
    vec2u: (v: wgsl.v2u) => vec2u(Math.floor(v.x), Math.floor(v.y)),

    vec3f: (v: wgsl.v3f) =>
      vec3f(Math.floor(v.x), Math.floor(v.y), Math.floor(v.z)),
<<<<<<< HEAD
=======
    vec3h: (v: wgsl.v3h) =>
      vec3h(Math.floor(v.x), Math.floor(v.y), Math.floor(v.z)),
>>>>>>> 6edcbb13
    vec3i: (v: wgsl.v3i) =>
      vec3i(Math.floor(v.x), Math.floor(v.y), Math.floor(v.z)),
    vec3u: (v: wgsl.v3u) =>
      vec3u(Math.floor(v.x), Math.floor(v.y), Math.floor(v.z)),

    vec4f: (v: wgsl.v4f) =>
      vec4f(Math.floor(v.x), Math.floor(v.y), Math.floor(v.z), Math.floor(v.w)),
<<<<<<< HEAD
=======
    vec4h: (v: wgsl.v4h) =>
      vec4h(Math.floor(v.x), Math.floor(v.y), Math.floor(v.z), Math.floor(v.w)),
>>>>>>> 6edcbb13
    vec4i: (v: wgsl.v4i) =>
      vec4i(Math.floor(v.x), Math.floor(v.y), Math.floor(v.z), Math.floor(v.w)),
    vec4u: (v: wgsl.v4u) =>
      vec4u(Math.floor(v.x), Math.floor(v.y), Math.floor(v.z), Math.floor(v.w)),
  } as Record<VecKind, <T extends vBase>(v: T) => T>,

  max: {
    vec2f: (a: wgsl.v2f, b: wgsl.v2f) =>
      vec2f(Math.max(a.x, b.x), Math.max(a.y, b.y)),
<<<<<<< HEAD
=======
    vec2h: (a: wgsl.v2h, b: wgsl.v2h) =>
      vec2h(Math.max(a.x, b.x), Math.max(a.y, b.y)),
>>>>>>> 6edcbb13
    vec2i: (a: wgsl.v2i, b: wgsl.v2i) =>
      vec2i(Math.max(a.x, b.x), Math.max(a.y, b.y)),
    vec2u: (a: wgsl.v2u, b: wgsl.v2u) =>
      vec2u(Math.max(a.x, b.x), Math.max(a.y, b.y)),

    vec3f: (a: wgsl.v3f, b: wgsl.v3f) =>
      vec3f(Math.max(a.x, b.x), Math.max(a.y, b.y), Math.max(a.z, b.z)),
<<<<<<< HEAD
=======
    vec3h: (a: wgsl.v3h, b: wgsl.v3h) =>
      vec3h(Math.max(a.x, b.x), Math.max(a.y, b.y), Math.max(a.z, b.z)),
>>>>>>> 6edcbb13
    vec3i: (a: wgsl.v3i, b: wgsl.v3i) =>
      vec3i(Math.max(a.x, b.x), Math.max(a.y, b.y), Math.max(a.z, b.z)),
    vec3u: (a: wgsl.v3u, b: wgsl.v3u) =>
      vec3u(Math.max(a.x, b.x), Math.max(a.y, b.y), Math.max(a.z, b.z)),

    vec4f: (a: wgsl.v4f, b: wgsl.v4f) =>
      vec4f(
        Math.max(a.x, b.x),
        Math.max(a.y, b.y),
        Math.max(a.z, b.z),
<<<<<<< HEAD
        Math.max(a.w + b.w),
=======
        Math.max(a.w, b.w),
      ),
    vec4h: (a: wgsl.v4h, b: wgsl.v4h) =>
      vec4h(
        Math.max(a.x, b.x),
        Math.max(a.y, b.y),
        Math.max(a.z, b.z),
        Math.max(a.w, b.w),
>>>>>>> 6edcbb13
      ),
    vec4i: (a: wgsl.v4i, b: wgsl.v4i) =>
      vec4i(
        Math.max(a.x, b.x),
        Math.max(a.y, b.y),
        Math.max(a.z, b.z),
<<<<<<< HEAD
        Math.max(a.w + b.w),
=======
        Math.max(a.w, b.w),
>>>>>>> 6edcbb13
      ),
    vec4u: (a: wgsl.v4u, b: wgsl.v4u) =>
      vec4u(
        Math.max(a.x, b.x),
        Math.max(a.y, b.y),
        Math.max(a.z, b.z),
<<<<<<< HEAD
        Math.max(a.w + b.w),
=======
        Math.max(a.w, b.w),
>>>>>>> 6edcbb13
      ),
  } as Record<VecKind, <T extends vBase>(a: T, b: T) => T>,

  min: {
    vec2f: (a: wgsl.v2f, b: wgsl.v2f) =>
      vec2f(Math.min(a.x, b.x), Math.min(a.y, b.y)),
<<<<<<< HEAD
=======
    vec2h: (a: wgsl.v2h, b: wgsl.v2h) =>
      vec2h(Math.min(a.x, b.x), Math.min(a.y, b.y)),
>>>>>>> 6edcbb13
    vec2i: (a: wgsl.v2i, b: wgsl.v2i) =>
      vec2i(Math.min(a.x, b.x), Math.min(a.y, b.y)),
    vec2u: (a: wgsl.v2u, b: wgsl.v2u) =>
      vec2u(Math.min(a.x, b.x), Math.min(a.y, b.y)),

    vec3f: (a: wgsl.v3f, b: wgsl.v3f) =>
      vec3f(Math.min(a.x, b.x), Math.min(a.y, b.y), Math.min(a.z, b.z)),
<<<<<<< HEAD
=======
    vec3h: (a: wgsl.v3h, b: wgsl.v3h) =>
      vec3h(Math.min(a.x, b.x), Math.min(a.y, b.y), Math.min(a.z, b.z)),
>>>>>>> 6edcbb13
    vec3i: (a: wgsl.v3i, b: wgsl.v3i) =>
      vec3i(Math.min(a.x, b.x), Math.min(a.y, b.y), Math.min(a.z, b.z)),
    vec3u: (a: wgsl.v3u, b: wgsl.v3u) =>
      vec3u(Math.min(a.x, b.x), Math.min(a.y, b.y), Math.min(a.z, b.z)),

    vec4f: (a: wgsl.v4f, b: wgsl.v4f) =>
      vec4f(
        Math.min(a.x, b.x),
        Math.min(a.y, b.y),
        Math.min(a.z, b.z),
<<<<<<< HEAD
        Math.min(a.w + b.w),
=======
        Math.min(a.w, b.w),
      ),
    vec4h: (a: wgsl.v4h, b: wgsl.v4h) =>
      vec4h(
        Math.min(a.x, b.x),
        Math.min(a.y, b.y),
        Math.min(a.z, b.z),
        Math.min(a.w, b.w),
>>>>>>> 6edcbb13
      ),
    vec4i: (a: wgsl.v4i, b: wgsl.v4i) =>
      vec4i(
        Math.min(a.x, b.x),
        Math.min(a.y, b.y),
        Math.min(a.z, b.z),
<<<<<<< HEAD
        Math.min(a.w + b.w),
=======
        Math.min(a.w, b.w),
>>>>>>> 6edcbb13
      ),
    vec4u: (a: wgsl.v4u, b: wgsl.v4u) =>
      vec4u(
        Math.min(a.x, b.x),
        Math.min(a.y, b.y),
        Math.min(a.z, b.z),
<<<<<<< HEAD
        Math.min(a.w + b.w),
=======
        Math.min(a.w, b.w),
>>>>>>> 6edcbb13
      ),
  } as Record<VecKind, <T extends vBase>(a: T, b: T) => T>,
};<|MERGE_RESOLUTION|>--- conflicted
+++ resolved
@@ -25,43 +25,31 @@
 const lengthVec4 = (v: v4) =>
   Math.sqrt(v.x ** 2 + v.y ** 2 + v.z ** 2 + v.w ** 2);
 
-<<<<<<< HEAD
-=======
 const dotVec2 = (lhs: v2, rhs: v2) => lhs.x * rhs.x + lhs.y * rhs.y;
 const dotVec3 = (lhs: v3, rhs: v3) =>
   lhs.x * rhs.x + lhs.y * rhs.y + lhs.z * rhs.z;
 const dotVec4 = (lhs: v4, rhs: v4) =>
   lhs.x * rhs.x + lhs.y * rhs.y + lhs.z * rhs.z + lhs.w * rhs.w;
 
->>>>>>> 6edcbb13
 const clamp = (value: number, low: number, high: number) =>
   Math.min(Math.max(low, value), high);
 
 export const VectorOps = {
   abs: {
     vec2f: (v: wgsl.v2f) => vec2f(Math.abs(v.x), Math.abs(v.y)),
-<<<<<<< HEAD
-=======
     vec2h: (v: wgsl.v2h) => vec2h(Math.abs(v.x), Math.abs(v.y)),
->>>>>>> 6edcbb13
     vec2i: (v: wgsl.v2i) => vec2i(Math.abs(v.x), Math.abs(v.y)),
     vec2u: (v: wgsl.v2u) => vec2u(Math.abs(v.x), Math.abs(v.y)),
 
     vec3f: (v: wgsl.v3f) => vec3f(Math.abs(v.x), Math.abs(v.y), Math.abs(v.z)),
-<<<<<<< HEAD
-=======
     vec3h: (v: wgsl.v3h) => vec3h(Math.abs(v.x), Math.abs(v.y), Math.abs(v.z)),
->>>>>>> 6edcbb13
     vec3i: (v: wgsl.v3i) => vec3i(Math.abs(v.x), Math.abs(v.y), Math.abs(v.z)),
     vec3u: (v: wgsl.v3u) => vec3u(Math.abs(v.x), Math.abs(v.y), Math.abs(v.z)),
 
     vec4f: (v: wgsl.v4f) =>
       vec4f(Math.abs(v.x), Math.abs(v.y), Math.abs(v.z), Math.abs(v.w)),
-<<<<<<< HEAD
-=======
     vec4h: (v: wgsl.v4h) =>
       vec4h(Math.abs(v.x), Math.abs(v.y), Math.abs(v.z), Math.abs(v.w)),
->>>>>>> 6edcbb13
     vec4i: (v: wgsl.v4i) =>
       vec4i(Math.abs(v.x), Math.abs(v.y), Math.abs(v.z), Math.abs(v.w)),
     vec4u: (v: wgsl.v4u) =>
@@ -70,20 +58,14 @@
 
   ceil: {
     vec2f: (v: wgsl.v2f) => vec2f(Math.ceil(v.x), Math.ceil(v.y)),
-<<<<<<< HEAD
-=======
     vec2h: (v: wgsl.v2h) => vec2h(Math.ceil(v.x), Math.ceil(v.y)),
->>>>>>> 6edcbb13
     vec2i: (v: wgsl.v2i) => vec2i(Math.ceil(v.x), Math.ceil(v.y)),
     vec2u: (v: wgsl.v2u) => vec2u(Math.ceil(v.x), Math.ceil(v.y)),
 
     vec3f: (v: wgsl.v3f) =>
       vec3f(Math.ceil(v.x), Math.ceil(v.y), Math.ceil(v.z)),
-<<<<<<< HEAD
-=======
     vec3h: (v: wgsl.v3h) =>
       vec3h(Math.ceil(v.x), Math.ceil(v.y), Math.ceil(v.z)),
->>>>>>> 6edcbb13
     vec3i: (v: wgsl.v3i) =>
       vec3i(Math.ceil(v.x), Math.ceil(v.y), Math.ceil(v.z)),
     vec3u: (v: wgsl.v3u) =>
@@ -91,11 +73,8 @@
 
     vec4f: (v: wgsl.v4f) =>
       vec4f(Math.ceil(v.x), Math.ceil(v.y), Math.ceil(v.z), Math.ceil(v.w)),
-<<<<<<< HEAD
-=======
     vec4h: (v: wgsl.v4h) =>
       vec4h(Math.ceil(v.x), Math.ceil(v.y), Math.ceil(v.z), Math.ceil(v.w)),
->>>>>>> 6edcbb13
     vec4i: (v: wgsl.v4i) =>
       vec4i(Math.ceil(v.x), Math.ceil(v.y), Math.ceil(v.z), Math.ceil(v.w)),
     vec4u: (v: wgsl.v4u) =>
@@ -105,11 +84,8 @@
   clamp: {
     vec2f: (v: wgsl.v2f, low: wgsl.v2f, high: wgsl.v2f) =>
       vec2f(clamp(v.x, low.x, high.x), clamp(v.y, low.y, high.y)),
-<<<<<<< HEAD
-=======
     vec2h: (v: wgsl.v2h, low: wgsl.v2h, high: wgsl.v2h) =>
       vec2h(clamp(v.x, low.x, high.x), clamp(v.y, low.y, high.y)),
->>>>>>> 6edcbb13
     vec2i: (v: wgsl.v2i, low: wgsl.v2i, high: wgsl.v2i) =>
       vec2i(clamp(v.x, low.x, high.x), clamp(v.y, low.y, high.y)),
     vec2u: (v: wgsl.v2u, low: wgsl.v2u, high: wgsl.v2u) =>
@@ -121,15 +97,12 @@
         clamp(v.y, low.y, high.y),
         clamp(v.z, low.z, high.z),
       ),
-<<<<<<< HEAD
-=======
     vec3h: (v: wgsl.v3h, low: wgsl.v3h, high: wgsl.v3h) =>
       vec3h(
         clamp(v.x, low.x, high.x),
         clamp(v.y, low.y, high.y),
         clamp(v.z, low.z, high.z),
       ),
->>>>>>> 6edcbb13
     vec3i: (v: wgsl.v3i, low: wgsl.v3i, high: wgsl.v3f) =>
       vec3i(
         clamp(v.x, low.x, high.x),
@@ -150,8 +123,6 @@
         clamp(v.z, low.z, high.z),
         clamp(v.w, low.w, high.w),
       ),
-<<<<<<< HEAD
-=======
     vec4h: (v: wgsl.v4h, low: wgsl.v4h, high: wgsl.v4h) =>
       vec4h(
         clamp(v.x, low.x, high.x),
@@ -159,7 +130,6 @@
         clamp(v.z, low.z, high.z),
         clamp(v.w, low.w, high.w),
       ),
->>>>>>> 6edcbb13
     vec4i: (v: wgsl.v4i, low: wgsl.v4i, high: wgsl.v4i) =>
       vec4i(
         clamp(v.x, low.x, high.x),
@@ -256,28 +226,19 @@
 
   mulVxV: {
     vec2f: (a: wgsl.v2f, b: wgsl.v2f) => vec2f(a.x * b.x, a.y * b.y),
-<<<<<<< HEAD
-=======
     vec2h: (a: wgsl.v2h, b: wgsl.v2h) => vec2h(a.x * b.x, a.y * b.y),
->>>>>>> 6edcbb13
     vec2i: (a: wgsl.v2i, b: wgsl.v2i) => vec2i(a.x * b.x, a.y * b.y),
     vec2u: (a: wgsl.v2u, b: wgsl.v2u) => vec2u(a.x * b.x, a.y * b.y),
 
     vec3f: (a: wgsl.v3f, b: wgsl.v3f) => vec3f(a.x * b.x, a.y * b.y, a.z * b.z),
-<<<<<<< HEAD
-=======
     vec3h: (a: wgsl.v3h, b: wgsl.v3h) => vec3h(a.x * b.x, a.y * b.y, a.z * b.z),
->>>>>>> 6edcbb13
     vec3i: (a: wgsl.v3i, b: wgsl.v3i) => vec3i(a.x * b.x, a.y * b.y, a.z * b.z),
     vec3u: (a: wgsl.v3u, b: wgsl.v3u) => vec3u(a.x * b.x, a.y * b.y, a.z * b.z),
 
     vec4f: (a: wgsl.v4f, b: wgsl.v4f) =>
       vec4f(a.x * b.x, a.y * b.y, a.z * b.z, a.w * b.w),
-<<<<<<< HEAD
-=======
     vec4h: (a: wgsl.v4h, b: wgsl.v4h) =>
       vec4h(a.x * b.x, a.y * b.y, a.z * b.z, a.w * b.w),
->>>>>>> 6edcbb13
     vec4i: (a: wgsl.v4i, b: wgsl.v4i) =>
       vec4i(a.x * b.x, a.y * b.y, a.z * b.z, a.w * b.w),
     vec4u: (a: wgsl.v4u, b: wgsl.v4u) =>
@@ -388,20 +349,14 @@
 
   floor: {
     vec2f: (v: wgsl.v2f) => vec2f(Math.floor(v.x), Math.floor(v.y)),
-<<<<<<< HEAD
-=======
     vec2h: (v: wgsl.v2h) => vec2h(Math.floor(v.x), Math.floor(v.y)),
->>>>>>> 6edcbb13
     vec2i: (v: wgsl.v2i) => vec2i(Math.floor(v.x), Math.floor(v.y)),
     vec2u: (v: wgsl.v2u) => vec2u(Math.floor(v.x), Math.floor(v.y)),
 
     vec3f: (v: wgsl.v3f) =>
       vec3f(Math.floor(v.x), Math.floor(v.y), Math.floor(v.z)),
-<<<<<<< HEAD
-=======
     vec3h: (v: wgsl.v3h) =>
       vec3h(Math.floor(v.x), Math.floor(v.y), Math.floor(v.z)),
->>>>>>> 6edcbb13
     vec3i: (v: wgsl.v3i) =>
       vec3i(Math.floor(v.x), Math.floor(v.y), Math.floor(v.z)),
     vec3u: (v: wgsl.v3u) =>
@@ -409,11 +364,8 @@
 
     vec4f: (v: wgsl.v4f) =>
       vec4f(Math.floor(v.x), Math.floor(v.y), Math.floor(v.z), Math.floor(v.w)),
-<<<<<<< HEAD
-=======
     vec4h: (v: wgsl.v4h) =>
       vec4h(Math.floor(v.x), Math.floor(v.y), Math.floor(v.z), Math.floor(v.w)),
->>>>>>> 6edcbb13
     vec4i: (v: wgsl.v4i) =>
       vec4i(Math.floor(v.x), Math.floor(v.y), Math.floor(v.z), Math.floor(v.w)),
     vec4u: (v: wgsl.v4u) =>
@@ -423,11 +375,8 @@
   max: {
     vec2f: (a: wgsl.v2f, b: wgsl.v2f) =>
       vec2f(Math.max(a.x, b.x), Math.max(a.y, b.y)),
-<<<<<<< HEAD
-=======
     vec2h: (a: wgsl.v2h, b: wgsl.v2h) =>
       vec2h(Math.max(a.x, b.x), Math.max(a.y, b.y)),
->>>>>>> 6edcbb13
     vec2i: (a: wgsl.v2i, b: wgsl.v2i) =>
       vec2i(Math.max(a.x, b.x), Math.max(a.y, b.y)),
     vec2u: (a: wgsl.v2u, b: wgsl.v2u) =>
@@ -435,11 +384,8 @@
 
     vec3f: (a: wgsl.v3f, b: wgsl.v3f) =>
       vec3f(Math.max(a.x, b.x), Math.max(a.y, b.y), Math.max(a.z, b.z)),
-<<<<<<< HEAD
-=======
     vec3h: (a: wgsl.v3h, b: wgsl.v3h) =>
       vec3h(Math.max(a.x, b.x), Math.max(a.y, b.y), Math.max(a.z, b.z)),
->>>>>>> 6edcbb13
     vec3i: (a: wgsl.v3i, b: wgsl.v3i) =>
       vec3i(Math.max(a.x, b.x), Math.max(a.y, b.y), Math.max(a.z, b.z)),
     vec3u: (a: wgsl.v3u, b: wgsl.v3u) =>
@@ -450,9 +396,6 @@
         Math.max(a.x, b.x),
         Math.max(a.y, b.y),
         Math.max(a.z, b.z),
-<<<<<<< HEAD
-        Math.max(a.w + b.w),
-=======
         Math.max(a.w, b.w),
       ),
     vec4h: (a: wgsl.v4h, b: wgsl.v4h) =>
@@ -461,40 +404,28 @@
         Math.max(a.y, b.y),
         Math.max(a.z, b.z),
         Math.max(a.w, b.w),
->>>>>>> 6edcbb13
       ),
     vec4i: (a: wgsl.v4i, b: wgsl.v4i) =>
       vec4i(
         Math.max(a.x, b.x),
         Math.max(a.y, b.y),
         Math.max(a.z, b.z),
-<<<<<<< HEAD
-        Math.max(a.w + b.w),
-=======
         Math.max(a.w, b.w),
->>>>>>> 6edcbb13
       ),
     vec4u: (a: wgsl.v4u, b: wgsl.v4u) =>
       vec4u(
         Math.max(a.x, b.x),
         Math.max(a.y, b.y),
         Math.max(a.z, b.z),
-<<<<<<< HEAD
-        Math.max(a.w + b.w),
-=======
         Math.max(a.w, b.w),
->>>>>>> 6edcbb13
       ),
   } as Record<VecKind, <T extends vBase>(a: T, b: T) => T>,
 
   min: {
     vec2f: (a: wgsl.v2f, b: wgsl.v2f) =>
       vec2f(Math.min(a.x, b.x), Math.min(a.y, b.y)),
-<<<<<<< HEAD
-=======
     vec2h: (a: wgsl.v2h, b: wgsl.v2h) =>
       vec2h(Math.min(a.x, b.x), Math.min(a.y, b.y)),
->>>>>>> 6edcbb13
     vec2i: (a: wgsl.v2i, b: wgsl.v2i) =>
       vec2i(Math.min(a.x, b.x), Math.min(a.y, b.y)),
     vec2u: (a: wgsl.v2u, b: wgsl.v2u) =>
@@ -502,11 +433,8 @@
 
     vec3f: (a: wgsl.v3f, b: wgsl.v3f) =>
       vec3f(Math.min(a.x, b.x), Math.min(a.y, b.y), Math.min(a.z, b.z)),
-<<<<<<< HEAD
-=======
     vec3h: (a: wgsl.v3h, b: wgsl.v3h) =>
       vec3h(Math.min(a.x, b.x), Math.min(a.y, b.y), Math.min(a.z, b.z)),
->>>>>>> 6edcbb13
     vec3i: (a: wgsl.v3i, b: wgsl.v3i) =>
       vec3i(Math.min(a.x, b.x), Math.min(a.y, b.y), Math.min(a.z, b.z)),
     vec3u: (a: wgsl.v3u, b: wgsl.v3u) =>
@@ -517,9 +445,6 @@
         Math.min(a.x, b.x),
         Math.min(a.y, b.y),
         Math.min(a.z, b.z),
-<<<<<<< HEAD
-        Math.min(a.w + b.w),
-=======
         Math.min(a.w, b.w),
       ),
     vec4h: (a: wgsl.v4h, b: wgsl.v4h) =>
@@ -528,29 +453,20 @@
         Math.min(a.y, b.y),
         Math.min(a.z, b.z),
         Math.min(a.w, b.w),
->>>>>>> 6edcbb13
       ),
     vec4i: (a: wgsl.v4i, b: wgsl.v4i) =>
       vec4i(
         Math.min(a.x, b.x),
         Math.min(a.y, b.y),
         Math.min(a.z, b.z),
-<<<<<<< HEAD
-        Math.min(a.w + b.w),
-=======
         Math.min(a.w, b.w),
->>>>>>> 6edcbb13
       ),
     vec4u: (a: wgsl.v4u, b: wgsl.v4u) =>
       vec4u(
         Math.min(a.x, b.x),
         Math.min(a.y, b.y),
         Math.min(a.z, b.z),
-<<<<<<< HEAD
-        Math.min(a.w + b.w),
-=======
         Math.min(a.w, b.w),
->>>>>>> 6edcbb13
       ),
   } as Record<VecKind, <T extends vBase>(a: T, b: T) => T>,
 };