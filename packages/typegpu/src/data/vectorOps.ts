import { mat2x2f, mat3x3f, mat4x4f } from './matrix.ts';
import {
  vec2b,
  vec2f,
  vec2h,
  vec2i,
  vec2u,
  vec3b,
  vec3f,
  vec3h,
  vec3i,
  vec3u,
  vec4b,
  vec4f,
  vec4h,
  vec4i,
  vec4u,
} from './vector.ts';
import type * as wgsl from './wgslTypes.ts';
import type { VecKind } from './wgslTypes.ts';

type vBase = { kind: VecKind };
type mBase = { kind: MatKind };
type v2 = wgsl.v2f | wgsl.v2h | wgsl.v2i | wgsl.v2u;
type v3 = wgsl.v3f | wgsl.v3h | wgsl.v3i | wgsl.v3u;
type v4 = wgsl.v4f | wgsl.v4h | wgsl.v4i | wgsl.v4u;

type MatKind = 'mat2x2f' | 'mat3x3f' | 'mat4x4f';

const lengthVec2 = (v: v2) => Math.sqrt(v.x ** 2 + v.y ** 2);
const lengthVec3 = (v: v3) => Math.sqrt(v.x ** 2 + v.y ** 2 + v.z ** 2);
const lengthVec4 = (v: v4) =>
  Math.sqrt(v.x ** 2 + v.y ** 2 + v.z ** 2 + v.w ** 2);

const dotVec2 = (lhs: v2, rhs: v2) => lhs.x * rhs.x + lhs.y * rhs.y;
const dotVec3 = (lhs: v3, rhs: v3) =>
  lhs.x * rhs.x + lhs.y * rhs.y + lhs.z * rhs.z;
const dotVec4 = (lhs: v4, rhs: v4) =>
  lhs.x * rhs.x + lhs.y * rhs.y + lhs.z * rhs.z + lhs.w * rhs.w;

const clamp = (value: number, low: number, high: number) =>
  Math.min(Math.max(low, value), high);

type UnaryOp = (a: number) => number;
type BinaryOp = (a: number, b: number) => number;

const unary2f = (op: UnaryOp) => (a: wgsl.v2f) => vec2f(op(a.x), op(a.y));
const unary2h = (op: UnaryOp) => (a: wgsl.v2h) => vec2h(op(a.x), op(a.y));
const unary2i = (op: UnaryOp) => (a: wgsl.v2i) => vec2i(op(a.x), op(a.y));
const unary2u = (op: UnaryOp) => (a: wgsl.v2u) => vec2u(op(a.x), op(a.y));

const unary3f = (op: UnaryOp) => (a: wgsl.v3f) =>
  vec3f(op(a.x), op(a.y), op(a.z));

const unary3h = (op: UnaryOp) => (a: wgsl.v3h) =>
  vec3h(op(a.x), op(a.y), op(a.z));

const unary3i = (op: UnaryOp) => (a: wgsl.v3i) =>
  vec3i(op(a.x), op(a.y), op(a.z));

const unary3u = (op: UnaryOp) => (a: wgsl.v3u) =>
  vec3u(op(a.x), op(a.y), op(a.z));

const unary4f = (op: UnaryOp) => (a: wgsl.v4f) =>
  vec4f(op(a.x), op(a.y), op(a.z), op(a.w));

const unary4h = (op: UnaryOp) => (a: wgsl.v4h) =>
  vec4h(op(a.x), op(a.y), op(a.z), op(a.w));

const unary4i = (op: UnaryOp) => (a: wgsl.v4i) =>
  vec4i(op(a.x), op(a.y), op(a.z), op(a.w));

const unary4u = (op: UnaryOp) => (a: wgsl.v4u) =>
  vec4u(op(a.x), op(a.y), op(a.z), op(a.w));

const unary2x2f = (op: UnaryOp) => (a: wgsl.m2x2f) => {
  const a_ = a.columns as [wgsl.v2f, wgsl.v2f];
  return mat2x2f(unary2f(op)(a_[0]), unary2f(op)(a_[1]));
};

const unary3x3f = (op: UnaryOp) => (a: wgsl.m3x3f) => {
  const a_ = a.columns as [wgsl.v3f, wgsl.v3f, wgsl.v3f];
  return mat3x3f(unary3f(op)(a_[0]), unary3f(op)(a_[1]), unary3f(op)(a_[2]));
};

const unary4x4f = (op: UnaryOp) => (a: wgsl.m4x4f) => {
  const a_ = a.columns as [wgsl.v4f, wgsl.v4f, wgsl.v4f, wgsl.v4f];
  return mat4x4f(
    unary4f(op)(a_[0]),
    unary4f(op)(a_[1]),
    unary4f(op)(a_[2]),
    unary4f(op)(a_[3]),
  );
};

const binaryComponentWise2f = (op: BinaryOp) => (a: wgsl.v2f, b: wgsl.v2f) =>
  vec2f(op(a.x, b.x), op(a.y, b.y));

const binaryComponentWise2h = (op: BinaryOp) => (a: wgsl.v2h, b: wgsl.v2h) =>
  vec2h(op(a.x, b.x), op(a.y, b.y));

const binaryComponentWise2i = (op: BinaryOp) => (a: wgsl.v2i, b: wgsl.v2i) =>
  vec2i(op(a.x, b.x), op(a.y, b.y));

const binaryComponentWise2u = (op: BinaryOp) => (a: wgsl.v2u, b: wgsl.v2u) =>
  vec2u(op(a.x, b.x), op(a.y, b.y));

const binaryComponentWise3f = (op: BinaryOp) => (a: wgsl.v3f, b: wgsl.v3f) =>
  vec3f(op(a.x, b.x), op(a.y, b.y), op(a.z, b.z));

const binaryComponentWise3h = (op: BinaryOp) => (a: wgsl.v3h, b: wgsl.v3h) =>
  vec3h(op(a.x, b.x), op(a.y, b.y), op(a.z, b.z));

const binaryComponentWise3i = (op: BinaryOp) => (a: wgsl.v3i, b: wgsl.v3i) =>
  vec3i(op(a.x, b.x), op(a.y, b.y), op(a.z, b.z));

const binaryComponentWise3u = (op: BinaryOp) => (a: wgsl.v3u, b: wgsl.v3u) =>
  vec3u(op(a.x, b.x), op(a.y, b.y), op(a.z, b.z));

const binaryComponentWise4f = (op: BinaryOp) => (a: wgsl.v4f, b: wgsl.v4f) =>
  vec4f(op(a.x, b.x), op(a.y, b.y), op(a.z, b.z), op(a.w, b.w));

const binaryComponentWise4h = (op: BinaryOp) => (a: wgsl.v4h, b: wgsl.v4h) =>
  vec4h(op(a.x, b.x), op(a.y, b.y), op(a.z, b.z), op(a.w, b.w));

const binaryComponentWise4i = (op: BinaryOp) => (a: wgsl.v4i, b: wgsl.v4i) =>
  vec4i(op(a.x, b.x), op(a.y, b.y), op(a.z, b.z), op(a.w, b.w));

const binaryComponentWise4u = (op: BinaryOp) => (a: wgsl.v4u, b: wgsl.v4u) =>
  vec4u(op(a.x, b.x), op(a.y, b.y), op(a.z, b.z), op(a.w, b.w));

const binaryComponentWise2x2f =
  (op: BinaryOp) => (a: wgsl.m2x2f, b: wgsl.m2x2f) => {
    const a_ = a.columns as [wgsl.v2f, wgsl.v2f];
    const b_ = b.columns as [wgsl.v2f, wgsl.v2f];
    return mat2x2f(
      binaryComponentWise2f(op)(a_[0], b_[0]),
      binaryComponentWise2f(op)(a_[1], b_[1]),
    );
  };

const binaryComponentWise3x3f =
  (op: BinaryOp) => (a: wgsl.m3x3f, b: wgsl.m3x3f) => {
    const a_ = a.columns as [wgsl.v3f, wgsl.v3f, wgsl.v3f];
    const b_ = b.columns as [wgsl.v3f, wgsl.v3f, wgsl.v3f];
    return mat3x3f(
      binaryComponentWise3f(op)(a_[0], b_[0]),
      binaryComponentWise3f(op)(a_[1], b_[1]),
      binaryComponentWise3f(op)(a_[2], b_[2]),
    );
  };

const binaryComponentWise4x4f =
  (op: BinaryOp) => (a: wgsl.m4x4f, b: wgsl.m4x4f) => {
    const a_ = a.columns as [wgsl.v4f, wgsl.v4f, wgsl.v4f, wgsl.v4f];
    const b_ = b.columns as [wgsl.v4f, wgsl.v4f, wgsl.v4f, wgsl.v4f];
    return mat4x4f(
      binaryComponentWise4f(op)(a_[0], b_[0]),
      binaryComponentWise4f(op)(a_[1], b_[1]),
      binaryComponentWise4f(op)(a_[2], b_[2]),
      binaryComponentWise4f(op)(a_[3], b_[3]),
    );
  };

export const NumberOps = {
  divInteger: (lhs: number, rhs: number) => {
    if (rhs === 0) {
      return lhs;
    }
    return Math.trunc(lhs / rhs);
  },
};

export const VectorOps = {
  eq: {
    vec2f: (e1: wgsl.v2f, e2: wgsl.v2f) => vec2b(e1.x === e2.x, e1.y === e2.y),
    vec2h: (e1: wgsl.v2h, e2: wgsl.v2h) => vec2b(e1.x === e2.x, e1.y === e2.y),
    vec2i: (e1: wgsl.v2i, e2: wgsl.v2i) => vec2b(e1.x === e2.x, e1.y === e2.y),
    vec2u: (e1: wgsl.v2u, e2: wgsl.v2u) => vec2b(e1.x === e2.x, e1.y === e2.y),
    'vec2<bool>': (e1: wgsl.v2b, e2: wgsl.v2b) =>
      vec2b(e1.x === e2.x, e1.y === e2.y),

    vec3f: (e1: wgsl.v3f, e2: wgsl.v3f) =>
      vec3b(e1.x === e2.x, e1.y === e2.y, e1.z === e2.z),
    vec3h: (e1: wgsl.v3h, e2: wgsl.v3h) =>
      vec3b(e1.x === e2.x, e1.y === e2.y, e1.z === e2.z),
    vec3i: (e1: wgsl.v3i, e2: wgsl.v3i) =>
      vec3b(e1.x === e2.x, e1.y === e2.y, e1.z === e2.z),
    vec3u: (e1: wgsl.v3u, e2: wgsl.v3u) =>
      vec3b(e1.x === e2.x, e1.y === e2.y, e1.z === e2.z),
    'vec3<bool>': (e1: wgsl.v3b, e2: wgsl.v3b) =>
      vec3b(e1.x === e2.x, e1.y === e2.y, e1.z === e2.z),

    vec4f: (e1: wgsl.v4f, e2: wgsl.v4f) =>
      vec4b(e1.x === e2.x, e1.y === e2.y, e1.z === e2.z, e1.w === e2.w),
    vec4h: (e1: wgsl.v4h, e2: wgsl.v4h) =>
      vec4b(e1.x === e2.x, e1.y === e2.y, e1.z === e2.z, e1.w === e2.w),
    vec4i: (e1: wgsl.v4i, e2: wgsl.v4i) =>
      vec4b(e1.x === e2.x, e1.y === e2.y, e1.z === e2.z, e1.w === e2.w),
    vec4u: (e1: wgsl.v4u, e2: wgsl.v4u) =>
      vec4b(e1.x === e2.x, e1.y === e2.y, e1.z === e2.z, e1.w === e2.w),
    'vec4<bool>': (e1: wgsl.v4b, e2: wgsl.v4b) =>
      vec4b(e1.x === e2.x, e1.y === e2.y, e1.z === e2.z, e1.w === e2.w),
  } as Record<
    VecKind,
    <T extends wgsl.AnyVecInstance>(
      e1: T,
      e2: T,
    ) => T extends wgsl.AnyVec2Instance ? wgsl.v2b
      : T extends wgsl.AnyVec3Instance ? wgsl.v3b
      : wgsl.v4b
  >,

  lt: {
    vec2f: (e1: wgsl.v2f, e2: wgsl.v2f) => vec2b(e1.x < e2.x, e1.y < e2.y),
    vec2h: (e1: wgsl.v2h, e2: wgsl.v2h) => vec2b(e1.x < e2.x, e1.y < e2.y),
    vec2i: (e1: wgsl.v2i, e2: wgsl.v2i) => vec2b(e1.x < e2.x, e1.y < e2.y),
    vec2u: (e1: wgsl.v2u, e2: wgsl.v2u) => vec2b(e1.x < e2.x, e1.y < e2.y),

    vec3f: (e1: wgsl.v3f, e2: wgsl.v3f) =>
      vec3b(e1.x < e2.x, e1.y < e2.y, e1.z < e2.z),
    vec3h: (e1: wgsl.v3h, e2: wgsl.v3h) =>
      vec3b(e1.x < e2.x, e1.y < e2.y, e1.z < e2.z),
    vec3i: (e1: wgsl.v3i, e2: wgsl.v3i) =>
      vec3b(e1.x < e2.x, e1.y < e2.y, e1.z < e2.z),
    vec3u: (e1: wgsl.v3u, e2: wgsl.v3u) =>
      vec3b(e1.x < e2.x, e1.y < e2.y, e1.z < e2.z),

    vec4f: (e1: wgsl.v4f, e2: wgsl.v4f) =>
      vec4b(e1.x < e2.x, e1.y < e2.y, e1.z < e2.z, e1.w < e2.w),
    vec4h: (e1: wgsl.v4h, e2: wgsl.v4h) =>
      vec4b(e1.x < e2.x, e1.y < e2.y, e1.z < e2.z, e1.w < e2.w),
    vec4i: (e1: wgsl.v4i, e2: wgsl.v4i) =>
      vec4b(e1.x < e2.x, e1.y < e2.y, e1.z < e2.z, e1.w < e2.w),
    vec4u: (e1: wgsl.v4u, e2: wgsl.v4u) =>
      vec4b(e1.x < e2.x, e1.y < e2.y, e1.z < e2.z, e1.w < e2.w),
  } as Record<
    VecKind,
    <T extends wgsl.AnyNumericVecInstance>(
      e1: T,
      e2: T,
    ) => T extends wgsl.AnyVec2Instance ? wgsl.v2b
      : T extends wgsl.AnyVec3Instance ? wgsl.v3b
      : wgsl.v4b
  >,

  or: {
    'vec2<bool>': (e1: wgsl.v2b, e2: wgsl.v2b) =>
      vec2b(e1.x || e2.x, e1.y || e2.y),
    'vec3<bool>': (e1: wgsl.v3b, e2: wgsl.v3b) =>
      vec3b(e1.x || e2.x, e1.y || e2.y, e1.z || e2.z),
    'vec4<bool>': (e1: wgsl.v4b, e2: wgsl.v4b) =>
      vec4b(e1.x || e2.x, e1.y || e2.y, e1.z || e2.z, e1.w || e2.w),
  } as Record<
    VecKind,
    <T extends wgsl.AnyBooleanVecInstance>(e1: T, e2: T) => T
  >,

  all: {
    'vec2<bool>': (e: wgsl.v2b) => e.x && e.y,
    'vec3<bool>': (e: wgsl.v3b) => e.x && e.y && e.z,
    'vec4<bool>': (e: wgsl.v4b) => e.x && e.y && e.z && e.w,
  } as Record<VecKind, (v: wgsl.AnyBooleanVecInstance) => boolean>,

  abs: {
    vec2f: unary2f(Math.abs),
    vec2h: unary2h(Math.abs),
    vec2i: unary2i(Math.abs),
    vec2u: unary2u(Math.abs),

    vec3f: unary3f(Math.abs),
    vec3h: unary3h(Math.abs),
    vec3i: unary3i(Math.abs),
    vec3u: unary3u(Math.abs),

    vec4f: unary4f(Math.abs),
    vec4h: unary4h(Math.abs),
    vec4i: unary4i(Math.abs),
    vec4u: unary4u(Math.abs),
  } as Record<VecKind, <T extends vBase>(v: T) => T>,

  atan2: {
    vec2f: binaryComponentWise2f(Math.atan2),
    vec2h: binaryComponentWise2h(Math.atan2),

    vec3f: binaryComponentWise3f(Math.atan2),
    vec3h: binaryComponentWise3h(Math.atan2),

    vec4f: binaryComponentWise4f(Math.atan2),
    vec4h: binaryComponentWise4h(Math.atan2),
  } as Record<VecKind, <T extends vBase>(a: T, b: T) => T>,

  acos: {
    vec2f: unary2f(Math.acos),
    vec2h: unary2h(Math.acos),
    vec2i: unary2i(Math.acos),
    vec2u: unary2u(Math.acos),

    vec3f: unary3f(Math.acos),
    vec3h: unary3h(Math.acos),
    vec3i: unary3i(Math.acos),
    vec3u: unary3u(Math.acos),

    vec4f: unary4f(Math.acos),
    vec4h: unary4h(Math.acos),
    vec4i: unary4i(Math.acos),
    vec4u: unary4u(Math.acos),
  } as Record<VecKind, <T extends vBase>(v: T) => T>,

  asin: {
    vec2f: unary2f(Math.asin),
    vec2h: unary2h(Math.asin),
    vec2i: unary2i(Math.asin),
    vec2u: unary2u(Math.asin),

    vec3f: unary3f(Math.asin),
    vec3h: unary3h(Math.asin),
    vec3i: unary3i(Math.asin),
    vec3u: unary3u(Math.asin),

    vec4f: unary4f(Math.asin),
    vec4h: unary4h(Math.asin),
    vec4i: unary4i(Math.asin),
    vec4u: unary4u(Math.asin),
  } as Record<VecKind, <T extends vBase>(v: T) => T>,

  ceil: {
    vec2f: unary2f(Math.ceil),
    vec2h: unary2h(Math.ceil),

    vec3f: unary3f(Math.ceil),
    vec3h: unary3h(Math.ceil),

    vec4f: unary4f(Math.ceil),
    vec4h: unary4h(Math.ceil),
  } as Record<VecKind, <T extends vBase>(v: T) => T>,

  clamp: {
    vec2f: (v: wgsl.v2f, low: wgsl.v2f, high: wgsl.v2f) =>
      vec2f(clamp(v.x, low.x, high.x), clamp(v.y, low.y, high.y)),
    vec2h: (v: wgsl.v2h, low: wgsl.v2h, high: wgsl.v2h) =>
      vec2h(clamp(v.x, low.x, high.x), clamp(v.y, low.y, high.y)),
    vec2i: (v: wgsl.v2i, low: wgsl.v2i, high: wgsl.v2i) =>
      vec2i(clamp(v.x, low.x, high.x), clamp(v.y, low.y, high.y)),
    vec2u: (v: wgsl.v2u, low: wgsl.v2u, high: wgsl.v2u) =>
      vec2u(clamp(v.x, low.x, high.x), clamp(v.y, low.y, high.y)),

    vec3f: (v: wgsl.v3f, low: wgsl.v3f, high: wgsl.v3f) =>
      vec3f(
        clamp(v.x, low.x, high.x),
        clamp(v.y, low.y, high.y),
        clamp(v.z, low.z, high.z),
      ),
    vec3h: (v: wgsl.v3h, low: wgsl.v3h, high: wgsl.v3h) =>
      vec3h(
        clamp(v.x, low.x, high.x),
        clamp(v.y, low.y, high.y),
        clamp(v.z, low.z, high.z),
      ),
    vec3i: (v: wgsl.v3i, low: wgsl.v3i, high: wgsl.v3f) =>
      vec3i(
        clamp(v.x, low.x, high.x),
        clamp(v.y, low.y, high.y),
        clamp(v.z, low.z, high.z),
      ),
    vec3u: (v: wgsl.v3u, low: wgsl.v3u, high: wgsl.v3f) =>
      vec3u(
        clamp(v.x, low.x, high.x),
        clamp(v.y, low.y, high.y),
        clamp(v.z, low.z, high.z),
      ),

    vec4f: (v: wgsl.v4f, low: wgsl.v4f, high: wgsl.v4f) =>
      vec4f(
        clamp(v.x, low.x, high.x),
        clamp(v.y, low.y, high.y),
        clamp(v.z, low.z, high.z),
        clamp(v.w, low.w, high.w),
      ),
    vec4h: (v: wgsl.v4h, low: wgsl.v4h, high: wgsl.v4h) =>
      vec4h(
        clamp(v.x, low.x, high.x),
        clamp(v.y, low.y, high.y),
        clamp(v.z, low.z, high.z),
        clamp(v.w, low.w, high.w),
      ),
    vec4i: (v: wgsl.v4i, low: wgsl.v4i, high: wgsl.v4i) =>
      vec4i(
        clamp(v.x, low.x, high.x),
        clamp(v.y, low.y, high.y),
        clamp(v.z, low.z, high.z),
        clamp(v.w, low.w, high.w),
      ),
    vec4u: (v: wgsl.v4u, low: wgsl.v4u, high: wgsl.v4u) =>
      vec4u(
        clamp(v.x, low.x, high.x),
        clamp(v.y, low.y, high.y),
        clamp(v.z, low.z, high.z),
        clamp(v.w, low.w, high.w),
      ),
  } as Record<VecKind, <T extends vBase>(v: T, low: T, high: T) => T>,

  length: {
    vec2f: lengthVec2,
    vec2h: lengthVec2,

    vec3f: lengthVec3,
    vec3h: lengthVec3,

    vec4f: lengthVec4,
    vec4h: lengthVec4,
  } as Record<VecKind, (v: vBase) => number>,

  add: {
<<<<<<< HEAD
    vec2f: (a: wgsl.v2f, b: wgsl.v2f) => vec2f(a.x + b.x, a.y + b.y),
    vec2h: (a: wgsl.v2h, b: wgsl.v2h) => vec2h(a.x + b.x, a.y + b.y),
    vec2i: (a: wgsl.v2i, b: wgsl.v2i) => vec2i(a.x + b.x, a.y + b.y),
    vec2u: (a: wgsl.v2u, b: wgsl.v2u) => vec2u(a.x + b.x, a.y + b.y),

    vec3f: (a: wgsl.v3f, b: wgsl.v3f) => vec3f(a.x + b.x, a.y + b.y, a.z + b.z),
    vec3h: (a: wgsl.v3h, b: wgsl.v3h) => vec3h(a.x + b.x, a.y + b.y, a.z + b.z),
    vec3i: (a: wgsl.v3i, b: wgsl.v3i) => vec3i(a.x + b.x, a.y + b.y, a.z + b.z),
    vec3u: (a: wgsl.v3u, b: wgsl.v3u) => vec3u(a.x + b.x, a.y + b.y, a.z + b.z),

    vec4f: (a: wgsl.v4f, b: wgsl.v4f) =>
      vec4f(a.x + b.x, a.y + b.y, a.z + b.z, a.w + b.w),
    vec4h: (a: wgsl.v4h, b: wgsl.v4h) =>
      vec4h(a.x + b.x, a.y + b.y, a.z + b.z, a.w + b.w),
    vec4i: (a: wgsl.v4i, b: wgsl.v4i) =>
      vec4i(a.x + b.x, a.y + b.y, a.z + b.z, a.w + b.w),
    vec4u: (a: wgsl.v4u, b: wgsl.v4u) =>
      vec4u(a.x + b.x, a.y + b.y, a.z + b.z, a.w + b.w),
  } as Record<VecKind, <T extends vBase>(lhs: T, rhs: T) => T>,

  sub: {
    vec2f: (a: wgsl.v2f, b: wgsl.v2f) => vec2f(a.x - b.x, a.y - b.y),
    vec2h: (a: wgsl.v2h, b: wgsl.v2h) => vec2h(a.x - b.x, a.y - b.y),
    vec2i: (a: wgsl.v2i, b: wgsl.v2i) => vec2i(a.x - b.x, a.y - b.y),
    vec2u: (a: wgsl.v2u, b: wgsl.v2u) => vec2u(a.x - b.x, a.y - b.y),

    vec3f: (a: wgsl.v3f, b: wgsl.v3f) => vec3f(a.x - b.x, a.y - b.y, a.z - b.z),
    vec3h: (a: wgsl.v3h, b: wgsl.v3h) => vec3h(a.x - b.x, a.y - b.y, a.z - b.z),
    vec3i: (a: wgsl.v3i, b: wgsl.v3i) => vec3i(a.x - b.x, a.y - b.y, a.z - b.z),
    vec3u: (a: wgsl.v3u, b: wgsl.v3u) => vec3u(a.x - b.x, a.y - b.y, a.z - b.z),

    vec4f: (a: wgsl.v4f, b: wgsl.v4f) =>
      vec4f(a.x - b.x, a.y - b.y, a.z - b.z, a.w - b.w),
    vec4h: (a: wgsl.v4h, b: wgsl.v4h) =>
      vec4h(a.x - b.x, a.y - b.y, a.z - b.z, a.w - b.w),
    vec4i: (a: wgsl.v4i, b: wgsl.v4i) =>
      vec4i(a.x - b.x, a.y - b.y, a.z - b.z, a.w - b.w),
    vec4u: (a: wgsl.v4u, b: wgsl.v4u) =>
      vec4u(a.x - b.x, a.y - b.y, a.z - b.z, a.w - b.w),
  } as Record<VecKind, <T extends vBase>(lhs: T, rhs: T) => T>,

  mulSxV: {
    vec2f: (s: number, v: wgsl.v2f) => vec2f(s * v.x, s * v.y),
    vec2h: (s: number, v: wgsl.v2h) => vec2h(s * v.x, s * v.y),
    vec2i: (s: number, v: wgsl.v2i) => vec2i(s * v.x, s * v.y),
    vec2u: (s: number, v: wgsl.v2u) => vec2u(s * v.x, s * v.y),

    vec3f: (s: number, v: wgsl.v3f) => vec3f(s * v.x, s * v.y, s * v.z),
    vec3h: (s: number, v: wgsl.v3h) => vec3h(s * v.x, s * v.y, s * v.z),
    vec3i: (s: number, v: wgsl.v3i) => vec3i(s * v.x, s * v.y, s * v.z),
    vec3u: (s: number, v: wgsl.v3u) => vec3u(s * v.x, s * v.y, s * v.z),

    vec4f: (s: number, v: wgsl.v4f) =>
      vec4f(s * v.x, s * v.y, s * v.z, s * v.w),
    vec4h: (s: number, v: wgsl.v4h) =>
      vec4h(s * v.x, s * v.y, s * v.z, s * v.w),
    vec4i: (s: number, v: wgsl.v4i) =>
      vec4i(s * v.x, s * v.y, s * v.z, s * v.w),
    vec4u: (s: number, v: wgsl.v4u) =>
      vec4u(s * v.x, s * v.y, s * v.z, s * v.w),

    mat2x2f: (s: number, m: wgsl.m2x2f) => {
      const m_ = m.columns;
      return mat2x2f(s * m_[0].x, s * m_[0].y, s * m_[1].x, s * m_[1].y);
    },

    mat3x3f: (s: number, m: wgsl.m3x3f) => {
      const m_ = m.columns;
      return mat3x3f(
        s * m_[0].x,
        s * m_[0].y,
        s * m_[0].z,
        s * m_[1].x,
        s * m_[1].y,
        s * m_[1].z,
        s * m_[2].x,
        s * m_[2].y,
        s * m_[2].z,
      );
    },

    mat4x4f: (s: number, m: wgsl.m4x4f) => {
      const m_ = m.columns;
      return mat4x4f(
        s * m_[0].x,
        s * m_[0].y,
        s * m_[0].z,
        s * m_[0].w,
        s * m_[1].x,
        s * m_[1].y,
        s * m_[1].z,
        s * m_[1].w,
        s * m_[2].x,
        s * m_[2].y,
        s * m_[2].z,
        s * m_[2].w,
        s * m_[3].x,
        s * m_[3].y,
        s * m_[3].z,
        s * m_[3].w,
      );
    },
=======
    vec2f: binaryComponentWise2f((a, b) => a + b),
    vec2h: binaryComponentWise2h((a, b) => a + b),
    vec2i: binaryComponentWise2i((a, b) => a + b),
    vec2u: binaryComponentWise2u((a, b) => a + b),

    vec3f: binaryComponentWise3f((a, b) => a + b),
    vec3h: binaryComponentWise3h((a, b) => a + b),
    vec3i: binaryComponentWise3i((a, b) => a + b),
    vec3u: binaryComponentWise3u((a, b) => a + b),

    vec4f: binaryComponentWise4f((a, b) => a + b),
    vec4h: binaryComponentWise4h((a, b) => a + b),
    vec4i: binaryComponentWise4i((a, b) => a + b),
    vec4u: binaryComponentWise4u((a, b) => a + b),

    mat2x2f: binaryComponentWise2x2f((a, b) => a + b),
    mat3x3f: binaryComponentWise3x3f((a, b) => a + b),
    mat4x4f: binaryComponentWise4x4f((a, b) => a + b),
  } as Record<
    VecKind | MatKind,
    <T extends vBase | mBase>(lhs: T, rhs: T) => T
  >,

  addMixed: {
    vec2f: (a: wgsl.v2f, b: number) => unary2f((e) => e + b)(a),
    vec2h: (a: wgsl.v2h, b: number) => unary2h((e) => e + b)(a),
    vec2i: (a: wgsl.v2i, b: number) => unary2i((e) => e + b)(a),
    vec2u: (a: wgsl.v2u, b: number) => unary2u((e) => e + b)(a),

    vec3f: (a: wgsl.v3f, b: number) => unary3f((e) => e + b)(a),
    vec3h: (a: wgsl.v3h, b: number) => unary3h((e) => e + b)(a),
    vec3i: (a: wgsl.v3i, b: number) => unary3i((e) => e + b)(a),
    vec3u: (a: wgsl.v3u, b: number) => unary3u((e) => e + b)(a),

    vec4f: (a: wgsl.v4f, b: number) => unary4f((e) => e + b)(a),
    vec4h: (a: wgsl.v4h, b: number) => unary4h((e) => e + b)(a),
    vec4i: (a: wgsl.v4i, b: number) => unary4i((e) => e + b)(a),
    vec4u: (a: wgsl.v4u, b: number) => unary4u((e) => e + b)(a),

    mat2x2f: (a: wgsl.m2x2f, b: number) => unary2x2f((e) => e + b)(a),
    mat3x3f: (a: wgsl.m3x3f, b: number) => unary3x3f((e) => e + b)(a),
    mat4x4f: (a: wgsl.m4x4f, b: number) => unary4x4f((e) => e + b)(a),
  } as Record<
    VecKind | MatKind,
    <T extends vBase | mBase>(lhs: T, rhs: number) => T
  >,

  mulSxV: {
    vec2f: (s: number, v: wgsl.v2f) => unary2f((e) => s * e)(v),
    vec2h: (s: number, v: wgsl.v2h) => unary2h((e) => s * e)(v),
    vec2i: (s: number, v: wgsl.v2i) => unary2i((e) => s * e)(v),
    vec2u: (s: number, v: wgsl.v2u) => unary2u((e) => s * e)(v),

    vec3f: (s: number, v: wgsl.v3f) => unary3f((e) => s * e)(v),
    vec3h: (s: number, v: wgsl.v3h) => unary3h((e) => s * e)(v),
    vec3i: (s: number, v: wgsl.v3i) => unary3i((e) => s * e)(v),
    vec3u: (s: number, v: wgsl.v3u) => unary3u((e) => s * e)(v),

    vec4f: (s: number, v: wgsl.v4f) => unary4f((e) => s * e)(v),
    vec4h: (s: number, v: wgsl.v4h) => unary4h((e) => s * e)(v),
    vec4i: (s: number, v: wgsl.v4i) => unary4i((e) => s * e)(v),
    vec4u: (s: number, v: wgsl.v4u) => unary4u((e) => s * e)(v),

    mat2x2f: (s: number, m: wgsl.m2x2f) => unary2x2f((e) => s * e)(m),
    mat3x3f: (s: number, m: wgsl.m3x3f) => unary3x3f((e) => s * e)(m),
    mat4x4f: (s: number, m: wgsl.m4x4f) => unary4x4f((e) => s * e)(m),
>>>>>>> b798e6ab
  } as Record<
    VecKind | MatKind,
    <T extends vBase | wgsl.AnyMatInstance>(s: number, v: T) => T
  >,

  mulVxV: {
    vec2f: binaryComponentWise2f((a, b) => a * b),
    vec2h: binaryComponentWise2h((a, b) => a * b),
    vec2i: binaryComponentWise2i((a, b) => a * b),
    vec2u: binaryComponentWise2u((a, b) => a * b),

    vec3f: binaryComponentWise3f((a, b) => a * b),
    vec3h: binaryComponentWise3h((a, b) => a * b),
    vec3i: binaryComponentWise3i((a, b) => a * b),
    vec3u: binaryComponentWise3u((a, b) => a * b),

    vec4f: binaryComponentWise4f((a, b) => a * b),
    vec4h: binaryComponentWise4h((a, b) => a * b),
    vec4i: binaryComponentWise4i((a, b) => a * b),
    vec4u: binaryComponentWise4u((a, b) => a * b),

    mat2x2f: (a: wgsl.m2x2f, b: wgsl.m2x2f) => {
      const a_ = a.columns;
      const b_ = b.columns;

      return mat2x2f(
        a_[0].x * b_[0].x + a_[1].x * b_[0].y,
        a_[0].y * b_[0].x + a_[1].y * b_[0].y,
        a_[0].x * b_[1].x + a_[1].x * b_[1].y,
        a_[0].y * b_[1].x + a_[1].y * b_[1].y,
      );
    },

    mat3x3f: (a: wgsl.m3x3f, b: wgsl.m3x3f) => {
      const a_ = a.columns;
      const b_ = b.columns;

      return mat3x3f(
        a_[0].x * b_[0].x + a_[1].x * b_[0].y + a_[2].x * b_[0].z,
        a_[0].y * b_[0].x + a_[1].y * b_[0].y + a_[2].y * b_[0].z,
        a_[0].z * b_[0].x + a_[1].z * b_[0].y + a_[2].z * b_[0].z,
        a_[0].x * b_[1].x + a_[1].x * b_[1].y + a_[2].x * b_[1].z,
        a_[0].y * b_[1].x + a_[1].y * b_[1].y + a_[2].y * b_[1].z,
        a_[0].z * b_[1].x + a_[1].z * b_[1].y + a_[2].z * b_[1].z,
        a_[0].x * b_[2].x + a_[1].x * b_[2].y + a_[2].x * b_[2].z,
        a_[0].y * b_[2].x + a_[1].y * b_[2].y + a_[2].y * b_[2].z,
        a_[0].z * b_[2].x + a_[1].z * b_[2].y + a_[2].z * b_[2].z,
      );
    },

    mat4x4f: (a: wgsl.m4x4f, b: wgsl.m4x4f) => {
      const a_ = a.columns;
      const b_ = b.columns;

      return mat4x4f(
        a_[0].x * b_[0].x +
          a_[1].x * b_[0].y +
          a_[2].x * b_[0].z +
          a_[3].x * b_[0].w,
        a_[0].y * b_[0].x +
          a_[1].y * b_[0].y +
          a_[2].y * b_[0].z +
          a_[3].y * b_[0].w,
        a_[0].z * b_[0].x +
          a_[1].z * b_[0].y +
          a_[2].z * b_[0].z +
          a_[3].z * b_[0].w,
        a_[0].w * b_[0].x +
          a_[1].w * b_[0].y +
          a_[2].w * b_[0].z +
          a_[3].w * b_[0].w,
        a_[0].x * b_[1].x +
          a_[1].x * b_[1].y +
          a_[2].x * b_[1].z +
          a_[3].x * b_[1].w,
        a_[0].y * b_[1].x +
          a_[1].y * b_[1].y +
          a_[2].y * b_[1].z +
          a_[3].y * b_[1].w,
        a_[0].z * b_[1].x +
          a_[1].z * b_[1].y +
          a_[2].z * b_[1].z +
          a_[3].z * b_[1].w,
        a_[0].w * b_[1].x +
          a_[1].w * b_[1].y +
          a_[2].w * b_[1].z +
          a_[3].w * b_[1].w,
        a_[0].x * b_[2].x +
          a_[1].x * b_[2].y +
          a_[2].x * b_[2].z +
          a_[3].x * b_[2].w,
        a_[0].y * b_[2].x +
          a_[1].y * b_[2].y +
          a_[2].y * b_[2].z +
          a_[3].y * b_[2].w,
        a_[0].z * b_[2].x +
          a_[1].z * b_[2].y +
          a_[2].z * b_[2].z +
          a_[3].z * b_[2].w,
        a_[0].w * b_[2].x +
          a_[1].w * b_[2].y +
          a_[2].w * b_[2].z +
          a_[3].w * b_[2].w,
        a_[0].x * b_[3].x +
          a_[1].x * b_[3].y +
          a_[2].x * b_[3].z +
          a_[3].x * b_[3].w,
        a_[0].y * b_[3].x +
          a_[1].y * b_[3].y +
          a_[2].y * b_[3].z +
          a_[3].y * b_[3].w,
        a_[0].z * b_[3].x +
          a_[1].z * b_[3].y +
          a_[2].z * b_[3].z +
          a_[3].z * b_[3].w,
        a_[0].w * b_[3].x +
          a_[1].w * b_[3].y +
          a_[2].w * b_[3].z +
          a_[3].w * b_[3].w,
      );
    },
  } as Record<
    VecKind | MatKind,
    <T extends vBase | wgsl.AnyMatInstance>(lhs: T, rhs: T) => T
  >,

  mulMxV: {
    mat2x2f: (m: wgsl.m2x2f, v: wgsl.v2f) => {
      const m_ = m.columns;
      return vec2f(
        m_[0].x * v.x + m_[1].x * v.y,
        m_[0].y * v.x + m_[1].y * v.y,
      );
    },

    mat3x3f: (m: wgsl.m3x3f, v: wgsl.v3f) => {
      const m_ = m.columns;
      return vec3f(
        m_[0].x * v.x + m_[1].x * v.y + m_[2].x * v.z,
        m_[0].y * v.x + m_[1].y * v.y + m_[2].y * v.z,
        m_[0].z * v.x + m_[1].z * v.y + m_[2].z * v.z,
      );
    },

    mat4x4f: (m: wgsl.m4x4f, v: wgsl.v4f) => {
      const m_ = m.columns;
      return vec4f(
        m_[0].x * v.x + m_[1].x * v.y + m_[2].x * v.z + m_[3].x * v.w,
        m_[0].y * v.x + m_[1].y * v.y + m_[2].y * v.z + m_[3].y * v.w,
        m_[0].z * v.x + m_[1].z * v.y + m_[2].z * v.z + m_[3].z * v.w,
        m_[0].w * v.x + m_[1].w * v.y + m_[2].w * v.z + m_[3].w * v.w,
      );
    },
  } as Record<
    MatKind,
    <T extends wgsl.AnyMatInstance>(
      m: T,
      v: wgsl.vBaseForMat<T>,
    ) => wgsl.vBaseForMat<T>
  >,

  mulVxM: {
    mat2x2f: (v: wgsl.v2f, m: wgsl.m2x2f) => {
      const m_ = m.columns;
      return vec2f(
        v.x * m_[0].x + v.y * m_[0].y,
        v.x * m_[1].x + v.y * m_[1].y,
      );
    },

    mat3x3f: (v: wgsl.v3f, m: wgsl.m3x3f) => {
      const m_ = m.columns;
      return vec3f(
        v.x * m_[0].x + v.y * m_[0].y + v.z * m_[0].z,
        v.x * m_[1].x + v.y * m_[1].y + v.z * m_[1].z,
        v.x * m_[2].x + v.y * m_[2].y + v.z * m_[2].z,
      );
    },

    mat4x4f: (v: wgsl.v4f, m: wgsl.m4x4f) => {
      const m_ = m.columns;
      return vec4f(
        v.x * m_[0].x + v.y * m_[0].y + v.z * m_[0].z + v.w * m_[0].w,
        v.x * m_[1].x + v.y * m_[1].y + v.z * m_[1].z + v.w * m_[1].w,
        v.x * m_[2].x + v.y * m_[2].y + v.z * m_[2].z + v.w * m_[2].w,
        v.x * m_[3].x + v.y * m_[3].y + v.z * m_[3].z + v.w * m_[3].w,
      );
    },
  } as Record<
    MatKind,
    <T extends wgsl.AnyMatInstance>(
      v: wgsl.vBaseForMat<T>,
      m: T,
    ) => wgsl.vBaseForMat<T>
  >,

  div: {
    vec2f: binaryComponentWise2f((a, b) => a / b),
    vec2h: binaryComponentWise2h((a, b) => a / b),
    vec2i: binaryComponentWise2i(NumberOps.divInteger),
    vec2u: binaryComponentWise2u(NumberOps.divInteger),

    vec3f: binaryComponentWise3f((a, b) => a / b),
    vec3h: binaryComponentWise3h((a, b) => a / b),
    vec3i: binaryComponentWise3i(NumberOps.divInteger),
    vec3u: binaryComponentWise3u(NumberOps.divInteger),

    vec4f: binaryComponentWise4f((a, b) => a / b),
    vec4h: binaryComponentWise4h((a, b) => a / b),
    vec4i: binaryComponentWise4i(NumberOps.divInteger),
    vec4u: binaryComponentWise4u(NumberOps.divInteger),
  } as Record<VecKind, <T extends vBase>(a: T, b: T) => T>,

  divMixed: {
    vec2f: (a: wgsl.v2f, b: number) => unary2f((e) => e / b)(a),
    vec2h: (a: wgsl.v2h, b: number) => unary2h((e) => e / b)(a),
    vec2i: (a: wgsl.v2i, b: number) =>
      unary2i((e) => NumberOps.divInteger(e, b))(a),
    vec2u: (a: wgsl.v2u, b: number) =>
      unary2u((e) => NumberOps.divInteger(e, b))(a),

    vec3f: (a: wgsl.v3f, b: number) => unary3f((e) => e / b)(a),
    vec3h: (a: wgsl.v3h, b: number) => unary3h((e) => e / b)(a),
    vec3i: (a: wgsl.v3i, b: number) =>
      unary3i((e) => NumberOps.divInteger(e, b))(a),
    vec3u: (a: wgsl.v3u, b: number) =>
      unary3u((e) => NumberOps.divInteger(e, b))(a),

    vec4f: (a: wgsl.v4f, b: number) => unary4f((e) => e / b)(a),
    vec4h: (a: wgsl.v4h, b: number) => unary4h((e) => e / b)(a),
    vec4i: (a: wgsl.v4i, b: number) =>
      unary4i((e) => NumberOps.divInteger(e, b))(a),
    vec4u: (a: wgsl.v4u, b: number) =>
      unary4u((e) => NumberOps.divInteger(e, b))(a),
  } as Record<VecKind, <T extends vBase>(lhs: T, rhs: number) => T>,

  dot: {
    vec2f: dotVec2,
    vec2h: dotVec2,
    vec2i: dotVec2,
    vec2u: dotVec2,
    vec3f: dotVec3,
    vec3h: dotVec3,
    vec3i: dotVec3,
    vec3u: dotVec3,
    vec4f: dotVec4,
    vec4h: dotVec4,
    vec4i: dotVec4,
    vec4u: dotVec4,
  } as Record<VecKind, <T extends vBase>(lhs: T, rhs: T) => number>,

  normalize: {
    vec2f: (v: wgsl.v2f) => {
      const len = lengthVec2(v);
      return vec2f(v.x / len, v.y / len);
    },
    vec2h: (v: wgsl.v2h) => {
      const len = lengthVec2(v);
      return vec2h(v.x / len, v.y / len);
    },
    vec2i: (v: wgsl.v2i) => {
      const len = lengthVec2(v);
      return vec2i(v.x / len, v.y / len);
    },
    vec2u: (v: wgsl.v2u) => {
      const len = lengthVec2(v);
      return vec2u(v.x / len, v.y / len);
    },

    vec3f: (v: wgsl.v3f) => {
      const len = lengthVec3(v);
      return vec3f(v.x / len, v.y / len, v.z / len);
    },
    vec3h: (v: wgsl.v3h) => {
      const len = lengthVec3(v);
      return vec3h(v.x / len, v.y / len, v.z / len);
    },
    vec3i: (v: wgsl.v3i) => {
      const len = lengthVec3(v);
      return vec3i(v.x / len, v.y / len, v.z / len);
    },
    vec3u: (v: wgsl.v3u) => {
      const len = lengthVec3(v);
      return vec3u(v.x / len, v.y / len, v.z / len);
    },

    vec4f: (v: wgsl.v4f) => {
      const len = lengthVec4(v);
      return vec4f(v.x / len, v.y / len, v.z / len, v.w / len);
    },
    vec4h: (v: wgsl.v4h) => {
      const len = lengthVec4(v);
      return vec4h(v.x / len, v.y / len, v.z / len, v.w / len);
    },
    vec4i: (v: wgsl.v4i) => {
      const len = lengthVec4(v);
      return vec4i(v.x / len, v.y / len, v.z / len, v.w / len);
    },
    vec4u: (v: wgsl.v4u) => {
      const len = lengthVec4(v);
      return vec4u(v.x / len, v.y / len, v.z / len, v.w / len);
    },
  } as Record<VecKind, <T extends vBase>(v: T) => T>,

  cross: {
    vec3f: (a: wgsl.v3f, b: wgsl.v3f) => {
      return vec3f(
        a.y * b.z - a.z * b.y,
        a.z * b.x - a.x * b.z,
        a.x * b.y - a.y * b.x,
      );
    },
    vec3h: (a: wgsl.v3h, b: wgsl.v3h) => {
      return vec3h(
        a.y * b.z - a.z * b.y,
        a.z * b.x - a.x * b.z,
        a.x * b.y - a.y * b.x,
      );
    },
  } as Record<
    'vec3f' | 'vec3h',
    <T extends wgsl.v3f | wgsl.v3h>(a: T, b: T) => T
  >,

  floor: {
    vec2f: unary2f(Math.floor),
    vec2h: unary2h(Math.floor),

    vec3f: unary3f(Math.floor),
    vec3h: unary3h(Math.floor),

    vec4f: unary4f(Math.floor),
    vec4h: unary4h(Math.floor),
  } as Record<VecKind, <T extends vBase>(v: T) => T>,

  max: {
    vec2f: binaryComponentWise2f(Math.max),
    vec2h: binaryComponentWise2h(Math.max),
    vec2i: binaryComponentWise2i(Math.max),
    vec2u: binaryComponentWise2u(Math.max),

    vec3f: binaryComponentWise3f(Math.max),
    vec3h: binaryComponentWise3h(Math.max),
    vec3i: binaryComponentWise3i(Math.max),
    vec3u: binaryComponentWise3u(Math.max),

    vec4f: binaryComponentWise4f(Math.max),
    vec4h: binaryComponentWise4h(Math.max),
    vec4i: binaryComponentWise4i(Math.max),
    vec4u: binaryComponentWise4u(Math.max),
  } as Record<VecKind, <T extends vBase>(a: T, b: T) => T>,

  min: {
    vec2f: binaryComponentWise2f(Math.min),
    vec2h: binaryComponentWise2h(Math.min),
    vec2i: binaryComponentWise2i(Math.min),
    vec2u: binaryComponentWise2u(Math.min),

    vec3f: binaryComponentWise3f(Math.min),
    vec3h: binaryComponentWise3h(Math.min),
    vec3i: binaryComponentWise3i(Math.min),
    vec3u: binaryComponentWise3u(Math.min),

    vec4f: binaryComponentWise4f(Math.min),
    vec4h: binaryComponentWise4h(Math.min),
    vec4i: binaryComponentWise4i(Math.min),
    vec4u: binaryComponentWise4u(Math.min),
  } as Record<VecKind, <T extends vBase>(a: T, b: T) => T>,

  pow: {
    vec2f: (base: wgsl.v2f, exponent: wgsl.v2f) =>
      vec2f(base.x ** exponent.x, base.y ** exponent.y),
    vec2h: (base: wgsl.v2h, exponent: wgsl.v2h) =>
      vec2h(base.x ** exponent.x, base.y ** exponent.y),

    vec3f: (base: wgsl.v3f, exponent: wgsl.v3f) =>
      vec3f(base.x ** exponent.x, base.y ** exponent.y, base.z ** exponent.z),
    vec3h: (base: wgsl.v3h, exponent: wgsl.v3h) =>
      vec3h(base.x ** exponent.x, base.y ** exponent.y, base.z ** exponent.z),

    vec4f: (base: wgsl.v4f, exponent: wgsl.v4f) =>
      vec4f(
        base.x ** exponent.x,
        base.y ** exponent.y,
        base.z ** exponent.z,
        base.w ** exponent.w,
      ),
    vec4h: (base: wgsl.v4h, exponent: wgsl.v4h) =>
      vec4h(
        base.x ** exponent.x,
        base.y ** exponent.y,
        base.z ** exponent.z,
        base.w ** exponent.w,
      ),
  } as Record<
    'vec2f' | 'vec3f' | 'vec4f' | 'vec2h' | 'vec3h' | 'vec4h' | 'number',
    <T extends wgsl.AnyFloatVecInstance | number>(a: T, b: T) => T
  >,

  sign: {
    vec2f: unary2f(Math.sign),
    vec2h: unary2h(Math.sign),
    vec2i: unary2i(Math.sign),

    vec3f: unary3f(Math.sign),
    vec3h: unary3h(Math.sign),
    vec3i: unary3i(Math.sign),

    vec4f: unary4f(Math.sign),
    vec4h: unary4h(Math.sign),
    vec4i: unary4i(Math.sign),
  } as Record<VecKind, <T extends vBase>(e: T) => T>,

  sqrt: {
    vec2f: unary2f(Math.sqrt),
    vec2h: unary2h(Math.sqrt),

    vec3f: unary3f(Math.sqrt),
    vec3h: unary3h(Math.sqrt),

    vec4f: unary4f(Math.sqrt),
    vec4h: unary4h(Math.sqrt),
  } as Record<VecKind, <T extends vBase>(v: T) => T>,

  mix: {
    vec2f: (e1: wgsl.v2f, e2: wgsl.v2f, e3: wgsl.v2f | number) => {
      if (typeof e3 === 'number') {
        return vec2f(e1.x * (1 - e3) + e2.x * e3, e1.y * (1 - e3) + e2.y * e3);
      }
      return vec2f(
        e1.x * (1 - e3.x) + e2.x * e3.x,
        e1.y * (1 - e3.y) + e2.y * e3.y,
      );
    },
    vec2h: (e1: wgsl.v2h, e2: wgsl.v2h, e3: wgsl.v2h | number) => {
      if (typeof e3 === 'number') {
        return vec2h(e1.x * (1 - e3) + e2.x * e3, e1.y * (1 - e3) + e2.y * e3);
      }
      return vec2h(
        e1.x * (1 - e3.x) + e2.x * e3.x,
        e1.y * (1 - e3.y) + e2.y * e3.y,
      );
    },

    vec3f: (e1: wgsl.v3f, e2: wgsl.v3f, e3: wgsl.v3f | number) => {
      if (typeof e3 === 'number') {
        return vec3f(
          e1.x * (1 - e3) + e2.x * e3,
          e1.y * (1 - e3) + e2.y * e3,
          e1.z * (1 - e3) + e2.z * e3,
        );
      }
      return vec3f(
        e1.x * (1 - e3.x) + e2.x * e3.x,
        e1.y * (1 - e3.y) + e2.y * e3.y,
        e1.z * (1 - e3.z) + e2.z * e3.z,
      );
    },
    vec3h: (e1: wgsl.v3h, e2: wgsl.v3h, e3: wgsl.v3h | number) => {
      if (typeof e3 === 'number') {
        return vec3h(
          e1.x * (1 - e3) + e2.x * e3,
          e1.y * (1 - e3) + e2.y * e3,
          e1.z * (1 - e3) + e2.z * e3,
        );
      }
      return vec3h(
        e1.x * (1 - e3.x) + e2.x * e3.x,
        e1.y * (1 - e3.y) + e2.y * e3.y,
        e1.z * (1 - e3.z) + e2.z * e3.z,
      );
    },

    vec4f: (e1: wgsl.v4f, e2: wgsl.v4f, e3: wgsl.v4f | number) => {
      if (typeof e3 === 'number') {
        return vec4f(
          e1.x * (1 - e3) + e2.x * e3,
          e1.y * (1 - e3) + e2.y * e3,
          e1.z * (1 - e3) + e2.z * e3,
          e1.w * (1 - e3) + e2.w * e3,
        );
      }
      return vec4f(
        e1.x * (1 - e3.x) + e2.x * e3.x,
        e1.y * (1 - e3.y) + e2.y * e3.y,
        e1.z * (1 - e3.z) + e2.z * e3.z,
        e1.w * (1 - e3.w) + e2.w * e3.w,
      );
    },
    vec4h: (e1: wgsl.v4h, e2: wgsl.v4h, e3: wgsl.v4h | number) => {
      if (typeof e3 === 'number') {
        return vec4h(
          e1.x * (1 - e3) + e2.x * e3,
          e1.y * (1 - e3) + e2.y * e3,
          e1.z * (1 - e3) + e2.z * e3,
          e1.w * (1 - e3) + e2.w * e3,
        );
      }
      return vec4h(
        e1.x * (1 - e3.x) + e2.x * e3.x,
        e1.y * (1 - e3.y) + e2.y * e3.y,
        e1.z * (1 - e3.z) + e2.z * e3.z,
        e1.w * (1 - e3.w) + e2.w * e3.w,
      );
    },
  } as Record<
    'vec2f' | 'vec3f' | 'vec4f' | 'vec2h' | 'vec3h' | 'vec4h',
    <T extends wgsl.v2f | wgsl.v3f | wgsl.v4f | wgsl.v2h | wgsl.v3h | wgsl.v4h>(
      a: T,
      b: T,
      c: T | number,
    ) => T
  >,

  sin: {
    vec2f: unary2f(Math.sin),
    vec2h: unary2h(Math.sin),

    vec3f: unary3f(Math.sin),
    vec3h: unary3h(Math.sin),

    vec4f: unary4f(Math.sin),
    vec4h: unary4h(Math.sin),
  } as Record<VecKind, <T extends vBase>(v: T) => T>,

  cos: {
    vec2f: unary2f(Math.cos),
    vec2h: unary2h(Math.cos),

    vec3f: unary3f(Math.cos),
    vec3h: unary3h(Math.cos),

    vec4f: unary4f(Math.cos),
    vec4h: unary4h(Math.cos),
  } as Record<VecKind, <T extends vBase>(v: T) => T>,

  exp: {
    vec2f: unary2f(Math.exp),
    vec2h: unary2h(Math.exp),

    vec3f: unary3f(Math.exp),
    vec3h: unary3h(Math.exp),

    vec4f: unary4f(Math.exp),
    vec4h: unary4h(Math.exp),
  } as Record<VecKind, <T extends vBase>(v: T) => T>,

  fract: {
    vec2f: unary2f((value) => value - Math.floor(value)),
    vec2h: unary2h((value) => value - Math.floor(value)),

    vec3f: unary3f((value) => value - Math.floor(value)),
    vec3h: unary3h((value) => value - Math.floor(value)),

    vec4f: unary4f((value) => value - Math.floor(value)),
    vec4h: unary4h((value) => value - Math.floor(value)),
  } as Record<VecKind, <T extends vBase>(v: T) => T>,

  isCloseToZero: {
    vec2f: (v: wgsl.v2f, n: number) => Math.abs(v.x) <= n && Math.abs(v.y) <= n,
    vec2h: (v: wgsl.v2h, n: number) => Math.abs(v.x) <= n && Math.abs(v.y) <= n,

    vec3f: (v: wgsl.v3f, n: number) =>
      Math.abs(v.x) <= n && Math.abs(v.y) <= n && Math.abs(v.z) <= n,
    vec3h: (v: wgsl.v3h, n: number) =>
      Math.abs(v.x) <= n && Math.abs(v.y) <= n && Math.abs(v.z) <= n,

    vec4f: (v: wgsl.v4f, n: number) =>
      Math.abs(v.x) <= n &&
      Math.abs(v.y) <= n &&
      Math.abs(v.z) <= n &&
      Math.abs(v.w) <= n,
    vec4h: (v: wgsl.v4h, n: number) =>
      Math.abs(v.x) <= n &&
      Math.abs(v.y) <= n &&
      Math.abs(v.z) <= n &&
      Math.abs(v.w) <= n,
  } as Record<VecKind, <T extends vBase>(v: T, n: number) => boolean>,

  neg: {
    vec2f: unary2f((value) => -value),
    vec2h: unary2h((value) => -value),
    vec2i: unary2i((value) => -value),
    vec2u: unary2u((value) => -value),
    'vec2<bool>': (e: wgsl.v2b) => vec2b(!e.x, !e.y),

    vec3f: unary3f((value) => -value),
    vec3h: unary3h((value) => -value),
    vec3i: unary3i((value) => -value),
    vec3u: unary3u((value) => -value),
    'vec3<bool>': (e: wgsl.v3b) => vec3b(!e.x, !e.y, !e.z),

    vec4f: unary4f((value) => -value),
    vec4h: unary4h((value) => -value),
    vec4i: unary4i((value) => -value),
    vec4u: unary4u((value) => -value),
    'vec4<bool>': (e: wgsl.v4b) => vec4b(!e.x, !e.y, !e.z, !e.w),
  } as Record<VecKind, <T extends vBase>(v: T) => T>,

  select: {
    vec2f: (f: wgsl.v2f, t: wgsl.v2f, c: wgsl.v2b) =>
      vec2f(c.x ? t.x : f.x, c.y ? t.y : f.y),
    vec2h: (f: wgsl.v2h, t: wgsl.v2h, c: wgsl.v2b) =>
      vec2h(c.x ? t.x : f.x, c.y ? t.y : f.y),
    vec2i: (f: wgsl.v2i, t: wgsl.v2i, c: wgsl.v2b) =>
      vec2i(c.x ? t.x : f.x, c.y ? t.y : f.y),
    vec2u: (f: wgsl.v2u, t: wgsl.v2u, c: wgsl.v2b) =>
      vec2u(c.x ? t.x : f.x, c.y ? t.y : f.y),
    'vec2<bool>': (f: wgsl.v2b, t: wgsl.v2b, c: wgsl.v2b) =>
      vec2b(c.x ? t.x : f.x, c.y ? t.y : f.y),

    vec3f: (f: wgsl.v3f, t: wgsl.v3f, c: wgsl.v3b) =>
      vec3f(c.x ? t.x : f.x, c.y ? t.y : f.y, c.z ? t.z : f.z),
    vec3h: (f: wgsl.v3h, t: wgsl.v3h, c: wgsl.v3b) =>
      vec3h(c.x ? t.x : f.x, c.y ? t.y : f.y, c.z ? t.z : f.z),
    vec3i: (f: wgsl.v3i, t: wgsl.v3i, c: wgsl.v3b) =>
      vec3i(c.x ? t.x : f.x, c.y ? t.y : f.y, c.z ? t.z : f.z),
    vec3u: (f: wgsl.v3u, t: wgsl.v3u, c: wgsl.v3b) =>
      vec3u(c.x ? t.x : f.x, c.y ? t.y : f.y, c.z ? t.z : f.z),
    'vec3<bool>': (f: wgsl.v3b, t: wgsl.v3b, c: wgsl.v3b) =>
      vec3b(c.x ? t.x : f.x, c.y ? t.y : f.y, c.z ? t.z : f.z),

    vec4f: (f: wgsl.v4f, t: wgsl.v4f, c: wgsl.v4b) =>
      vec4f(c.x ? t.x : f.x, c.y ? t.y : f.y, c.z ? t.z : f.z, c.w ? t.w : f.w),
    vec4h: (f: wgsl.v4h, t: wgsl.v4h, c: wgsl.v4b) =>
      vec4h(c.x ? t.x : f.x, c.y ? t.y : f.y, c.z ? t.z : f.z, c.w ? t.w : f.w),
    vec4i: (f: wgsl.v4i, t: wgsl.v4i, c: wgsl.v4b) =>
      vec4i(c.x ? t.x : f.x, c.y ? t.y : f.y, c.z ? t.z : f.z, c.w ? t.w : f.w),
    vec4u: (f: wgsl.v4u, t: wgsl.v4u, c: wgsl.v4b) =>
      vec4u(c.x ? t.x : f.x, c.y ? t.y : f.y, c.z ? t.z : f.z, c.w ? t.w : f.w),
    'vec4<bool>': (f: wgsl.v4b, t: wgsl.v4b, c: wgsl.v4b) =>
      vec4b(c.x ? t.x : f.x, c.y ? t.y : f.y, c.z ? t.z : f.z, c.w ? t.w : f.w),
  } as Record<
    VecKind,
    <T extends wgsl.AnyVecInstance>(
      f: T,
      t: T,
      c: T extends wgsl.AnyVec2Instance ? wgsl.v2b
        : T extends wgsl.AnyVec3Instance ? wgsl.v3b
        : wgsl.v4b,
    ) => T
  >,
};<|MERGE_RESOLUTION|>--- conflicted
+++ resolved
@@ -412,110 +412,6 @@
   } as Record<VecKind, (v: vBase) => number>,
 
   add: {
-<<<<<<< HEAD
-    vec2f: (a: wgsl.v2f, b: wgsl.v2f) => vec2f(a.x + b.x, a.y + b.y),
-    vec2h: (a: wgsl.v2h, b: wgsl.v2h) => vec2h(a.x + b.x, a.y + b.y),
-    vec2i: (a: wgsl.v2i, b: wgsl.v2i) => vec2i(a.x + b.x, a.y + b.y),
-    vec2u: (a: wgsl.v2u, b: wgsl.v2u) => vec2u(a.x + b.x, a.y + b.y),
-
-    vec3f: (a: wgsl.v3f, b: wgsl.v3f) => vec3f(a.x + b.x, a.y + b.y, a.z + b.z),
-    vec3h: (a: wgsl.v3h, b: wgsl.v3h) => vec3h(a.x + b.x, a.y + b.y, a.z + b.z),
-    vec3i: (a: wgsl.v3i, b: wgsl.v3i) => vec3i(a.x + b.x, a.y + b.y, a.z + b.z),
-    vec3u: (a: wgsl.v3u, b: wgsl.v3u) => vec3u(a.x + b.x, a.y + b.y, a.z + b.z),
-
-    vec4f: (a: wgsl.v4f, b: wgsl.v4f) =>
-      vec4f(a.x + b.x, a.y + b.y, a.z + b.z, a.w + b.w),
-    vec4h: (a: wgsl.v4h, b: wgsl.v4h) =>
-      vec4h(a.x + b.x, a.y + b.y, a.z + b.z, a.w + b.w),
-    vec4i: (a: wgsl.v4i, b: wgsl.v4i) =>
-      vec4i(a.x + b.x, a.y + b.y, a.z + b.z, a.w + b.w),
-    vec4u: (a: wgsl.v4u, b: wgsl.v4u) =>
-      vec4u(a.x + b.x, a.y + b.y, a.z + b.z, a.w + b.w),
-  } as Record<VecKind, <T extends vBase>(lhs: T, rhs: T) => T>,
-
-  sub: {
-    vec2f: (a: wgsl.v2f, b: wgsl.v2f) => vec2f(a.x - b.x, a.y - b.y),
-    vec2h: (a: wgsl.v2h, b: wgsl.v2h) => vec2h(a.x - b.x, a.y - b.y),
-    vec2i: (a: wgsl.v2i, b: wgsl.v2i) => vec2i(a.x - b.x, a.y - b.y),
-    vec2u: (a: wgsl.v2u, b: wgsl.v2u) => vec2u(a.x - b.x, a.y - b.y),
-
-    vec3f: (a: wgsl.v3f, b: wgsl.v3f) => vec3f(a.x - b.x, a.y - b.y, a.z - b.z),
-    vec3h: (a: wgsl.v3h, b: wgsl.v3h) => vec3h(a.x - b.x, a.y - b.y, a.z - b.z),
-    vec3i: (a: wgsl.v3i, b: wgsl.v3i) => vec3i(a.x - b.x, a.y - b.y, a.z - b.z),
-    vec3u: (a: wgsl.v3u, b: wgsl.v3u) => vec3u(a.x - b.x, a.y - b.y, a.z - b.z),
-
-    vec4f: (a: wgsl.v4f, b: wgsl.v4f) =>
-      vec4f(a.x - b.x, a.y - b.y, a.z - b.z, a.w - b.w),
-    vec4h: (a: wgsl.v4h, b: wgsl.v4h) =>
-      vec4h(a.x - b.x, a.y - b.y, a.z - b.z, a.w - b.w),
-    vec4i: (a: wgsl.v4i, b: wgsl.v4i) =>
-      vec4i(a.x - b.x, a.y - b.y, a.z - b.z, a.w - b.w),
-    vec4u: (a: wgsl.v4u, b: wgsl.v4u) =>
-      vec4u(a.x - b.x, a.y - b.y, a.z - b.z, a.w - b.w),
-  } as Record<VecKind, <T extends vBase>(lhs: T, rhs: T) => T>,
-
-  mulSxV: {
-    vec2f: (s: number, v: wgsl.v2f) => vec2f(s * v.x, s * v.y),
-    vec2h: (s: number, v: wgsl.v2h) => vec2h(s * v.x, s * v.y),
-    vec2i: (s: number, v: wgsl.v2i) => vec2i(s * v.x, s * v.y),
-    vec2u: (s: number, v: wgsl.v2u) => vec2u(s * v.x, s * v.y),
-
-    vec3f: (s: number, v: wgsl.v3f) => vec3f(s * v.x, s * v.y, s * v.z),
-    vec3h: (s: number, v: wgsl.v3h) => vec3h(s * v.x, s * v.y, s * v.z),
-    vec3i: (s: number, v: wgsl.v3i) => vec3i(s * v.x, s * v.y, s * v.z),
-    vec3u: (s: number, v: wgsl.v3u) => vec3u(s * v.x, s * v.y, s * v.z),
-
-    vec4f: (s: number, v: wgsl.v4f) =>
-      vec4f(s * v.x, s * v.y, s * v.z, s * v.w),
-    vec4h: (s: number, v: wgsl.v4h) =>
-      vec4h(s * v.x, s * v.y, s * v.z, s * v.w),
-    vec4i: (s: number, v: wgsl.v4i) =>
-      vec4i(s * v.x, s * v.y, s * v.z, s * v.w),
-    vec4u: (s: number, v: wgsl.v4u) =>
-      vec4u(s * v.x, s * v.y, s * v.z, s * v.w),
-
-    mat2x2f: (s: number, m: wgsl.m2x2f) => {
-      const m_ = m.columns;
-      return mat2x2f(s * m_[0].x, s * m_[0].y, s * m_[1].x, s * m_[1].y);
-    },
-
-    mat3x3f: (s: number, m: wgsl.m3x3f) => {
-      const m_ = m.columns;
-      return mat3x3f(
-        s * m_[0].x,
-        s * m_[0].y,
-        s * m_[0].z,
-        s * m_[1].x,
-        s * m_[1].y,
-        s * m_[1].z,
-        s * m_[2].x,
-        s * m_[2].y,
-        s * m_[2].z,
-      );
-    },
-
-    mat4x4f: (s: number, m: wgsl.m4x4f) => {
-      const m_ = m.columns;
-      return mat4x4f(
-        s * m_[0].x,
-        s * m_[0].y,
-        s * m_[0].z,
-        s * m_[0].w,
-        s * m_[1].x,
-        s * m_[1].y,
-        s * m_[1].z,
-        s * m_[1].w,
-        s * m_[2].x,
-        s * m_[2].y,
-        s * m_[2].z,
-        s * m_[2].w,
-        s * m_[3].x,
-        s * m_[3].y,
-        s * m_[3].z,
-        s * m_[3].w,
-      );
-    },
-=======
     vec2f: binaryComponentWise2f((a, b) => a + b),
     vec2h: binaryComponentWise2h((a, b) => a + b),
     vec2i: binaryComponentWise2i((a, b) => a + b),
@@ -582,7 +478,6 @@
     mat2x2f: (s: number, m: wgsl.m2x2f) => unary2x2f((e) => s * e)(m),
     mat3x3f: (s: number, m: wgsl.m3x3f) => unary3x3f((e) => s * e)(m),
     mat4x4f: (s: number, m: wgsl.m4x4f) => unary4x4f((e) => s * e)(m),
->>>>>>> b798e6ab
   } as Record<
     VecKind | MatKind,
     <T extends vBase | wgsl.AnyMatInstance>(s: number, v: T) => T
