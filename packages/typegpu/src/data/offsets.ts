import { Measurer } from 'typed-binary';
<<<<<<< HEAD
import { roundUp } from '../mathUtils';
import alignIO from './alignIO';
import { alignmentOf, customAlignmentOf } from './alignmentOf';
import { type AnyUnstruct, type Unstruct, isUnstruct } from './dataTypes';
import { sizeOf } from './sizeOf';
import type { AnyWgslStruct, BaseData, WgslStruct } from './wgslTypes';
=======
import { roundUp } from '../mathUtils.ts';
import alignIO from './alignIO.ts';
import { alignmentOf, customAlignmentOf } from './alignmentOf.ts';
import { type Unstruct, isUnstruct } from './dataTypes.ts';
import { sizeOf } from './sizeOf.ts';
import type { AnyWgslStruct, BaseData, WgslStruct } from './wgslTypes.ts';
>>>>>>> 518ae5ec

export interface OffsetInfo {
  offset: number;
  size: number;
  padding?: number | undefined;
}

const cachedOffsets = new WeakMap<
  AnyWgslStruct | AnyUnstruct,
  Record<string, OffsetInfo>
>();

export function offsetsForProps<T extends Record<string, BaseData>>(
  struct: WgslStruct<T> | Unstruct<T>,
): Record<keyof T, OffsetInfo> {
  const cached = cachedOffsets.get(struct);
  if (cached) {
    return cached as Record<keyof T, OffsetInfo>;
  }

  const measurer = new Measurer();
  const offsets = {} as Record<keyof T, OffsetInfo>;
  let lastEntry: OffsetInfo | undefined = undefined;

  for (const key in struct.propTypes) {
    const prop = struct.propTypes[key];
    if (prop === undefined) {
      throw new Error(`Property ${key} is undefined in struct`);
    }

    const beforeAlignment = measurer.size;

    alignIO(
      measurer,
      isUnstruct(struct) ? customAlignmentOf(prop) : alignmentOf(prop),
    );

    if (lastEntry) {
      lastEntry.padding = measurer.size - beforeAlignment;
    }

    const propSize = sizeOf(prop);
    offsets[key] = { offset: measurer.size, size: propSize };
    lastEntry = offsets[key];
    measurer.add(propSize);
  }

  if (lastEntry) {
    lastEntry.padding =
      roundUp(sizeOf(struct), alignmentOf(struct)) - measurer.size;
  }

  cachedOffsets.set(
    struct as
      | WgslStruct<Record<string, BaseData>>
      | Unstruct<Record<string, BaseData>>,
    offsets,
  );

  return offsets;
}<|MERGE_RESOLUTION|>--- conflicted
+++ resolved
@@ -1,19 +1,10 @@
 import { Measurer } from 'typed-binary';
-<<<<<<< HEAD
-import { roundUp } from '../mathUtils';
-import alignIO from './alignIO';
-import { alignmentOf, customAlignmentOf } from './alignmentOf';
-import { type AnyUnstruct, type Unstruct, isUnstruct } from './dataTypes';
-import { sizeOf } from './sizeOf';
-import type { AnyWgslStruct, BaseData, WgslStruct } from './wgslTypes';
-=======
 import { roundUp } from '../mathUtils.ts';
 import alignIO from './alignIO.ts';
 import { alignmentOf, customAlignmentOf } from './alignmentOf.ts';
-import { type Unstruct, isUnstruct } from './dataTypes.ts';
+import { type AnyUnstruct, type Unstruct, isUnstruct } from './dataTypes.ts';
 import { sizeOf } from './sizeOf.ts';
 import type { AnyWgslStruct, BaseData, WgslStruct } from './wgslTypes.ts';
->>>>>>> 518ae5ec
 
 export interface OffsetInfo {
   offset: number;
