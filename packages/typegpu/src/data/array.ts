--- conflicted
+++ resolved
@@ -64,20 +64,9 @@
   extends Schema<Unwrap<TElement>[]>
   implements TgpuArray<TElement>
 {
-<<<<<<< HEAD
   private _size: number;
-  readonly elementType: TElement;
-  readonly elementCount: number;
-  readonly byteAlignment: number;
-  readonly stride: number;
-  readonly isLoose = false;
-  readonly isCustomAligned = false;
-  readonly isRuntimeSized: boolean;
-
-  constructor(elementType: TElement, count: number) {
-=======
+  public readonly isRuntimeSized: boolean;
   public readonly byteAlignment: number;
-  public readonly size: number;
   public readonly stride: number;
   public readonly isLoose = false;
 
@@ -85,27 +74,18 @@
     public readonly elementType: TElement,
     public readonly elementCount: number,
   ) {
->>>>>>> 61fea219
     super();
     this.byteAlignment = elementType.byteAlignment;
-<<<<<<< HEAD
-    this.stride = roundUp(
-      this.elementType.size,
-      this.elementType.byteAlignment,
-    );
-    this._size = this.stride * this.elementCount;
-    this.isRuntimeSized = count === 0;
+    this.stride = roundUp(elementType.size, elementType.byteAlignment);
+    this._size = this.stride * elementCount;
+    this.isRuntimeSized = elementCount === 0;
   }
 
-  get size(): number {
+  get size() {
     if (this.isRuntimeSized) {
-      throw new Error('Cannot determine size of a runtime-sized array');
+      throw new Error('Cannot get the size of a runtime-sized array');
     }
     return this._size;
-=======
-    this.stride = roundUp(elementType.size, elementType.byteAlignment);
-    this.size = this.stride * elementCount;
->>>>>>> 61fea219
   }
 
   write(output: TB.ISerialOutput, value: Parsed<Unwrap<TElement>>[]) {
@@ -136,7 +116,7 @@
   }
 
   measure(
-    _: MaxValue | Parsed<Unwrap<TElement>>[],
+    value: MaxValue | Parsed<Unwrap<TElement>>[],
     measurer: IMeasurer = new Measurer(),
   ): IMeasurer {
     if (this.isRuntimeSized && value === MaxValue) {
