import { createDualImpl } from '../core/function/dualImpl.ts';
import { $internal } from '../shared/symbols.ts';
import { UnknownData } from './dataTypes.ts';
import { sizeOf } from './sizeOf.ts';
<<<<<<< HEAD
import { snip, type Snippet } from './snippet.ts';
import { schemaCallWrapper } from './utils.ts';
=======
import { schemaCallWrapper } from './schemaCallWrapper.ts';
>>>>>>> dd719c54
import type { AnyWgslData, WgslArray } from './wgslTypes.ts';

// ----------
// Public API
// ----------

interface WgslArrayConstructor {
  <TElement extends AnyWgslData>(
    elementType: TElement,
    elementCount: number,
  ): WgslArray<TElement>;

  <TElement extends AnyWgslData>(
    elementType: TElement,
    elementCount?: undefined,
  ): (elementCount: number) => WgslArray<TElement>;

  <TElement extends AnyWgslData>(
    elementType: TElement,
    elementCount?: number | undefined,
  ): WgslArray<TElement> | ((elementCount: number) => WgslArray<TElement>);
}

/**
 * Creates an array schema that can be used to construct gpu buffers.
 * Describes arrays with fixed-size length, storing elements of the same type.
 *
 * @example
 * const LENGTH = 3;
 * const array = d.arrayOf(d.u32, LENGTH);
 *
 * If `elementCount` is not specified, a partially applied function is returned.
 * @example
 * const array = d.arrayOf(d.vec3f);
 * //    ^? (n: number) => WgslArray<d.Vec3f>
 *
 * @param elementType The type of elements in the array.
 * @param elementCount The number of elements in the array.
 */
export const arrayOf = createDualImpl(
  // JS implementation
  ((elementType, elementCount) => {
    if (elementCount === undefined) {
      return (count: number) => cpu_arrayOf(elementType, count);
    }
    return cpu_arrayOf(elementType, elementCount);
  }) as WgslArrayConstructor,
  // CODEGEN implementation
  (elementType, elementCount) => {
    if (elementCount === undefined || elementCount.value === undefined) {
      const partial = (count: Snippet) =>
        arrayOf[$internal].gpuImpl(elementType, count);
      // Marking so the WGSL generator lets this function through
      partial[$internal] = true;

      return snip(partial, UnknownData);
    }

    if (typeof elementCount.value !== 'number') {
      throw new Error(
        `Cannot create array schema with count unknown at compile-time: '${elementCount.value}'`,
      );
    }

    return snip(
      cpu_arrayOf(elementType.value as AnyWgslData, elementCount.value),
      elementType.value as AnyWgslData,
    );
  },
  'arrayOf',
);

// --------------
// Implementation
// --------------

function cpu_arrayOf<TElement extends AnyWgslData>(
  elementType: TElement,
  elementCount: number,
): WgslArray<TElement> {
  // In the schema call, create and return a deep copy
  // by wrapping all the values in `elementType` schema calls.
  const arraySchema = (elements?: TElement[]) => {
    if (elements && elements.length !== elementCount) {
      throw new Error(
        `Array schema of ${elementCount} elements of type ${elementType.type} called with ${elements.length} argument(s).`,
      );
    }

    return Array.from(
      { length: elementCount },
      (_, i) => schemaCallWrapper(elementType, elements?.[i]),
    );
  };
  Object.setPrototypeOf(arraySchema, WgslArrayImpl);

  if (Number.isNaN(sizeOf(elementType))) {
    throw new Error('Cannot nest runtime sized arrays.');
  }
  arraySchema.elementType = elementType;

  if (!Number.isInteger(elementCount) || elementCount < 0) {
    throw new Error(
      `Cannot create array schema with invalid element count: ${elementCount}.`,
    );
  }
  arraySchema.elementCount = elementCount;

  return arraySchema as unknown as WgslArray<TElement>;
}

const WgslArrayImpl = {
  [$internal]: true,
  type: 'array',

  toString(this: WgslArray): string {
    return `arrayOf(${this.elementType}, ${this.elementCount})`;
  },
};<|MERGE_RESOLUTION|>--- conflicted
+++ resolved
@@ -2,12 +2,8 @@
 import { $internal } from '../shared/symbols.ts';
 import { UnknownData } from './dataTypes.ts';
 import { sizeOf } from './sizeOf.ts';
-<<<<<<< HEAD
 import { snip, type Snippet } from './snippet.ts';
-import { schemaCallWrapper } from './utils.ts';
-=======
 import { schemaCallWrapper } from './schemaCallWrapper.ts';
->>>>>>> dd719c54
 import type { AnyWgslData, WgslArray } from './wgslTypes.ts';
 
 // ----------
