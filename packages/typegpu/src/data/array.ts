--- conflicted
+++ resolved
@@ -53,11 +53,7 @@
       // Marking so the WGSL generator lets this function through
       partial[$internal] = true;
 
-<<<<<<< HEAD
-      return snip(partial, UnknownData, /* ref*/ 'runtime');
-=======
       return snip(partial, UnknownData, /* origin */ 'constant');
->>>>>>> 24490653
     }
 
     if (typeof elementCount.value !== 'number') {
@@ -69,11 +65,7 @@
     return snip(
       cpu_arrayOf(elementType.value as AnyWgslData, elementCount.value),
       elementType.value as AnyWgslData,
-<<<<<<< HEAD
-      /* ref */ 'runtime',
-=======
       /* origin */ 'runtime',
->>>>>>> 24490653
     );
   },
   'arrayOf',
