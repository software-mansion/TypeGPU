import type * as TB from 'typed-binary';
import {
  type IMeasurer,
  type MaxValue,
  Measurer,
  type Parsed,
  Schema,
  type Unwrap,
} from 'typed-binary';
import { roundUp } from '../mathUtils';
import type {
  AnyTgpuData,
  AnyTgpuLooseData,
  ResolutionCtx,
  TgpuData,
  TgpuLooseData,
} from '../types';
import alignIO from './alignIO';
import { getCustomAlignment } from './attributes';

// ----------
// Public API
// ----------

export interface TgpuArray<TElement extends AnyTgpuData>
  extends TgpuData<Unwrap<TElement>[]> {
  readonly elementType: TElement;
  readonly elementCount: number;
}

export const arrayOf = <TElement extends AnyTgpuData>(
  elementType: TElement,
  count: number,
): TgpuArray<TElement> => new TgpuArrayImpl(elementType, count);

export interface TgpuLooseArray<TElement extends AnyTgpuData | AnyTgpuLooseData>
  extends TgpuLooseData<Unwrap<TElement>[]> {
  readonly elementType: TElement;
  readonly elementCount: number;
}

export const looseArrayOf = <TElement extends AnyTgpuData | AnyTgpuLooseData>(
  elementType: TElement,
  count: number,
): TgpuLooseArray<TElement> => new TgpuLooseArrayImpl(elementType, count);

export function isArraySchema<T extends TgpuArray<AnyTgpuData>>(
  schema: T | unknown,
): schema is T {
  return schema instanceof TgpuArrayImpl;
}

export function isLooseArraySchema<T extends TgpuLooseArray<AnyTgpuData>>(
  schema: T | unknown,
): schema is T {
  return schema instanceof TgpuLooseArrayImpl;
}

// --------------
// Implementation
// --------------

class TgpuArrayImpl<TElement extends AnyTgpuData>
  extends Schema<Unwrap<TElement>[]>
  implements TgpuArray<TElement>
{
  public readonly byteAlignment: number;
  public readonly size: number;
  public readonly stride: number;
  public readonly isLoose = false;

  constructor(
    public readonly elementType: TElement,
    public readonly elementCount: number,
  ) {
    super();
    this.byteAlignment = elementType.byteAlignment;
    this.stride = roundUp(elementType.size, elementType.byteAlignment);
    this.size = this.stride * elementCount;
  }

  write(output: TB.ISerialOutput, value: Parsed<Unwrap<TElement>>[]) {
    alignIO(output, this.byteAlignment);
    const beginning = output.currentByteOffset;
    for (let i = 0; i < Math.min(this.elementCount, value.length); i++) {
      alignIO(output, this.byteAlignment);
      this.elementType.write(output, value[i]);
    }
    output.seekTo(beginning + this.size);
  }

  read(input: TB.ISerialInput): Parsed<Unwrap<TElement>>[] {
    alignIO(input, this.byteAlignment);
    const elements: Parsed<Unwrap<TElement>>[] = [];
    for (let i = 0; i < this.elementCount; i++) {
      alignIO(input, this.byteAlignment);
      elements.push(this.elementType.read(input) as Parsed<Unwrap<TElement>>);
    }
    alignIO(input, this.byteAlignment);
    return elements;
  }

  measure(
    _: MaxValue | Parsed<Unwrap<TElement>>[],
    measurer: IMeasurer = new Measurer(),
  ): IMeasurer {
    alignIO(measurer, this.byteAlignment);
    return measurer.add(this.size);
  }

  resolve(ctx: ResolutionCtx): string {
    return ctx.resolve(`
      array<${ctx.resolve(this.elementType)}, ${this.elementCount}>
    `);
  }
}

class TgpuLooseArrayImpl<TElement extends AnyTgpuData | AnyTgpuLooseData>
  extends Schema<Unwrap<TElement>[]>
  implements TgpuLooseArray<TElement>
{
<<<<<<< HEAD
  public readonly byteAlignment: number;
  public readonly size: number;
  public readonly stride: number;
  public readonly isLoose = true;

  constructor(
    public readonly elementType: TElement,
    public readonly elementCount: number,
  ) {
=======
  readonly isCustomAligned = false;
  readonly byteAlignment: number = 1;
  readonly elementType: TElement;
  readonly elementCount: number;
  readonly size: number;
  readonly stride: number;
  readonly isLoose = true;

  constructor(elementType: TElement, count: number) {
>>>>>>> 6726f61c
    super();
    this.byteAlignment = getCustomAlignment(elementType) ?? 1;
    this.stride = roundUp(elementType.size, this.byteAlignment);
    this.size = this.stride * elementCount;
  }

  write(output: TB.ISerialOutput, value: Parsed<Unwrap<TElement>>[]) {
    alignIO(output, this.byteAlignment);
    const beginning = output.currentByteOffset;
    for (let i = 0; i < Math.min(this.elementCount, value.length); i++) {
      alignIO(output, this.byteAlignment);
      this.elementType.write(output, value[i]);
    }
    output.seekTo(beginning + this.size);
  }

  read(input: TB.ISerialInput): Parsed<Unwrap<TElement>>[] {
    alignIO(input, this.byteAlignment);
    const elements: Parsed<Unwrap<TElement>>[] = [];
    for (let i = 0; i < this.elementCount; i++) {
      alignIO(input, this.byteAlignment);
      elements.push(this.elementType.read(input) as Parsed<Unwrap<TElement>>);
    }
    alignIO(input, this.byteAlignment);
    return elements;
  }

  measure(
    _: MaxValue | Parsed<Unwrap<TElement>>[],
    measurer: IMeasurer = new Measurer(),
  ): IMeasurer {
<<<<<<< HEAD
    alignIO(measurer, this.byteAlignment);
=======
>>>>>>> 6726f61c
    return measurer.add(this.size);
  }
}<|MERGE_RESOLUTION|>--- conflicted
+++ resolved
@@ -119,7 +119,6 @@
   extends Schema<Unwrap<TElement>[]>
   implements TgpuLooseArray<TElement>
 {
-<<<<<<< HEAD
   public readonly byteAlignment: number;
   public readonly size: number;
   public readonly stride: number;
@@ -129,17 +128,6 @@
     public readonly elementType: TElement,
     public readonly elementCount: number,
   ) {
-=======
-  readonly isCustomAligned = false;
-  readonly byteAlignment: number = 1;
-  readonly elementType: TElement;
-  readonly elementCount: number;
-  readonly size: number;
-  readonly stride: number;
-  readonly isLoose = true;
-
-  constructor(elementType: TElement, count: number) {
->>>>>>> 6726f61c
     super();
     this.byteAlignment = getCustomAlignment(elementType) ?? 1;
     this.stride = roundUp(elementType.size, this.byteAlignment);
@@ -171,10 +159,7 @@
     _: MaxValue | Parsed<Unwrap<TElement>>[],
     measurer: IMeasurer = new Measurer(),
   ): IMeasurer {
-<<<<<<< HEAD
     alignIO(measurer, this.byteAlignment);
-=======
->>>>>>> 6726f61c
     return measurer.add(this.size);
   }
 }