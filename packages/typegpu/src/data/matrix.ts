--- conflicted
+++ resolved
@@ -1,8 +1,5 @@
 import { inGPUMode } from '../gpuMode';
-<<<<<<< HEAD
-=======
 import type { SelfResolvable } from '../types';
->>>>>>> 6edcbb13
 import { type VecKind, vec2f, vec3f, vec4f } from './vector';
 import type {
   Mat2x2f,
