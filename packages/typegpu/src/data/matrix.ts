import { createDualImpl } from '../core/function/dualImpl.ts';
import { stitch } from '../core/resolve/stitch.ts';
import type { $repr } from '../shared/symbols.ts';
import { $internal, $resolve } from '../shared/symbols.ts';
import type { SelfResolvable } from '../types.ts';
<<<<<<< HEAD
import type { AnyData } from './dataTypes.ts';
import { snip } from './snippet.ts';
=======
import { type ResolvedSnippet, snip } from './snippet.ts';
>>>>>>> c849bbc6
import { vec2f, vec3f, vec4f } from './vector.ts';
import type {
  m2x2f,
  m3x3f,
  m4x4f,
  mat2x2,
  Mat2x2f,
  mat3x3,
  Mat3x3f,
  mat4x4,
  Mat4x4f,
  NumberArrayView,
  v2f,
  v3f,
  v4f,
  VecKind,
} from './wgslTypes.ts';

// --------------
// Implementation
// --------------

type vBase = {
  kind: VecKind;
  length: number;
  [n: number]: number;
};

export abstract class MatBase<TColumn> implements NumberArrayView {
  abstract readonly [$internal]: true;
  abstract readonly columns: readonly TColumn[];

  abstract readonly length: number;
  abstract [Symbol.iterator](): Iterator<number>;
  [n: number]: number;
}

interface MatSchemaOptions<TType extends string, ColumnType> {
  type: TType;
  rows: 2 | 3 | 4;
  columns: 2 | 3 | 4;
  MatImpl: new (...args: number[]) => MatBase<ColumnType>;
}

type MatConstructor<
  ValueType extends MatBase<ColumnType>,
  ColumnType extends vBase,
> = (...args: (number | ColumnType)[]) => ValueType;

function createMatSchema<
  TType extends string,
  ValueType extends MatBase<ColumnType>,
  ColumnType extends vBase,
>(
  options: MatSchemaOptions<TType, ColumnType>,
): { type: TType; [$repr]: ValueType } & MatConstructor<ValueType, ColumnType> {
  const construct = createDualImpl(
    // CPU implementation
    (...args: (number | ColumnType)[]): ValueType => {
      const elements: number[] = [];

      for (const arg of args) {
        if (typeof arg === 'number') {
          elements.push(arg);
        } else {
          for (let i = 0; i < arg.length; ++i) {
            elements.push(arg[i] as number);
          }
        }
      }

      if (
        elements.length !== 0 &&
        elements.length !== options.columns * options.rows
      ) {
        throw new Error(
          `'${options.type}' constructor called with invalid number of arguments.`,
        );
      }

      for (let i = elements.length; i < options.columns * options.rows; ++i) {
        elements.push(0);
      }

      return new options.MatImpl(...elements) as ValueType;
    },
    // CODEGEN implementation
    (...args) =>
      snip(stitch`${options.type}(${args})`, schema as unknown as AnyData),
    options.type,
  );

  const schema = Object.assign(construct, {
    type: options.type,
    identity: identityFunctions[options.columns],
    translation: options.columns === 4 ? translation4 : undefined,
    scaling: options.columns === 4 ? scaling4 : undefined,
    rotationX: options.columns === 4 ? rotationX4 : undefined,
    rotationY: options.columns === 4 ? rotationY4 : undefined,
    rotationZ: options.columns === 4 ? rotationZ4 : undefined,
  }) as unknown as {
    type: TType;
    [$repr]: ValueType;
  } & MatConstructor<ValueType, ColumnType>;

  return schema;
}

abstract class mat2x2Impl<TColumn extends v2f> extends MatBase<TColumn>
  implements mat2x2<TColumn>, SelfResolvable {
  public readonly [$internal] = true;
  public readonly columns: readonly [TColumn, TColumn];
  public readonly length = 4;
  public abstract readonly kind: string;
  [n: number]: number;

  constructor(...elements: number[]) {
    super();
    this.columns = [
      this.makeColumn(elements[0] as number, elements[1] as number),
      this.makeColumn(elements[2] as number, elements[3] as number),
    ];
  }

  abstract makeColumn(e0: number, e1: number): TColumn;

  get [0]() {
    return this.columns[0].x;
  }

  get [1]() {
    return this.columns[0].y;
  }

  get [2]() {
    return this.columns[1].x;
  }

  get [3]() {
    return this.columns[1].y;
  }

  set [0](value: number) {
    this.columns[0].x = value;
  }

  set [1](value: number) {
    this.columns[0].y = value;
  }

  set [2](value: number) {
    this.columns[1].x = value;
  }

  set [3](value: number) {
    this.columns[1].y = value;
  }

  *[Symbol.iterator]() {
    yield this[0];
    yield this[1];
    yield this[2];
    yield this[3];
  }

  [$resolve](): ResolvedSnippet {
    return snip(
      `${this.kind}(${
        Array.from({ length: this.length })
          .map((_, i) => this[i])
          .join(', ')
      })`,
      mat2x2f,
    );
  }

  toString() {
    return this[$resolve]();
  }
}

class mat2x2fImpl extends mat2x2Impl<v2f> {
  public readonly kind = 'mat2x2f';

  makeColumn(e0: number, e1: number): v2f {
    return vec2f(e0, e1);
  }
}

abstract class mat3x3Impl<TColumn extends v3f> extends MatBase<TColumn>
  implements mat3x3<TColumn>, SelfResolvable {
  public readonly [$internal] = true;
  public readonly columns: readonly [TColumn, TColumn, TColumn];
  public readonly length = 12;
  public abstract readonly kind: string;
  [n: number]: number;

  constructor(...elements: number[]) {
    super();
    this.columns = [
      this.makeColumn(
        elements[0] as number,
        elements[1] as number,
        elements[2] as number,
      ),
      this.makeColumn(
        elements[3] as number,
        elements[4] as number,
        elements[5] as number,
      ),
      this.makeColumn(
        elements[6] as number,
        elements[7] as number,
        elements[8] as number,
      ),
    ];
  }

  abstract makeColumn(x: number, y: number, z: number): TColumn;

  get [0]() {
    return this.columns[0].x;
  }

  get [1]() {
    return this.columns[0].y;
  }

  get [2]() {
    return this.columns[0].z;
  }

  get [3]() {
    return 0;
  }

  get [4]() {
    return this.columns[1].x;
  }

  get [5]() {
    return this.columns[1].y;
  }

  get [6]() {
    return this.columns[1].z;
  }

  get [7]() {
    return 0;
  }

  get [8]() {
    return this.columns[2].x;
  }

  get [9]() {
    return this.columns[2].y;
  }

  get [10]() {
    return this.columns[2].z;
  }

  get [11]() {
    return 0;
  }

  set [0](value: number) {
    this.columns[0].x = value;
  }

  set [1](value: number) {
    this.columns[0].y = value;
  }

  set [2](value: number) {
    this.columns[0].z = value;
  }

  set [3](_: number) {}

  set [4](value: number) {
    this.columns[1].x = value;
  }

  set [5](value: number) {
    this.columns[1].y = value;
  }

  set [6](value: number) {
    this.columns[1].z = value;
  }

  set [7](_: number) {}

  set [8](value: number) {
    this.columns[2].x = value;
  }

  set [9](value: number) {
    this.columns[2].y = value;
  }

  set [10](value: number) {
    this.columns[2].z = value;
  }

  set [11](_: number) {}

  *[Symbol.iterator]() {
    for (let i = 0; i < 12; i++) {
      yield this[i] as number;
    }
  }

  [$resolve](): ResolvedSnippet {
    return snip(
      `${this.kind}(${this[0]}, ${this[1]}, ${this[2]}, ${this[4]}, ${
        this[5]
      }, ${this[6]}, ${this[8]}, ${this[9]}, ${this[10]})`,
      mat3x3f,
    );
  }

  toString() {
    return this[$resolve]();
  }
}

class mat3x3fImpl extends mat3x3Impl<v3f> {
  public readonly kind = 'mat3x3f';
  makeColumn(x: number, y: number, z: number): v3f {
    return vec3f(x, y, z);
  }
}

abstract class mat4x4Impl<TColumn extends v4f> extends MatBase<TColumn>
  implements mat4x4<TColumn>, SelfResolvable {
  public readonly [$internal] = true;
  public readonly columns: readonly [TColumn, TColumn, TColumn, TColumn];
  public abstract readonly kind: string;

  constructor(...elements: number[]) {
    super();
    this.columns = [
      this.makeColumn(
        elements[0] as number,
        elements[1] as number,
        elements[2] as number,
        elements[3] as number,
      ),
      this.makeColumn(
        elements[4] as number,
        elements[5] as number,
        elements[6] as number,
        elements[7] as number,
      ),
      this.makeColumn(
        elements[8] as number,
        elements[9] as number,
        elements[10] as number,
        elements[11] as number,
      ),
      this.makeColumn(
        elements[12] as number,
        elements[13] as number,
        elements[14] as number,
        elements[15] as number,
      ),
    ];
  }

  abstract makeColumn(x: number, y: number, z: number, w: number): TColumn;

  public readonly length = 16;
  [n: number]: number;

  get [0]() {
    return this.columns[0].x;
  }

  get [1]() {
    return this.columns[0].y;
  }

  get [2]() {
    return this.columns[0].z;
  }

  get [3]() {
    return this.columns[0].w;
  }

  get [4]() {
    return this.columns[1].x;
  }

  get [5]() {
    return this.columns[1].y;
  }

  get [6]() {
    return this.columns[1].z;
  }

  get [7]() {
    return this.columns[1].w;
  }

  get [8]() {
    return this.columns[2].x;
  }

  get [9]() {
    return this.columns[2].y;
  }

  get [10]() {
    return this.columns[2].z;
  }

  get [11]() {
    return this.columns[2].w;
  }

  get [12]() {
    return this.columns[3].x;
  }

  get [13]() {
    return this.columns[3].y;
  }

  get [14]() {
    return this.columns[3].z;
  }

  get [15]() {
    return this.columns[3].w;
  }

  set [0](value: number) {
    this.columns[0].x = value;
  }

  set [1](value: number) {
    this.columns[0].y = value;
  }

  set [2](value: number) {
    this.columns[0].z = value;
  }

  set [3](value: number) {
    this.columns[0].w = value;
  }

  set [4](value: number) {
    this.columns[1].x = value;
  }

  set [5](value: number) {
    this.columns[1].y = value;
  }

  set [6](value: number) {
    this.columns[1].z = value;
  }

  set [7](value: number) {
    this.columns[1].w = value;
  }

  set [8](value: number) {
    this.columns[2].x = value;
  }

  set [9](value: number) {
    this.columns[2].y = value;
  }

  set [10](value: number) {
    this.columns[2].z = value;
  }

  set [11](value: number) {
    this.columns[2].w = value;
  }

  set [12](value: number) {
    this.columns[3].x = value;
  }

  set [13](value: number) {
    this.columns[3].y = value;
  }

  set [14](value: number) {
    this.columns[3].z = value;
  }

  set [15](value: number) {
    this.columns[3].w = value;
  }

  *[Symbol.iterator]() {
    for (let i = 0; i < 16; i++) {
      yield this[i] as number;
    }
  }

  [$resolve](): ResolvedSnippet {
    return snip(
      `${this.kind}(${
        Array.from({ length: this.length })
          .map((_, i) => this[i])
          .join(', ')
      })`,
      mat4x4f,
    );
  }

  toString() {
    return this[$resolve]();
  }
}

class mat4x4fImpl extends mat4x4Impl<v4f> {
  public readonly kind = 'mat4x4f';

  makeColumn(x: number, y: number, z: number, w: number): v4f {
    return vec4f(x, y, z, w);
  }
}

// ----------
// Matrix ops
// ----------

/**
 * Returns a 2-by-2 identity matrix.
 * @returns {m2x2f} The result matrix.
 */
export const identity2 = createDualImpl(
  // CPU implementation
  () => mat2x2f(1, 0, 0, 1),
  // CODEGEN implementation
  () => snip('mat2x2f(1, 0, 0, 1)', mat2x2f),
  'identity2',
);

/**
 * Returns a 3-by-3 identity matrix.
 * @returns {m3x3f} The result matrix.
 */
export const identity3 = createDualImpl(
  // CPU implementation
  () => mat3x3f(1, 0, 0, 0, 1, 0, 0, 0, 1),
  // CODEGEN implementation
  () => snip('mat3x3f(1, 0, 0, 0, 1, 0, 0, 0, 1)', mat3x3f),
  'identity3',
);

/**
 * Returns a 4-by-4 identity matrix.
 * @returns {m4x4f} The result matrix.
 */
export const identity4 = createDualImpl(
  // CPU implementation
  () => mat4x4f(1, 0, 0, 0, 0, 1, 0, 0, 0, 0, 1, 0, 0, 0, 0, 1),
  // CODEGEN implementation
  () =>
    snip('mat4x4f(1, 0, 0, 0, 0, 1, 0, 0, 0, 0, 1, 0, 0, 0, 0, 1)', mat4x4f),
  'identity4',
);

const identityFunctions = {
  2: identity2,
  3: identity3,
  4: identity4,
};

/**
 * Creates a 4-by-4 matrix which translates by the given vector v.
 * @param {v3f} vector - The vector by which to translate.
 * @returns {m4x4f} The translation matrix.
 */
export const translation4 = createDualImpl(
  // CPU implementation
  (vector: v3f) =>
    // deno-fmt-ignore
    mat4x4f(
      1, 0, 0, 0,
      0, 1, 0, 0,
      0, 0, 1, 0,
      vector.x, vector.y, vector.z, 1,
    ),
  // CODEGEN implementation
  (v) =>
    snip(
      stitch`mat4x4f(1, 0, 0, 0, 0, 1, 0, 0, 0, 0, 1, 0, ${v}.x, ${v}.y, ${v}.z, 1)`,
      mat4x4f,
    ),
  'translation4',
);

/**
 * Creates a 4-by-4 matrix which scales in each dimension by an amount given by the corresponding entry in the given vector.
 * @param {v3f} vector - A vector of three entries specifying the factor by which to scale in each dimension.
 * @returns {m4x4f} The scaling matrix.
 */
export const scaling4 = createDualImpl(
  // CPU implementation
  (vector: v3f) =>
    // deno-fmt-ignore
    mat4x4f(
      vector.x, 0, 0, 0,
      0, vector.y, 0, 0,
      0, 0, vector.z, 0,
      0, 0, 0, 1,
    ),
  // CODEGEN implementation
  (v) =>
    snip(
      stitch`mat4x4f(${v}.x, 0, 0, 0, 0, ${v}.y, 0, 0, 0, 0, ${v}.z, 0, 0, 0, 0, 1)`,
      mat4x4f,
    ),
  'scaling4',
);

/**
 * Creates a 4-by-4 matrix which rotates around the x-axis by the given angle.
 * @param {number} angle - The angle by which to rotate (in radians).
 * @returns {m4x4f} The rotation matrix.
 */
export const rotationX4 = createDualImpl(
  // CPU implementation
  (a: number) =>
    // deno-fmt-ignore
    mat4x4f(
      1, 0, 0, 0,
      0, Math.cos(a), Math.sin(a), 0,
      0, -Math.sin(a), Math.cos(a), 0,
      0, 0, 0, 1,
    ),
  // CODEGEN implementation
  (a) =>
    snip(
      stitch`mat4x4f(1, 0, 0, 0, 0, cos(${a}), sin(${a}), 0, 0, -sin(${a}), cos(${a}), 0, 0, 0, 0, 1)`,
      mat4x4f,
    ),
  'rotationX4',
);

/**
 * Creates a 4-by-4 matrix which rotates around the y-axis by the given angle.
 * @param {number} angle - The angle by which to rotate (in radians).
 * @returns {m4x4f} The rotation matrix.
 */
export const rotationY4 = createDualImpl(
  // CPU implementation
  (a: number) =>
    // deno-fmt-ignore
    mat4x4f(
      Math.cos(a), 0, -Math.sin(a), 0,
      0, 1, 0, 0,
      Math.sin(a), 0, Math.cos(a), 0,
      0, 0, 0, 1,
    ),
  // CODEGEN implementation
  (a) =>
    snip(
      stitch`mat4x4f(cos(${a}), 0, -sin(${a}), 0, 0, 1, 0, 0, sin(${a}), 0, cos(${a}), 0, 0, 0, 0, 1)`,
      mat4x4f,
    ),
  'rotationY4',
);

/**
 * Creates a 4-by-4 matrix which rotates around the z-axis by the given angle.
 * @param {number} angle - The angle by which to rotate (in radians).
 * @returns {m4x4f} The rotation matrix.
 */
export const rotationZ4 = createDualImpl(
  // CPU implementation
  (a: number) =>
    // deno-fmt-ignore
    mat4x4f(
      Math.cos(a), Math.sin(a), 0, 0,
      -Math.sin(a), Math.cos(a), 0, 0,
      0, 0, 1, 0,
      0, 0, 0, 1,
    ),
  // CODEGEN implementation
  (a) =>
    snip(
      stitch`mat4x4f(cos(${a}), sin(${a}), 0, 0, -sin(${a}), cos(${a}), 0, 0, 0, 0, 1, 0, 0, 0, 0, 1)`,
      mat4x4f,
    ),
  'rotationZ4',
);

// ----------
// Public API
// ----------

/**
 * Schema representing mat2x2f - a matrix with 2 rows and 2 columns, with elements of type f32.
 * Also a constructor function for this matrix type.
 *
 * @example
 * const zero2x2 = mat2x2f(); // filled with zeros
 *
 * @example
 * const mat = mat2x2f(0, 1, 2, 3);
 * mat.columns[0] // vec2f(0, 1)
 * mat.columns[1] // vec2f(2, 3)
 *
 * @example
 * const mat = mat2x2f(
 *  vec2f(0, 1), // column 0
 *  vec2f(1, 2), // column 1
 * );
 *
 * @example
 * const buffer = root.createBuffer(d.mat2x2f, d.mat2x2f(0, 1, 2, 3)); // buffer holding a d.mat2x2f value, with an initial value of ((0, 1), (2, 3))
 */
export const mat2x2f = createMatSchema<'mat2x2f', m2x2f, v2f>({
  type: 'mat2x2f',
  rows: 2,
  columns: 2,
  MatImpl: mat2x2fImpl,
}) as Mat2x2f;

/**
 * Schema representing mat3x3f - a matrix with 3 rows and 3 columns, with elements of type f32.
 * Also a constructor function for this matrix type.
 *
 * @example
 * const zero3x3 = mat3x3f(); // filled with zeros
 *
 * @example
 * const mat = mat3x3f(0, 1, 2, 3, 4, 5, 6, 7, 8);
 * mat.columns[0] // vec3f(0, 1, 2)
 * mat.columns[1] // vec3f(3, 4, 5)
 * mat.columns[2] // vec3f(6, 7, 8)
 *
 * @example
 * const mat = mat3x3f(
 *  vec3f(0, 1, 2), // column 0
 *  vec3f(2, 3, 4), // column 1
 *  vec3f(5, 6, 7), // column 2
 * );
 *
 * @example
 * const buffer = root.createBuffer(d.mat3x3f, d.mat3x3f()); // buffer holding a d.mat3x3f value, with an initial value of mat3x3f filled with zeros
 */
export const mat3x3f = createMatSchema<'mat3x3f', m3x3f, v3f>({
  type: 'mat3x3f',
  rows: 3,
  columns: 3,
  MatImpl: mat3x3fImpl,
}) as Mat3x3f;

/**
 * Schema representing mat4x4f - a matrix with 4 rows and 4 columns, with elements of type f32.
 * Also a constructor function for this matrix type.
 *
 * @example
 * const zero4x4 = mat4x4f(); // filled with zeros
 *
 * @example
 * const mat = mat4x4f(0, 1, 2, 3, 4, 5, 6, 7, 8, 9, 10, 11, 12, 13, 14, 15);
 * mat.columns[0] // vec4f(0, 1, 2, 3)
 * mat.columns[1] // vec4f(4, 5, 6, 7)
 * mat.columns[2] // vec4f(8, 9, 10, 11)
 * mat.columns[3] // vec4f(12, 13, 14, 15)
 *
 * @example
 * const mat = mat4x4f(
 *  vec4f(0, 1, 2, 3),     // column 0
 *  vec4f(4, 5, 6, 7),     // column 1
 *  vec4f(8, 9, 10, 11),   // column 2
 *  vec4f(12, 13, 14, 15), // column 3
 * );
 *
 * @example
 * const buffer = root.createBuffer(d.mat4x4f, d.mat4x4f()); // buffer holding a d.mat4x4f value, with an initial value of mat4x4f filled with zeros
 */
export const mat4x4f = createMatSchema<'mat4x4f', m4x4f, v4f>({
  type: 'mat4x4f',
  rows: 4,
  columns: 4,
  MatImpl: mat4x4fImpl,
}) as Mat4x4f;

export function matToArray(mat: m2x2f | m3x3f | m4x4f): number[] {
  if (mat.kind === 'mat3x3f') {
    return [
      mat[0],
      mat[1],
      mat[2],
      mat[4],
      mat[5],
      mat[6],
      mat[8],
      mat[9],
      mat[10],
    ] as number[];
  }

  return Array.from({ length: mat.length }).map((_, idx) => mat[idx] as number);
}<|MERGE_RESOLUTION|>--- conflicted
+++ resolved
@@ -3,12 +3,8 @@
 import type { $repr } from '../shared/symbols.ts';
 import { $internal, $resolve } from '../shared/symbols.ts';
 import type { SelfResolvable } from '../types.ts';
-<<<<<<< HEAD
 import type { AnyData } from './dataTypes.ts';
-import { snip } from './snippet.ts';
-=======
 import { type ResolvedSnippet, snip } from './snippet.ts';
->>>>>>> c849bbc6
 import { vec2f, vec3f, vec4f } from './vector.ts';
 import type {
   m2x2f,
@@ -186,7 +182,7 @@
   }
 
   toString() {
-    return this[$resolve]();
+    return this[$resolve]().value;
   }
 }
 
@@ -335,7 +331,7 @@
   }
 
   toString() {
-    return this[$resolve]();
+    return this[$resolve]().value;
   }
 }
 
@@ -533,7 +529,7 @@
   }
 
   toString() {
-    return this[$resolve]();
+    return this[$resolve]().value;
   }
 }
 
