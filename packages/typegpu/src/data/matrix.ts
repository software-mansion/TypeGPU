--- conflicted
+++ resolved
@@ -170,8 +170,7 @@
     yield this[3];
   }
 
-<<<<<<< HEAD
-  '~resolve'(): ResolvedSnippet {
+  [$resolve](): ResolvedSnippet {
     return snip(
       `${this.kind}(${
         Array.from({ length: this.length })
@@ -180,14 +179,6 @@
       })`,
       mat2x2f,
     );
-=======
-  [$resolve](): string {
-    return `${this.kind}(${
-      Array.from({ length: this.length })
-        .map((_, i) => this[i])
-        .join(', ')
-    })`;
->>>>>>> eef9852b
   }
 }
 
@@ -326,20 +317,13 @@
     }
   }
 
-<<<<<<< HEAD
-  '~resolve'(): ResolvedSnippet {
+  [$resolve](): ResolvedSnippet {
     return snip(
       `${this.kind}(${this[0]}, ${this[1]}, ${this[2]}, ${this[4]}, ${
         this[5]
       }, ${this[6]}, ${this[8]}, ${this[9]}, ${this[10]})`,
       mat3x3f,
     );
-=======
-  [$resolve](): string {
-    return `${this.kind}(${this[0]}, ${this[1]}, ${this[2]}, ${this[4]}, ${
-      this[5]
-    }, ${this[6]}, ${this[8]}, ${this[9]}, ${this[10]})`;
->>>>>>> eef9852b
   }
 }
 
@@ -525,8 +509,7 @@
     }
   }
 
-<<<<<<< HEAD
-  '~resolve'(): ResolvedSnippet {
+  [$resolve](): ResolvedSnippet {
     return snip(
       `${this.kind}(${
         Array.from({ length: this.length })
@@ -535,14 +518,6 @@
       })`,
       mat4x4f,
     );
-=======
-  [$resolve](): string {
-    return `${this.kind}(${
-      Array.from({ length: this.length })
-        .map((_, i) => this[i])
-        .join(', ')
-    })`;
->>>>>>> eef9852b
   }
 }
 
