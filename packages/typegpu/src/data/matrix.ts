--- conflicted
+++ resolved
@@ -1,13 +1,7 @@
-<<<<<<< HEAD
-import { createDualImpl } from '../shared/generators.js';
-import type { SelfResolvable } from '../types.js';
-import { vec2f, vec3f, vec4f } from './vector.js';
-=======
 import { createDualImpl } from '../shared/generators';
 import { $repr } from '../shared/repr.js';
 import type { SelfResolvable } from '../types';
 import { vec2f, vec3f, vec4f } from './vector';
->>>>>>> 634d1b16
 import type {
   AnyMatInstance,
   Mat2x2f,
