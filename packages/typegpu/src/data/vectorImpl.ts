--- conflicted
+++ resolved
@@ -17,10 +17,6 @@
     elementSchema: VecSchema<S>;
   };
   abstract get kind(): VecKind;
-<<<<<<< HEAD
-  abstract schema(): VecSchema<S>;
-=======
->>>>>>> c849bbc6
 
   abstract get _Vec2(): new (
     x: S,
@@ -39,19 +35,6 @@
   ) => Vec4<S>;
 
   castElement(): (v?: S) => S {
-<<<<<<< HEAD
-    return this.schema()[$internal].jsImpl;
-  }
-
-  [$resolve](): ResolvedSnippet {
-    if (this.every((e) => !e)) {
-      return snip(`${this.kind}()`, this.schema());
-    }
-    if (this.every((e) => this[0] === e)) {
-      return snip(`${this.kind}(${this[0]})`, this.schema());
-    }
-    return snip(`${this.kind}(${this.join(', ')})`, this.schema());
-=======
     return this[$internal].elementSchema[$internal].jsImpl;
   }
 
@@ -64,7 +47,6 @@
       return snip(`${this.kind}(${this[0]})`, schema);
     }
     return snip(`${this.kind}(${this.join(', ')})`, schema);
->>>>>>> c849bbc6
   }
 
   toString() {
@@ -603,19 +585,12 @@
 }
 
 export class Vec2fImpl extends Vec2<number> {
-<<<<<<< HEAD
-=======
   get [$internal]() {
     return {
       elementSchema: f32,
     };
   }
 
->>>>>>> c849bbc6
-  schema() {
-    return f32;
-  }
-
   get kind() {
     return 'vec2f' as const;
   }
@@ -632,15 +607,10 @@
 }
 
 export class Vec2hImpl extends Vec2<number> {
-<<<<<<< HEAD
-  schema() {
-    return f16;
-=======
   get [$internal]() {
     return {
       elementSchema: f16,
     };
->>>>>>> c849bbc6
   }
 
   get kind() {
@@ -659,15 +629,10 @@
 }
 
 export class Vec2iImpl extends Vec2<number> {
-<<<<<<< HEAD
-  schema() {
-    return i32;
-=======
   get [$internal]() {
     return {
       elementSchema: i32,
     };
->>>>>>> c849bbc6
   }
 
   get kind() {
@@ -686,15 +651,10 @@
 }
 
 export class Vec2uImpl extends Vec2<number> {
-<<<<<<< HEAD
-  schema() {
-    return u32;
-=======
   get [$internal]() {
     return {
       elementSchema: u32,
     };
->>>>>>> c849bbc6
   }
 
   get kind() {
@@ -713,15 +673,10 @@
 }
 
 export class Vec2bImpl extends Vec2<boolean> {
-<<<<<<< HEAD
-  schema() {
-    return bool;
-=======
   get [$internal]() {
     return {
       elementSchema: bool,
     };
->>>>>>> c849bbc6
   }
 
   get kind() {
@@ -740,15 +695,10 @@
 }
 
 export class Vec3fImpl extends Vec3<number> {
-<<<<<<< HEAD
-  schema() {
-    return f32;
-=======
   get [$internal]() {
     return {
       elementSchema: f32,
     };
->>>>>>> c849bbc6
   }
 
   get kind() {
@@ -767,15 +717,10 @@
 }
 
 export class Vec3hImpl extends Vec3<number> {
-<<<<<<< HEAD
-  schema() {
-    return f16;
-=======
   get [$internal]() {
     return {
       elementSchema: f16,
     };
->>>>>>> c849bbc6
   }
 
   get kind() {
@@ -794,15 +739,10 @@
 }
 
 export class Vec3iImpl extends Vec3<number> {
-<<<<<<< HEAD
-  schema() {
-    return i32;
-=======
   get [$internal]() {
     return {
       elementSchema: i32,
     };
->>>>>>> c849bbc6
   }
 
   get kind() {
@@ -821,15 +761,10 @@
 }
 
 export class Vec3uImpl extends Vec3<number> {
-<<<<<<< HEAD
-  schema() {
-    return u32;
-=======
   get [$internal]() {
     return {
       elementSchema: u32,
     };
->>>>>>> c849bbc6
   }
 
   get kind() {
@@ -848,15 +783,10 @@
 }
 
 export class Vec3bImpl extends Vec3<boolean> {
-<<<<<<< HEAD
-  schema() {
-    return bool;
-=======
   get [$internal]() {
     return {
       elementSchema: bool,
     };
->>>>>>> c849bbc6
   }
 
   get kind() {
@@ -875,15 +805,10 @@
 }
 
 export class Vec4fImpl extends Vec4<number> {
-<<<<<<< HEAD
-  schema() {
-    return f32;
-=======
   get [$internal]() {
     return {
       elementSchema: f32,
     };
->>>>>>> c849bbc6
   }
 
   get kind() {
@@ -902,15 +827,10 @@
 }
 
 export class Vec4hImpl extends Vec4<number> {
-<<<<<<< HEAD
-  schema() {
-    return f16;
-=======
   get [$internal]() {
     return {
       elementSchema: f16,
     };
->>>>>>> c849bbc6
   }
 
   get kind() {
@@ -929,15 +849,10 @@
 }
 
 export class Vec4iImpl extends Vec4<number> {
-<<<<<<< HEAD
-  schema() {
-    return i32;
-=======
   get [$internal]() {
     return {
       elementSchema: i32,
     };
->>>>>>> c849bbc6
   }
 
   get kind() {
@@ -956,15 +871,10 @@
 }
 
 export class Vec4uImpl extends Vec4<number> {
-<<<<<<< HEAD
-  schema() {
-    return u32;
-=======
   get [$internal]() {
     return {
       elementSchema: u32,
     };
->>>>>>> c849bbc6
   }
 
   get kind() {
@@ -983,15 +893,10 @@
 }
 
 export class Vec4bImpl extends Vec4<boolean> {
-<<<<<<< HEAD
-  schema() {
-    return bool;
-=======
   get [$internal]() {
     return {
       elementSchema: bool,
     };
->>>>>>> c849bbc6
   }
 
   get kind() {
