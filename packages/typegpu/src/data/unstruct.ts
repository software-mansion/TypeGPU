<<<<<<< HEAD
import type { Prettify } from '../shared/utilityTypes';
=======
import type { $repr, InferPartialRecord, InferRecord } from '../shared/repr.js';
import type { Prettify } from '../shared/utilityTypes.js';
>>>>>>> 891f619f
import type { Unstruct } from './dataTypes.js';
import type { BaseData } from './wgslTypes.js';

// ----------
// Public API
// ----------

/**
 * Creates a loose struct schema that can be used to construct vertex buffers.
 * Describes structs with members of both loose and non-loose types.
 *
 * The order of members matches the passed in properties object.
 * Members are not aligned in respect to their `byteAlignment`,
 * unless they are explicitly decorated with the custom align attribute
 * via `d.align` function.
 *
 * @example
 * const CircleStruct = d.unstruct({ radius: d.f32, pos: d.vec3f }); // packed struct with no padding
 *
 * @example
 * const CircleStruct = d.unstruct({ radius: d.f32, pos: d.align(16, d.vec3f) });
 *
 * @param properties Record with `string` keys and `TgpuData` or `TgpuLooseData` values,
 * each entry describing one struct member.
 */
export function unstruct<TProps extends Record<string, BaseData>>(
  properties: TProps,
): Unstruct<Prettify<TProps>> {
  const unstruct = <T>(props: T) => props;
  Object.setPrototypeOf(unstruct, UnstructImpl);
  unstruct.propTypes = properties;

  return unstruct as unknown as Unstruct<Prettify<TProps>>;
}

// --------------
// Implementation
// --------------

<<<<<<< HEAD
const UnstructImpl = {
  type: 'unstruct',
  _label: undefined as string | undefined,
=======
class UnstructImpl<TProps extends Record<string, BaseData>>
  implements Unstruct<TProps>
{
  private _label: string | undefined;

  public readonly type = 'unstruct';
  /** Type-token, not available at runtime */
  public declare readonly [$repr]: Prettify<InferRecord<TProps>>;
  /** Type-token, not available at runtime */
  public readonly '~reprPartial'!: Partial<InferPartialRecord<TProps>>;
>>>>>>> 891f619f

  get label(): string | undefined {
    return this._label;
  },

  $name(label: string) {
    this._label = label;
    return this;
  },

  toString(): string {
    return `unstruct:${this.label ?? '<unnamed>'}`;
  },
};<|MERGE_RESOLUTION|>--- conflicted
+++ resolved
@@ -1,9 +1,4 @@
-<<<<<<< HEAD
-import type { Prettify } from '../shared/utilityTypes';
-=======
-import type { $repr, InferPartialRecord, InferRecord } from '../shared/repr.js';
 import type { Prettify } from '../shared/utilityTypes.js';
->>>>>>> 891f619f
 import type { Unstruct } from './dataTypes.js';
 import type { BaseData } from './wgslTypes.js';
 
@@ -43,22 +38,9 @@
 // Implementation
 // --------------
 
-<<<<<<< HEAD
 const UnstructImpl = {
   type: 'unstruct',
   _label: undefined as string | undefined,
-=======
-class UnstructImpl<TProps extends Record<string, BaseData>>
-  implements Unstruct<TProps>
-{
-  private _label: string | undefined;
-
-  public readonly type = 'unstruct';
-  /** Type-token, not available at runtime */
-  public declare readonly [$repr]: Prettify<InferRecord<TProps>>;
-  /** Type-token, not available at runtime */
-  public readonly '~reprPartial'!: Partial<InferPartialRecord<TProps>>;
->>>>>>> 891f619f
 
   get label(): string | undefined {
     return this._label;
