import {
  type IMeasurer,
  type ISchema,
  type ISerialInput,
  type ISerialOutput,
  MaxValue,
  Measurer,
  type Parsed,
  Schema,
  type UnwrapRecord,
} from 'typed-binary';
import { RecursiveDataTypeError } from '../errors';
import type { TgpuNamable } from '../namable';
import { code } from '../tgpuCode';
import { identifier } from '../tgpuIdentifier';
import type {
  AnyTgpuData,
  AnyTgpuLooseData,
  ResolutionCtx,
  TgpuData,
  TgpuLooseData,
} from '../types';
import alignIO from './alignIO';
<<<<<<< HEAD
import { getAttributesString } from './attributes';
=======
import { isArraySchema } from './array';
import { isDecorated, isLooseDecorated } from './attributes';
>>>>>>> 50894992

// ----------
// Public API
// ----------

/**
 * Struct schema constructed via `d.struct` function.
 *
 * Responsible for handling reading and writing struct values
 * between binary and JS representation. Takes into account
 * the `byteAlignment` requirement of its members.
 */
export interface TgpuStruct<TProps extends Record<string, AnyTgpuData>>
  extends ISchema<UnwrapRecord<TProps>>,
    TgpuData<UnwrapRecord<TProps>>,
    TgpuNamable {}

/**
 * Creates a struct schema that can be used to construct GPU buffers.
 * Ensures proper alignment and padding of properties (as opposed to a `d.looseStruct` schema).
 * The order of members matches the passed in properties object.
 *
 * @example
 * const CircleStruct = d.struct({ radius: d.f32, pos: d.vec3f });
 *
 * @param properties Record with `string` keys and `TgpuData` values,
 * each entry describing one struct member.
 */
export const struct = <TProps extends Record<string, AnyTgpuData>>(
  properties: TProps,
): TgpuStruct<TProps> => new TgpuStructImpl(properties);

/**
 * Struct schema constructed via `d.looseStruct` function.
 *
 * Useful for defining vertex buffers, as the standard layout restrictions do not apply.
 * Members are not aligned in respect to their `byteAlignment`,
 * unless they are explicitly decorated with the custom align attribute
 * via `d.align` function.
 */
export interface TgpuLooseStruct<
  TProps extends Record<string, AnyTgpuData | AnyTgpuLooseData>,
> extends ISchema<UnwrapRecord<TProps>>,
    TgpuLooseData<UnwrapRecord<TProps>> {}

/**
 * Creates a loose struct schema that can be used to construct vertex buffers.
 * Describes structs with members of both loose and non-loose types.
 *
 * The order of members matches the passed in properties object.
 * Members are not aligned in respect to their `byteAlignment`,
 * unless they are explicitly decorated with the custom align attribute
 * via `d.align` function.
 *
 * @example
 * const CircleStruct = d.looseStruct({ radius: d.f32, pos: d.vec3f }); // packed struct with no padding
 *
 * @example
 * const CircleStruct = d.looseStruct({ radius: d.f32, pos: d.align(16, d.vec3f) });
 *
 * @param properties Record with `string` keys and `TgpuData` or `TgpuLooseData` values,
 * each entry describing one struct member.
 */
export const looseStruct = <
  TProps extends Record<string, AnyTgpuData | AnyTgpuLooseData>,
>(
  properties: TProps,
): TgpuLooseStruct<TProps> => new TgpuLooseStructImpl(properties);

/**
 * Checks whether passed in value is a struct schema,
 * as opposed to, e.g., a looseStruct schema.
 *
 * Struct schemas can be used to describe uniform and storage buffers,
 * whereas looseStruct schemas cannot.
 *
 * @example
 * isStructSchema(d.struct({ a: d.u32 })) // true
 * isStructSchema(d.looseStruct({ a: d.u32 })) // false
 * isStructSchema(d.vec3f) // false
 */
export function isStructSchema<
  T extends TgpuStruct<Record<string, AnyTgpuData>>,
>(schema: T | unknown): schema is T {
  return schema instanceof TgpuStructImpl;
}

/**
 * Checks whether passed in value is a looseStruct schema,
 * as opposed to, e.g., a struct schema.
 *
 * Struct schemas can be used to describe uniform and storage buffers,
 * whereas looseStruct schemas cannot. Loose structs are useful for
 * defining vertex buffers instead.
 *
 * @example
 * isLooseStructSchema(d.struct({ a: d.u32 })) // false
 * isLooseStructSchema(d.looseStruct({ a: d.u32 })) // true
 * isLooseStructSchema(d.vec3f) // false
 */
export function isLooseStructSchema<
  T extends TgpuLooseStruct<Record<string, AnyTgpuData | AnyTgpuLooseData>>,
>(schema: T | unknown): schema is T {
  return schema instanceof TgpuLooseStructImpl;
}

// --------------
// Implementation
// --------------

function generateField([key, field]: [string, AnyTgpuData]) {
  return code`  ${getAttributesString(field)}${key}: ${field},\n`;
}

class TgpuStructImpl<TProps extends Record<string, AnyTgpuData>>
  extends Schema<UnwrapRecord<TProps>>
  implements TgpuData<UnwrapRecord<TProps>>
{
  private _label: string | undefined;

  private _size: number;
  public readonly byteAlignment: number;
  public readonly isLoose = false as const;
  public readonly isRuntimeSized: boolean;

  constructor(private readonly _properties: TProps) {
    super();

    this.byteAlignment = Object.values(_properties)
      .map((prop) => prop.byteAlignment)
      .reduce((a, b) => (a > b ? a : b));

    this._size = this.measure(MaxValue).size;
    this.isRuntimeSized = Number.isNaN(this._size);
  }

  get size(): number {
    if (this.isRuntimeSized) {
      throw new Error(
        'Cannot get size of struct with runtime sized properties',
      );
    }
    return this._size;
  }

  get label() {
    return this._label;
  }

  $name(label: string) {
    this._label = label;
    return this;
  }

  resolveReferences(): void {
    throw new RecursiveDataTypeError();
  }

  write(output: ISerialOutput, value: Parsed<UnwrapRecord<TProps>>): void {
    if (this.isRuntimeSized) {
      throw new Error('Cannot write struct with runtime sized properties');
    }
    alignIO(output, this.byteAlignment);

    for (const [key, property] of Object.entries(this._properties)) {
      alignIO(output, property.byteAlignment);
      property.write(output, value[key]);
    }

    alignIO(output, this.byteAlignment);
  }

  read(input: ISerialInput): Parsed<UnwrapRecord<TProps>> {
    if (this.isRuntimeSized) {
      throw new Error('Cannot read struct with runtime sized properties');
    }
    alignIO(input, this.byteAlignment);
    const result = {} as Record<string, unknown>;

    for (const [key, property] of Object.entries(this._properties)) {
      alignIO(input, property.byteAlignment);
      result[key] = property.read(input);
    }

    alignIO(input, this.byteAlignment);
    return result as Parsed<UnwrapRecord<TProps>>;
  }

  measure(
    value: MaxValue | Parsed<UnwrapRecord<TProps>>,
    measurer: IMeasurer = new Measurer(),
  ): IMeasurer {
    let structMeasurer = measurer;
    alignIO(structMeasurer, this.byteAlignment);

    const maxing = value === MaxValue;
    for (const [key, property] of Object.entries(this._properties)) {
      if (structMeasurer.isUnbounded) {
        throw new Error('Only the last property of a struct can be unbounded');
      }

      alignIO(structMeasurer, property.byteAlignment);
      structMeasurer = property.measure(
        maxing ? MaxValue : value[key],
        structMeasurer,
      );

      if (structMeasurer.isUnbounded && !isArraySchema(property)) {
        throw new Error('Cannot nest unbounded struct within another struct');
      }
    }

    alignIO(structMeasurer, this.byteAlignment);
    return structMeasurer;
  }

  resolve(ctx: ResolutionCtx): string {
    const ident = identifier().$name(this._label);

    ctx.addDeclaration(code`
struct ${ident} {
${Object.entries(this._properties).map(generateField)}\
}
`);

    return ctx.resolve(ident);
  }
}

class TgpuLooseStructImpl<
    TProps extends Record<string, AnyTgpuData | AnyTgpuLooseData>,
  >
  extends Schema<UnwrapRecord<TProps>>
  implements TgpuLooseData<UnwrapRecord<TProps>>
{
  private _label: string | undefined;

  public readonly byteAlignment = 1;
  public readonly isLoose = true as const;
  public readonly size: number;

  constructor(private readonly _properties: TProps) {
    super();
    this.size = this.measure(MaxValue).size;
  }

  get label() {
    return this._label;
  }

  $name(label: string) {
    this._label = label;
    return this;
  }

  resolveReferences(): void {
    throw new RecursiveDataTypeError();
  }

  write(output: ISerialOutput, value: Parsed<UnwrapRecord<TProps>>): void {
    for (const [key, property] of Object.entries(this._properties)) {
      property.write(output, value[key]);
    }
  }

  read(input: ISerialInput): Parsed<UnwrapRecord<TProps>> {
    const result = {} as Record<string, unknown>;

    for (const [key, property] of Object.entries(this._properties)) {
      result[key] = property.read(input);
    }

    return result as Parsed<UnwrapRecord<TProps>>;
  }

  measure(
    value: MaxValue | Parsed<UnwrapRecord<TProps>>,
    measurer: IMeasurer = new Measurer(),
  ): IMeasurer {
    const maxing = value === MaxValue;
    for (const [key, property] of Object.entries(this._properties)) {
      property.measure(maxing ? MaxValue : value[key], measurer);
    }

    return measurer;
  }
}<|MERGE_RESOLUTION|>--- conflicted
+++ resolved
@@ -21,12 +21,8 @@
   TgpuLooseData,
 } from '../types';
 import alignIO from './alignIO';
-<<<<<<< HEAD
+import { isArraySchema } from './array';
 import { getAttributesString } from './attributes';
-=======
-import { isArraySchema } from './array';
-import { isDecorated, isLooseDecorated } from './attributes';
->>>>>>> 50894992
 
 // ----------
 // Public API
