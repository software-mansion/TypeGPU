import {
  type IMeasurer,
  type ISchema,
  type ISerialInput,
  type ISerialOutput,
  MaxValue,
  Measurer,
  type Parsed,
  Schema,
  type UnwrapRecord,
} from 'typed-binary';
import { RecursiveDataTypeError } from '../errors';
import type { TgpuNamable } from '../namable';
import { code } from '../tgpuCode';
import { identifier } from '../tgpuIdentifier';
<<<<<<< HEAD
import type { AnyTgpuData, ResolutionCtx, TgpuData } from '../types';
=======
import type {
  AnyTgpuData,
  AnyTgpuLooseData,
  ResolutionCtx,
  TgpuData,
  TgpuLooseData,
} from '../types';
import { isAlignedSchema } from './align';
>>>>>>> 6726f61c
import alignIO from './alignIO';
import { isDecorated, isLooseDecorated } from './attributes';

// ----------
// Public API
// ----------

export interface TgpuStruct<TProps extends Record<string, AnyTgpuData>>
  extends ISchema<UnwrapRecord<TProps>>,
    TgpuData<UnwrapRecord<TProps>>,
    TgpuNamable {}

export const struct = <TProps extends Record<string, AnyTgpuData>>(
  properties: TProps,
): TgpuStruct<TProps> => new TgpuStructImpl(properties);

export interface TgpuLooseStruct<
  TProps extends Record<string, AnyTgpuData | AnyTgpuLooseData>,
> extends ISchema<UnwrapRecord<TProps>>,
    TgpuLooseData<UnwrapRecord<TProps>> {}

export const looseStruct = <
  TProps extends Record<string, AnyTgpuData | AnyTgpuLooseData>,
>(
  properties: TProps,
): TgpuLooseStruct<TProps> => new TgpuLooseStructImpl(properties);

export function isStructSchema<
  T extends TgpuStruct<Record<string, AnyTgpuData>>,
>(schema: T | unknown): schema is T {
  return schema instanceof TgpuStructImpl;
}

// --------------
// Implementation
// --------------

class TgpuStructImpl<TProps extends Record<string, AnyTgpuData>>
  extends Schema<UnwrapRecord<TProps>>
  implements TgpuData<UnwrapRecord<TProps>>
{
  private _label: string | undefined;

  public readonly byteAlignment: number;
  public readonly size: number;
  public readonly isLoose = false as const;

  constructor(private readonly _properties: TProps) {
    super();

    this.byteAlignment = Object.values(_properties)
      .map((prop) => prop.byteAlignment)
      .reduce((a, b) => (a > b ? a : b));

    this.size = this.measure(MaxValue).size;
  }

  $name(label: string) {
    this._label = label;
    return this;
  }

  resolveReferences(): void {
    throw new RecursiveDataTypeError();
  }

  write(output: ISerialOutput, value: Parsed<UnwrapRecord<TProps>>): void {
    alignIO(output, this.byteAlignment);
    type Property = keyof Parsed<UnwrapRecord<TProps>>;

    for (const [key, property] of Object.entries(this._properties)) {
      alignIO(output, property.byteAlignment);
      property.write(output, value[key as Property]);
    }
  }

  read(input: ISerialInput): Parsed<UnwrapRecord<TProps>> {
    alignIO(input, this.byteAlignment);
    type Property = keyof Parsed<UnwrapRecord<TProps>>;
    const result = {} as Parsed<UnwrapRecord<TProps>>;

    for (const [key, property] of Object.entries(this._properties)) {
      alignIO(input, property.byteAlignment);
      result[key as Property] = property.read(input) as Parsed<
        UnwrapRecord<TProps>
      >[Property];
    }
    return result;
  }

  measure(
    value: MaxValue | Parsed<UnwrapRecord<TProps>>,
    measurer: IMeasurer = new Measurer(),
  ): IMeasurer {
    alignIO(measurer, this.byteAlignment);
    type Property = keyof Parsed<UnwrapRecord<TProps>>;

    for (const [key, property] of Object.entries(this._properties)) {
      alignIO(measurer, property.byteAlignment);
      property.measure(
        value === MaxValue ? MaxValue : value[key as Property],
        measurer,
      );
    }

    alignIO(measurer, this.byteAlignment);
    return measurer;
  }

  resolve(ctx: ResolutionCtx): string {
    const ident = identifier().$name(this._label);

    ctx.addDeclaration(code`
struct ${ident} {\
${Object.entries(this._properties).map(([key, field]) => code`\n  ${getAttributes(field) ?? ''}${key}: ${field},`)}
}
    `);

    return ctx.resolve(ident);
  }
}

<<<<<<< HEAD
function getAttributes<T extends AnyTgpuData>(field: T): string | undefined {
  if (!isDecorated(field) && !isLooseDecorated(field)) {
    return undefined;
=======
class TgpuLooseStructImpl<
    TProps extends Record<string, AnyTgpuData | AnyTgpuLooseData>,
  >
  extends Schema<UnwrapRecord<TProps>>
  implements TgpuLooseData<UnwrapRecord<TProps>>
{
  private _label: string | undefined;

  public readonly byteAlignment = 1;
  public readonly isCustomAligned = false;
  public readonly isLoose = true as const;
  public readonly size: number;

  constructor(private readonly _properties: TProps) {
    super();
    this.size = this.measure(MaxValue).size;
  }

  $name(label: string) {
    this._label = label;
    return this;
  }

  resolveReferences(): void {
    throw new RecursiveDataTypeError();
  }

  write(output: ISerialOutput, value: Parsed<UnwrapRecord<TProps>>): void {
    type Property = keyof Parsed<UnwrapRecord<TProps>>;

    for (const [key, property] of exactEntries(this._properties)) {
      property.write(output, value[key as Property]);
    }
  }

  read(input: ISerialInput): Parsed<UnwrapRecord<TProps>> {
    type Property = keyof Parsed<UnwrapRecord<TProps>>;
    const result = {} as Parsed<UnwrapRecord<TProps>>;

    for (const [key, property] of exactEntries(this._properties)) {
      result[key as Property] = property.read(input) as Parsed<
        UnwrapRecord<TProps>
      >[Property];
    }

    return result;
  }

  measure(
    value: MaxValue | Parsed<UnwrapRecord<TProps>>,
    measurer: IMeasurer = new Measurer(),
  ): IMeasurer {
    type Property = keyof Parsed<UnwrapRecord<TProps>>;

    for (const [key, property] of exactEntries(this._properties)) {
      property.measure(
        value === MaxValue ? MaxValue : value[key as Property],
        measurer,
      );
    }

    return measurer;
  }
}

function getAttribute<T extends AnyTgpuData>(field: T): string | undefined {
  if (isAlignedSchema(field as unknown)) {
    return `@align(${field.byteAlignment}) `;
>>>>>>> 6726f61c
  }

  return field.attributes
    .map((attrib) => {
      if (attrib.type === 'align') {
        return `@align(${attrib.alignment}) `;
      }

      if (attrib.type) {
        return `@size(${attrib.size}) `;
      }

      return '';
    })
    .join('');
}<|MERGE_RESOLUTION|>--- conflicted
+++ resolved
@@ -13,9 +13,6 @@
 import type { TgpuNamable } from '../namable';
 import { code } from '../tgpuCode';
 import { identifier } from '../tgpuIdentifier';
-<<<<<<< HEAD
-import type { AnyTgpuData, ResolutionCtx, TgpuData } from '../types';
-=======
 import type {
   AnyTgpuData,
   AnyTgpuLooseData,
@@ -23,8 +20,6 @@
   TgpuData,
   TgpuLooseData,
 } from '../types';
-import { isAlignedSchema } from './align';
->>>>>>> 6726f61c
 import alignIO from './alignIO';
 import { isDecorated, isLooseDecorated } from './attributes';
 
@@ -82,6 +77,10 @@
     this.size = this.measure(MaxValue).size;
   }
 
+  get label() {
+    return this._label;
+  }
+
   $name(label: string) {
     this._label = label;
     return this;
@@ -93,26 +92,26 @@
 
   write(output: ISerialOutput, value: Parsed<UnwrapRecord<TProps>>): void {
     alignIO(output, this.byteAlignment);
-    type Property = keyof Parsed<UnwrapRecord<TProps>>;
 
     for (const [key, property] of Object.entries(this._properties)) {
       alignIO(output, property.byteAlignment);
-      property.write(output, value[key as Property]);
-    }
+      property.write(output, value[key]);
+    }
+
+    alignIO(output, this.byteAlignment);
   }
 
   read(input: ISerialInput): Parsed<UnwrapRecord<TProps>> {
     alignIO(input, this.byteAlignment);
-    type Property = keyof Parsed<UnwrapRecord<TProps>>;
-    const result = {} as Parsed<UnwrapRecord<TProps>>;
+    const result = {} as Record<string, unknown>;
 
     for (const [key, property] of Object.entries(this._properties)) {
       alignIO(input, property.byteAlignment);
-      result[key as Property] = property.read(input) as Parsed<
-        UnwrapRecord<TProps>
-      >[Property];
-    }
-    return result;
+      result[key] = property.read(input);
+    }
+
+    alignIO(input, this.byteAlignment);
+    return result as Parsed<UnwrapRecord<TProps>>;
   }
 
   measure(
@@ -120,14 +119,11 @@
     measurer: IMeasurer = new Measurer(),
   ): IMeasurer {
     alignIO(measurer, this.byteAlignment);
-    type Property = keyof Parsed<UnwrapRecord<TProps>>;
-
+
+    const maxing = value === MaxValue;
     for (const [key, property] of Object.entries(this._properties)) {
       alignIO(measurer, property.byteAlignment);
-      property.measure(
-        value === MaxValue ? MaxValue : value[key as Property],
-        measurer,
-      );
+      property.measure(maxing ? MaxValue : value[key], measurer);
     }
 
     alignIO(measurer, this.byteAlignment);
@@ -147,11 +143,26 @@
   }
 }
 
-<<<<<<< HEAD
 function getAttributes<T extends AnyTgpuData>(field: T): string | undefined {
   if (!isDecorated(field) && !isLooseDecorated(field)) {
     return undefined;
-=======
+  }
+
+  return field.attributes
+    .map((attrib) => {
+      if (attrib.type === 'align') {
+        return `@align(${attrib.alignment}) `;
+      }
+
+      if (attrib.type) {
+        return `@size(${attrib.size}) `;
+      }
+
+      return '';
+    })
+    .join('');
+}
+
 class TgpuLooseStructImpl<
     TProps extends Record<string, AnyTgpuData | AnyTgpuLooseData>,
   >
@@ -170,6 +181,10 @@
     this.size = this.measure(MaxValue).size;
   }
 
+  get label() {
+    return this._label;
+  }
+
   $name(label: string) {
     this._label = label;
     return this;
@@ -180,60 +195,30 @@
   }
 
   write(output: ISerialOutput, value: Parsed<UnwrapRecord<TProps>>): void {
-    type Property = keyof Parsed<UnwrapRecord<TProps>>;
-
-    for (const [key, property] of exactEntries(this._properties)) {
-      property.write(output, value[key as Property]);
+    for (const [key, property] of Object.entries(this._properties)) {
+      property.write(output, value[key]);
     }
   }
 
   read(input: ISerialInput): Parsed<UnwrapRecord<TProps>> {
-    type Property = keyof Parsed<UnwrapRecord<TProps>>;
-    const result = {} as Parsed<UnwrapRecord<TProps>>;
-
-    for (const [key, property] of exactEntries(this._properties)) {
-      result[key as Property] = property.read(input) as Parsed<
-        UnwrapRecord<TProps>
-      >[Property];
-    }
-
-    return result;
+    const result = {} as Record<string, unknown>;
+
+    for (const [key, property] of Object.entries(this._properties)) {
+      result[key] = property.read(input);
+    }
+
+    return result as Parsed<UnwrapRecord<TProps>>;
   }
 
   measure(
     value: MaxValue | Parsed<UnwrapRecord<TProps>>,
     measurer: IMeasurer = new Measurer(),
   ): IMeasurer {
-    type Property = keyof Parsed<UnwrapRecord<TProps>>;
-
-    for (const [key, property] of exactEntries(this._properties)) {
-      property.measure(
-        value === MaxValue ? MaxValue : value[key as Property],
-        measurer,
-      );
+    const maxing = value === MaxValue;
+    for (const [key, property] of Object.entries(this._properties)) {
+      property.measure(maxing ? MaxValue : value[key], measurer);
     }
 
     return measurer;
   }
-}
-
-function getAttribute<T extends AnyTgpuData>(field: T): string | undefined {
-  if (isAlignedSchema(field as unknown)) {
-    return `@align(${field.byteAlignment}) `;
->>>>>>> 6726f61c
-  }
-
-  return field.attributes
-    .map((attrib) => {
-      if (attrib.type === 'align') {
-        return `@align(${attrib.alignment}) `;
-      }
-
-      if (attrib.type) {
-        return `@size(${attrib.size}) `;
-      }
-
-      return '';
-    })
-    .join('');
 }