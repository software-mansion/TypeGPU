--- conflicted
+++ resolved
@@ -1,12 +1,8 @@
 import { getName, setName } from '../shared/meta.ts';
 import { $internal } from '../shared/symbols.ts';
-<<<<<<< HEAD
+import { AnyData } from './index.ts';
 import { schemaCallWrapper } from './utils.ts';
-import type { AnyWgslData, WgslStruct } from './wgslTypes.ts';
-=======
-import { schemaCloneWrapper, schemaDefaultWrapper } from './utils.ts';
 import type { AnyWgslData, BaseData, WgslStruct } from './wgslTypes.ts';
->>>>>>> dc4da0db
 
 // ----------
 // Public API
@@ -49,7 +45,7 @@
     Object.fromEntries(
       Object.entries(props).map(([key, schema]) => [
         key,
-        schemaCallWrapper(schema, instanceProps?.[key]),
+        schemaCallWrapper(schema as AnyData, instanceProps?.[key]),
       ]),
     );
 
