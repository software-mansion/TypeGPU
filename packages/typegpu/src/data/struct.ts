import {
  type IMeasurer,
  type ISchema,
  type ISerialInput,
  type ISerialOutput,
  MaxValue,
  Measurer,
  type Parsed,
  Schema,
  type UnwrapRecord,
} from 'typed-binary';
import { RecursiveDataTypeError } from '../errors';
import type { TgpuNamable } from '../namable';
import { code } from '../tgpuCode';
import { identifier } from '../tgpuIdentifier';
import type {
  AnyTgpuData,
  AnyTgpuLooseData,
  ResolutionCtx,
  TgpuData,
  TgpuLooseData,
} from '../types';
import alignIO from './alignIO';
<<<<<<< HEAD
import { isArraySchema } from './array';
import { isSizedSchema } from './size';
=======
import { isDecorated, isLooseDecorated } from './attributes';
>>>>>>> 61fea219

// ----------
// Public API
// ----------

export interface TgpuStruct<TProps extends Record<string, AnyTgpuData>>
  extends ISchema<UnwrapRecord<TProps>>,
    TgpuData<UnwrapRecord<TProps>>,
    TgpuNamable {}

export const struct = <TProps extends Record<string, AnyTgpuData>>(
  properties: TProps,
): TgpuStruct<TProps> => new TgpuStructImpl(properties);

export interface TgpuLooseStruct<
  TProps extends Record<string, AnyTgpuData | AnyTgpuLooseData>,
> extends ISchema<UnwrapRecord<TProps>>,
    TgpuLooseData<UnwrapRecord<TProps>> {}

export const looseStruct = <
  TProps extends Record<string, AnyTgpuData | AnyTgpuLooseData>,
>(
  properties: TProps,
): TgpuLooseStruct<TProps> => new TgpuLooseStructImpl(properties);

export function isStructSchema<
  T extends TgpuStruct<Record<string, AnyTgpuData>>,
>(schema: T | unknown): schema is T {
  return schema instanceof TgpuStructImpl;
}

// --------------
// Implementation
// --------------

class TgpuStructImpl<TProps extends Record<string, AnyTgpuData>>
  extends Schema<UnwrapRecord<TProps>>
  implements TgpuData<UnwrapRecord<TProps>>
{
  private _label: string | undefined;

  private _size: number;
  public readonly byteAlignment: number;
  public readonly isLoose = false as const;
<<<<<<< HEAD
  public readonly isCustomAligned = false;
  public readonly isRuntimeSized: boolean;
=======
>>>>>>> 61fea219

  constructor(private readonly _properties: TProps) {
    super();

    this.byteAlignment = Object.values(_properties)
      .map((prop) => prop.byteAlignment)
      .reduce((a, b) => (a > b ? a : b));

    this._size = this.measure(MaxValue).size;
    this.isRuntimeSized = Number.isNaN(this._size);
  }

  get size(): number {
    if (this.isRuntimeSized) {
      throw new Error(
        'Cannot get size of struct with runtime sized properties',
      );
    }
    return this._size;
  }

  get label() {
    return this._label;
  }

  $name(label: string) {
    this._label = label;
    return this;
  }

  resolveReferences(): void {
    throw new RecursiveDataTypeError();
  }

  write(output: ISerialOutput, value: Parsed<UnwrapRecord<TProps>>): void {
    if (this.isRuntimeSized) {
      throw new Error('Cannot write struct with runtime sized properties');
    }
    alignIO(output, this.byteAlignment);

    for (const [key, property] of Object.entries(this._properties)) {
      alignIO(output, property.byteAlignment);
      property.write(output, value[key]);
    }

    alignIO(output, this.byteAlignment);
  }

  read(input: ISerialInput): Parsed<UnwrapRecord<TProps>> {
    if (this.isRuntimeSized) {
      throw new Error('Cannot read struct with runtime sized properties');
    }
    alignIO(input, this.byteAlignment);
    const result = {} as Record<string, unknown>;

    for (const [key, property] of Object.entries(this._properties)) {
      alignIO(input, property.byteAlignment);
      result[key] = property.read(input);
    }

    alignIO(input, this.byteAlignment);
    return result as Parsed<UnwrapRecord<TProps>>;
  }

  measure(
    value: MaxValue | Parsed<UnwrapRecord<TProps>>,
    measurer: IMeasurer = new Measurer(),
  ): IMeasurer {
<<<<<<< HEAD
    let structMeasurer = measurer;
    alignIO(structMeasurer, this.byteAlignment);
    type Property = keyof Parsed<UnwrapRecord<TProps>>;

    for (const [key, property] of exactEntries(this._properties)) {
      if (structMeasurer.isUnbounded) {
        throw new Error('Only the last property can be unbounded');
      }
      alignIO(structMeasurer, property.byteAlignment);
      structMeasurer = property.measure(
        value === MaxValue ? MaxValue : value[key as Property],
        structMeasurer,
      );

      if (structMeasurer.isUnbounded && !isArraySchema(property)) {
        throw new Error('Cannot nest unbouded structs');
      }
=======
    alignIO(measurer, this.byteAlignment);

    const maxing = value === MaxValue;
    for (const [key, property] of Object.entries(this._properties)) {
      alignIO(measurer, property.byteAlignment);
      property.measure(maxing ? MaxValue : value[key], measurer);
>>>>>>> 61fea219
    }

    alignIO(structMeasurer, this.byteAlignment);
    return structMeasurer;
  }

  resolve(ctx: ResolutionCtx): string {
    const ident = identifier().$name(this._label);

    ctx.addDeclaration(code`
struct ${ident} {\
${Object.entries(this._properties).map(([key, field]) => code`\n  ${getAttributes(field) ?? ''}${key}: ${field},`)}
}
    `);

    return ctx.resolve(ident);
  }
}

function getAttributes<T extends AnyTgpuData>(field: T): string | undefined {
  if (!isDecorated(field) && !isLooseDecorated(field)) {
    return undefined;
  }

  return field.attributes
    .map((attrib) => {
      if (attrib.type === 'align') {
        return `@align(${attrib.alignment}) `;
      }

      if (attrib.type) {
        return `@size(${attrib.size}) `;
      }

      return '';
    })
    .join('');
}

class TgpuLooseStructImpl<
    TProps extends Record<string, AnyTgpuData | AnyTgpuLooseData>,
  >
  extends Schema<UnwrapRecord<TProps>>
  implements TgpuLooseData<UnwrapRecord<TProps>>
{
  private _label: string | undefined;

  public readonly byteAlignment = 1;
  public readonly isCustomAligned = false;
  public readonly isLoose = true as const;
  public readonly size: number;

  constructor(private readonly _properties: TProps) {
    super();
    this.size = this.measure(MaxValue).size;
  }

  get label() {
    return this._label;
  }

  $name(label: string) {
    this._label = label;
    return this;
  }

  resolveReferences(): void {
    throw new RecursiveDataTypeError();
  }

  write(output: ISerialOutput, value: Parsed<UnwrapRecord<TProps>>): void {
    for (const [key, property] of Object.entries(this._properties)) {
      property.write(output, value[key]);
    }
  }

  read(input: ISerialInput): Parsed<UnwrapRecord<TProps>> {
    const result = {} as Record<string, unknown>;

    for (const [key, property] of Object.entries(this._properties)) {
      result[key] = property.read(input);
    }

    return result as Parsed<UnwrapRecord<TProps>>;
  }

  measure(
    value: MaxValue | Parsed<UnwrapRecord<TProps>>,
    measurer: IMeasurer = new Measurer(),
  ): IMeasurer {
    const maxing = value === MaxValue;
    for (const [key, property] of Object.entries(this._properties)) {
      property.measure(maxing ? MaxValue : value[key], measurer);
    }

    return measurer;
  }
}<|MERGE_RESOLUTION|>--- conflicted
+++ resolved
@@ -21,12 +21,8 @@
   TgpuLooseData,
 } from '../types';
 import alignIO from './alignIO';
-<<<<<<< HEAD
 import { isArraySchema } from './array';
-import { isSizedSchema } from './size';
-=======
 import { isDecorated, isLooseDecorated } from './attributes';
->>>>>>> 61fea219
 
 // ----------
 // Public API
@@ -71,11 +67,7 @@
   private _size: number;
   public readonly byteAlignment: number;
   public readonly isLoose = false as const;
-<<<<<<< HEAD
-  public readonly isCustomAligned = false;
   public readonly isRuntimeSized: boolean;
-=======
->>>>>>> 61fea219
 
   constructor(private readonly _properties: TProps) {
     super();
@@ -144,32 +136,24 @@
     value: MaxValue | Parsed<UnwrapRecord<TProps>>,
     measurer: IMeasurer = new Measurer(),
   ): IMeasurer {
-<<<<<<< HEAD
     let structMeasurer = measurer;
     alignIO(structMeasurer, this.byteAlignment);
-    type Property = keyof Parsed<UnwrapRecord<TProps>>;
-
-    for (const [key, property] of exactEntries(this._properties)) {
-      if (structMeasurer.isUnbounded) {
-        throw new Error('Only the last property can be unbounded');
-      }
+
+    const maxing = value === MaxValue;
+    for (const [key, property] of Object.entries(this._properties)) {
+      if (maxing && measurer.isUnbounded) {
+        throw new Error('Only the last property of a struct can be unbounded');
+      }
+
       alignIO(structMeasurer, property.byteAlignment);
       structMeasurer = property.measure(
-        value === MaxValue ? MaxValue : value[key as Property],
+        maxing ? MaxValue : value[key],
         structMeasurer,
       );
 
       if (structMeasurer.isUnbounded && !isArraySchema(property)) {
         throw new Error('Cannot nest unbouded structs');
       }
-=======
-    alignIO(measurer, this.byteAlignment);
-
-    const maxing = value === MaxValue;
-    for (const [key, property] of Object.entries(this._properties)) {
-      alignIO(measurer, property.byteAlignment);
-      property.measure(maxing ? MaxValue : value[key], measurer);
->>>>>>> 61fea219
     }
 
     alignIO(structMeasurer, this.byteAlignment);
