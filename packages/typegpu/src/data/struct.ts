--- conflicted
+++ resolved
@@ -13,19 +13,14 @@
 import type { TgpuNamable } from '../namable';
 import { code } from '../tgpuCode';
 import { identifier } from '../tgpuIdentifier';
-<<<<<<< HEAD
 import type {
   AnyTgpuData,
-  AnyTgpuLooseData,
   ResolutionCtx,
   TgpuData,
   TgpuLooseData,
+  AnyTgpuLooseData,
 } from '../types';
-import { TgpuAlignedImpl } from './align';
-=======
-import type { AnyTgpuData, ResolutionCtx, TgpuData } from '../types';
 import { isAlignedSchema } from './align';
->>>>>>> 8f73d9f6
 import alignIO from './alignIO';
 import { isSizedSchema } from './size';
 
@@ -42,7 +37,6 @@
   properties: TProps,
 ): TgpuStruct<TProps> => new TgpuStructImpl(properties);
 
-<<<<<<< HEAD
 export interface TgpuLooseStruct<
   TProps extends Record<string, AnyTgpuData | AnyTgpuLooseData>,
 > extends ISchema<UnwrapRecord<TProps>>,
@@ -53,13 +47,12 @@
 >(
   properties: TProps,
 ): TgpuLooseStruct<TProps> => new TgpuLooseStructImpl(properties);
-=======
+
 export function isStructSchema<
   T extends TgpuStruct<Record<string, AnyTgpuData>>,
 >(schema: T | unknown): schema is T {
   return schema instanceof TgpuStructImpl;
 }
->>>>>>> 8f73d9f6
 
 // --------------
 // Implementation
@@ -151,7 +144,6 @@
   }
 }
 
-<<<<<<< HEAD
 class TgpuLooseStructImpl<
     TProps extends Record<string, AnyTgpuData | AnyTgpuLooseData>,
   >
@@ -235,12 +227,8 @@
   }
 }
 
-function getAttribute(field: AnyTgpuData): string | undefined {
-  if (field instanceof TgpuAlignedImpl) {
-=======
 function getAttribute<T extends AnyTgpuData>(field: T): string | undefined {
   if (isAlignedSchema(field as unknown)) {
->>>>>>> 8f73d9f6
     return `@align(${field.byteAlignment}) `;
   }
 
