--- conflicted
+++ resolved
@@ -37,11 +37,6 @@
   const struct = <T>(props: T) => props;
   Object.setPrototypeOf(struct, TgpuStructImpl);
   struct.propTypes = props as ExoticRecord<TProps>;
-<<<<<<< HEAD
-  struct['~repr'] = {} as InferRecord<TProps>;
-  struct['~exotic'] = {} as WgslStruct<ExoticRecord<TProps>>;
-=======
->>>>>>> e5c4db86
 
   return struct as unknown as TgpuStruct<Prettify<ExoticRecord<TProps>>>;
 };
