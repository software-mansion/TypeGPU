import Callable, { type AsCallable } from './callable';
import { ResolvableToStringError } from './errors';
import { isPointer } from './types';
import type {
  AnyWgslData,
  ResolutionCtx,
  Wgsl,
  WgslFnArgument,
  WgslNamable,
  WgslResolvable,
  WgslValue,
} from './types';
import { code } from './wgslCode';
import { WgslIdentifier } from './wgslIdentifier';
import { WgslResolvableBase } from './wgslResolvableBase';

// ----------
// Public API
// ----------

export interface WgslFn<
  TArgTypes extends [WgslFnArgument, ...WgslFnArgument[]] | [],
  TReturn extends AnyWgslData | undefined = undefined,
> extends WgslResolvable,
    WgslNamable,
    Callable<
      SegmentsFromTypes<TArgTypes>,
      WgslFunctionCall<TArgTypes, TReturn>
    > {}

export function fn<
  TArgTypes extends [WgslFnArgument, ...WgslFnArgument[]] | [],
  TReturn extends AnyWgslData | undefined = undefined,
>(argTypes: TArgTypes, returnType?: TReturn) {
  const argPairs = argTypes.map(
    (argType) => [new WgslIdentifier(), argType] as const,
  ) as PairsFromTypes<TArgTypes>;

  const argValues = argPairs.map(
    ([argIdent, argType]) =>
      argIdent as WgslValue<typeof argType> & WgslIdentifier,
  );

  type TArgValues = ValuesFromTypes<TArgTypes>;
  return (bodyProducer: (...args: TArgValues) => Wgsl) => {
    const body = bodyProducer(...(argValues as TArgValues));

    const fnInstance = new WgslFnImpl<TArgTypes, TReturn>(
      argPairs,
      returnType,
      body,
    );

    return fnInstance as AsCallable<
      typeof fnInstance,
      SegmentsFromTypes<TArgTypes>,
      WgslFunctionCall<TArgTypes>
    >;
  };
}

// --------------
// Implementation
// --------------

type ValuesFromTypes<TArgTypes extends WgslFnArgument[]> = {
  [K in keyof TArgTypes]: WgslValue<TArgTypes[K]> & WgslIdentifier;
};

type PairsFromTypes<TArgTypes extends WgslFnArgument[]> = {
  [K in keyof TArgTypes]: readonly [WgslIdentifier, TArgTypes[K]];
};

type SegmentsFromTypes<TArgTypes extends WgslFnArgument[]> = {
  [K in keyof TArgTypes]: Wgsl;
};

class WgslFunctionCall<
    TArgTypes extends [WgslFnArgument, ...WgslFnArgument[]] | [],
    TReturn extends AnyWgslData | undefined = undefined,
  >
  extends WgslResolvableBase
  implements WgslResolvable, WgslNamable
{
  readonly typeInfo = 'fn';

  constructor(
    private usedFn: WgslFn<TArgTypes, TReturn>,
    private readonly args: SegmentsFromTypes<TArgTypes>,
  ) {
    super();
  }

  resolve(ctx: ResolutionCtx): string {
    const argsCode = this.args.map((argSegment, idx) => {
      const comma = idx < this.args.length - 1 ? ', ' : '';
      return code`${argSegment}${comma}`;
    });

    return ctx.resolve(code`${this.usedFn}(${argsCode})`.$name('internal'));
  }

  toString(): string {
    return `fun:${this.usedFn.label ?? '<unnamed>'}()`;
  }
}

class WgslFnImpl<
    TArgTypes extends [WgslFnArgument, ...WgslFnArgument[]] | [],
    // TArgPairs extends (readonly [WgslIdentifier, WgslFnArgument])[],
    TReturn extends AnyWgslData | undefined = undefined,
  >
  extends Callable<
    SegmentsFromTypes<TArgTypes>,
    WgslFunctionCall<TArgTypes, TReturn>
  >
  implements WgslFn<TArgTypes, TReturn>
{
  private _label: string | undefined;
<<<<<<< HEAD
  readonly typeInfo = 'fn';
=======
>>>>>>> 4f63f00f

  constructor(
    private argPairs: PairsFromTypes<TArgTypes>,
    private returnType: TReturn | undefined,
    private readonly body: Wgsl,
  ) {
    super();
  }

  get label() {
    return this._label;
  }

<<<<<<< HEAD
  $name(label: string | undefined) {
=======
  $name(label: string) {
>>>>>>> 4f63f00f
    this._label = label;
    return this;
  }

  resolve(ctx: ResolutionCtx): string {
<<<<<<< HEAD
    const identifier = new WgslIdentifier();
=======
    const identifier = new WgslIdentifier().$name(this._label);

>>>>>>> 4f63f00f
    const argsCode = this.argPairs.map(([ident, argType], idx) => {
      const comma = idx < this.argPairs.length - 1 ? ', ' : '';

      if (isPointer(argType)) {
        return code`${ident}: ptr<${argType.scope}, ${argType.pointsTo}>${comma}`;
      }

      return code`${ident}: ${argType}${comma}`;
    });

    if (this.returnType !== undefined) {
      ctx.addDeclaration(code`fn ${identifier}(${argsCode}) -> ${this.returnType} {
        ${this.body}
      }`);
    } else {
      ctx.addDeclaration(code`fn ${identifier}(${argsCode}) {
        ${this.body}
      }`);
    }

    return ctx.resolve(identifier);
  }

  _call(
    ...args: SegmentsFromTypes<TArgTypes>
  ): WgslFunctionCall<TArgTypes, TReturn> {
    return new WgslFunctionCall(this, args);
  }

<<<<<<< HEAD
  get debugRepr(): string {
    return `${this.typeInfo}:${this.label ?? '<unnamed>'}`;
  }

  toString(): string {
    throw new ResolvableToStringError(this);
=======
  toString(): string {
    return `fun:${this._label ?? '<unnamed>'}`;
>>>>>>> 4f63f00f
  }
}<|MERGE_RESOLUTION|>--- conflicted
+++ resolved
@@ -82,7 +82,7 @@
   extends WgslResolvableBase
   implements WgslResolvable, WgslNamable
 {
-  readonly typeInfo = 'fn';
+  readonly typeInfo = 'fun';
 
   constructor(
     private usedFn: WgslFn<TArgTypes, TReturn>,
@@ -100,8 +100,8 @@
     return ctx.resolve(code`${this.usedFn}(${argsCode})`.$name('internal'));
   }
 
-  toString(): string {
-    return `fun:${this.usedFn.label ?? '<unnamed>'}()`;
+  get debugRepr(): string {
+    return `${this.typeInfo}:${this.usedFn.label ?? '<unnamed>'}()`;
   }
 }
 
@@ -117,10 +117,7 @@
   implements WgslFn<TArgTypes, TReturn>
 {
   private _label: string | undefined;
-<<<<<<< HEAD
-  readonly typeInfo = 'fn';
-=======
->>>>>>> 4f63f00f
+  readonly typeInfo = 'fun';
 
   constructor(
     private argPairs: PairsFromTypes<TArgTypes>,
@@ -134,22 +131,14 @@
     return this._label;
   }
 
-<<<<<<< HEAD
-  $name(label: string | undefined) {
-=======
   $name(label: string) {
->>>>>>> 4f63f00f
     this._label = label;
     return this;
   }
 
   resolve(ctx: ResolutionCtx): string {
-<<<<<<< HEAD
-    const identifier = new WgslIdentifier();
-=======
     const identifier = new WgslIdentifier().$name(this._label);
 
->>>>>>> 4f63f00f
     const argsCode = this.argPairs.map(([ident, argType], idx) => {
       const comma = idx < this.argPairs.length - 1 ? ', ' : '';
 
@@ -179,16 +168,11 @@
     return new WgslFunctionCall(this, args);
   }
 
-<<<<<<< HEAD
   get debugRepr(): string {
     return `${this.typeInfo}:${this.label ?? '<unnamed>'}`;
   }
 
   toString(): string {
     throw new ResolvableToStringError(this);
-=======
-  toString(): string {
-    return `fun:${this._label ?? '<unnamed>'}`;
->>>>>>> 4f63f00f
   }
 }