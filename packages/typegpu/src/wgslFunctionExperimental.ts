import { type AsCallable, CallableImpl } from './callable';
import { isPointer } from './types';
import type {
  AnyWgslData,
  ResolutionCtx,
  Wgsl,
  WgslFnArgument,
  WgslNamable,
  WgslResolvable,
  WgslValue,
} from './types';
import { code } from './wgslCode';
import { WgslIdentifier } from './wgslIdentifier';

// ----------
// Public API
// ----------

export interface WgslFn<
  TArgTypes extends [WgslFnArgument, ...WgslFnArgument[]] | [],
  TReturn extends AnyWgslData | undefined = undefined,
<<<<<<< HEAD
> extends WgslResolvable {}
=======
> extends WgslResolvable,
    WgslNamable,
    CallableImpl<
      SegmentsFromTypes<TArgTypes>,
      WgslFunctionCall<TArgTypes, TReturn>
    > {}
>>>>>>> dea7a611

export function fn<
  TArgTypes extends [WgslFnArgument, ...WgslFnArgument[]] | [],
  TReturn extends AnyWgslData | undefined = undefined,
>(argTypes: TArgTypes, returnType?: TReturn) {
  const argPairs = argTypes.map(
    (argType) => [new WgslIdentifier(), argType] as const,
  ) as PairsFromTypes<TArgTypes>;

  const argValues = argPairs.map(
    ([argIdent, argType]) =>
      argIdent as WgslValue<typeof argType> & WgslIdentifier,
  );

  type TArgValues = ValuesFromTypes<TArgTypes>;
  return (bodyProducer: (...args: TArgValues) => Wgsl) => {
    const body = bodyProducer(...(argValues as TArgValues));

    const fnInstance = new WgslFnImpl<TArgTypes, TReturn>(
      argPairs,
      returnType,
      body,
    );

    return fnInstance as AsCallable<
      typeof fnInstance,
      SegmentsFromTypes<TArgTypes>,
      WgslFunctionCall<TArgTypes>
    >;
  };
}

// --------------
// Implementation
// --------------

type ValuesFromTypes<TArgTypes extends WgslFnArgument[]> = {
  [K in keyof TArgTypes]: WgslValue<TArgTypes[K]> & WgslIdentifier;
};

type PairsFromTypes<TArgTypes extends WgslFnArgument[]> = {
  [K in keyof TArgTypes]: readonly [WgslIdentifier, TArgTypes[K]];
};

type SegmentsFromTypes<TArgTypes extends WgslFnArgument[]> = {
  [K in keyof TArgTypes]: Wgsl;
};

class WgslFunctionCall<
  TArgTypes extends [WgslFnArgument, ...WgslFnArgument[]] | [],
  TReturn extends AnyWgslData | undefined = undefined,
> implements WgslResolvable
{
  constructor(
    private usedFn: WgslFn<TArgTypes, TReturn>,
    private readonly args: SegmentsFromTypes<TArgTypes>,
  ) {}

  resolve(ctx: ResolutionCtx): string {
    const argsCode = this.args.map((argSegment, idx) => {
      const comma = idx < this.args.length - 1 ? ', ' : '';
      return code`${argSegment}${comma}`;
    });

    return ctx.resolve(code`${this.usedFn}(${argsCode})`.$name('internal'));
  }

  toString(): string {
    return `fun:${this.usedFn.label ?? '<unnamed>'}()`;
  }
}

class WgslFnImpl<
    TArgTypes extends [WgslFnArgument, ...WgslFnArgument[]] | [],
    // TArgPairs extends (readonly [WgslIdentifier, WgslFnArgument])[],
    TReturn extends AnyWgslData | undefined = undefined,
  >
  extends CallableImpl<
    SegmentsFromTypes<TArgTypes>,
    WgslFunctionCall<TArgTypes, TReturn>
  >
  implements WgslFn<TArgTypes, TReturn>
{
  private _label: string | undefined;

  constructor(
    private argPairs: PairsFromTypes<TArgTypes>,
    private returnType: TReturn | undefined,
    private readonly body: Wgsl,
  ) {
    super();
  }

  get label() {
    return this._label;
  }

  $name(label: string) {
    this._label = label;
    return this;
  }

  resolve(ctx: ResolutionCtx): string {
    const identifier = new WgslIdentifier().$name(this._label);

    const argsCode = this.argPairs.map(([ident, argType], idx) => {
      const comma = idx < this.argPairs.length - 1 ? ', ' : '';

      if (isPointer(argType)) {
        return code`${ident}: ptr<${argType.scope}, ${argType.pointsTo}>${comma}`;
      }

      return code`${ident}: ${argType}${comma}`;
    });

    if (this.returnType !== undefined) {
      ctx.addDeclaration(code`fn ${identifier}(${argsCode}) -> ${this.returnType} {
        ${this.body}
      }`);
    } else {
      ctx.addDeclaration(code`fn ${identifier}(${argsCode}) {
        ${this.body}
      }`);
    }

    return ctx.resolve(identifier);
  }

  _call(
    ...args: SegmentsFromTypes<TArgTypes>
  ): WgslFunctionCall<TArgTypes, TReturn> {
    return new WgslFunctionCall(
      this as AsCallable<
        typeof this,
        SegmentsFromTypes<TArgTypes>,
        WgslFunctionCall<TArgTypes, TReturn>
      >,
      args,
    );
  }

  toString(): string {
    return `fun:${this._label ?? '<unnamed>'}`;
  }
}<|MERGE_RESOLUTION|>--- conflicted
+++ resolved
@@ -19,16 +19,12 @@
 export interface WgslFn<
   TArgTypes extends [WgslFnArgument, ...WgslFnArgument[]] | [],
   TReturn extends AnyWgslData | undefined = undefined,
-<<<<<<< HEAD
-> extends WgslResolvable {}
-=======
 > extends WgslResolvable,
     WgslNamable,
     CallableImpl<
       SegmentsFromTypes<TArgTypes>,
       WgslFunctionCall<TArgTypes, TReturn>
     > {}
->>>>>>> dea7a611
 
 export function fn<
   TArgTypes extends [WgslFnArgument, ...WgslFnArgument[]] | [],
