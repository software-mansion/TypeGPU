import type { TgpuBufferVertex } from './core/buffer/bufferUsage';
import type { ResolutionCtxImpl } from './resolutionCtx';
<<<<<<< HEAD
import type { TgpuBufferVertex } from './tgpuBufferUsage';
import { deriveVertexFormat } from './tgpuRoot';
import type { TgpuRoot } from './tgpuRoot';
=======
import { deriveVertexFormat } from './tgpuRuntime';
import type { TgpuRuntime } from './tgpuRuntime';
>>>>>>> f9c146c9
import { type TgpuSampler, isSampler } from './tgpuSampler';
import {
  type TgpuAnyTextureView,
  type TgpuTextureExternal,
  isExternalTexture,
  isTextureView,
} from './tgpuTexture';
import type { AnyTgpuData, BufferUsage, TgpuBindable, TgpuData } from './types';

const usageToBindingTypeMap: Record<
  Exclude<BufferUsage, 'vertex'>,
  GPUBufferBindingType
> = {
  uniform: 'uniform',
  mutable: 'storage',
  readonly: 'read-only-storage',
};

export class BindGroupResolver {
  private samplers: TgpuSampler[] = [];
  private textureViews: TgpuAnyTextureView[] = [];
  private externalTextures: TgpuTextureExternal[] = [];
  private buffers: TgpuBindable<AnyTgpuData, BufferUsage>[] = [];
  private vertexBuffers: Map<TgpuBufferVertex<AnyTgpuData>, number> | null =
    null;

  private layout: GPUBindGroupLayout | null = null;
  private bindGroup: GPUBindGroup | null = null;
  private vertexLayout: GPUVertexBufferLayout[] | null = null;

  constructor(
    private root: TgpuRoot,
    private context: ResolutionCtxImpl,
    public readonly shaderStage: number,
  ) {
    const renderResources = Array.from(context.usedRenderResources);
    for (const resource of renderResources) {
      if (isSampler(resource)) {
        this.samplers.push(resource);
      } else if (isTextureView(resource)) {
        this.textureViews.push(resource);
      } else if (isExternalTexture(resource)) {
        this.externalTextures.push(resource);
      } else {
        throw new Error(`Invalid resource type: ${resource}`);
      }
    }
    this.buffers = Array.from(context.usedBindables);
  }

  setVertexBuffers(
    vertexBuffers: {
      index: number;
      buffer: TgpuBufferVertex<AnyTgpuData>;
    }[],
  ) {
    if (this.shaderStage !== GPUShaderStage.VERTEX) {
      throw new Error('Vertex buffers can only be set for vertex shader');
    }
    this.vertexBuffers = new Map(
      vertexBuffers.map(({ index, buffer }) => [buffer, index]),
    );
  }

  getBindGroupLayout() {
    if (this.layout) {
      return this.layout;
    }

    const entries: GPUBindGroupLayoutEntry[] = [];
    for (const textureView of this.textureViews) {
      if (textureView.access === undefined) {
        entries.push({
          binding: this.context.getIndexFor(textureView),
          visibility: this.shaderStage,
          texture: {},
        });
      } else {
        entries.push({
          binding: this.context.getIndexFor(textureView),
          visibility: this.shaderStage,
          storageTexture: { format: textureView.texture.descriptor.format },
        });
      }
    }
    for (const external of this.externalTextures) {
      entries.push({
        binding: this.context.getIndexFor(external),
        visibility: this.shaderStage,
        externalTexture: {},
      });
    }
    for (const sampler of this.samplers) {
      entries.push({
        binding: this.context.getIndexFor(sampler),
        visibility: this.shaderStage,
        sampler: {},
      });
    }
    for (const buffer of this.buffers) {
      if (buffer.usage === 'vertex') continue;
      entries.push({
        binding: this.context.getIndexFor(buffer),
        visibility: this.shaderStage,
        buffer: {
          type: usageToBindingTypeMap[buffer.usage],
        },
      });
    }
    const layout = this.root.device.createBindGroupLayout({
      entries,
    });
    this.layout = layout;
    return layout;
  }

  getBindGroup() {
    this.checkBindGroupInvalidation();

    if (this.bindGroup) {
      return this.bindGroup;
    }

    const entries: GPUBindGroupEntry[] = [];
    for (const textureView of this.textureViews) {
      entries.push({
        binding: this.context.getIndexFor(textureView),
        resource: this.root.viewFor(textureView),
      });
    }
    for (const external of this.externalTextures) {
      entries.push({
        binding: this.context.getIndexFor(external),
        resource: this.root.externalTextureFor(external),
      });
    }
    for (const sampler of this.samplers) {
      entries.push({
        binding: this.context.getIndexFor(sampler),
        resource: this.root.samplerFor(sampler),
      });
    }
    for (const buffer of this.buffers) {
      if (buffer.usage === 'vertex') continue;
      entries.push({
        binding: this.context.getIndexFor(buffer),
        resource: {
          buffer: buffer.allocatable.buffer,
        },
      });
    }
    const bindGroup = this.root.device.createBindGroup({
      layout: this.getBindGroupLayout(),
      entries,
    });

    this.bindGroup = bindGroup;
    return bindGroup;
  }

  getBindings() {
    return {
      bindGroupLayout: this.getBindGroupLayout(),
      bindGroup: this.getBindGroup(),
    };
  }

  getVertexBufferDescriptors() {
    if (this.vertexBuffers === null) {
      throw new Error('Vertex buffers not set');
    }

    if (this.vertexLayout) {
      return this.vertexLayout;
    }

    const vertexBufferDescriptors: GPUVertexBufferLayout[] = [];
    for (const [buffer, idx] of this.vertexBuffers.entries()) {
      vertexBufferDescriptors.push({
        ...buffer.vertexLayout,
        attributes: [
          {
            shaderLocation: idx,
            offset: 0,
            format: deriveVertexFormat(
              buffer.allocatable.dataType as TgpuData<AnyTgpuData>,
            ),
          },
        ],
      });
    }

    this.vertexLayout = vertexBufferDescriptors;
    return vertexBufferDescriptors;
  }

  getVertexBuffers() {
    if (this.vertexBuffers === null) {
      throw new Error('Vertex buffers not set');
    }
    return this.vertexBuffers.entries();
  }

  getVertexBufferIndex(buffer: TgpuBufferVertex<AnyTgpuData>) {
    const index = this.vertexBuffers?.get(buffer);
    if (this.vertexBuffers === null || index === undefined) {
      throw new Error('Vertex buffers not set');
    }
    return index;
  }

  invalidateBindGroup() {
    this.bindGroup = null;
  }

  checkBindGroupInvalidation() {
    for (const texture of this.externalTextures) {
      // check if texture is dirty (changed source) -> if so, invalidate bind group and mark clean
      if (this.root.isDirty(texture)) {
        this.invalidateBindGroup();
        this.root.markClean(texture);
        continue;
      }

      // check if any external texture is of type HTMLVideoElement -> if so, invalidate bind group as it expires on bind
      if (texture.source instanceof HTMLVideoElement) {
        this.invalidateBindGroup();
      }
    }
  }
}<|MERGE_RESOLUTION|>--- conflicted
+++ resolved
@@ -1,13 +1,6 @@
 import type { TgpuBufferVertex } from './core/buffer/bufferUsage';
 import type { ResolutionCtxImpl } from './resolutionCtx';
-<<<<<<< HEAD
-import type { TgpuBufferVertex } from './tgpuBufferUsage';
-import { deriveVertexFormat } from './tgpuRoot';
-import type { TgpuRoot } from './tgpuRoot';
-=======
-import { deriveVertexFormat } from './tgpuRuntime';
-import type { TgpuRuntime } from './tgpuRuntime';
->>>>>>> f9c146c9
+import { type TgpuRoot, deriveVertexFormat } from './tgpuRoot';
 import { type TgpuSampler, isSampler } from './tgpuSampler';
 import {
   type TgpuAnyTextureView,
