/**
 * @module typegpu
 */

<<<<<<< HEAD
import { init, initFromDevice } from './core/root/init';
=======
import { type InitOptions, init, initFromDevice } from './core/root/init';
import type { TgpuRoot } from './core/root/rootTypes';
import { createBuffer } from './legacyBufferApi';
>>>>>>> 454a1558
import { bindGroupLayout } from './tgpuBindGroupLayout';

export const tgpu = {
  /** @hidden @deprecated Use `'uniform'` string literal instead. */
  Uniform: 'uniform' as const,
  /** @hidden @deprecated Use `'storage'` string literal instead. */
  Storage: 'storage' as const,
  /** @hidden @deprecated Use `'vertex'` string literal instead. */
  Vertex: 'vertex' as const,

  bindGroupLayout,

  init: init as (options?: InitOptions) => Promise<TgpuRoot>,
  initFromDevice,
};
export default tgpu;

export {
  isUsableAsUniform,
  isUsableAsVertex,
} from './core/buffer/buffer';
export { isUsableAsStorage } from './extension';

export type {
  TgpuBindGroupLayout,
  TgpuLayoutEntry,
  TgpuLayoutSampler,
  TgpuLayoutUniform,
  BindLayoutEntry,
  LayoutEntryToInput,
  TgpuBindGroup,
} from './tgpuBindGroupLayout';
export type {
  TgpuBuffer,
  Uniform,
  Vertex,
<<<<<<< HEAD
} from './core/buffer/public';
export type { Storage } from './extension';
=======
} from './core/buffer/buffer';
export type { TgpuRoot } from './core/root/rootTypes';
>>>>>>> 454a1558
<|MERGE_RESOLUTION|>--- conflicted
+++ resolved
@@ -2,13 +2,7 @@
  * @module typegpu
  */
 
-<<<<<<< HEAD
 import { init, initFromDevice } from './core/root/init';
-=======
-import { type InitOptions, init, initFromDevice } from './core/root/init';
-import type { TgpuRoot } from './core/root/rootTypes';
-import { createBuffer } from './legacyBufferApi';
->>>>>>> 454a1558
 import { bindGroupLayout } from './tgpuBindGroupLayout';
 
 export const tgpu = {
@@ -21,7 +15,7 @@
 
   bindGroupLayout,
 
-  init: init as (options?: InitOptions) => Promise<TgpuRoot>,
+  init,
   initFromDevice,
 };
 export default tgpu;
@@ -45,10 +39,6 @@
   TgpuBuffer,
   Uniform,
   Vertex,
-<<<<<<< HEAD
 } from './core/buffer/public';
 export type { Storage } from './extension';
-=======
-} from './core/buffer/buffer';
-export type { TgpuRoot } from './core/root/rootTypes';
->>>>>>> 454a1558
+export type { TgpuRoot } from './core/root/rootTypes';