/**
 * @module typegpu
 */

export { tgpu } from './tgpu';
export { tgpu as default } from './tgpu';

export { RecursiveDataTypeError } from './errors';
export {
  TgpuData,
  AnyTgpuData,
  TexelFormat,
} from './types';
export { std } from './std';
export { tgpu } from './tgpu';

<<<<<<< HEAD
export { ResolutionCtxImpl } from './resolutionCtx';
export type { WgslBuffer } from './wgslBuffer';
=======
export type {
  TgpuBuffer,
  Unmanaged,
  AllowMutable,
  AllowReadonly,
  AllowUniform,
  AllowVertex,
} from './wgslBuffer';
>>>>>>> 59189c70
<|MERGE_RESOLUTION|>--- conflicted
+++ resolved
@@ -12,12 +12,7 @@
   TexelFormat,
 } from './types';
 export { std } from './std';
-export { tgpu } from './tgpu';
 
-<<<<<<< HEAD
-export { ResolutionCtxImpl } from './resolutionCtx';
-export type { WgslBuffer } from './wgslBuffer';
-=======
 export type {
   TgpuBuffer,
   Unmanaged,
@@ -25,5 +20,4 @@
   AllowReadonly,
   AllowUniform,
   AllowVertex,
-} from './wgslBuffer';
->>>>>>> 59189c70
+} from './wgslBuffer';