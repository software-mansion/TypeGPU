/**
 * @module typegpu
 */

import { createBuffer } from './legacyBufferApi';
import { bindGroupLayout } from './tgpuBindGroupLayout';
import { Storage, Uniform, Vertex } from './tgpuBuffer';
import { read, write } from './tgpuBufferUtils';

export const tgpu = {
  Uniform,
  Storage,
  Vertex,

  bindGroupLayout,

  createBuffer,
  read,
  write,
};
export default tgpu;

export { RecursiveDataTypeError } from './errors';
export {
  TgpuData,
  AnyTgpuData,
} from './types';
export { std } from './std';
export {
  isUsableAsStorage,
  isUsableAsUniform,
  isUsableAsVertex,
} from './tgpuBuffer';

<<<<<<< HEAD
export type { WgslBuffer } from './wgslBuffer';
export type { WgslBufferUsage } from './wgslBufferUsage';
export type { WgslCode } from './wgslCode';
export type { WgslConst } from './wgslConstant';
export type { WgslFn } from './wgslFunction';
export type { WgslPlum } from './wgslPlum';
export type { WgslSettable } from './settableTrait';
export type { WgslFn as WgslFnExperimental } from './wgslFunctionExperimental';
export type { WgslVar } from './wgslVariable';
export type { WgslSampler } from './wgslSampler';
export type { WgslTexture, WgslTextureView } from './wgslTexture';
=======
export type {
  TgpuBindGroupLayout,
  TgpuLayoutEntry,
  TgpuLayoutSampler,
  TgpuLayoutUniform,
  BindLayoutEntry,
  LayoutEntryToInput,
  TgpuBindGroup,
} from './tgpuBindGroupLayout';
export type { TgpuBuffer } from './tgpuBuffer';
>>>>>>> f4693041
<|MERGE_RESOLUTION|>--- conflicted
+++ resolved
@@ -32,19 +32,6 @@
   isUsableAsVertex,
 } from './tgpuBuffer';
 
-<<<<<<< HEAD
-export type { WgslBuffer } from './wgslBuffer';
-export type { WgslBufferUsage } from './wgslBufferUsage';
-export type { WgslCode } from './wgslCode';
-export type { WgslConst } from './wgslConstant';
-export type { WgslFn } from './wgslFunction';
-export type { WgslPlum } from './wgslPlum';
-export type { WgslSettable } from './settableTrait';
-export type { WgslFn as WgslFnExperimental } from './wgslFunctionExperimental';
-export type { WgslVar } from './wgslVariable';
-export type { WgslSampler } from './wgslSampler';
-export type { WgslTexture, WgslTextureView } from './wgslTexture';
-=======
 export type {
   TgpuBindGroupLayout,
   TgpuLayoutEntry,
@@ -54,5 +41,4 @@
   LayoutEntryToInput,
   TgpuBindGroup,
 } from './tgpuBindGroupLayout';
-export type { TgpuBuffer } from './tgpuBuffer';
->>>>>>> f4693041
+export type { TgpuBuffer } from './tgpuBuffer';