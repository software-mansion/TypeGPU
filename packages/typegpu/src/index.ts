/**
 * @module typegpu
 */

<<<<<<< HEAD
import tgpu from './tgpu';
export default tgpu;

export * from './errors';
export * from './types';
export { AsCallable, ICallable } from './callable';
export * from './typegpuRuntime';
export { default as ProgramBuilder, type Program } from './programBuilder';
export { StrictNameRegistry, RandomNameRegistry } from './nameRegistry';
export * from './wgslBuiltin';
=======
export { RecursiveDataTypeError } from './errors';
export {
  WgslData,
  AnyWgslData,
  AnyWgslTexelFormat,
} from './types';
>>>>>>> cbd0b4fb

export type { WgslBuffer } from './wgslBuffer';<|MERGE_RESOLUTION|>--- conflicted
+++ resolved
@@ -2,24 +2,11 @@
  * @module typegpu
  */
 
-<<<<<<< HEAD
-import tgpu from './tgpu';
-export default tgpu;
-
-export * from './errors';
-export * from './types';
-export { AsCallable, ICallable } from './callable';
-export * from './typegpuRuntime';
-export { default as ProgramBuilder, type Program } from './programBuilder';
-export { StrictNameRegistry, RandomNameRegistry } from './nameRegistry';
-export * from './wgslBuiltin';
-=======
 export { RecursiveDataTypeError } from './errors';
 export {
   WgslData,
   AnyWgslData,
   AnyWgslTexelFormat,
 } from './types';
->>>>>>> cbd0b4fb
 
 export type { WgslBuffer } from './wgslBuffer';