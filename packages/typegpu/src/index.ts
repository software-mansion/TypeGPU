/**
 * @module typegpu
 */

import { init, initFromDevice } from './core/root/init';
import { createBuffer } from './legacyBufferApi';
import { bindGroupLayout } from './tgpuBindGroupLayout';
import { read, write } from './tgpuBufferUtils';

export const tgpu = {
  /** @hidden @deprecated Use `'uniform'` string literal instead. */
  Uniform: 'uniform' as const,
  /** @hidden @deprecated Use `'storage'` string literal instead. */
  Storage: 'storage' as const,
  /** @hidden @deprecated Use `'vertex'` string literal instead. */
  Vertex: 'vertex' as const,

  bindGroupLayout,

  init,
  initFromDevice,

  /** @hidden */
  createBuffer,
  /** @hidden */
  read,
  /** @hidden */
  write,
};
export default tgpu;

<<<<<<< HEAD
export { std } from './std';
=======
export { RecursiveDataTypeError } from './errors';
export {
  TgpuData,
  AnyTgpuData,
} from './types';
>>>>>>> 2e896130
export {
  isUsableAsUniform,
  isUsableAsVertex,
} from './core/buffer/buffer';
export { isUsableAsStorage } from './extension';

export type {
  TgpuBindGroupLayout,
  TgpuLayoutEntry,
  TgpuLayoutSampler,
  TgpuLayoutUniform,
  BindLayoutEntry,
  LayoutEntryToInput,
  TgpuBindGroup,
} from './tgpuBindGroupLayout';
export type {
  TgpuBuffer,
  Uniform,
  Vertex,
} from './core/buffer/buffer';
export type { Storage } from './extension';<|MERGE_RESOLUTION|>--- conflicted
+++ resolved
@@ -29,15 +29,6 @@
 };
 export default tgpu;
 
-<<<<<<< HEAD
-export { std } from './std';
-=======
-export { RecursiveDataTypeError } from './errors';
-export {
-  TgpuData,
-  AnyTgpuData,
-} from './types';
->>>>>>> 2e896130
 export {
   isUsableAsUniform,
   isUsableAsVertex,
