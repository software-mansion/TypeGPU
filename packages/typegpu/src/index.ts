--- conflicted
+++ resolved
@@ -144,9 +144,6 @@
   LayoutEntryToInput,
   TgpuBindGroup,
 } from './tgpuBindGroupLayout';
-<<<<<<< HEAD
-export type { TgpuResolveOptions } from './core/resolve/tgpuResolve';
-=======
 export type {
   TgpuFn,
   TgpuFnShell,
@@ -164,4 +161,4 @@
   TgpuComputeFn,
 } from './core/function/tgpuComputeFn';
 export type { TgpuDeclare } from './core/declare/tgpuDeclare';
->>>>>>> 75692f53
+export type { TgpuResolveOptions } from './core/resolve/tgpuResolve';