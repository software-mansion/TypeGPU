/**
 * @module typegpu
 */

<<<<<<< HEAD
export * from './errors';
export * from './types';
export { AsCallable, Callable } from './callable';
export * from './typegpuRuntime';
export { default as ProgramBuilder, type Program } from './programBuilder';
export { StrictNameRegistry, RandomNameRegistry } from './nameRegistry';
export * from './wgslBuiltin';
=======
export { RecursiveDataTypeError } from './errors';
export {
  WgslData,
  AnyWgslData,
  AnyWgslTexelFormat,
} from './types';
>>>>>>> cbd0b4fb

export type { WgslBuffer } from './wgslBuffer';<|MERGE_RESOLUTION|>--- conflicted
+++ resolved
@@ -2,21 +2,11 @@
  * @module typegpu
  */
 
-<<<<<<< HEAD
-export * from './errors';
-export * from './types';
-export { AsCallable, Callable } from './callable';
-export * from './typegpuRuntime';
-export { default as ProgramBuilder, type Program } from './programBuilder';
-export { StrictNameRegistry, RandomNameRegistry } from './nameRegistry';
-export * from './wgslBuiltin';
-=======
 export { RecursiveDataTypeError } from './errors';
 export {
   WgslData,
   AnyWgslData,
   AnyWgslTexelFormat,
 } from './types';
->>>>>>> cbd0b4fb
 
 export type { WgslBuffer } from './wgslBuffer';