--- conflicted
+++ resolved
@@ -2,13 +2,9 @@
  * @module typegpu
  */
 
-<<<<<<< HEAD
+import { createBuffer } from './legacyBufferApi';
 import { bindGroupLayout } from './tgpuBindGroupLayout';
-import { Storage, Uniform, Vertex, createBuffer } from './tgpuBuffer';
-=======
-import { createBuffer } from './legacyBufferApi';
 import { Storage, Uniform, Vertex } from './tgpuBuffer';
->>>>>>> ea469994
 import { read, write } from './tgpuBufferUtils';
 
 export const tgpu = {
@@ -16,13 +12,9 @@
   Storage,
   Vertex,
 
-<<<<<<< HEAD
   bindGroupLayout,
 
-=======
->>>>>>> ea469994
   createBuffer,
-
   read,
   write,
 };
@@ -40,7 +32,6 @@
   isUsableAsVertex,
 } from './tgpuBuffer';
 
-<<<<<<< HEAD
 export type {
   TgpuBindGroupLayout,
   TgpuLayoutEntry,
@@ -50,10 +41,4 @@
   LayoutEntryToInput,
   TgpuBindGroup,
 } from './tgpuBindGroupLayout';
-export type {
-  TgpuBuffer,
-  Unmanaged,
-} from './tgpuBuffer';
-=======
-export type { TgpuBuffer } from './tgpuBuffer';
->>>>>>> ea469994
+export type { TgpuBuffer } from './tgpuBuffer';