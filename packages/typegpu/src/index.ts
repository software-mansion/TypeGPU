--- conflicted
+++ resolved
@@ -10,10 +10,8 @@
   AnyWgslData,
   AnyWgslTexelFormat,
 } from './types';
-<<<<<<< HEAD
+export { std } from './std';
+
 export type { WgslBuffer } from './wgslBuffer';
-=======
-export { std } from './std';
->>>>>>> dea7a611
 
 export default tgpu;