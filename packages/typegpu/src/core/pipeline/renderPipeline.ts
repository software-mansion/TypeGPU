<<<<<<< HEAD
import type { TgpuBuffer, VertexFlag } from '../../core/buffer/buffer.ts';

import type { TgpuQuerySet } from '../../core/querySet/querySet.ts';
import { isBuiltin } from '../../data/attributes.ts';
import { type Disarray, getCustomLocation } from '../../data/dataTypes.ts';
import type { AnyWgslData, WgslArray } from '../../data/wgslTypes.ts';
=======
import type {
  IndexFlag,
  TgpuBuffer,
  VertexFlag,
} from '../../core/buffer/buffer.ts';
import type { Disarray } from '../../data/dataTypes.ts';
import {
  type AnyWgslData,
  isWgslData,
  type U16,
  type U32,
  type WgslArray,
} from '../../data/wgslTypes.ts';
>>>>>>> 19365b45
import {
  MissingBindGroupsError,
  MissingVertexBuffersError,
} from '../../errors.ts';
import { resolve } from '../../resolutionCtx.ts';
import type { TgpuNamable } from '../../shared/meta.ts';
import { getName, setName } from '../../shared/meta.ts';
import { $getNameForward, $internal } from '../../shared/symbols.ts';
import type { AnyVertexAttribs } from '../../shared/vertexFormat.ts';
import {
  isBindGroupLayout,
  type TgpuBindGroup,
  type TgpuBindGroupLayout,
  type TgpuLayoutEntry,
} from '../../tgpuBindGroupLayout.ts';
import type { ResolutionCtx, SelfResolvable } from '../../types.ts';
import type { IOData, IOLayout, IORecord } from '../function/fnTypes.ts';
import type { TgpuFragmentFn } from '../function/tgpuFragmentFn.ts';
import type { TgpuVertexFn } from '../function/tgpuVertexFn.ts';
import type { ExperimentalTgpuRoot } from '../root/rootTypes.ts';
import type { TgpuSlot } from '../slot/slotTypes.ts';
import { isTexture, type TgpuTexture } from '../texture/texture.ts';
import type { Render } from '../texture/usageExtension.ts';
import { connectAttributesToShader } from '../vertexLayout/connectAttributesToShader.ts';
import {
  isVertexLayout,
  type TgpuVertexLayout,
} from '../vertexLayout/vertexLayout.ts';
import { connectAttachmentToShader } from './connectAttachmentToShader.ts';
import { connectTargetsToShader } from './connectTargetsToShader.ts';
import { isGPUBuffer } from '../../types.ts';
import { sizeOf } from '../../data/index.ts';
import {
  createWithPerformanceCallback,
  createWithTimestampWrites,
  setupTimestampWrites,
  type Timeable,
  type TimestampWritesPriors,
  triggerPerformanceCallback,
} from './timeable.ts';

interface RenderPipelineInternals {
  readonly core: RenderPipelineCore;
  readonly priors: TgpuRenderPipelinePriors & TimestampWritesPriors;
}

// ----------
// Public API
// ----------

export interface HasIndexBuffer {
  readonly hasIndexBuffer: true;

  drawIndexed(
    indexCount: number,
    instanceCount?: number,
    firstIndex?: number,
    baseVertex?: number,
    firstInstance?: number,
  ): void;
}

export interface TgpuRenderPipeline<Output extends IOLayout = IOLayout>
<<<<<<< HEAD
  extends TgpuNamable, SelfResolvable, Timeable<TgpuRenderPipeline> {
=======
  extends TgpuNamable, Timeable {
>>>>>>> 19365b45
  readonly [$internal]: RenderPipelineInternals;
  readonly resourceType: 'render-pipeline';
  readonly hasIndexBuffer: boolean;

  with<TData extends WgslArray | Disarray>(
    vertexLayout: TgpuVertexLayout<TData>,
    buffer: TgpuBuffer<TData> & VertexFlag,
  ): this;
  with<Entries extends Record<string, TgpuLayoutEntry | null>>(
    bindGroupLayout: TgpuBindGroupLayout<Entries>,
    bindGroup: TgpuBindGroup<Entries>,
  ): this;

  withColorAttachment(
    attachment: FragmentOutToColorAttachment<Output>,
  ): this;

  withDepthStencilAttachment(
    attachment: DepthStencilAttachment,
  ): this;

  withIndexBuffer(
    buffer: TgpuBuffer<AnyWgslData> & IndexFlag,
    offsetElements?: number,
    sizeElements?: number,
  ): this & HasIndexBuffer;
  withIndexBuffer(
    buffer: GPUBuffer,
    indexFormat: GPUIndexFormat,
    offsetBytes?: number,
    sizeBytes?: number,
  ): this & HasIndexBuffer;

  draw(
    vertexCount: number,
    instanceCount?: number,
    firstVertex?: number,
    firstInstance?: number,
  ): void;
}

export type FragmentOutToTargets<T extends IOLayout> = T extends IOData
  ? GPUColorTargetState
  : T extends Record<string, unknown>
    ? { [Key in keyof T]: GPUColorTargetState }
  : T extends { type: 'void' } ? Record<string, never>
  : never;

export type FragmentOutToColorAttachment<T extends IOLayout> = T extends IOData
  ? ColorAttachment
  : T extends Record<string, unknown> ? { [Key in keyof T]: ColorAttachment }
  : never;

export type AnyFragmentTargets =
  | GPUColorTargetState
  | Record<string, GPUColorTargetState>;

export interface ColorAttachment {
  /**
   * A {@link GPUTextureView} describing the texture subresource that will be output to for this
   * color attachment.
   */
  view: (TgpuTexture & Render) | GPUTextureView;
  /**
   * Indicates the depth slice index of {@link GPUTextureViewDimension#"3d"} {@link GPURenderPassColorAttachment#view}
   * that will be output to for this color attachment.
   */
  depthSlice?: GPUIntegerCoordinate;
  /**
   * A {@link GPUTextureView} describing the texture subresource that will receive the resolved
   * output for this color attachment if {@link GPURenderPassColorAttachment#view} is
   * multisampled.
   */
  resolveTarget?: GPUTextureView;
  /**
   * Indicates the value to clear {@link GPURenderPassColorAttachment#view} to prior to executing the
   * render pass. If not map/exist|provided, defaults to `{r: 0, g: 0, b: 0, a: 0}`. Ignored
   * if {@link GPURenderPassColorAttachment#loadOp} is not {@link GPULoadOp#"clear"}.
   * The components of {@link GPURenderPassColorAttachment#clearValue} are all double values.
   * They are converted to a texel value of texture format matching the render attachment.
   * If conversion fails, a validation error is generated.
   */
  clearValue?: GPUColor;
  /**
   * Indicates the load operation to perform on {@link GPURenderPassColorAttachment#view} prior to
   * executing the render pass.
   * Note: It is recommended to prefer clearing; see {@link GPULoadOp#"clear"} for details.
   */
  loadOp: GPULoadOp;
  /**
   * The store operation to perform on {@link GPURenderPassColorAttachment#view}
   * after executing the render pass.
   */
  storeOp: GPUStoreOp;
}

export interface DepthStencilAttachment {
  /**
   * A {@link GPUTextureView} | ({@link TgpuTexture} & {@link Render}) describing the texture subresource that will be output to
   * and read from for this depth/stencil attachment.
   */
  view: (TgpuTexture & Render) | GPUTextureView;
  /**
   * Indicates the value to clear {@link GPURenderPassDepthStencilAttachment#view}'s depth component
   * to prior to executing the render pass. Ignored if {@link GPURenderPassDepthStencilAttachment#depthLoadOp}
   * is not {@link GPULoadOp#"clear"}. Must be between 0.0 and 1.0, inclusive (unless unrestricted depth is enabled).
   */
  depthClearValue?: number;
  /**
   * Indicates the load operation to perform on {@link GPURenderPassDepthStencilAttachment#view}'s
   * depth component prior to executing the render pass.
   * Note: It is recommended to prefer clearing; see {@link GPULoadOp#"clear"} for details.
   */
  depthLoadOp?: GPULoadOp;
  /**
   * The store operation to perform on {@link GPURenderPassDepthStencilAttachment#view}'s
   * depth component after executing the render pass.
   */
  depthStoreOp?: GPUStoreOp;
  /**
   * Indicates that the depth component of {@link GPURenderPassDepthStencilAttachment#view}
   * is read only.
   */
  depthReadOnly?: boolean;
  /**
   * Indicates the value to clear {@link GPURenderPassDepthStencilAttachment#view}'s stencil component
   * to prior to executing the render pass. Ignored if {@link GPURenderPassDepthStencilAttachment#stencilLoadOp}
   * is not {@link GPULoadOp#"clear"}.
   * The value will be converted to the type of the stencil aspect of `view` by taking the same
   * number of LSBs as the number of bits in the stencil aspect of one texel block|texel of `view`.
   */
  stencilClearValue?: GPUStencilValue;
  /**
   * Indicates the load operation to perform on {@link GPURenderPassDepthStencilAttachment#view}'s
   * stencil component prior to executing the render pass.
   * Note: It is recommended to prefer clearing; see {@link GPULoadOp#"clear"} for details.
   */
  stencilLoadOp?: GPULoadOp;
  /**
   * The store operation to perform on {@link GPURenderPassDepthStencilAttachment#view}'s
   * stencil component after executing the render pass.
   */
  stencilStoreOp?: GPUStoreOp;
  /**
   * Indicates that the stencil component of {@link GPURenderPassDepthStencilAttachment#view}
   * is read only.
   */
  stencilReadOnly?: boolean;
}

export type AnyFragmentColorAttachment =
  | ColorAttachment
  | Record<string, ColorAttachment>;

export type RenderPipelineCoreOptions = {
  branch: ExperimentalTgpuRoot;
  slotBindings: [TgpuSlot<unknown>, unknown][];
  vertexAttribs: AnyVertexAttribs;
  vertexFn: TgpuVertexFn;
  fragmentFn: TgpuFragmentFn;
  primitiveState:
    | GPUPrimitiveState
    | Omit<GPUPrimitiveState, 'stripIndexFormat'> & {
      stripIndexFormat?: U32 | U16;
    }
    | undefined;
  depthStencilState: GPUDepthStencilState | undefined;
  targets: AnyFragmentTargets;
  multisampleState: GPUMultisampleState | undefined;
};

export function INTERNAL_createRenderPipeline(
  options: RenderPipelineCoreOptions,
) {
  return new TgpuRenderPipelineImpl(new RenderPipelineCore(options), {});
}

export function isRenderPipeline(value: unknown): value is TgpuRenderPipeline {
  const maybe = value as TgpuRenderPipeline | undefined;
  return maybe?.resourceType === 'render-pipeline' && !!maybe[$internal];
}

// --------------
// Implementation
// --------------

type TgpuRenderPipelinePriors = {
  readonly vertexLayoutMap?:
    | Map<TgpuVertexLayout, TgpuBuffer<AnyWgslData> & VertexFlag>
    | undefined;
  readonly bindGroupLayoutMap?:
    | Map<TgpuBindGroupLayout, TgpuBindGroup>
    | undefined;
  readonly colorAttachment?: AnyFragmentColorAttachment | undefined;
  readonly depthStencilAttachment?: DepthStencilAttachment | undefined;
  readonly indexBuffer?:
    | {
      buffer: TgpuBuffer<AnyWgslData> & IndexFlag | GPUBuffer;
      indexFormat: GPUIndexFormat;
      offsetBytes?: number | undefined;
      sizeBytes?: number | undefined;
    }
    | undefined;
} & TimestampWritesPriors;

type Memo = {
  pipeline: GPURenderPipeline;
  usedBindGroupLayouts: TgpuBindGroupLayout[];
  catchall: [number, TgpuBindGroup] | undefined;
};

class TgpuRenderPipelineImpl implements TgpuRenderPipeline {
  public readonly [$internal]: RenderPipelineInternals;
  public readonly resourceType = 'render-pipeline';
  [$getNameForward]: RenderPipelineCore;
  public readonly hasIndexBuffer: boolean = false;

  constructor(core: RenderPipelineCore, priors: TgpuRenderPipelinePriors) {
    this[$internal] = {
      core,
      priors,
    };
    this[$getNameForward] = core;
  }

  '~resolve'(ctx: ResolutionCtx): string {
    return ctx.resolve(this[$internal].core);
  }

  toString(): string {
    return `renderPipeline:${getName(this) ?? '<unnamed>'}`;
  }

  $name(label: string): this {
    setName(this[$internal].core, label);
    return this;
  }

  with<TData extends WgslArray<AnyWgslData>>(
    vertexLayout: TgpuVertexLayout<TData>,
    buffer: TgpuBuffer<TData> & VertexFlag,
  ): this;
  with(
    bindGroupLayout: TgpuBindGroupLayout,
    bindGroup: TgpuBindGroup,
  ): this;
  with(
    definition: TgpuVertexLayout | TgpuBindGroupLayout,
    resource: (TgpuBuffer<AnyWgslData> & VertexFlag) | TgpuBindGroup,
  ): this {
    const internals = this[$internal];

    if (isBindGroupLayout(definition)) {
      return new TgpuRenderPipelineImpl(internals.core, {
        ...internals.priors,
        bindGroupLayoutMap: new Map([
          ...(internals.priors.bindGroupLayoutMap ?? []),
          [definition, resource as TgpuBindGroup],
        ]),
      }) as this;
    }

    if (isVertexLayout(definition)) {
      return new TgpuRenderPipelineImpl(internals.core, {
        ...internals.priors,
        vertexLayoutMap: new Map([
          ...(internals.priors.vertexLayoutMap ?? []),
          [definition, resource as TgpuBuffer<AnyWgslData> & VertexFlag],
        ]),
      }) as this;
    }

    throw new Error('Unsupported value passed into .with()');
  }

  withPerformanceCallback(
    callback: (start: bigint, end: bigint) => void | Promise<void>,
  ): this {
    const internals = this[$internal];
    const newPriors = createWithPerformanceCallback(
      internals.priors,
      callback,
      internals.core.options.branch,
    );
    return new TgpuRenderPipelineImpl(internals.core, newPriors) as this;
  }

  withTimestampWrites(options: {
    querySet: TgpuQuerySet<'timestamp'> | GPUQuerySet;
    beginningOfPassWriteIndex?: number;
    endOfPassWriteIndex?: number;
  }): this {
    const internals = this[$internal];
    const newPriors = createWithTimestampWrites(
      internals.priors,
      options,
      internals.core.options.branch,
    );
    return new TgpuRenderPipelineImpl(internals.core, newPriors) as this;
  }

  withColorAttachment(
    attachment: AnyFragmentColorAttachment,
  ): this {
    const internals = this[$internal];

    return new TgpuRenderPipelineImpl(internals.core, {
      ...internals.priors,
      colorAttachment: attachment,
    }) as this;
  }

  withDepthStencilAttachment(
    attachment: DepthStencilAttachment,
  ): this {
    const internals = this[$internal];

    return new TgpuRenderPipelineImpl(internals.core, {
      ...internals.priors,
      depthStencilAttachment: attachment,
    }) as this;
  }

  withIndexBuffer(
    buffer: TgpuBuffer<AnyWgslData> & IndexFlag,
    offsetElements?: number,
    sizeElements?: number,
  ): this & HasIndexBuffer;
  withIndexBuffer(
    buffer: GPUBuffer,
    indexFormat: GPUIndexFormat,
    offsetBytes?: number,
    sizeBytes?: number,
  ): this & HasIndexBuffer;
  withIndexBuffer(
    buffer: TgpuBuffer<AnyWgslData> & IndexFlag | GPUBuffer,
    indexFormatOrOffset?: GPUIndexFormat | number,
    offsetElementsOrSizeBytes?: number,
    sizeElementsOrUndefined?: number,
  ): this & HasIndexBuffer {
    const internals = this[$internal];

    if (isGPUBuffer(buffer)) {
      if (typeof indexFormatOrOffset !== 'string') {
        throw new Error(
          'If a GPUBuffer is passed, indexFormat must be provided.',
        );
      }

      return new TgpuRenderPipelineImpl(internals.core, {
        ...internals.priors,
        indexBuffer: {
          buffer,
          indexFormat: indexFormatOrOffset,
          offsetBytes: offsetElementsOrSizeBytes,
          sizeBytes: sizeElementsOrUndefined,
        },
      }) as unknown as this & HasIndexBuffer;
    }

    const dataTypeToIndexFormat = {
      'u32': 'uint32',
      'u16': 'uint16',
    } as const;

    const elementType = (buffer.dataType as WgslArray<U32 | U16>).elementType;

    return new TgpuRenderPipelineImpl(internals.core, {
      ...internals.priors,
      indexBuffer: {
        buffer,
        indexFormat: dataTypeToIndexFormat[elementType.type],
        offsetBytes: indexFormatOrOffset !== undefined
          ? (indexFormatOrOffset as number) * sizeOf(elementType)
          : undefined,
        sizeBytes: sizeElementsOrUndefined !== undefined
          ? sizeElementsOrUndefined * sizeOf(elementType)
          : undefined,
      },
    }) as unknown as this & HasIndexBuffer;
  }

  private setupRenderPass(): GPURenderPassEncoder {
    const internals = this[$internal];
    const memo = internals.core.unwrap();
    const { branch, fragmentFn } = internals.core.options;

    const colorAttachments = connectAttachmentToShader(
      fragmentFn.shell.out,
      internals.priors.colorAttachment ?? {},
    ).map((attachment) => {
      if (isTexture(attachment.view)) {
        return {
          ...attachment,
          view: branch.unwrap(attachment.view).createView(),
        };
      }

      return attachment;
    }) as GPURenderPassColorAttachment[];

    const renderPassDescriptor: GPURenderPassDescriptor = {
      label: getName(internals.core) ?? '<unnamed>',
      colorAttachments,
      ...setupTimestampWrites(
        internals.priors,
        branch,
      ),
    };

    if (internals.priors.depthStencilAttachment !== undefined) {
      const attachment = internals.priors.depthStencilAttachment;
      if (isTexture(attachment.view)) {
        renderPassDescriptor.depthStencilAttachment = {
          ...attachment,
          view: branch.unwrap(attachment.view).createView(),
        };
      } else {
        renderPassDescriptor.depthStencilAttachment =
          attachment as GPURenderPassDepthStencilAttachment;
      }
    }

    const pass = branch.commandEncoder.beginRenderPass(renderPassDescriptor);

    pass.setPipeline(memo.pipeline);

    const missingBindGroups = new Set(memo.usedBindGroupLayouts);

    memo.usedBindGroupLayouts.forEach((layout, idx) => {
      if (memo.catchall && idx === memo.catchall[0]) {
        // Catch-all
        pass.setBindGroup(idx, branch.unwrap(memo.catchall[1]));
        missingBindGroups.delete(layout);
      } else {
        const bindGroup = internals.priors.bindGroupLayoutMap?.get(layout);
        if (bindGroup !== undefined) {
          missingBindGroups.delete(layout);
          pass.setBindGroup(idx, branch.unwrap(bindGroup));
        }
      }
    });

    const missingVertexLayouts = new Set(internals.core.usedVertexLayouts);

    const usedVertexLayouts = internals.core.usedVertexLayouts;
    usedVertexLayouts.forEach((vertexLayout, idx) => {
      const buffer = internals.priors.vertexLayoutMap?.get(vertexLayout);
      if (buffer) {
        missingVertexLayouts.delete(vertexLayout);
        pass.setVertexBuffer(idx, branch.unwrap(buffer));
      }
    });

    if (missingBindGroups.size > 0) {
      throw new MissingBindGroupsError(missingBindGroups);
    }

    if (missingVertexLayouts.size > 0) {
      throw new MissingVertexBuffersError(missingVertexLayouts);
    }

    return pass;
  }

  draw(
    vertexCount: number,
    instanceCount?: number,
    firstVertex?: number,
    firstInstance?: number,
  ): void {
    const internals = this[$internal];
    const pass = this.setupRenderPass();
    const { branch } = internals.core.options;

    pass.draw(vertexCount, instanceCount, firstVertex, firstInstance);

    pass.end();

    internals.priors.performanceCallback
      ? triggerPerformanceCallback({
        root: branch,
        priors: internals.priors,
      })
      : branch.flush();
  }

  drawIndexed(
    indexCount: number,
    instanceCount?: number,
    firstIndex?: number,
    baseVertex?: number,
    firstInstance?: number,
  ): void {
    const internals = this[$internal];

    if (!internals.priors.indexBuffer) {
      throw new Error('No index buffer set for this render pipeline.');
    }

    const { buffer, indexFormat, offsetBytes, sizeBytes } =
      internals.priors.indexBuffer;

    const pass = this.setupRenderPass();
    const { branch } = internals.core.options;

    if (isGPUBuffer(buffer)) {
      pass.setIndexBuffer(buffer, indexFormat, offsetBytes, sizeBytes);
    } else {
      pass.setIndexBuffer(
        branch.unwrap(buffer),
        indexFormat,
        offsetBytes,
        sizeBytes,
      );
    }

    pass.drawIndexed(
      indexCount,
      instanceCount,
      firstIndex,
      baseVertex,
      firstInstance,
    );

    pass.end();

    internals.priors.performanceCallback
      ? triggerPerformanceCallback({
        root: branch,
        priors: internals.priors,
      })
      : branch.flush();
  }
}

class RenderPipelineCore implements SelfResolvable {
  public readonly usedVertexLayouts: TgpuVertexLayout[];

  private _memo: Memo | undefined;
  private readonly _vertexBufferLayouts: GPUVertexBufferLayout[];
  private readonly _targets: GPUColorTargetState[];

  constructor(public readonly options: RenderPipelineCoreOptions) {
    const connectedAttribs = connectAttributesToShader(
      options.vertexFn.shell.in ?? {},
      options.vertexAttribs,
    );

    this._vertexBufferLayouts = connectedAttribs.bufferDefinitions;
    this.usedVertexLayouts = connectedAttribs.usedVertexLayouts;

    this._targets = connectTargetsToShader(
      options.fragmentFn.shell.out,
      options.targets,
    );
  }

  '~resolve'(ctx: ResolutionCtx) {
    const {
      vertexFn,
      fragmentFn,
      slotBindings,
    } = this.options;

    return ctx.resolve(
      {
        '~resolve': (ctx: ResolutionCtx) => {
          ctx.withVaryingLocations(
            matchUpVaryingLocations(
              vertexFn.shell.out,
              fragmentFn.shell.in,
              getName(vertexFn) ?? '<unnamed>',
              getName(fragmentFn) ?? '<unnamed>',
            ),
            () =>
              ctx.withSlots(slotBindings, () => {
                ctx.resolve(vertexFn);
                ctx.resolve(fragmentFn);
              }),
          );
          return '';
        },

        toString: () => `renderPipeline:${getName(this) ?? '<unnamed>'}`,
      },
    );
  }

  toString() {
    return 'renderPipelineCore';
  }

  public unwrap(): Memo {
    if (this._memo === undefined) {
      const {
        branch,
        primitiveState,
        depthStencilState,
        multisampleState,
      } = this.options;

      // Resolving code
<<<<<<< HEAD
      const { code, bindGroupLayouts, catchall } = resolve(this, {
        names: branch.nameRegistry,
        jitTranspiler: branch.jitTranspiler,
      });
=======
      const { code, usedBindGroupLayouts, catchall } = resolve(
        {
          '~resolve': (ctx) => {
            ctx.withSlots(slotBindings, () => {
              ctx.resolve(vertexFn);
              ctx.resolve(fragmentFn);
            });
            return '';
          },

          toString: () => `renderPipeline:${getName(this) ?? '<unnamed>'}`,
        },
        {
          names: branch.nameRegistry,
        },
      );
>>>>>>> 19365b45

      if (catchall !== undefined) {
        usedBindGroupLayouts[catchall[0]]?.$name(
          `${getName(this) ?? '<unnamed>'} - Automatic Bind Group & Layout`,
        );
      }

      const device = branch.device;

      const module = device.createShaderModule({
        label: `${getName(this) ?? '<unnamed>'} - Shader`,
        code,
      });

      const descriptor: GPURenderPipelineDescriptor = {
        layout: device.createPipelineLayout({
          label: `${getName(this) ?? '<unnamed>'} - Pipeline Layout`,
          bindGroupLayouts: usedBindGroupLayouts.map((l) => branch.unwrap(l)),
        }),
        vertex: {
          module,
          buffers: this._vertexBufferLayouts,
        },
        fragment: {
          module,
          targets: this._targets,
        },
      };

      const label = getName(this);
      if (label !== undefined) {
        descriptor.label = label;
      }

      if (primitiveState) {
        if (isWgslData(primitiveState.stripIndexFormat)) {
          descriptor.primitive = {
            ...primitiveState,
            stripIndexFormat: {
              'u32': 'uint32',
              'u16': 'uint16',
            }[primitiveState.stripIndexFormat.type] as GPUIndexFormat,
          };
        } else {
          descriptor.primitive = primitiveState as GPUPrimitiveState;
        }
      }

      if (depthStencilState) {
        descriptor.depthStencil = depthStencilState;
      }

      if (multisampleState) {
        descriptor.multisample = multisampleState;
      }

      this._memo = {
        pipeline: device.createRenderPipeline(descriptor),
        usedBindGroupLayouts,
        catchall,
      };
    }

    return this._memo;
  }
}

/**
 * Assumes vertexOut and fragmentIn are matching when it comes to the keys, that is fragmentIn's keyset is a subset of vertexOut's
 * Logs a warning, when they don't match in terms of custom locations
 */
export function matchUpVaryingLocations(
  vertexOut: IORecord,
  fragmentIn: IORecord | undefined,
  vertexFnName: string,
  fragmentFnName: string,
) {
  const locations: Record<
    string,
    number
  > = {};
  const usedLocations = new Set<number>();

  function saveLocation(key: string, location: number) {
    locations[key] = location;
    usedLocations.add(location);
  }

  // respect custom locations and pair up vertex and fragment varying with the same key
  for (const [key, value] of Object.entries(vertexOut)) {
    const customLocation = getCustomLocation(value);
    if (customLocation !== undefined) {
      saveLocation(key, customLocation);
    }
  }

  for (const [key, value] of Object.entries(fragmentIn ?? {})) {
    const customLocation = getCustomLocation(value);
    if (customLocation === undefined) {
      continue;
    }

    if (locations[key] === undefined) {
      saveLocation(key, customLocation);
    } else if (locations[key] !== customLocation) {
      console.warn(
        `Mismatched location between vertexFn (${vertexFnName}) output (${
          locations[key]
        }) and fragmentFn (${fragmentFnName}) input (${customLocation}) for the key "${key}", using the location set on vertex output.`,
      );
    }
  }

  // automatically assign remaining locations to the rest
  let nextLocation = 0;
  for (const key of Object.keys(vertexOut ?? {})) {
    if (isBuiltin(vertexOut[key]) || locations[key] !== undefined) {
      continue;
    }

    while (usedLocations.has(nextLocation)) {
      nextLocation++;
    }

    saveLocation(key, nextLocation);
  }

  return locations;
}<|MERGE_RESOLUTION|>--- conflicted
+++ resolved
@@ -1,17 +1,12 @@
-<<<<<<< HEAD
-import type { TgpuBuffer, VertexFlag } from '../../core/buffer/buffer.ts';
-
-import type { TgpuQuerySet } from '../../core/querySet/querySet.ts';
-import { isBuiltin } from '../../data/attributes.ts';
-import { type Disarray, getCustomLocation } from '../../data/dataTypes.ts';
-import type { AnyWgslData, WgslArray } from '../../data/wgslTypes.ts';
-=======
 import type {
   IndexFlag,
   TgpuBuffer,
   VertexFlag,
 } from '../../core/buffer/buffer.ts';
-import type { Disarray } from '../../data/dataTypes.ts';
+
+import type { TgpuQuerySet } from '../../core/querySet/querySet.ts';
+import { isBuiltin } from '../../data/attributes.ts';
+import { type Disarray, getCustomLocation } from '../../data/dataTypes.ts';
 import {
   type AnyWgslData,
   isWgslData,
@@ -19,7 +14,6 @@
   type U32,
   type WgslArray,
 } from '../../data/wgslTypes.ts';
->>>>>>> 19365b45
 import {
   MissingBindGroupsError,
   MissingVertexBuffersError,
@@ -83,11 +77,7 @@
 }
 
 export interface TgpuRenderPipeline<Output extends IOLayout = IOLayout>
-<<<<<<< HEAD
-  extends TgpuNamable, SelfResolvable, Timeable<TgpuRenderPipeline> {
-=======
-  extends TgpuNamable, Timeable {
->>>>>>> 19365b45
+  extends TgpuNamable, SelfResolvable, Timeable {
   readonly [$internal]: RenderPipelineInternals;
   readonly resourceType: 'render-pipeline';
   readonly hasIndexBuffer: boolean;
@@ -691,29 +681,9 @@
       } = this.options;
 
       // Resolving code
-<<<<<<< HEAD
-      const { code, bindGroupLayouts, catchall } = resolve(this, {
+      const { code, usedBindGroupLayouts, catchall } = resolve(this, {
         names: branch.nameRegistry,
-        jitTranspiler: branch.jitTranspiler,
       });
-=======
-      const { code, usedBindGroupLayouts, catchall } = resolve(
-        {
-          '~resolve': (ctx) => {
-            ctx.withSlots(slotBindings, () => {
-              ctx.resolve(vertexFn);
-              ctx.resolve(fragmentFn);
-            });
-            return '';
-          },
-
-          toString: () => `renderPipeline:${getName(this) ?? '<unnamed>'}`,
-        },
-        {
-          names: branch.nameRegistry,
-        },
-      );
->>>>>>> 19365b45
 
       if (catchall !== undefined) {
         usedBindGroupLayouts[catchall[0]]?.$name(
