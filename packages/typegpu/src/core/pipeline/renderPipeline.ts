--- conflicted
+++ resolved
@@ -567,7 +567,10 @@
 
     pass.end();
 
-<<<<<<< HEAD
+    if (logResources) {
+      logDataFromGPU(logResources);
+    }
+
     const hasPerformanceCallback = !!internals.priors.performanceCallback;
     const isOngoingBatch = branch[$internal].batchState.ongoingBatch;
 
@@ -581,18 +584,6 @@
         triggerPerformanceCallback({ root: branch, priors: internals.priors });
       }
     }
-=======
-    if (logResources) {
-      logDataFromGPU(logResources);
-    }
-
-    internals.priors.performanceCallback
-      ? triggerPerformanceCallback({
-        root: branch,
-        priors: internals.priors,
-      })
-      : branch.flush();
->>>>>>> eef9852b
   }
 
   drawIndexed(
