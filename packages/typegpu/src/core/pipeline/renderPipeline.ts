--- conflicted
+++ resolved
@@ -1,5 +1,6 @@
 import type { TgpuBuffer, VertexFlag } from '../../core/buffer/buffer.ts';
 
+import type { TgpuQuerySet } from '../../core/querySet/querySet.ts';
 import { type Disarray, getCustomLocation } from '../../data/dataTypes.ts';
 import type { AnyWgslData, WgslArray } from '../../data/wgslTypes.ts';
 import {
@@ -40,7 +41,6 @@
   type TimestampWritesPriors,
   triggerPerformanceCallback,
 } from './timeable.ts';
-import type { TgpuQuerySet } from '../../core/querySet/querySet.ts';
 
 interface RenderPipelineInternals {
   readonly core: RenderPipelineCore;
@@ -52,11 +52,7 @@
 // ----------
 
 export interface TgpuRenderPipeline<Output extends IOLayout = IOLayout>
-<<<<<<< HEAD
-  extends TgpuNamable, SelfResolvable {
-=======
-  extends TgpuNamable, Timeable<TgpuRenderPipeline> {
->>>>>>> ff5850c6
+  extends TgpuNamable, SelfResolvable, Timeable<TgpuRenderPipeline> {
   readonly [$internal]: RenderPipelineInternals;
   readonly resourceType: 'render-pipeline';
 
