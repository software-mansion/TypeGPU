import type {
  IndexFlag,
  TgpuBuffer,
  VertexFlag,
} from '../../core/buffer/buffer.ts';

import type { TgpuQuerySet } from '../../core/querySet/querySet.ts';
import { isBuiltin } from '../../data/attributes.ts';
import { type Disarray, getCustomLocation } from '../../data/dataTypes.ts';
import { sizeOf } from '../../data/sizeOf.ts';
import {
  type AnyWgslData,
  isWgslData,
  type U16,
  type U32,
  Void,
  type WgslArray,
} from '../../data/wgslTypes.ts';
import {
  MissingBindGroupsError,
  MissingVertexBuffersError,
} from '../../errors.ts';
import { type ResolutionResult, resolve } from '../../resolutionCtx.ts';
import type { TgpuNamable } from '../../shared/meta.ts';
import { getName, PERF, setName } from '../../shared/meta.ts';
import { $getNameForward, $internal, $resolve } from '../../shared/symbols.ts';
import type { AnyVertexAttribs } from '../../shared/vertexFormat.ts';
import {
  isBindGroupLayout,
  type TgpuBindGroup,
  type TgpuBindGroupLayout,
  type TgpuLayoutEntry,
} from '../../tgpuBindGroupLayout.ts';
import { logDataFromGPU } from '../../tgsl/consoleLog/deserializers.ts';
import type { LogResources } from '../../tgsl/consoleLog/types.ts';
import type { ResolutionCtx, SelfResolvable } from '../../types.ts';
import { isGPUBuffer } from '../../types.ts';
import {
  wgslExtensions,
  wgslExtensionToFeatureName,
} from '../../wgslExtensions.ts';
import type { IOData, IOLayout, IORecord } from '../function/fnTypes.ts';
import type { TgpuFragmentFn } from '../function/tgpuFragmentFn.ts';
import type { TgpuVertexFn } from '../function/tgpuVertexFn.ts';
import { namespace } from '../resolve/namespace.ts';
import type { ExperimentalTgpuRoot } from '../root/rootTypes.ts';
import type { TgpuSlot } from '../slot/slotTypes.ts';
import { isTexture, type TgpuTexture } from '../texture/texture.ts';
import type { Render } from '../texture/usageExtension.ts';
import { connectAttributesToShader } from '../vertexLayout/connectAttributesToShader.ts';
import {
  isVertexLayout,
  type TgpuVertexLayout,
} from '../vertexLayout/vertexLayout.ts';
import { connectAttachmentToShader } from './connectAttachmentToShader.ts';
import { connectTargetsToShader } from './connectTargetsToShader.ts';
import {
  createWithPerformanceCallback,
  createWithTimestampWrites,
  setupTimestampWrites,
  type Timeable,
  type TimestampWritesPriors,
  triggerPerformanceCallback,
} from './timeable.ts';
<<<<<<< HEAD
import { PERF } from '../../shared/meta.ts';
import {
  wgslExtensions,
  wgslExtensionToFeatureName,
} from '../../wgslExtensions.ts';
import { namespace } from '../resolve/namespace.ts';
import { type ResolvedSnippet, snip } from '../../data/snippet.ts';
=======
>>>>>>> eef9852b

interface RenderPipelineInternals {
  readonly core: RenderPipelineCore;
  readonly priors: TgpuRenderPipelinePriors & TimestampWritesPriors;
  readonly branch: ExperimentalTgpuRoot;
}

// ----------
// Public API
// ----------

export interface HasIndexBuffer {
  readonly hasIndexBuffer: true;

  drawIndexed(
    indexCount: number,
    instanceCount?: number,
    firstIndex?: number,
    baseVertex?: number,
    firstInstance?: number,
  ): void;
}

export interface TgpuRenderPipeline<Output extends IOLayout = IOLayout>
  extends TgpuNamable, SelfResolvable, Timeable {
  readonly [$internal]: RenderPipelineInternals;
  readonly resourceType: 'render-pipeline';
  readonly hasIndexBuffer: boolean;

  with<TData extends WgslArray | Disarray>(
    vertexLayout: TgpuVertexLayout<TData>,
    buffer: TgpuBuffer<TData> & VertexFlag,
  ): this;
  with<Entries extends Record<string, TgpuLayoutEntry | null>>(
    bindGroupLayout: TgpuBindGroupLayout<Entries>,
    bindGroup: TgpuBindGroup<Entries>,
  ): this;

  withColorAttachment(
    attachment: FragmentOutToColorAttachment<Output>,
  ): this;

  withDepthStencilAttachment(
    attachment: DepthStencilAttachment,
  ): this;

  withIndexBuffer(
    buffer: TgpuBuffer<AnyWgslData> & IndexFlag,
    offsetElements?: number,
    sizeElements?: number,
  ): this & HasIndexBuffer;
  withIndexBuffer(
    buffer: GPUBuffer,
    indexFormat: GPUIndexFormat,
    offsetBytes?: number,
    sizeBytes?: number,
  ): this & HasIndexBuffer;

  draw(
    vertexCount: number,
    instanceCount?: number,
    firstVertex?: number,
    firstInstance?: number,
  ): void;
}

export type FragmentOutToTargets<T extends IOLayout> = T extends IOData
  ? GPUColorTargetState
  : T extends Record<string, unknown>
    ? { [Key in keyof T]: GPUColorTargetState }
  : T extends { type: 'void' } ? Record<string, never>
  : never;

export type FragmentOutToColorAttachment<T extends IOLayout> = T extends IOData
  ? ColorAttachment
  : T extends Record<string, unknown> ? { [Key in keyof T]: ColorAttachment }
  : never;

export type AnyFragmentTargets =
  | GPUColorTargetState
  | Record<string, GPUColorTargetState>;

export interface ColorAttachment {
  /**
   * A {@link GPUTextureView} describing the texture subresource that will be output to for this
   * color attachment.
   */
  view: (TgpuTexture & Render) | GPUTextureView;
  /**
   * Indicates the depth slice index of {@link GPUTextureViewDimension#"3d"} {@link GPURenderPassColorAttachment#view}
   * that will be output to for this color attachment.
   */
  depthSlice?: GPUIntegerCoordinate;
  /**
   * A {@link GPUTextureView} describing the texture subresource that will receive the resolved
   * output for this color attachment if {@link GPURenderPassColorAttachment#view} is
   * multisampled.
   */
  resolveTarget?: GPUTextureView;
  /**
   * Indicates the value to clear {@link GPURenderPassColorAttachment#view} to prior to executing the
   * render pass. If not map/exist|provided, defaults to `{r: 0, g: 0, b: 0, a: 0}`. Ignored
   * if {@link GPURenderPassColorAttachment#loadOp} is not {@link GPULoadOp#"clear"}.
   * The components of {@link GPURenderPassColorAttachment#clearValue} are all double values.
   * They are converted to a texel value of texture format matching the render attachment.
   * If conversion fails, a validation error is generated.
   */
  clearValue?: GPUColor;
  /**
   * Indicates the load operation to perform on {@link GPURenderPassColorAttachment#view} prior to
   * executing the render pass.
   * Note: It is recommended to prefer clearing; see {@link GPULoadOp#"clear"} for details.
   */
  loadOp: GPULoadOp;
  /**
   * The store operation to perform on {@link GPURenderPassColorAttachment#view}
   * after executing the render pass.
   */
  storeOp: GPUStoreOp;
}

export interface DepthStencilAttachment {
  /**
   * A {@link GPUTextureView} | ({@link TgpuTexture} & {@link Render}) describing the texture subresource that will be output to
   * and read from for this depth/stencil attachment.
   */
  view: (TgpuTexture & Render) | GPUTextureView;
  /**
   * Indicates the value to clear {@link GPURenderPassDepthStencilAttachment#view}'s depth component
   * to prior to executing the render pass. Ignored if {@link GPURenderPassDepthStencilAttachment#depthLoadOp}
   * is not {@link GPULoadOp#"clear"}. Must be between 0.0 and 1.0, inclusive (unless unrestricted depth is enabled).
   */
  depthClearValue?: number;
  /**
   * Indicates the load operation to perform on {@link GPURenderPassDepthStencilAttachment#view}'s
   * depth component prior to executing the render pass.
   * Note: It is recommended to prefer clearing; see {@link GPULoadOp#"clear"} for details.
   */
  depthLoadOp?: GPULoadOp;
  /**
   * The store operation to perform on {@link GPURenderPassDepthStencilAttachment#view}'s
   * depth component after executing the render pass.
   */
  depthStoreOp?: GPUStoreOp;
  /**
   * Indicates that the depth component of {@link GPURenderPassDepthStencilAttachment#view}
   * is read only.
   */
  depthReadOnly?: boolean;
  /**
   * Indicates the value to clear {@link GPURenderPassDepthStencilAttachment#view}'s stencil component
   * to prior to executing the render pass. Ignored if {@link GPURenderPassDepthStencilAttachment#stencilLoadOp}
   * is not {@link GPULoadOp#"clear"}.
   * The value will be converted to the type of the stencil aspect of `view` by taking the same
   * number of LSBs as the number of bits in the stencil aspect of one texel block|texel of `view`.
   */
  stencilClearValue?: GPUStencilValue;
  /**
   * Indicates the load operation to perform on {@link GPURenderPassDepthStencilAttachment#view}'s
   * stencil component prior to executing the render pass.
   * Note: It is recommended to prefer clearing; see {@link GPULoadOp#"clear"} for details.
   */
  stencilLoadOp?: GPULoadOp;
  /**
   * The store operation to perform on {@link GPURenderPassDepthStencilAttachment#view}'s
   * stencil component after executing the render pass.
   */
  stencilStoreOp?: GPUStoreOp;
  /**
   * Indicates that the stencil component of {@link GPURenderPassDepthStencilAttachment#view}
   * is read only.
   */
  stencilReadOnly?: boolean;
}

export type AnyFragmentColorAttachment =
  | ColorAttachment
  | Record<string, ColorAttachment>;

export type RenderPipelineCoreOptions = {
  branch: ExperimentalTgpuRoot;
  slotBindings: [TgpuSlot<unknown>, unknown][];
  vertexAttribs: AnyVertexAttribs;
  vertexFn: TgpuVertexFn;
  fragmentFn: TgpuFragmentFn | null;
  primitiveState:
    | GPUPrimitiveState
    | Omit<GPUPrimitiveState, 'stripIndexFormat'> & {
      stripIndexFormat?: U32 | U16;
    }
    | undefined;
  depthStencilState: GPUDepthStencilState | undefined;
  targets: AnyFragmentTargets | null;
  multisampleState: GPUMultisampleState | undefined;
};

export function INTERNAL_createRenderPipeline(
  options: RenderPipelineCoreOptions,
) {
  return new TgpuRenderPipelineImpl(new RenderPipelineCore(options), {});
}

// --------------
// Implementation
// --------------

type TgpuRenderPipelinePriors = {
  readonly vertexLayoutMap?:
    | Map<TgpuVertexLayout, TgpuBuffer<AnyWgslData> & VertexFlag>
    | undefined;
  readonly bindGroupLayoutMap?:
    | Map<TgpuBindGroupLayout, TgpuBindGroup>
    | undefined;
  readonly colorAttachment?: AnyFragmentColorAttachment | undefined;
  readonly depthStencilAttachment?: DepthStencilAttachment | undefined;
  readonly indexBuffer?:
    | {
      buffer: TgpuBuffer<AnyWgslData> & IndexFlag | GPUBuffer;
      indexFormat: GPUIndexFormat;
      offsetBytes?: number | undefined;
      sizeBytes?: number | undefined;
    }
    | undefined;
} & TimestampWritesPriors;

type Memo = {
  pipeline: GPURenderPipeline;
  usedBindGroupLayouts: TgpuBindGroupLayout[];
  catchall: [number, TgpuBindGroup] | undefined;
  logResources: LogResources | undefined;
};

class TgpuRenderPipelineImpl implements TgpuRenderPipeline {
  public readonly [$internal]: RenderPipelineInternals;
  public readonly resourceType = 'render-pipeline';
  [$getNameForward]: RenderPipelineCore;
  public readonly hasIndexBuffer: boolean = false;

  constructor(core: RenderPipelineCore, priors: TgpuRenderPipelinePriors) {
    this[$internal] = {
      core,
      priors,
      branch: core.options.branch,
    };
    this[$getNameForward] = core;
  }

<<<<<<< HEAD
  '~resolve'(ctx: ResolutionCtx): ResolvedSnippet {
=======
  [$resolve](ctx: ResolutionCtx): string {
>>>>>>> eef9852b
    return ctx.resolve(this[$internal].core);
  }

  toString(): string {
    return `renderPipeline:${getName(this) ?? '<unnamed>'}`;
  }

  $name(label: string): this {
    setName(this[$internal].core, label);
    return this;
  }

  with<TData extends WgslArray<AnyWgslData>>(
    vertexLayout: TgpuVertexLayout<TData>,
    buffer: TgpuBuffer<TData> & VertexFlag,
  ): this;
  with(
    bindGroupLayout: TgpuBindGroupLayout,
    bindGroup: TgpuBindGroup,
  ): this;
  with(
    definition: TgpuVertexLayout | TgpuBindGroupLayout,
    resource: (TgpuBuffer<AnyWgslData> & VertexFlag) | TgpuBindGroup,
  ): this {
    const internals = this[$internal];

    if (isBindGroupLayout(definition)) {
      return new TgpuRenderPipelineImpl(internals.core, {
        ...internals.priors,
        bindGroupLayoutMap: new Map([
          ...(internals.priors.bindGroupLayoutMap ?? []),
          [definition, resource as TgpuBindGroup],
        ]),
      }) as this;
    }

    if (isVertexLayout(definition)) {
      return new TgpuRenderPipelineImpl(internals.core, {
        ...internals.priors,
        vertexLayoutMap: new Map([
          ...(internals.priors.vertexLayoutMap ?? []),
          [definition, resource as TgpuBuffer<AnyWgslData> & VertexFlag],
        ]),
      }) as this;
    }

    throw new Error('Unsupported value passed into .with()');
  }

  withPerformanceCallback(
    callback: (start: bigint, end: bigint) => void | Promise<void>,
  ): this {
    const internals = this[$internal];
    const newPriors = createWithPerformanceCallback(
      internals.priors,
      callback,
      internals.core.options.branch,
    );
    return new TgpuRenderPipelineImpl(internals.core, newPriors) as this;
  }

  withTimestampWrites(options: {
    querySet: TgpuQuerySet<'timestamp'> | GPUQuerySet;
    beginningOfPassWriteIndex?: number;
    endOfPassWriteIndex?: number;
  }): this {
    const internals = this[$internal];
    const newPriors = createWithTimestampWrites(
      internals.priors,
      options,
      internals.core.options.branch,
    );
    return new TgpuRenderPipelineImpl(internals.core, newPriors) as this;
  }

  withColorAttachment(
    attachment: AnyFragmentColorAttachment,
  ): this {
    const internals = this[$internal];

    return new TgpuRenderPipelineImpl(internals.core, {
      ...internals.priors,
      colorAttachment: attachment,
    }) as this;
  }

  withDepthStencilAttachment(
    attachment: DepthStencilAttachment,
  ): this {
    const internals = this[$internal];

    return new TgpuRenderPipelineImpl(internals.core, {
      ...internals.priors,
      depthStencilAttachment: attachment,
    }) as this;
  }

  withIndexBuffer(
    buffer: TgpuBuffer<AnyWgslData> & IndexFlag,
    offsetElements?: number,
    sizeElements?: number,
  ): this & HasIndexBuffer;
  withIndexBuffer(
    buffer: GPUBuffer,
    indexFormat: GPUIndexFormat,
    offsetBytes?: number,
    sizeBytes?: number,
  ): this & HasIndexBuffer;
  withIndexBuffer(
    buffer: TgpuBuffer<AnyWgslData> & IndexFlag | GPUBuffer,
    indexFormatOrOffset?: GPUIndexFormat | number,
    offsetElementsOrSizeBytes?: number,
    sizeElementsOrUndefined?: number,
  ): this & HasIndexBuffer {
    const internals = this[$internal];

    if (isGPUBuffer(buffer)) {
      if (typeof indexFormatOrOffset !== 'string') {
        throw new Error(
          'If a GPUBuffer is passed, indexFormat must be provided.',
        );
      }

      return new TgpuRenderPipelineImpl(internals.core, {
        ...internals.priors,
        indexBuffer: {
          buffer,
          indexFormat: indexFormatOrOffset,
          offsetBytes: offsetElementsOrSizeBytes,
          sizeBytes: sizeElementsOrUndefined,
        },
      }) as unknown as this & HasIndexBuffer;
    }

    const dataTypeToIndexFormat = {
      'u32': 'uint32',
      'u16': 'uint16',
    } as const;

    const elementType = (buffer.dataType as WgslArray<U32 | U16>).elementType;

    return new TgpuRenderPipelineImpl(internals.core, {
      ...internals.priors,
      indexBuffer: {
        buffer,
        indexFormat: dataTypeToIndexFormat[elementType.type],
        offsetBytes: indexFormatOrOffset !== undefined
          ? (indexFormatOrOffset as number) * sizeOf(elementType)
          : undefined,
        sizeBytes: sizeElementsOrUndefined !== undefined
          ? sizeElementsOrUndefined * sizeOf(elementType)
          : undefined,
      },
    }) as unknown as this & HasIndexBuffer;
  }

  private setupRenderPass(): GPURenderPassEncoder {
    const internals = this[$internal];
    const memo = internals.core.unwrap();
    const { branch, fragmentFn } = internals.core.options;

    const colorAttachments = fragmentFn
      ? connectAttachmentToShader(
        fragmentFn.shell.out,
        internals.priors.colorAttachment ?? {},
      ).map((attachment) => {
        if (isTexture(attachment.view)) {
          return {
            ...attachment,
            view: branch.unwrap(attachment.view).createView(),
          };
        }

        return attachment;
      }) as GPURenderPassColorAttachment[]
      : [null];

    const renderPassDescriptor: GPURenderPassDescriptor = {
      label: getName(internals.core) ?? '<unnamed>',
      colorAttachments,
      ...setupTimestampWrites(
        internals.priors,
        branch,
      ),
    };

    if (internals.priors.depthStencilAttachment !== undefined) {
      const attachment = internals.priors.depthStencilAttachment;
      if (isTexture(attachment.view)) {
        renderPassDescriptor.depthStencilAttachment = {
          ...attachment,
          view: branch.unwrap(attachment.view).createView(),
        };
      } else {
        renderPassDescriptor.depthStencilAttachment =
          attachment as GPURenderPassDepthStencilAttachment;
      }
    }

    const pass = branch.commandEncoder.beginRenderPass(renderPassDescriptor);

    pass.setPipeline(memo.pipeline);

    const missingBindGroups = new Set(memo.usedBindGroupLayouts);

    memo.usedBindGroupLayouts.forEach((layout, idx) => {
      if (memo.catchall && idx === memo.catchall[0]) {
        // Catch-all
        pass.setBindGroup(idx, branch.unwrap(memo.catchall[1]));
        missingBindGroups.delete(layout);
      } else {
        const bindGroup = internals.priors.bindGroupLayoutMap?.get(layout);
        if (bindGroup !== undefined) {
          missingBindGroups.delete(layout);
          pass.setBindGroup(idx, branch.unwrap(bindGroup));
        }
      }
    });

    const missingVertexLayouts = new Set(internals.core.usedVertexLayouts);

    const usedVertexLayouts = internals.core.usedVertexLayouts;
    usedVertexLayouts.forEach((vertexLayout, idx) => {
      const buffer = internals.priors.vertexLayoutMap?.get(vertexLayout);
      if (buffer) {
        missingVertexLayouts.delete(vertexLayout);
        pass.setVertexBuffer(idx, branch.unwrap(buffer));
      }
    });

    if (missingBindGroups.size > 0) {
      throw new MissingBindGroupsError(missingBindGroups);
    }

    if (missingVertexLayouts.size > 0) {
      throw new MissingVertexBuffersError(missingVertexLayouts);
    }

    return pass;
  }

  draw(
    vertexCount: number,
    instanceCount?: number,
    firstVertex?: number,
    firstInstance?: number,
  ): void {
    const internals = this[$internal];
    const pass = this.setupRenderPass();
    const { logResources } = internals.core.unwrap();
    const { branch } = internals.core.options;

    pass.draw(vertexCount, instanceCount, firstVertex, firstInstance);

    pass.end();

    if (logResources) {
      logDataFromGPU(logResources);
    }

    internals.priors.performanceCallback
      ? triggerPerformanceCallback({
        root: branch,
        priors: internals.priors,
      })
      : branch.flush();
  }

  drawIndexed(
    indexCount: number,
    instanceCount?: number,
    firstIndex?: number,
    baseVertex?: number,
    firstInstance?: number,
  ): void {
    const internals = this[$internal];

    if (!internals.priors.indexBuffer) {
      throw new Error('No index buffer set for this render pipeline.');
    }

    const { buffer, indexFormat, offsetBytes, sizeBytes } =
      internals.priors.indexBuffer;

    const pass = this.setupRenderPass();
    const { branch } = internals.core.options;

    if (isGPUBuffer(buffer)) {
      pass.setIndexBuffer(buffer, indexFormat, offsetBytes, sizeBytes);
    } else {
      pass.setIndexBuffer(
        branch.unwrap(buffer),
        indexFormat,
        offsetBytes,
        sizeBytes,
      );
    }

    pass.drawIndexed(
      indexCount,
      instanceCount,
      firstIndex,
      baseVertex,
      firstInstance,
    );

    pass.end();

    internals.priors.performanceCallback
      ? triggerPerformanceCallback({
        root: branch,
        priors: internals.priors,
      })
      : branch.flush();
  }
}

class RenderPipelineCore implements SelfResolvable {
  readonly [$internal] = true;
  readonly usedVertexLayouts: TgpuVertexLayout[];

  private _memo: Memo | undefined;
  private readonly _vertexBufferLayouts: GPUVertexBufferLayout[];
  private readonly _targets: GPUColorTargetState[] | [null];

  constructor(public readonly options: RenderPipelineCoreOptions) {
    const connectedAttribs = connectAttributesToShader(
      options.vertexFn.shell.in ?? {},
      options.vertexAttribs,
    );

    this._vertexBufferLayouts = connectedAttribs.bufferDefinitions;
    this.usedVertexLayouts = connectedAttribs.usedVertexLayouts;

    this._targets = options.fragmentFn && options.targets
      ? connectTargetsToShader(
        options.fragmentFn.shell.out,
        options.targets,
      )
      : [null];
  }

<<<<<<< HEAD
  '~resolve'(ctx: ResolutionCtx): ResolvedSnippet {
=======
  [$resolve](ctx: ResolutionCtx) {
>>>>>>> eef9852b
    const {
      vertexFn,
      fragmentFn,
      slotBindings,
    } = this.options;

    const locations = matchUpVaryingLocations(
      vertexFn.shell.out,
      fragmentFn?.shell.in,
      getName(vertexFn) ?? '<unnamed>',
      getName(fragmentFn) ?? '<unnamed>',
    );

    return ctx.withVaryingLocations(
      locations,
      () =>
        ctx.withSlots(slotBindings, () => {
          ctx.resolve(vertexFn);
          if (fragmentFn) {
            ctx.resolve(fragmentFn);
          }
          return snip('', Void);
        }),
    );
  }

  toString() {
    return 'renderPipelineCore';
  }

  public unwrap(): Memo {
    if (this._memo === undefined) {
      const {
        branch,
        primitiveState,
        depthStencilState,
        multisampleState,
      } = this.options;
      const device = branch.device;
      const enableExtensions = wgslExtensions.filter((extension) =>
        branch.enabledFeatures.has(wgslExtensionToFeatureName[extension])
      );

      // Resolving code
      let resolutionResult: ResolutionResult;

      let resolveMeasure: PerformanceMeasure | undefined;
      const ns = namespace({ names: branch.nameRegistrySetting });
      if (PERF?.enabled) {
        const resolveStart = performance.mark('typegpu:resolution:start');
        resolutionResult = resolve(this, {
          namespace: ns,
          enableExtensions,
          shaderGenerator: branch.shaderGenerator,
          root: branch,
        });
        resolveMeasure = performance.measure('typegpu:resolution', {
          start: resolveStart.name,
        });
      } else {
        resolutionResult = resolve(this, {
          namespace: ns,
          enableExtensions,
          shaderGenerator: branch.shaderGenerator,
          root: branch,
        });
      }

      const { code, usedBindGroupLayouts, catchall, logResources } =
        resolutionResult;

      if (catchall !== undefined) {
        usedBindGroupLayouts[catchall[0]]?.$name(
          `${getName(this) ?? '<unnamed>'} - Automatic Bind Group & Layout`,
        );
      }

      const module = device.createShaderModule({
        label: `${getName(this) ?? '<unnamed>'} - Shader`,
        code,
      });

      const descriptor: GPURenderPipelineDescriptor = {
        layout: device.createPipelineLayout({
          label: `${getName(this) ?? '<unnamed>'} - Pipeline Layout`,
          bindGroupLayouts: usedBindGroupLayouts.map((l) => branch.unwrap(l)),
        }),
        vertex: {
          module,
          buffers: this._vertexBufferLayouts,
        },
      };

      const label = getName(this);
      if (label !== undefined) {
        descriptor.label = label;
      }

      if (this.options.fragmentFn) {
        descriptor.fragment = {
          module,
          targets: this._targets,
        };
      }

      if (primitiveState) {
        if (isWgslData(primitiveState.stripIndexFormat)) {
          descriptor.primitive = {
            ...primitiveState,
            stripIndexFormat: {
              'u32': 'uint32',
              'u16': 'uint16',
            }[primitiveState.stripIndexFormat.type] as GPUIndexFormat,
          };
        } else {
          descriptor.primitive = primitiveState as GPUPrimitiveState;
        }
      }

      if (depthStencilState) {
        descriptor.depthStencil = depthStencilState;
      }

      if (multisampleState) {
        descriptor.multisample = multisampleState;
      }

      this._memo = {
        pipeline: device.createRenderPipeline(descriptor),
        usedBindGroupLayouts,
        catchall,
        logResources,
      };

      if (PERF?.enabled) {
        (async () => {
          const start = performance.mark('typegpu:compile-start');
          await device.queue.onSubmittedWorkDone();
          const compileMeasure = performance.measure('typegpu:compiled', {
            start: start.name,
          });

          PERF?.record('resolution', {
            resolveDuration: resolveMeasure?.duration,
            compileDuration: compileMeasure.duration,
            wgslSize: code.length,
          });
        })();
      }
    }

    return this._memo;
  }
}

/**
 * Assumes vertexOut and fragmentIn are matching when it comes to the keys, that is fragmentIn's keyset is a subset of vertexOut's
 * Logs a warning, when they don't match in terms of custom locations
 */
export function matchUpVaryingLocations(
  vertexOut: IORecord,
  fragmentIn: IORecord | undefined,
  vertexFnName: string,
  fragmentFnName: string,
) {
  const locations: Record<
    string,
    number
  > = {};
  const usedLocations = new Set<number>();

  function saveLocation(key: string, location: number) {
    locations[key] = location;
    usedLocations.add(location);
  }

  // respect custom locations and pair up vertex and fragment varying with the same key
  for (const [key, value] of Object.entries(vertexOut)) {
    const customLocation = getCustomLocation(value);
    if (customLocation !== undefined) {
      saveLocation(key, customLocation);
    }
  }

  for (const [key, value] of Object.entries(fragmentIn ?? {})) {
    const customLocation = getCustomLocation(value);
    if (customLocation === undefined) {
      continue;
    }

    if (locations[key] === undefined) {
      saveLocation(key, customLocation);
    } else if (locations[key] !== customLocation) {
      console.warn(
        `Mismatched location between vertexFn (${vertexFnName}) output (${
          locations[key]
        }) and fragmentFn (${fragmentFnName}) input (${customLocation}) for the key "${key}", using the location set on vertex output.`,
      );
    }
  }

  // automatically assign remaining locations to the rest
  let nextLocation = 0;
  for (const key of Object.keys(vertexOut ?? {})) {
    if (isBuiltin(vertexOut[key]) || locations[key] !== undefined) {
      continue;
    }

    while (usedLocations.has(nextLocation)) {
      nextLocation++;
    }

    saveLocation(key, nextLocation);
  }

  return locations;
}<|MERGE_RESOLUTION|>--- conflicted
+++ resolved
@@ -3,11 +3,11 @@
   TgpuBuffer,
   VertexFlag,
 } from '../../core/buffer/buffer.ts';
-
 import type { TgpuQuerySet } from '../../core/querySet/querySet.ts';
 import { isBuiltin } from '../../data/attributes.ts';
 import { type Disarray, getCustomLocation } from '../../data/dataTypes.ts';
 import { sizeOf } from '../../data/sizeOf.ts';
+import { type ResolvedSnippet, snip } from '../../data/snippet.ts';
 import {
   type AnyWgslData,
   isWgslData,
@@ -62,16 +62,6 @@
   type TimestampWritesPriors,
   triggerPerformanceCallback,
 } from './timeable.ts';
-<<<<<<< HEAD
-import { PERF } from '../../shared/meta.ts';
-import {
-  wgslExtensions,
-  wgslExtensionToFeatureName,
-} from '../../wgslExtensions.ts';
-import { namespace } from '../resolve/namespace.ts';
-import { type ResolvedSnippet, snip } from '../../data/snippet.ts';
-=======
->>>>>>> eef9852b
 
 interface RenderPipelineInternals {
   readonly core: RenderPipelineCore;
@@ -319,11 +309,7 @@
     this[$getNameForward] = core;
   }
 
-<<<<<<< HEAD
-  '~resolve'(ctx: ResolutionCtx): ResolvedSnippet {
-=======
-  [$resolve](ctx: ResolutionCtx): string {
->>>>>>> eef9852b
+  [$resolve](ctx: ResolutionCtx): ResolvedSnippet {
     return ctx.resolve(this[$internal].core);
   }
 
@@ -666,11 +652,7 @@
       : [null];
   }
 
-<<<<<<< HEAD
-  '~resolve'(ctx: ResolutionCtx): ResolvedSnippet {
-=======
-  [$resolve](ctx: ResolutionCtx) {
->>>>>>> eef9852b
+  [$resolve](ctx: ResolutionCtx): ResolvedSnippet {
     const {
       vertexFn,
       fragmentFn,
