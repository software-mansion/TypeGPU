import type {
  IndexFlag,
  TgpuBuffer,
  VertexFlag,
} from '../../core/buffer/buffer.ts';

import type { TgpuQuerySet } from '../../core/querySet/querySet.ts';
import { isBuiltin } from '../../data/attributes.ts';
import { type Disarray, getCustomLocation } from '../../data/dataTypes.ts';
<<<<<<< HEAD
import { sizeOf } from '../../data/index.ts';
=======
import { sizeOf } from '../../data/sizeOf.ts';
>>>>>>> 1be642cf
import {
  type AnyWgslData,
  isWgslData,
  type U16,
  type U32,
  type WgslArray,
} from '../../data/wgslTypes.ts';
import {
  MissingBindGroupsError,
  MissingVertexBuffersError,
} from '../../errors.ts';
import { type ResolutionResult, resolve } from '../../resolutionCtx.ts';
import type { TgpuNamable } from '../../shared/meta.ts';
import { getName, PERF, setName } from '../../shared/meta.ts';
import { $getNameForward, $internal } from '../../shared/symbols.ts';
import type { AnyVertexAttribs } from '../../shared/vertexFormat.ts';
import {
  isBindGroupLayout,
  type TgpuBindGroup,
  type TgpuBindGroupLayout,
  type TgpuLayoutEntry,
} from '../../tgpuBindGroupLayout.ts';
import { logDataFromGPU } from '../../tgsl/consoleLog/deserializers.ts';
import type { LogResources } from '../../tgsl/consoleLog/types.ts';
import type { ResolutionCtx, SelfResolvable } from '../../types.ts';
import { isGPUBuffer } from '../../types.ts';
import {
  wgslExtensions,
  wgslExtensionToFeatureName,
} from '../../wgslExtensions.ts';
import type { IOData, IOLayout, IORecord } from '../function/fnTypes.ts';
import type { TgpuFragmentFn } from '../function/tgpuFragmentFn.ts';
import type { TgpuVertexFn } from '../function/tgpuVertexFn.ts';
import { namespace } from '../resolve/namespace.ts';
import type { ExperimentalTgpuRoot } from '../root/rootTypes.ts';
import type { TgpuSlot } from '../slot/slotTypes.ts';
import { isTexture, type TgpuTexture } from '../texture/texture.ts';
import type { Render } from '../texture/usageExtension.ts';
import { connectAttributesToShader } from '../vertexLayout/connectAttributesToShader.ts';
import {
  isVertexLayout,
  type TgpuVertexLayout,
} from '../vertexLayout/vertexLayout.ts';
import { connectAttachmentToShader } from './connectAttachmentToShader.ts';
import { connectTargetsToShader } from './connectTargetsToShader.ts';
import {
  createWithPerformanceCallback,
  createWithTimestampWrites,
  setupTimestampWrites,
  type Timeable,
  type TimestampWritesPriors,
  triggerPerformanceCallback,
} from './timeable.ts';

interface RenderPipelineInternals {
  readonly core: RenderPipelineCore;
  readonly priors: TgpuRenderPipelinePriors & TimestampWritesPriors;
  readonly branch: ExperimentalTgpuRoot;
}

// ----------
// Public API
// ----------

export interface HasIndexBuffer {
  readonly hasIndexBuffer: true;

  drawIndexed(
    indexCount: number,
    instanceCount?: number,
    firstIndex?: number,
    baseVertex?: number,
    firstInstance?: number,
  ): void;
}

export interface TgpuRenderPipeline<Output extends IOLayout = IOLayout>
  extends TgpuNamable, SelfResolvable, Timeable {
  readonly [$internal]: RenderPipelineInternals;
  readonly resourceType: 'render-pipeline';
  readonly hasIndexBuffer: boolean;

  with<TData extends WgslArray | Disarray>(
    vertexLayout: TgpuVertexLayout<TData>,
    buffer: TgpuBuffer<TData> & VertexFlag,
  ): this;
  with<Entries extends Record<string, TgpuLayoutEntry | null>>(
    bindGroupLayout: TgpuBindGroupLayout<Entries>,
    bindGroup: TgpuBindGroup<Entries>,
  ): this;

  withColorAttachment(
    attachment: FragmentOutToColorAttachment<Output>,
  ): this;

  withDepthStencilAttachment(
    attachment: DepthStencilAttachment,
  ): this;

  withIndexBuffer(
    buffer: TgpuBuffer<AnyWgslData> & IndexFlag,
    offsetElements?: number,
    sizeElements?: number,
  ): this & HasIndexBuffer;
  withIndexBuffer(
    buffer: GPUBuffer,
    indexFormat: GPUIndexFormat,
    offsetBytes?: number,
    sizeBytes?: number,
  ): this & HasIndexBuffer;

  draw(
    vertexCount: number,
    instanceCount?: number,
    firstVertex?: number,
    firstInstance?: number,
  ): void;
}

export type FragmentOutToTargets<T extends IOLayout> = T extends IOData
  ? GPUColorTargetState
  : T extends Record<string, unknown>
    ? { [Key in keyof T]: GPUColorTargetState }
  : T extends { type: 'void' } ? Record<string, never>
  : never;

export type FragmentOutToColorAttachment<T extends IOLayout> = T extends IOData
  ? ColorAttachment
  : T extends Record<string, unknown> ? { [Key in keyof T]: ColorAttachment }
  : never;

export type AnyFragmentTargets =
  | GPUColorTargetState
  | Record<string, GPUColorTargetState>;

export interface ColorAttachment {
  /**
   * A {@link GPUTextureView} describing the texture subresource that will be output to for this
   * color attachment.
   */
  view: (TgpuTexture & Render) | GPUTextureView;
  /**
   * Indicates the depth slice index of {@link GPUTextureViewDimension#"3d"} {@link GPURenderPassColorAttachment#view}
   * that will be output to for this color attachment.
   */
  depthSlice?: GPUIntegerCoordinate;
  /**
   * A {@link GPUTextureView} describing the texture subresource that will receive the resolved
   * output for this color attachment if {@link GPURenderPassColorAttachment#view} is
   * multisampled.
   */
  resolveTarget?: GPUTextureView;
  /**
   * Indicates the value to clear {@link GPURenderPassColorAttachment#view} to prior to executing the
   * render pass. If not map/exist|provided, defaults to `{r: 0, g: 0, b: 0, a: 0}`. Ignored
   * if {@link GPURenderPassColorAttachment#loadOp} is not {@link GPULoadOp#"clear"}.
   * The components of {@link GPURenderPassColorAttachment#clearValue} are all double values.
   * They are converted to a texel value of texture format matching the render attachment.
   * If conversion fails, a validation error is generated.
   */
  clearValue?: GPUColor;
  /**
   * Indicates the load operation to perform on {@link GPURenderPassColorAttachment#view} prior to
   * executing the render pass.
   * Note: It is recommended to prefer clearing; see {@link GPULoadOp#"clear"} for details.
   */
  loadOp: GPULoadOp;
  /**
   * The store operation to perform on {@link GPURenderPassColorAttachment#view}
   * after executing the render pass.
   */
  storeOp: GPUStoreOp;
}

export interface DepthStencilAttachment {
  /**
   * A {@link GPUTextureView} | ({@link TgpuTexture} & {@link Render}) describing the texture subresource that will be output to
   * and read from for this depth/stencil attachment.
   */
  view: (TgpuTexture & Render) | GPUTextureView;
  /**
   * Indicates the value to clear {@link GPURenderPassDepthStencilAttachment#view}'s depth component
   * to prior to executing the render pass. Ignored if {@link GPURenderPassDepthStencilAttachment#depthLoadOp}
   * is not {@link GPULoadOp#"clear"}. Must be between 0.0 and 1.0, inclusive (unless unrestricted depth is enabled).
   */
  depthClearValue?: number;
  /**
   * Indicates the load operation to perform on {@link GPURenderPassDepthStencilAttachment#view}'s
   * depth component prior to executing the render pass.
   * Note: It is recommended to prefer clearing; see {@link GPULoadOp#"clear"} for details.
   */
  depthLoadOp?: GPULoadOp;
  /**
   * The store operation to perform on {@link GPURenderPassDepthStencilAttachment#view}'s
   * depth component after executing the render pass.
   */
  depthStoreOp?: GPUStoreOp;
  /**
   * Indicates that the depth component of {@link GPURenderPassDepthStencilAttachment#view}
   * is read only.
   */
  depthReadOnly?: boolean;
  /**
   * Indicates the value to clear {@link GPURenderPassDepthStencilAttachment#view}'s stencil component
   * to prior to executing the render pass. Ignored if {@link GPURenderPassDepthStencilAttachment#stencilLoadOp}
   * is not {@link GPULoadOp#"clear"}.
   * The value will be converted to the type of the stencil aspect of `view` by taking the same
   * number of LSBs as the number of bits in the stencil aspect of one texel block|texel of `view`.
   */
  stencilClearValue?: GPUStencilValue;
  /**
   * Indicates the load operation to perform on {@link GPURenderPassDepthStencilAttachment#view}'s
   * stencil component prior to executing the render pass.
   * Note: It is recommended to prefer clearing; see {@link GPULoadOp#"clear"} for details.
   */
  stencilLoadOp?: GPULoadOp;
  /**
   * The store operation to perform on {@link GPURenderPassDepthStencilAttachment#view}'s
   * stencil component after executing the render pass.
   */
  stencilStoreOp?: GPUStoreOp;
  /**
   * Indicates that the stencil component of {@link GPURenderPassDepthStencilAttachment#view}
   * is read only.
   */
  stencilReadOnly?: boolean;
}

export type AnyFragmentColorAttachment =
  | ColorAttachment
  | Record<string, ColorAttachment>;

export type RenderPipelineCoreOptions = {
  branch: ExperimentalTgpuRoot;
  slotBindings: [TgpuSlot<unknown>, unknown][];
  vertexAttribs: AnyVertexAttribs;
  vertexFn: TgpuVertexFn;
  fragmentFn: TgpuFragmentFn | null;
  primitiveState:
    | GPUPrimitiveState
    | Omit<GPUPrimitiveState, 'stripIndexFormat'> & {
      stripIndexFormat?: U32 | U16;
    }
    | undefined;
  depthStencilState: GPUDepthStencilState | undefined;
  targets: AnyFragmentTargets | null;
  multisampleState: GPUMultisampleState | undefined;
};

export function INTERNAL_createRenderPipeline(
  options: RenderPipelineCoreOptions,
) {
  return new TgpuRenderPipelineImpl(new RenderPipelineCore(options), {});
}

// --------------
// Implementation
// --------------

type TgpuRenderPipelinePriors = {
  readonly vertexLayoutMap?:
    | Map<TgpuVertexLayout, TgpuBuffer<AnyWgslData> & VertexFlag>
    | undefined;
  readonly bindGroupLayoutMap?:
    | Map<TgpuBindGroupLayout, TgpuBindGroup>
    | undefined;
  readonly colorAttachment?: AnyFragmentColorAttachment | undefined;
  readonly depthStencilAttachment?: DepthStencilAttachment | undefined;
  readonly indexBuffer?:
    | {
      buffer: TgpuBuffer<AnyWgslData> & IndexFlag | GPUBuffer;
      indexFormat: GPUIndexFormat;
      offsetBytes?: number | undefined;
      sizeBytes?: number | undefined;
    }
    | undefined;
} & TimestampWritesPriors;

type Memo = {
  pipeline: GPURenderPipeline;
  usedBindGroupLayouts: TgpuBindGroupLayout[];
  catchall: [number, TgpuBindGroup] | undefined;
  logResources: LogResources | undefined;
};

class TgpuRenderPipelineImpl implements TgpuRenderPipeline {
  public readonly [$internal]: RenderPipelineInternals;
  public readonly resourceType = 'render-pipeline';
  [$getNameForward]: RenderPipelineCore;
  public readonly hasIndexBuffer: boolean = false;

  constructor(core: RenderPipelineCore, priors: TgpuRenderPipelinePriors) {
    this[$internal] = {
      core,
      priors,
      branch: core.options.branch,
    };
    this[$getNameForward] = core;
  }

  '~resolve'(ctx: ResolutionCtx): string {
    return ctx.resolve(this[$internal].core);
  }

  toString(): string {
    return `renderPipeline:${getName(this) ?? '<unnamed>'}`;
  }

  $name(label: string): this {
    setName(this[$internal].core, label);
    return this;
  }

  with<TData extends WgslArray<AnyWgslData>>(
    vertexLayout: TgpuVertexLayout<TData>,
    buffer: TgpuBuffer<TData> & VertexFlag,
  ): this;
  with(
    bindGroupLayout: TgpuBindGroupLayout,
    bindGroup: TgpuBindGroup,
  ): this;
  with(
    definition: TgpuVertexLayout | TgpuBindGroupLayout,
    resource: (TgpuBuffer<AnyWgslData> & VertexFlag) | TgpuBindGroup,
  ): this {
    const internals = this[$internal];

    if (isBindGroupLayout(definition)) {
      return new TgpuRenderPipelineImpl(internals.core, {
        ...internals.priors,
        bindGroupLayoutMap: new Map([
          ...(internals.priors.bindGroupLayoutMap ?? []),
          [definition, resource as TgpuBindGroup],
        ]),
      }) as this;
    }

    if (isVertexLayout(definition)) {
      return new TgpuRenderPipelineImpl(internals.core, {
        ...internals.priors,
        vertexLayoutMap: new Map([
          ...(internals.priors.vertexLayoutMap ?? []),
          [definition, resource as TgpuBuffer<AnyWgslData> & VertexFlag],
        ]),
      }) as this;
    }

    throw new Error('Unsupported value passed into .with()');
  }

  withPerformanceCallback(
    callback: (start: bigint, end: bigint) => void | Promise<void>,
  ): this {
    const internals = this[$internal];
    const newPriors = createWithPerformanceCallback(
      internals.priors,
      callback,
      internals.core.options.branch,
    );
    return new TgpuRenderPipelineImpl(internals.core, newPriors) as this;
  }

  withTimestampWrites(options: {
    querySet: TgpuQuerySet<'timestamp'> | GPUQuerySet;
    beginningOfPassWriteIndex?: number;
    endOfPassWriteIndex?: number;
  }): this {
    const internals = this[$internal];
    const newPriors = createWithTimestampWrites(
      internals.priors,
      options,
      internals.core.options.branch,
    );
    return new TgpuRenderPipelineImpl(internals.core, newPriors) as this;
  }

  withColorAttachment(
    attachment: AnyFragmentColorAttachment,
  ): this {
    const internals = this[$internal];

    return new TgpuRenderPipelineImpl(internals.core, {
      ...internals.priors,
      colorAttachment: attachment,
    }) as this;
  }

  withDepthStencilAttachment(
    attachment: DepthStencilAttachment,
  ): this {
    const internals = this[$internal];

    return new TgpuRenderPipelineImpl(internals.core, {
      ...internals.priors,
      depthStencilAttachment: attachment,
    }) as this;
  }

  withIndexBuffer(
    buffer: TgpuBuffer<AnyWgslData> & IndexFlag,
    offsetElements?: number,
    sizeElements?: number,
  ): this & HasIndexBuffer;
  withIndexBuffer(
    buffer: GPUBuffer,
    indexFormat: GPUIndexFormat,
    offsetBytes?: number,
    sizeBytes?: number,
  ): this & HasIndexBuffer;
  withIndexBuffer(
    buffer: TgpuBuffer<AnyWgslData> & IndexFlag | GPUBuffer,
    indexFormatOrOffset?: GPUIndexFormat | number,
    offsetElementsOrSizeBytes?: number,
    sizeElementsOrUndefined?: number,
  ): this & HasIndexBuffer {
    const internals = this[$internal];

    if (isGPUBuffer(buffer)) {
      if (typeof indexFormatOrOffset !== 'string') {
        throw new Error(
          'If a GPUBuffer is passed, indexFormat must be provided.',
        );
      }

      return new TgpuRenderPipelineImpl(internals.core, {
        ...internals.priors,
        indexBuffer: {
          buffer,
          indexFormat: indexFormatOrOffset,
          offsetBytes: offsetElementsOrSizeBytes,
          sizeBytes: sizeElementsOrUndefined,
        },
      }) as unknown as this & HasIndexBuffer;
    }

    const dataTypeToIndexFormat = {
      'u32': 'uint32',
      'u16': 'uint16',
    } as const;

    const elementType = (buffer.dataType as WgslArray<U32 | U16>).elementType;

    return new TgpuRenderPipelineImpl(internals.core, {
      ...internals.priors,
      indexBuffer: {
        buffer,
        indexFormat: dataTypeToIndexFormat[elementType.type],
        offsetBytes: indexFormatOrOffset !== undefined
          ? (indexFormatOrOffset as number) * sizeOf(elementType)
          : undefined,
        sizeBytes: sizeElementsOrUndefined !== undefined
          ? sizeElementsOrUndefined * sizeOf(elementType)
          : undefined,
      },
    }) as unknown as this & HasIndexBuffer;
  }

  private setupRenderPass(): GPURenderPassEncoder {
    const internals = this[$internal];
    const memo = internals.core.unwrap();
    const { branch, fragmentFn } = internals.core.options;

    const colorAttachments = fragmentFn
      ? connectAttachmentToShader(
        fragmentFn.shell.out,
        internals.priors.colorAttachment ?? {},
      ).map((attachment) => {
        if (isTexture(attachment.view)) {
          return {
            ...attachment,
            view: branch.unwrap(attachment.view).createView(),
          };
        }

        return attachment;
      }) as GPURenderPassColorAttachment[]
      : [null];

    const renderPassDescriptor: GPURenderPassDescriptor = {
      label: getName(internals.core) ?? '<unnamed>',
      colorAttachments,
      ...setupTimestampWrites(
        internals.priors,
        branch,
      ),
    };

    if (internals.priors.depthStencilAttachment !== undefined) {
      const attachment = internals.priors.depthStencilAttachment;
      if (isTexture(attachment.view)) {
        renderPassDescriptor.depthStencilAttachment = {
          ...attachment,
          view: branch.unwrap(attachment.view).createView(),
        };
      } else {
        renderPassDescriptor.depthStencilAttachment =
          attachment as GPURenderPassDepthStencilAttachment;
      }
    }

    const pass = branch.commandEncoder.beginRenderPass(renderPassDescriptor);

    pass.setPipeline(memo.pipeline);

    const missingBindGroups = new Set(memo.usedBindGroupLayouts);

    memo.usedBindGroupLayouts.forEach((layout, idx) => {
      if (memo.catchall && idx === memo.catchall[0]) {
        // Catch-all
        pass.setBindGroup(idx, branch.unwrap(memo.catchall[1]));
        missingBindGroups.delete(layout);
      } else {
        const bindGroup = internals.priors.bindGroupLayoutMap?.get(layout);
        if (bindGroup !== undefined) {
          missingBindGroups.delete(layout);
          pass.setBindGroup(idx, branch.unwrap(bindGroup));
        }
      }
    });

    const missingVertexLayouts = new Set(internals.core.usedVertexLayouts);

    const usedVertexLayouts = internals.core.usedVertexLayouts;
    usedVertexLayouts.forEach((vertexLayout, idx) => {
      const buffer = internals.priors.vertexLayoutMap?.get(vertexLayout);
      if (buffer) {
        missingVertexLayouts.delete(vertexLayout);
        pass.setVertexBuffer(idx, branch.unwrap(buffer));
      }
    });

    if (missingBindGroups.size > 0) {
      throw new MissingBindGroupsError(missingBindGroups);
    }

    if (missingVertexLayouts.size > 0) {
      throw new MissingVertexBuffersError(missingVertexLayouts);
    }

    return pass;
  }

  draw(
    vertexCount: number,
    instanceCount?: number,
    firstVertex?: number,
    firstInstance?: number,
  ): void {
    const internals = this[$internal];
    const pass = this.setupRenderPass();
    const { logResources } = internals.core.unwrap();
    const { branch } = internals.core.options;

    pass.draw(vertexCount, instanceCount, firstVertex, firstInstance);

    pass.end();

    if (logResources) {
      logDataFromGPU(logResources);
    }

    internals.priors.performanceCallback
      ? triggerPerformanceCallback({
        root: branch,
        priors: internals.priors,
      })
      : branch.flush();
  }

  drawIndexed(
    indexCount: number,
    instanceCount?: number,
    firstIndex?: number,
    baseVertex?: number,
    firstInstance?: number,
  ): void {
    const internals = this[$internal];

    if (!internals.priors.indexBuffer) {
      throw new Error('No index buffer set for this render pipeline.');
    }

    const { buffer, indexFormat, offsetBytes, sizeBytes } =
      internals.priors.indexBuffer;

    const pass = this.setupRenderPass();
    const { branch } = internals.core.options;

    if (isGPUBuffer(buffer)) {
      pass.setIndexBuffer(buffer, indexFormat, offsetBytes, sizeBytes);
    } else {
      pass.setIndexBuffer(
        branch.unwrap(buffer),
        indexFormat,
        offsetBytes,
        sizeBytes,
      );
    }

    pass.drawIndexed(
      indexCount,
      instanceCount,
      firstIndex,
      baseVertex,
      firstInstance,
    );

    pass.end();

    internals.priors.performanceCallback
      ? triggerPerformanceCallback({
        root: branch,
        priors: internals.priors,
      })
      : branch.flush();
  }
}

class RenderPipelineCore implements SelfResolvable {
  readonly [$internal] = true;
  readonly usedVertexLayouts: TgpuVertexLayout[];

  private _memo: Memo | undefined;
  private readonly _vertexBufferLayouts: GPUVertexBufferLayout[];
  private readonly _targets: GPUColorTargetState[] | [null];

  constructor(public readonly options: RenderPipelineCoreOptions) {
    const connectedAttribs = connectAttributesToShader(
      options.vertexFn.shell.in ?? {},
      options.vertexAttribs,
    );

    this._vertexBufferLayouts = connectedAttribs.bufferDefinitions;
    this.usedVertexLayouts = connectedAttribs.usedVertexLayouts;

    this._targets = options.fragmentFn && options.targets
      ? connectTargetsToShader(
        options.fragmentFn.shell.out,
        options.targets,
      )
      : [null];
  }

  '~resolve'(ctx: ResolutionCtx) {
    const {
      vertexFn,
      fragmentFn,
      slotBindings,
    } = this.options;

    const locations = matchUpVaryingLocations(
      vertexFn.shell.out,
      fragmentFn?.shell.in,
      getName(vertexFn) ?? '<unnamed>',
      getName(fragmentFn) ?? '<unnamed>',
    );

    return ctx.withVaryingLocations(
      locations,
      () =>
        ctx.withSlots(slotBindings, () => {
          ctx.resolve(vertexFn);
          if (fragmentFn) {
            ctx.resolve(fragmentFn);
          }
          return '';
        }),
    );
  }

  toString() {
    return 'renderPipelineCore';
  }

  public unwrap(): Memo {
    if (this._memo === undefined) {
      const {
        branch,
        primitiveState,
        depthStencilState,
        multisampleState,
      } = this.options;
      const device = branch.device;
      const enableExtensions = wgslExtensions.filter((extension) =>
        branch.enabledFeatures.has(wgslExtensionToFeatureName[extension])
      );

      // Resolving code
      let resolutionResult: ResolutionResult;

      let resolveMeasure: PerformanceMeasure | undefined;
      const ns = namespace({ names: branch.nameRegistrySetting });
      if (PERF?.enabled) {
        const resolveStart = performance.mark('typegpu:resolution:start');
        resolutionResult = resolve(this, {
          namespace: ns,
          enableExtensions,
          shaderGenerator: branch.shaderGenerator,
          root: branch,
        });
        resolveMeasure = performance.measure('typegpu:resolution', {
          start: resolveStart.name,
        });
      } else {
        resolutionResult = resolve(this, {
          namespace: ns,
          enableExtensions,
          shaderGenerator: branch.shaderGenerator,
          root: branch,
        });
      }

      const { code, usedBindGroupLayouts, catchall, logResources } =
        resolutionResult;

      if (catchall !== undefined) {
        usedBindGroupLayouts[catchall[0]]?.$name(
          `${getName(this) ?? '<unnamed>'} - Automatic Bind Group & Layout`,
        );
      }

      const module = device.createShaderModule({
        label: `${getName(this) ?? '<unnamed>'} - Shader`,
        code,
      });

      const descriptor: GPURenderPipelineDescriptor = {
        layout: device.createPipelineLayout({
          label: `${getName(this) ?? '<unnamed>'} - Pipeline Layout`,
          bindGroupLayouts: usedBindGroupLayouts.map((l) => branch.unwrap(l)),
        }),
        vertex: {
          module,
          buffers: this._vertexBufferLayouts,
        },
      };

      const label = getName(this);
      if (label !== undefined) {
        descriptor.label = label;
      }

      if (this.options.fragmentFn) {
        descriptor.fragment = {
          module,
          targets: this._targets,
        };
      }

      if (primitiveState) {
        if (isWgslData(primitiveState.stripIndexFormat)) {
          descriptor.primitive = {
            ...primitiveState,
            stripIndexFormat: {
              'u32': 'uint32',
              'u16': 'uint16',
            }[primitiveState.stripIndexFormat.type] as GPUIndexFormat,
          };
        } else {
          descriptor.primitive = primitiveState as GPUPrimitiveState;
        }
      }

      if (depthStencilState) {
        descriptor.depthStencil = depthStencilState;
      }

      if (multisampleState) {
        descriptor.multisample = multisampleState;
      }

      this._memo = {
        pipeline: device.createRenderPipeline(descriptor),
        usedBindGroupLayouts,
        catchall,
        logResources,
      };

      if (PERF?.enabled) {
        (async () => {
          const start = performance.mark('typegpu:compile-start');
          await device.queue.onSubmittedWorkDone();
          const compileMeasure = performance.measure('typegpu:compiled', {
            start: start.name,
          });

          PERF?.record('resolution', {
            resolveDuration: resolveMeasure?.duration,
            compileDuration: compileMeasure.duration,
            wgslSize: code.length,
          });
        })();
      }
    }

    return this._memo;
  }
}

/**
 * Assumes vertexOut and fragmentIn are matching when it comes to the keys, that is fragmentIn's keyset is a subset of vertexOut's
 * Logs a warning, when they don't match in terms of custom locations
 */
export function matchUpVaryingLocations(
  vertexOut: IORecord,
  fragmentIn: IORecord | undefined,
  vertexFnName: string,
  fragmentFnName: string,
) {
  const locations: Record<
    string,
    number
  > = {};
  const usedLocations = new Set<number>();

  function saveLocation(key: string, location: number) {
    locations[key] = location;
    usedLocations.add(location);
  }

  // respect custom locations and pair up vertex and fragment varying with the same key
  for (const [key, value] of Object.entries(vertexOut)) {
    const customLocation = getCustomLocation(value);
    if (customLocation !== undefined) {
      saveLocation(key, customLocation);
    }
  }

  for (const [key, value] of Object.entries(fragmentIn ?? {})) {
    const customLocation = getCustomLocation(value);
    if (customLocation === undefined) {
      continue;
    }

    if (locations[key] === undefined) {
      saveLocation(key, customLocation);
    } else if (locations[key] !== customLocation) {
      console.warn(
        `Mismatched location between vertexFn (${vertexFnName}) output (${
          locations[key]
        }) and fragmentFn (${fragmentFnName}) input (${customLocation}) for the key "${key}", using the location set on vertex output.`,
      );
    }
  }

  // automatically assign remaining locations to the rest
  let nextLocation = 0;
  for (const key of Object.keys(vertexOut ?? {})) {
    if (isBuiltin(vertexOut[key]) || locations[key] !== undefined) {
      continue;
    }

    while (usedLocations.has(nextLocation)) {
      nextLocation++;
    }

    saveLocation(key, nextLocation);
  }

  return locations;
}<|MERGE_RESOLUTION|>--- conflicted
+++ resolved
@@ -7,11 +7,7 @@
 import type { TgpuQuerySet } from '../../core/querySet/querySet.ts';
 import { isBuiltin } from '../../data/attributes.ts';
 import { type Disarray, getCustomLocation } from '../../data/dataTypes.ts';
-<<<<<<< HEAD
 import { sizeOf } from '../../data/index.ts';
-=======
-import { sizeOf } from '../../data/sizeOf.ts';
->>>>>>> 1be642cf
 import {
   type AnyWgslData,
   isWgslData,
