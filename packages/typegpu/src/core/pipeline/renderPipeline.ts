--- conflicted
+++ resolved
@@ -41,6 +41,7 @@
 import type { IOData, IOLayout, IORecord } from '../function/fnTypes.ts';
 import type { TgpuFragmentFn } from '../function/tgpuFragmentFn.ts';
 import type { TgpuVertexFn } from '../function/tgpuVertexFn.ts';
+import { namespace } from '../resolve/namespace.ts';
 import type { ExperimentalTgpuRoot } from '../root/rootTypes.ts';
 import type { TgpuSlot } from '../slot/slotTypes.ts';
 import { isTexture, type TgpuTexture } from '../texture/texture.ts';
@@ -60,15 +61,6 @@
   type TimestampWritesPriors,
   triggerPerformanceCallback,
 } from './timeable.ts';
-<<<<<<< HEAD
-=======
-import { PERF } from '../../shared/meta.ts';
-import {
-  wgslExtensions,
-  wgslExtensionToFeatureName,
-} from '../../wgslExtensions.ts';
-import { namespace } from '../resolve/namespace.ts';
->>>>>>> 4489bf01
 
 interface RenderPipelineInternals {
   readonly core: RenderPipelineCore;
