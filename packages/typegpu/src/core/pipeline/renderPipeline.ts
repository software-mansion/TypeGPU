import type { TgpuBuffer, VertexFlag } from '../../core/buffer/buffer';
import type { Disarray } from '../../data/dataTypes';
import type { AnyWgslData, WgslArray } from '../../data/wgslTypes';
import {
  MissingBindGroupsError,
  MissingVertexBuffersError,
} from '../../errors';
import type { TgpuNamable } from '../../namable';
import { resolve } from '../../resolutionCtx';
import type { AnyVertexAttribs } from '../../shared/vertexFormat';
import {
  type TgpuBindGroup,
  type TgpuBindGroupLayout,
  type TgpuLayoutEntry,
  isBindGroupLayout,
} from '../../tgpuBindGroupLayout';
import type { IOData, IOLayout } from '../function/fnTypes';
import type { TgpuFragmentFn } from '../function/tgpuFragmentFn';
import type { TgpuVertexFn } from '../function/tgpuVertexFn';
import type { ExperimentalTgpuRoot } from '../root/rootTypes';
import type { TgpuSlot } from '../slot/slotTypes';
import { type TgpuTexture, isTexture } from '../texture/texture';
import type { Render } from '../texture/usageExtension';
import { connectAttributesToShader } from '../vertexLayout/connectAttributesToShader';
import {
  type TgpuVertexLayout,
  isVertexLayout,
} from '../vertexLayout/vertexLayout';
import { connectAttachmentToShader } from './connectAttachmentToShader';
import { connectTargetsToShader } from './connectTargetsToShader';

// ----------
// Public API
// ----------

export interface TgpuRenderPipeline<Output extends IOLayout = IOLayout>
  extends TgpuNamable {
  readonly resourceType: 'render-pipeline';
  readonly label: string | undefined;

  with<TData extends WgslArray | Disarray>(
    vertexLayout: TgpuVertexLayout<TData>,
    buffer: TgpuBuffer<TData> & VertexFlag,
  ): TgpuRenderPipeline<IOLayout>;
  with<Entries extends Record<string, TgpuLayoutEntry | null>>(
    bindGroupLayout: TgpuBindGroupLayout<Entries>,
    bindGroup: TgpuBindGroup<Entries>,
  ): TgpuRenderPipeline<IOLayout>;

  withColorAttachment(
    attachment: FragmentOutToColorAttachment<Output>,
  ): TgpuRenderPipeline<IOLayout>;

  withDepthStencilAttachment(
    attachment: DepthStencilAttachment,
  ): TgpuRenderPipeline<IOLayout>;

  draw(
    vertexCount: number,
    instanceCount?: number,
    firstVertex?: number,
    firstInstance?: number,
  ): void;
}

export interface INTERNAL_TgpuRenderPipeline {
  readonly core: RenderPipelineCore;
  readonly priors: TgpuRenderPipelinePriors;
}

export type FragmentOutToTargets<T extends IOLayout> = T extends IOData
  ? GPUColorTargetState
  : T extends Record<string, unknown>
    ? { [Key in keyof T]: GPUColorTargetState }
    : never;

export type FragmentOutToColorAttachment<T extends IOLayout> = T extends IOData
  ? ColorAttachment
  : T extends Record<string, unknown>
    ? { [Key in keyof T]: ColorAttachment }
    : never;

export type AnyFragmentTargets =
  | GPUColorTargetState
  | Record<string, GPUColorTargetState>;

export interface ColorAttachment {
  /**
   * A {@link GPUTextureView} describing the texture subresource that will be output to for this
   * color attachment.
   */
  view: (TgpuTexture & Render) | GPUTextureView;
  /**
   * Indicates the depth slice index of {@link GPUTextureViewDimension#"3d"} {@link GPURenderPassColorAttachment#view}
   * that will be output to for this color attachment.
   */
  depthSlice?: GPUIntegerCoordinate;
  /**
   * A {@link GPUTextureView} describing the texture subresource that will receive the resolved
   * output for this color attachment if {@link GPURenderPassColorAttachment#view} is
   * multisampled.
   */
  resolveTarget?: GPUTextureView;
  /**
   * Indicates the value to clear {@link GPURenderPassColorAttachment#view} to prior to executing the
   * render pass. If not map/exist|provided, defaults to `{r: 0, g: 0, b: 0, a: 0}`. Ignored
   * if {@link GPURenderPassColorAttachment#loadOp} is not {@link GPULoadOp#"clear"}.
   * The components of {@link GPURenderPassColorAttachment#clearValue} are all double values.
   * They are converted to a texel value of texture format matching the render attachment.
   * If conversion fails, a validation error is generated.
   */
  clearValue?: GPUColor;
  /**
   * Indicates the load operation to perform on {@link GPURenderPassColorAttachment#view} prior to
   * executing the render pass.
   * Note: It is recommended to prefer clearing; see {@link GPULoadOp#"clear"} for details.
   */
  loadOp: GPULoadOp;
  /**
   * The store operation to perform on {@link GPURenderPassColorAttachment#view}
   * after executing the render pass.
   */
  storeOp: GPUStoreOp;
}

export interface DepthStencilAttachment {
  /**
   * A {@link GPUTextureView} | ({@link TgpuTexture} & {@link Render}) describing the texture subresource that will be output to
   * and read from for this depth/stencil attachment.
   */
  view: (TgpuTexture & Render) | GPUTextureView;
  /**
   * Indicates the value to clear {@link GPURenderPassDepthStencilAttachment#view}'s depth component
   * to prior to executing the render pass. Ignored if {@link GPURenderPassDepthStencilAttachment#depthLoadOp}
   * is not {@link GPULoadOp#"clear"}. Must be between 0.0 and 1.0, inclusive (unless unrestricted depth is enabled).
   */
  depthClearValue?: number;
  /**
   * Indicates the load operation to perform on {@link GPURenderPassDepthStencilAttachment#view}'s
   * depth component prior to executing the render pass.
   * Note: It is recommended to prefer clearing; see {@link GPULoadOp#"clear"} for details.
   */
  depthLoadOp?: GPULoadOp;
  /**
   * The store operation to perform on {@link GPURenderPassDepthStencilAttachment#view}'s
   * depth component after executing the render pass.
   */
  depthStoreOp?: GPUStoreOp;
  /**
   * Indicates that the depth component of {@link GPURenderPassDepthStencilAttachment#view}
   * is read only.
   */
  depthReadOnly?: boolean;
  /**
   * Indicates the value to clear {@link GPURenderPassDepthStencilAttachment#view}'s stencil component
   * to prior to executing the render pass. Ignored if {@link GPURenderPassDepthStencilAttachment#stencilLoadOp}
   * is not {@link GPULoadOp#"clear"}.
   * The value will be converted to the type of the stencil aspect of `view` by taking the same
   * number of LSBs as the number of bits in the stencil aspect of one texel block|texel of `view`.
   */
  stencilClearValue?: GPUStencilValue;
  /**
   * Indicates the load operation to perform on {@link GPURenderPassDepthStencilAttachment#view}'s
   * stencil component prior to executing the render pass.
   * Note: It is recommended to prefer clearing; see {@link GPULoadOp#"clear"} for details.
   */
  stencilLoadOp?: GPULoadOp;
  /**
   * The store operation to perform on {@link GPURenderPassDepthStencilAttachment#view}'s
   * stencil component after executing the render pass.
   */
  stencilStoreOp?: GPUStoreOp;
  /**
   * Indicates that the stencil component of {@link GPURenderPassDepthStencilAttachment#view}
   * is read only.
   */
  stencilReadOnly?: boolean;
}

export interface MultisampleState {
  count?: number;
  mask?: number;
  alphaToCoverageEnabled?: boolean;
}

export type AnyFragmentColorAttachment =
  | ColorAttachment
  | Record<string, ColorAttachment>;

export type RenderPipelineCoreOptions = {
  branch: ExperimentalTgpuRoot;
  slotBindings: [TgpuSlot<unknown>, unknown][];
  vertexAttribs: AnyVertexAttribs;
  vertexFn: TgpuVertexFn;
  fragmentFn: TgpuFragmentFn;
  primitiveState: GPUPrimitiveState | undefined;
  depthStencilState: GPUDepthStencilState | undefined;
  targets: AnyFragmentTargets;
<<<<<<< HEAD
  multisampleState: MultisampleState | undefined;
=======
  multisampleState: GPUMultisampleState | undefined;
>>>>>>> a9f3e382
};

export function INTERNAL_createRenderPipeline(
  options: RenderPipelineCoreOptions,
) {
  return new TgpuRenderPipelineImpl(new RenderPipelineCore(options), {});
}

export function isRenderPipeline(value: unknown): value is TgpuRenderPipeline {
  return (value as TgpuRenderPipeline)?.resourceType === 'render-pipeline';
}

// --------------
// Implementation
// --------------

type TgpuRenderPipelinePriors = {
  readonly vertexLayoutMap?:
    | Map<TgpuVertexLayout, TgpuBuffer<AnyWgslData> & VertexFlag>
    | undefined;
  readonly bindGroupLayoutMap?:
    | Map<TgpuBindGroupLayout, TgpuBindGroup>
    | undefined;
  readonly colorAttachment?: AnyFragmentColorAttachment | undefined;
  readonly depthStencilAttachment?: DepthStencilAttachment | undefined;
};

type Memo = {
  pipeline: GPURenderPipeline;
  bindGroupLayouts: TgpuBindGroupLayout[];
  catchall: [number, TgpuBindGroup] | null;
};

class TgpuRenderPipelineImpl
  implements TgpuRenderPipeline, INTERNAL_TgpuRenderPipeline
{
  public readonly resourceType = 'render-pipeline';

  constructor(
    public readonly core: RenderPipelineCore,
    public readonly priors: TgpuRenderPipelinePriors,
  ) {}

  get label() {
    return this.core.label;
  }

  $name(label?: string | undefined): this {
    this.core.label = label;
    return this;
  }

  with<TData extends WgslArray<AnyWgslData>>(
    vertexLayout: TgpuVertexLayout<TData>,
    buffer: TgpuBuffer<TData> & VertexFlag,
  ): TgpuRenderPipeline;
  with(
    bindGroupLayout: TgpuBindGroupLayout,
    bindGroup: TgpuBindGroup,
  ): TgpuRenderPipeline;
  with(
    definition: TgpuVertexLayout | TgpuBindGroupLayout,
    resource: (TgpuBuffer<AnyWgslData> & VertexFlag) | TgpuBindGroup,
  ): TgpuRenderPipeline {
    if (isBindGroupLayout(definition)) {
      return new TgpuRenderPipelineImpl(this.core, {
        ...this.priors,
        bindGroupLayoutMap: new Map([
          ...(this.priors.bindGroupLayoutMap ?? []),
          [definition, resource as TgpuBindGroup],
        ]),
      });
    }

    if (isVertexLayout(definition)) {
      return new TgpuRenderPipelineImpl(this.core, {
        ...this.priors,
        vertexLayoutMap: new Map([
          ...(this.priors.vertexLayoutMap ?? []),
          [definition, resource as TgpuBuffer<AnyWgslData> & VertexFlag],
        ]),
      });
    }

    throw new Error('Unsupported value passed into .with()');
  }

  withColorAttachment(
    attachment: AnyFragmentColorAttachment,
  ): TgpuRenderPipeline {
    return new TgpuRenderPipelineImpl(this.core, {
      ...this.priors,
      colorAttachment: attachment,
    });
  }

  withDepthStencilAttachment(
    attachment: DepthStencilAttachment,
  ): TgpuRenderPipeline {
    return new TgpuRenderPipelineImpl(this.core, {
      ...this.priors,
      depthStencilAttachment: attachment,
    });
  }

  draw(
    vertexCount: number,
    instanceCount?: number,
    firstVertex?: number,
    firstInstance?: number,
  ): void {
    const memo = this.core.unwrap();
    const { branch, fragmentFn } = this.core.options;

    const colorAttachments = connectAttachmentToShader(
      fragmentFn.shell.targets,
      this.priors.colorAttachment ?? {},
    ).map((attachment) => {
      if (isTexture(attachment.view)) {
        return {
          ...attachment,
          view: branch.unwrap(attachment.view).createView(),
        };
      }

      return attachment;
    }) as GPURenderPassColorAttachment[];

    const renderPassDescriptor: GPURenderPassDescriptor = {
      colorAttachments,
    };

    if (this.core.label !== undefined) {
      renderPassDescriptor.label = this.core.label;
    }

    if (this.priors.depthStencilAttachment !== undefined) {
      const attachment = this.priors.depthStencilAttachment;
      if (isTexture(attachment.view)) {
        renderPassDescriptor.depthStencilAttachment = {
          ...attachment,
          view: branch.unwrap(attachment.view).createView(),
        };
      } else {
        renderPassDescriptor.depthStencilAttachment =
          attachment as GPURenderPassDepthStencilAttachment;
      }
    }

    const pass = branch.commandEncoder.beginRenderPass(renderPassDescriptor);

    pass.setPipeline(memo.pipeline);

    const missingBindGroups = new Set(memo.bindGroupLayouts);

    memo.bindGroupLayouts.forEach((layout, idx) => {
      if (memo.catchall && idx === memo.catchall[0]) {
        // Catch-all
        pass.setBindGroup(idx, branch.unwrap(memo.catchall[1]));
        missingBindGroups.delete(layout);
      } else {
        const bindGroup = this.priors.bindGroupLayoutMap?.get(layout);
        if (bindGroup !== undefined) {
          missingBindGroups.delete(layout);
          pass.setBindGroup(idx, branch.unwrap(bindGroup));
        }
      }
    });

    const missingVertexLayouts = new Set(this.core.usedVertexLayouts);

    const usedVertexLayouts = this.core.usedVertexLayouts;
    usedVertexLayouts.forEach((vertexLayout, idx) => {
      const buffer = this.priors.vertexLayoutMap?.get(vertexLayout);
      if (buffer) {
        missingVertexLayouts.delete(vertexLayout);
        pass.setVertexBuffer(idx, branch.unwrap(buffer));
      }
    });

    if (missingBindGroups.size > 0) {
      throw new MissingBindGroupsError(missingBindGroups);
    }

    if (missingVertexLayouts.size > 0) {
      throw new MissingVertexBuffersError(missingVertexLayouts);
    }

    pass.draw(vertexCount, instanceCount, firstVertex, firstInstance);

    pass.end();
  }
}

class RenderPipelineCore {
  public label: string | undefined;
  public readonly usedVertexLayouts: TgpuVertexLayout[];

  private _memo: Memo | undefined;
  private readonly _vertexBufferLayouts: GPUVertexBufferLayout[];
  private readonly _targets: GPUColorTargetState[];

  constructor(public readonly options: RenderPipelineCoreOptions) {
    const connectedAttribs = connectAttributesToShader(
      options.vertexFn.shell.attributes[0],
      options.vertexAttribs,
    );

    this._vertexBufferLayouts = connectedAttribs.bufferDefinitions;
    this.usedVertexLayouts = connectedAttribs.usedVertexLayouts;

    this._targets = connectTargetsToShader(
      options.fragmentFn.shell.targets,
      options.targets,
    );
  }

  public unwrap(): Memo {
    if (this._memo === undefined) {
      const {
        branch,
        vertexFn,
        fragmentFn,
        slotBindings,
        primitiveState,
        depthStencilState,
        multisampleState,
      } = this.options;

      // Resolving code
      const { code, bindGroupLayouts, catchall } = resolve(
        {
          '~resolve': (ctx) => {
            ctx.withSlots(slotBindings, () => {
              ctx.resolve(vertexFn);
              ctx.resolve(fragmentFn);
            });
            return '';
          },

          toString: () => `renderPipeline:${this.label ?? '<unnamed>'}`,
        },
        {
          names: branch.nameRegistry,
          jitTranspiler: branch.jitTranspiler,
        },
      );

      if (catchall !== null) {
        bindGroupLayouts[catchall[0]]?.$name(
          `${this.label ?? '<unnamed>'} - Automatic Bind Group & Layout`,
        );
      }

      const device = branch.device;

      const module = device.createShaderModule({
        label: `${this.label ?? '<unnamed>'} - Shader`,
        code,
      });

      const descriptor: GPURenderPipelineDescriptor = {
        layout: device.createPipelineLayout({
          label: `${this.label ?? '<unnamed>'} - Pipeline Layout`,
          bindGroupLayouts: bindGroupLayouts.map((l) => branch.unwrap(l)),
        }),
        vertex: {
          module,
          buffers: this._vertexBufferLayouts,
        },
        fragment: {
          module,
          targets: this._targets,
        },
      };

      if (this.label !== undefined) {
        descriptor.label = this.label;
      }

      if (primitiveState) {
        descriptor.primitive = primitiveState;
      }

      if (depthStencilState) {
        descriptor.depthStencil = depthStencilState;
      }

      if (multisampleState) {
        descriptor.multisample = multisampleState;
      }

      this._memo = {
        pipeline: device.createRenderPipeline(descriptor),
        bindGroupLayouts,
        catchall,
      };
    }

    return this._memo;
  }
}<|MERGE_RESOLUTION|>--- conflicted
+++ resolved
@@ -196,11 +196,7 @@
   primitiveState: GPUPrimitiveState | undefined;
   depthStencilState: GPUDepthStencilState | undefined;
   targets: AnyFragmentTargets;
-<<<<<<< HEAD
-  multisampleState: MultisampleState | undefined;
-=======
   multisampleState: GPUMultisampleState | undefined;
->>>>>>> a9f3e382
 };
 
 export function INTERNAL_createRenderPipeline(
