import type {
  IndexFlag,
  TgpuBuffer,
  VertexFlag,
} from '../../core/buffer/buffer.ts';
import type { Disarray } from '../../data/dataTypes.ts';
import {
  type AnyWgslData,
  isWgslData,
  type U16,
  type U32,
  type WgslArray,
} from '../../data/wgslTypes.ts';
import {
  MissingBindGroupsError,
  MissingVertexBuffersError,
} from '../../errors.ts';
import type { TgpuNamable } from '../../shared/meta.ts';
import { getName, setName } from '../../shared/meta.ts';
import { resolve } from '../../resolutionCtx.ts';
import { $getNameForward, $internal } from '../../shared/symbols.ts';
import type { AnyVertexAttribs } from '../../shared/vertexFormat.ts';
import {
  isBindGroupLayout,
  type TgpuBindGroup,
  type TgpuBindGroupLayout,
  type TgpuLayoutEntry,
} from '../../tgpuBindGroupLayout.ts';
import type { IOData, IOLayout } from '../function/fnTypes.ts';
import type { TgpuFragmentFn } from '../function/tgpuFragmentFn.ts';
import type { TgpuVertexFn } from '../function/tgpuVertexFn.ts';
import type { ExperimentalTgpuRoot } from '../root/rootTypes.ts';
import type { TgpuSlot } from '../slot/slotTypes.ts';
import { isTexture, type TgpuTexture } from '../texture/texture.ts';
import type { Render } from '../texture/usageExtension.ts';
import { connectAttributesToShader } from '../vertexLayout/connectAttributesToShader.ts';
import {
  isVertexLayout,
  type TgpuVertexLayout,
} from '../vertexLayout/vertexLayout.ts';
import { connectAttachmentToShader } from './connectAttachmentToShader.ts';
import { connectTargetsToShader } from './connectTargetsToShader.ts';
<<<<<<< HEAD
import { isGPUBuffer } from '../../types.ts';
import { sizeOf } from '../../data/index.ts';
=======
import {
  createWithPerformanceCallback,
  createWithTimestampWrites,
  setupTimestampWrites,
  type Timeable,
  type TimestampWritesPriors,
  triggerPerformanceCallback,
} from './timeable.ts';
import type { TgpuQuerySet } from '../../core/querySet/querySet.ts';
>>>>>>> 7c384126

interface RenderPipelineInternals {
  readonly core: RenderPipelineCore;
  readonly priors: TgpuRenderPipelinePriors & TimestampWritesPriors;
}

// ----------
// Public API
// ----------

export interface HasIndexBuffer {
  readonly hasIndexBuffer: true;

  drawIndexed(
    indexCount: number,
    instanceCount?: number,
    firstIndex?: number,
    baseVertex?: number,
    firstInstance?: number,
  ): void;
}

export interface TgpuRenderPipeline<Output extends IOLayout = IOLayout>
  extends TgpuNamable, Timeable<TgpuRenderPipeline> {
  readonly [$internal]: RenderPipelineInternals;
  readonly resourceType: 'render-pipeline';
  readonly hasIndexBuffer: boolean;

  with<TData extends WgslArray | Disarray>(
    vertexLayout: TgpuVertexLayout<TData>,
    buffer: TgpuBuffer<TData> & VertexFlag,
<<<<<<< HEAD
  ): this;
  with<Entries extends Record<string, TgpuLayoutEntry | null>>(
    bindGroupLayout: TgpuBindGroupLayout<Entries>,
    bindGroup: TgpuBindGroup<Entries>,
  ): this;

  withColorAttachment(
    attachment: FragmentOutToColorAttachment<Output>,
  ): this;

  withDepthStencilAttachment(
    attachment: DepthStencilAttachment,
  ): this;

  withIndexBuffer(
    buffer: TgpuBuffer<AnyWgslData> & IndexFlag,
    offsetElements?: number,
    sizeElements?: number,
  ): this & HasIndexBuffer;
  withIndexBuffer(
    buffer: GPUBuffer,
    indexFormat: GPUIndexFormat,
    offsetBytes?: number,
    sizeBytes?: number,
  ): this & HasIndexBuffer;
=======
  ): TgpuRenderPipeline;
  with<Entries extends Record<string, TgpuLayoutEntry | null>>(
    bindGroupLayout: TgpuBindGroupLayout<Entries>,
    bindGroup: TgpuBindGroup<Entries>,
  ): TgpuRenderPipeline;

  withColorAttachment(
    attachment: FragmentOutToColorAttachment<Output>,
  ): TgpuRenderPipeline;

  withDepthStencilAttachment(
    attachment: DepthStencilAttachment,
  ): TgpuRenderPipeline;
>>>>>>> 7c384126

  draw(
    vertexCount: number,
    instanceCount?: number,
    firstVertex?: number,
    firstInstance?: number,
  ): void;
}

export type FragmentOutToTargets<T extends IOLayout> = T extends IOData
  ? GPUColorTargetState
  : T extends Record<string, unknown>
    ? { [Key in keyof T]: GPUColorTargetState }
  : T extends { type: 'void' } ? Record<string, never>
  : never;

export type FragmentOutToColorAttachment<T extends IOLayout> = T extends IOData
  ? ColorAttachment
  : T extends Record<string, unknown> ? { [Key in keyof T]: ColorAttachment }
  : never;

export type AnyFragmentTargets =
  | GPUColorTargetState
  | Record<string, GPUColorTargetState>;

export interface ColorAttachment {
  /**
   * A {@link GPUTextureView} describing the texture subresource that will be output to for this
   * color attachment.
   */
  view: (TgpuTexture & Render) | GPUTextureView;
  /**
   * Indicates the depth slice index of {@link GPUTextureViewDimension#"3d"} {@link GPURenderPassColorAttachment#view}
   * that will be output to for this color attachment.
   */
  depthSlice?: GPUIntegerCoordinate;
  /**
   * A {@link GPUTextureView} describing the texture subresource that will receive the resolved
   * output for this color attachment if {@link GPURenderPassColorAttachment#view} is
   * multisampled.
   */
  resolveTarget?: GPUTextureView;
  /**
   * Indicates the value to clear {@link GPURenderPassColorAttachment#view} to prior to executing the
   * render pass. If not map/exist|provided, defaults to `{r: 0, g: 0, b: 0, a: 0}`. Ignored
   * if {@link GPURenderPassColorAttachment#loadOp} is not {@link GPULoadOp#"clear"}.
   * The components of {@link GPURenderPassColorAttachment#clearValue} are all double values.
   * They are converted to a texel value of texture format matching the render attachment.
   * If conversion fails, a validation error is generated.
   */
  clearValue?: GPUColor;
  /**
   * Indicates the load operation to perform on {@link GPURenderPassColorAttachment#view} prior to
   * executing the render pass.
   * Note: It is recommended to prefer clearing; see {@link GPULoadOp#"clear"} for details.
   */
  loadOp: GPULoadOp;
  /**
   * The store operation to perform on {@link GPURenderPassColorAttachment#view}
   * after executing the render pass.
   */
  storeOp: GPUStoreOp;
}

export interface DepthStencilAttachment {
  /**
   * A {@link GPUTextureView} | ({@link TgpuTexture} & {@link Render}) describing the texture subresource that will be output to
   * and read from for this depth/stencil attachment.
   */
  view: (TgpuTexture & Render) | GPUTextureView;
  /**
   * Indicates the value to clear {@link GPURenderPassDepthStencilAttachment#view}'s depth component
   * to prior to executing the render pass. Ignored if {@link GPURenderPassDepthStencilAttachment#depthLoadOp}
   * is not {@link GPULoadOp#"clear"}. Must be between 0.0 and 1.0, inclusive (unless unrestricted depth is enabled).
   */
  depthClearValue?: number;
  /**
   * Indicates the load operation to perform on {@link GPURenderPassDepthStencilAttachment#view}'s
   * depth component prior to executing the render pass.
   * Note: It is recommended to prefer clearing; see {@link GPULoadOp#"clear"} for details.
   */
  depthLoadOp?: GPULoadOp;
  /**
   * The store operation to perform on {@link GPURenderPassDepthStencilAttachment#view}'s
   * depth component after executing the render pass.
   */
  depthStoreOp?: GPUStoreOp;
  /**
   * Indicates that the depth component of {@link GPURenderPassDepthStencilAttachment#view}
   * is read only.
   */
  depthReadOnly?: boolean;
  /**
   * Indicates the value to clear {@link GPURenderPassDepthStencilAttachment#view}'s stencil component
   * to prior to executing the render pass. Ignored if {@link GPURenderPassDepthStencilAttachment#stencilLoadOp}
   * is not {@link GPULoadOp#"clear"}.
   * The value will be converted to the type of the stencil aspect of `view` by taking the same
   * number of LSBs as the number of bits in the stencil aspect of one texel block|texel of `view`.
   */
  stencilClearValue?: GPUStencilValue;
  /**
   * Indicates the load operation to perform on {@link GPURenderPassDepthStencilAttachment#view}'s
   * stencil component prior to executing the render pass.
   * Note: It is recommended to prefer clearing; see {@link GPULoadOp#"clear"} for details.
   */
  stencilLoadOp?: GPULoadOp;
  /**
   * The store operation to perform on {@link GPURenderPassDepthStencilAttachment#view}'s
   * stencil component after executing the render pass.
   */
  stencilStoreOp?: GPUStoreOp;
  /**
   * Indicates that the stencil component of {@link GPURenderPassDepthStencilAttachment#view}
   * is read only.
   */
  stencilReadOnly?: boolean;
}

export type AnyFragmentColorAttachment =
  | ColorAttachment
  | Record<string, ColorAttachment>;

export type RenderPipelineCoreOptions = {
  branch: ExperimentalTgpuRoot;
  slotBindings: [TgpuSlot<unknown>, unknown][];
  vertexAttribs: AnyVertexAttribs;
  vertexFn: TgpuVertexFn;
  fragmentFn: TgpuFragmentFn;
  primitiveState:
    | GPUPrimitiveState
    | Omit<GPUPrimitiveState, 'stripIndexFormat'> & {
      stripIndexFormat?: U32 | U16;
    }
    | undefined;
  depthStencilState: GPUDepthStencilState | undefined;
  targets: AnyFragmentTargets;
  multisampleState: GPUMultisampleState | undefined;
};

export function INTERNAL_createRenderPipeline(
  options: RenderPipelineCoreOptions,
) {
  return new TgpuRenderPipelineImpl(new RenderPipelineCore(options), {});
}

export function isRenderPipeline(value: unknown): value is TgpuRenderPipeline {
  const maybe = value as TgpuRenderPipeline | undefined;
  return maybe?.resourceType === 'render-pipeline' && !!maybe[$internal];
}

// --------------
// Implementation
// --------------

type TgpuRenderPipelinePriors = {
  readonly vertexLayoutMap?:
    | Map<TgpuVertexLayout, TgpuBuffer<AnyWgslData> & VertexFlag>
    | undefined;
  readonly bindGroupLayoutMap?:
    | Map<TgpuBindGroupLayout, TgpuBindGroup>
    | undefined;
  readonly colorAttachment?: AnyFragmentColorAttachment | undefined;
  readonly depthStencilAttachment?: DepthStencilAttachment | undefined;
<<<<<<< HEAD
  readonly indexBuffer?:
    | {
      buffer: TgpuBuffer<AnyWgslData> & IndexFlag | GPUBuffer;
      indexFormat: GPUIndexFormat;
      offsetBytes?: number | undefined;
      sizeBytes?: number | undefined;
    }
    | undefined;
};
=======
} & TimestampWritesPriors;
>>>>>>> 7c384126

type Memo = {
  pipeline: GPURenderPipeline;
  bindGroupLayouts: TgpuBindGroupLayout[];
  catchall: [number, TgpuBindGroup] | null;
};

class TgpuRenderPipelineImpl implements TgpuRenderPipeline {
  public readonly [$internal]: RenderPipelineInternals;
  public readonly resourceType = 'render-pipeline';
  [$getNameForward]: RenderPipelineCore;
  public readonly hasIndexBuffer = false;

  constructor(core: RenderPipelineCore, priors: TgpuRenderPipelinePriors) {
    this[$internal] = {
      core,
      priors,
    };
    this[$getNameForward] = core;
  }

  $name(label: string): this {
    setName(this[$internal].core, label);
    return this;
  }

  with<TData extends WgslArray<AnyWgslData>>(
    vertexLayout: TgpuVertexLayout<TData>,
    buffer: TgpuBuffer<TData> & VertexFlag,
  ): this;
  with(
    bindGroupLayout: TgpuBindGroupLayout,
    bindGroup: TgpuBindGroup,
  ): this;
  with(
    definition: TgpuVertexLayout | TgpuBindGroupLayout,
    resource: (TgpuBuffer<AnyWgslData> & VertexFlag) | TgpuBindGroup,
  ): this {
    const internals = this[$internal];

    if (isBindGroupLayout(definition)) {
      return new TgpuRenderPipelineImpl(internals.core, {
        ...internals.priors,
        bindGroupLayoutMap: new Map([
          ...(internals.priors.bindGroupLayoutMap ?? []),
          [definition, resource as TgpuBindGroup],
        ]),
      }) as this;
    }

    if (isVertexLayout(definition)) {
      return new TgpuRenderPipelineImpl(internals.core, {
        ...internals.priors,
        vertexLayoutMap: new Map([
          ...(internals.priors.vertexLayoutMap ?? []),
          [definition, resource as TgpuBuffer<AnyWgslData> & VertexFlag],
        ]),
      }) as this;
    }

    throw new Error('Unsupported value passed into .with()');
  }

  withColorAttachment(
    attachment: AnyFragmentColorAttachment,
  ): this {
    const internals = this[$internal];

    return new TgpuRenderPipelineImpl(internals.core, {
      ...internals.priors,
      colorAttachment: attachment,
    }) as this;
  }

  withDepthStencilAttachment(
    attachment: DepthStencilAttachment,
  ): this {
    const internals = this[$internal];

    return new TgpuRenderPipelineImpl(internals.core, {
      ...internals.priors,
      depthStencilAttachment: attachment,
    }) as this;
  }

<<<<<<< HEAD
  withIndexBuffer(
    buffer: TgpuBuffer<AnyWgslData> & IndexFlag,
    offsetElements?: number,
    sizeElements?: number,
  ): this & HasIndexBuffer;
  withIndexBuffer(
    buffer: GPUBuffer,
    indexFormat: GPUIndexFormat,
    offsetBytes?: number,
    sizeBytes?: number,
  ): this & HasIndexBuffer;
  withIndexBuffer(
    buffer: TgpuBuffer<AnyWgslData> & IndexFlag | GPUBuffer,
    indexFormatOrOffset?: GPUIndexFormat | number,
    offsetElementsOrSizeBytes?: number,
    sizeElementsOrUndefined?: number,
  ): this & HasIndexBuffer {
=======
  withPerformanceCallback(
    callback: (start: bigint, end: bigint) => void | Promise<void>,
  ): TgpuRenderPipeline {
    const internals = this[$internal];
    const newPriors = createWithPerformanceCallback(
      internals.priors,
      callback,
      internals.core.options.branch,
    );
    return new TgpuRenderPipelineImpl(internals.core, newPriors);
  }

  withTimestampWrites(options: {
    querySet: TgpuQuerySet<'timestamp'> | GPUQuerySet;
    beginningOfPassWriteIndex?: number;
    endOfPassWriteIndex?: number;
  }): TgpuRenderPipeline {
    const internals = this[$internal];
    const newPriors = createWithTimestampWrites(
      internals.priors,
      options,
      internals.core.options.branch,
    );
    return new TgpuRenderPipelineImpl(internals.core, newPriors);
  }

  draw(
    vertexCount: number,
    instanceCount?: number,
    firstVertex?: number,
    firstInstance?: number,
  ): void {
>>>>>>> 7c384126
    const internals = this[$internal];

    if (isGPUBuffer(buffer)) {
      if (typeof indexFormatOrOffset !== 'string') {
        throw new Error(
          'If a GPUBuffer is passed, indexFormat must be provided.',
        );
      }

      return new TgpuRenderPipelineImpl(internals.core, {
        ...internals.priors,
        indexBuffer: {
          buffer,
          indexFormat: indexFormatOrOffset,
          offsetBytes: offsetElementsOrSizeBytes,
          sizeBytes: sizeElementsOrUndefined,
        },
      }) as unknown as this & HasIndexBuffer;
    }

    const dataTypeToIndexFormat = {
      'u32': 'uint32',
      'u16': 'uint16',
    } as const;

    const elementType = (buffer.dataType as WgslArray<U32 | U16>).elementType;

    return new TgpuRenderPipelineImpl(internals.core, {
      ...internals.priors,
      indexBuffer: {
        buffer,
        indexFormat: dataTypeToIndexFormat[elementType.type],
        offsetBytes: indexFormatOrOffset !== undefined
          ? (indexFormatOrOffset as number) * sizeOf(elementType)
          : undefined,
        sizeBytes: sizeElementsOrUndefined !== undefined
          ? sizeElementsOrUndefined * sizeOf(elementType)
          : undefined,
      },
    }) as unknown as this & HasIndexBuffer;
  }

  private setupRenderPass(): GPURenderPassEncoder {
    const internals = this[$internal];
    const memo = internals.core.unwrap();
    const { branch, fragmentFn } = internals.core.options;

    const colorAttachments = connectAttachmentToShader(
      fragmentFn.shell.targets,
      internals.priors.colorAttachment ?? {},
    ).map((attachment) => {
      if (isTexture(attachment.view)) {
        return {
          ...attachment,
          view: branch.unwrap(attachment.view).createView(),
        };
      }

      return attachment;
    }) as GPURenderPassColorAttachment[];

    const renderPassDescriptor: GPURenderPassDescriptor = {
      label: getName(internals.core) ?? '<unnamed>',
      colorAttachments,
      ...setupTimestampWrites(
        internals.priors,
        branch,
      ),
    };

    if (internals.priors.depthStencilAttachment !== undefined) {
      const attachment = internals.priors.depthStencilAttachment;
      if (isTexture(attachment.view)) {
        renderPassDescriptor.depthStencilAttachment = {
          ...attachment,
          view: branch.unwrap(attachment.view).createView(),
        };
      } else {
        renderPassDescriptor.depthStencilAttachment =
          attachment as GPURenderPassDepthStencilAttachment;
      }
    }

    const pass = branch.commandEncoder.beginRenderPass(renderPassDescriptor);

    pass.setPipeline(memo.pipeline);

    const missingBindGroups = new Set(memo.bindGroupLayouts);

    memo.bindGroupLayouts.forEach((layout, idx) => {
      if (memo.catchall && idx === memo.catchall[0]) {
        // Catch-all
        pass.setBindGroup(idx, branch.unwrap(memo.catchall[1]));
        missingBindGroups.delete(layout);
      } else {
        const bindGroup = internals.priors.bindGroupLayoutMap?.get(layout);
        if (bindGroup !== undefined) {
          missingBindGroups.delete(layout);
          pass.setBindGroup(idx, branch.unwrap(bindGroup));
        }
      }
    });

    const missingVertexLayouts = new Set(internals.core.usedVertexLayouts);

    const usedVertexLayouts = internals.core.usedVertexLayouts;
    usedVertexLayouts.forEach((vertexLayout, idx) => {
      const buffer = internals.priors.vertexLayoutMap?.get(vertexLayout);
      if (buffer) {
        missingVertexLayouts.delete(vertexLayout);
        pass.setVertexBuffer(idx, branch.unwrap(buffer));
      }
    });

    if (missingBindGroups.size > 0) {
      throw new MissingBindGroupsError(missingBindGroups);
    }

    if (missingVertexLayouts.size > 0) {
      throw new MissingVertexBuffersError(missingVertexLayouts);
    }

    return pass;
  }

  draw(
    vertexCount: number,
    instanceCount?: number,
    firstVertex?: number,
    firstInstance?: number,
  ): void {
    const pass = this.setupRenderPass();
    const { branch } = this[$internal].core.options;

    pass.draw(vertexCount, instanceCount, firstVertex, firstInstance);

    pass.end();

    internals.priors.performanceCallback
      ? triggerPerformanceCallback({
        root: branch,
        priors: internals.priors,
      })
      : branch.flush();
  }

  drawIndexed(
    indexCount: number,
    instanceCount?: number,
    firstIndex?: number,
    baseVertex?: number,
    firstInstance?: number,
  ): void {
    const internals = this[$internal];

    if (!internals.priors.indexBuffer) {
      throw new Error('No index buffer set for this render pipeline.');
    }

    const { buffer, indexFormat, offsetBytes, sizeBytes } =
      internals.priors.indexBuffer;

    const pass = this.setupRenderPass();
    const { branch } = internals.core.options;

    if (isGPUBuffer(buffer)) {
      pass.setIndexBuffer(buffer, indexFormat, offsetBytes, sizeBytes);
    } else {
      pass.setIndexBuffer(
        branch.unwrap(buffer),
        indexFormat,
        offsetBytes,
        sizeBytes,
      );
    }

    pass.drawIndexed(
      indexCount,
      instanceCount,
      firstIndex,
      baseVertex,
      firstInstance,
    );

    pass.end();
    branch.flush();
  }
}

class RenderPipelineCore {
  public readonly usedVertexLayouts: TgpuVertexLayout[];

  private _memo: Memo | undefined;
  private readonly _vertexBufferLayouts: GPUVertexBufferLayout[];
  private readonly _targets: GPUColorTargetState[];

  constructor(public readonly options: RenderPipelineCoreOptions) {
    const connectedAttribs = connectAttributesToShader(
      options.vertexFn.shell.attributes[0],
      options.vertexAttribs,
    );

    this._vertexBufferLayouts = connectedAttribs.bufferDefinitions;
    this.usedVertexLayouts = connectedAttribs.usedVertexLayouts;

    this._targets = connectTargetsToShader(
      options.fragmentFn.shell.targets,
      options.targets,
    );
  }

  public unwrap(): Memo {
    if (this._memo === undefined) {
      const {
        branch,
        vertexFn,
        fragmentFn,
        slotBindings,
        primitiveState,
        depthStencilState,
        multisampleState,
      } = this.options;

      // Resolving code
      const { code, bindGroupLayouts, catchall } = resolve(
        {
          '~resolve': (ctx) => {
            ctx.withSlots(slotBindings, () => {
              ctx.resolve(vertexFn);
              ctx.resolve(fragmentFn);
            });
            return '';
          },

          toString: () => `renderPipeline:${getName(this) ?? '<unnamed>'}`,
        },
        {
          names: branch.nameRegistry,
          jitTranspiler: branch.jitTranspiler,
        },
      );

      if (catchall !== null) {
        bindGroupLayouts[catchall[0]]?.$name(
          `${getName(this) ?? '<unnamed>'} - Automatic Bind Group & Layout`,
        );
      }

      const device = branch.device;

      const module = device.createShaderModule({
        label: `${getName(this) ?? '<unnamed>'} - Shader`,
        code,
      });

      const descriptor: GPURenderPipelineDescriptor = {
        layout: device.createPipelineLayout({
          label: `${getName(this) ?? '<unnamed>'} - Pipeline Layout`,
          bindGroupLayouts: bindGroupLayouts.map((l) => branch.unwrap(l)),
        }),
        vertex: {
          module,
          buffers: this._vertexBufferLayouts,
        },
        fragment: {
          module,
          targets: this._targets,
        },
      };

      const label = getName(this);
      if (label !== undefined) {
        descriptor.label = label;
      }

      if (primitiveState) {
        if (isWgslData(primitiveState.stripIndexFormat)) {
          descriptor.primitive = {
            ...primitiveState,
            stripIndexFormat: {
              'u32': 'uint32',
              'u16': 'uint16',
            }[primitiveState.stripIndexFormat.type] as GPUIndexFormat,
          };
        } else {
          descriptor.primitive = primitiveState as GPUPrimitiveState;
        }
      }

      if (depthStencilState) {
        descriptor.depthStencil = depthStencilState;
      }

      if (multisampleState) {
        descriptor.multisample = multisampleState;
      }

      this._memo = {
        pipeline: device.createRenderPipeline(descriptor),
        bindGroupLayouts,
        catchall,
      };
    }

    return this._memo;
  }
}<|MERGE_RESOLUTION|>--- conflicted
+++ resolved
@@ -40,10 +40,8 @@
 } from '../vertexLayout/vertexLayout.ts';
 import { connectAttachmentToShader } from './connectAttachmentToShader.ts';
 import { connectTargetsToShader } from './connectTargetsToShader.ts';
-<<<<<<< HEAD
 import { isGPUBuffer } from '../../types.ts';
 import { sizeOf } from '../../data/index.ts';
-=======
 import {
   createWithPerformanceCallback,
   createWithTimestampWrites,
@@ -53,7 +51,6 @@
   triggerPerformanceCallback,
 } from './timeable.ts';
 import type { TgpuQuerySet } from '../../core/querySet/querySet.ts';
->>>>>>> 7c384126
 
 interface RenderPipelineInternals {
   readonly core: RenderPipelineCore;
@@ -85,7 +82,6 @@
   with<TData extends WgslArray | Disarray>(
     vertexLayout: TgpuVertexLayout<TData>,
     buffer: TgpuBuffer<TData> & VertexFlag,
-<<<<<<< HEAD
   ): this;
   with<Entries extends Record<string, TgpuLayoutEntry | null>>(
     bindGroupLayout: TgpuBindGroupLayout<Entries>,
@@ -111,21 +107,6 @@
     offsetBytes?: number,
     sizeBytes?: number,
   ): this & HasIndexBuffer;
-=======
-  ): TgpuRenderPipeline;
-  with<Entries extends Record<string, TgpuLayoutEntry | null>>(
-    bindGroupLayout: TgpuBindGroupLayout<Entries>,
-    bindGroup: TgpuBindGroup<Entries>,
-  ): TgpuRenderPipeline;
-
-  withColorAttachment(
-    attachment: FragmentOutToColorAttachment<Output>,
-  ): TgpuRenderPipeline;
-
-  withDepthStencilAttachment(
-    attachment: DepthStencilAttachment,
-  ): TgpuRenderPipeline;
->>>>>>> 7c384126
 
   draw(
     vertexCount: number,
@@ -289,7 +270,6 @@
     | undefined;
   readonly colorAttachment?: AnyFragmentColorAttachment | undefined;
   readonly depthStencilAttachment?: DepthStencilAttachment | undefined;
-<<<<<<< HEAD
   readonly indexBuffer?:
     | {
       buffer: TgpuBuffer<AnyWgslData> & IndexFlag | GPUBuffer;
@@ -298,10 +278,7 @@
       sizeBytes?: number | undefined;
     }
     | undefined;
-};
-=======
 } & TimestampWritesPriors;
->>>>>>> 7c384126
 
 type Memo = {
   pipeline: GPURenderPipeline;
@@ -365,6 +342,32 @@
     throw new Error('Unsupported value passed into .with()');
   }
 
+  withPerformanceCallback(
+    callback: (start: bigint, end: bigint) => void | Promise<void>,
+  ): TgpuRenderPipeline {
+    const internals = this[$internal];
+    const newPriors = createWithPerformanceCallback(
+      internals.priors,
+      callback,
+      internals.core.options.branch,
+    );
+    return new TgpuRenderPipelineImpl(internals.core, newPriors);
+  }
+
+  withTimestampWrites(options: {
+    querySet: TgpuQuerySet<'timestamp'> | GPUQuerySet;
+    beginningOfPassWriteIndex?: number;
+    endOfPassWriteIndex?: number;
+  }): TgpuRenderPipeline {
+    const internals = this[$internal];
+    const newPriors = createWithTimestampWrites(
+      internals.priors,
+      options,
+      internals.core.options.branch,
+    );
+    return new TgpuRenderPipelineImpl(internals.core, newPriors);
+  }
+
   withColorAttachment(
     attachment: AnyFragmentColorAttachment,
   ): this {
@@ -387,7 +390,6 @@
     }) as this;
   }
 
-<<<<<<< HEAD
   withIndexBuffer(
     buffer: TgpuBuffer<AnyWgslData> & IndexFlag,
     offsetElements?: number,
@@ -405,40 +407,6 @@
     offsetElementsOrSizeBytes?: number,
     sizeElementsOrUndefined?: number,
   ): this & HasIndexBuffer {
-=======
-  withPerformanceCallback(
-    callback: (start: bigint, end: bigint) => void | Promise<void>,
-  ): TgpuRenderPipeline {
-    const internals = this[$internal];
-    const newPriors = createWithPerformanceCallback(
-      internals.priors,
-      callback,
-      internals.core.options.branch,
-    );
-    return new TgpuRenderPipelineImpl(internals.core, newPriors);
-  }
-
-  withTimestampWrites(options: {
-    querySet: TgpuQuerySet<'timestamp'> | GPUQuerySet;
-    beginningOfPassWriteIndex?: number;
-    endOfPassWriteIndex?: number;
-  }): TgpuRenderPipeline {
-    const internals = this[$internal];
-    const newPriors = createWithTimestampWrites(
-      internals.priors,
-      options,
-      internals.core.options.branch,
-    );
-    return new TgpuRenderPipelineImpl(internals.core, newPriors);
-  }
-
-  draw(
-    vertexCount: number,
-    instanceCount?: number,
-    firstVertex?: number,
-    firstInstance?: number,
-  ): void {
->>>>>>> 7c384126
     const internals = this[$internal];
 
     if (isGPUBuffer(buffer)) {
@@ -572,6 +540,7 @@
   ): void {
     const pass = this.setupRenderPass();
     const { branch } = this[$internal].core.options;
+    const internals = this[$internal];
 
     pass.draw(vertexCount, instanceCount, firstVertex, firstInstance);
 
@@ -624,7 +593,13 @@
     );
 
     pass.end();
-    branch.flush();
+
+    internals.priors.performanceCallback
+      ? triggerPerformanceCallback({
+        root: branch,
+        priors: internals.priors,
+      })
+      : branch.flush();
   }
 }
 
