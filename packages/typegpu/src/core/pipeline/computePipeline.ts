import type { TgpuQuerySet } from '../../core/querySet/querySet.ts';
import { MissingBindGroupsError } from '../../errors.ts';
import { type ResolutionResult, resolve } from '../../resolutionCtx.ts';
import type { TgpuNamable } from '../../shared/meta.ts';
import { getName, setName } from '../../shared/meta.ts';
import { $getNameForward, $internal } from '../../shared/symbols.ts';
import type {
  TgpuBindGroup,
  TgpuBindGroupLayout,
} from '../../tgpuBindGroupLayout.ts';
import type { ResolutionCtx, SelfResolvable } from '../../types.ts';
import {
  wgslExtensions,
  wgslExtensionToFeatureName,
} from '../../wgslExtensions.ts';
import type { TgpuComputeFn } from '../function/tgpuComputeFn.ts';
import type { ExperimentalTgpuRoot } from '../root/rootTypes.ts';
import type { TgpuSlot } from '../slot/slotTypes.ts';
import {
  createWithPerformanceCallback,
  createWithTimestampWrites,
  setupTimestampWrites,
  type Timeable,
  type TimestampWritesPriors,
  triggerPerformanceCallback,
} from './timeable.ts';
import { PERF } from '../../shared/meta.ts';

interface ComputePipelineInternals {
  readonly rawPipeline: GPUComputePipeline;
  readonly priors: TgpuComputePipelinePriors & TimestampWritesPriors;
}

// ----------
// Public API
// ----------

export interface TgpuComputePipeline
  extends TgpuNamable, SelfResolvable, Timeable {
  readonly [$internal]: ComputePipelineInternals;
  readonly resourceType: 'compute-pipeline';

  with(
    bindGroupLayout: TgpuBindGroupLayout,
    bindGroup: TgpuBindGroup,
  ): TgpuComputePipeline;

  dispatchWorkgroups(
    x: number,
    y?: number | undefined,
    z?: number | undefined,
  ): void;
}

export function INTERNAL_createComputePipeline(
  branch: ExperimentalTgpuRoot,
  slotBindings: [TgpuSlot<unknown>, unknown][],
  entryFn: TgpuComputeFn,
) {
  return new TgpuComputePipelineImpl(
    new ComputePipelineCore(branch, slotBindings, entryFn),
    {},
  );
}

export function isComputePipeline(
  value: unknown,
): value is TgpuComputePipeline {
  const maybe = value as TgpuComputePipeline | undefined;
  return maybe?.resourceType === 'compute-pipeline' && !!maybe[$internal];
}

// --------------
// Implementation
// --------------

type TgpuComputePipelinePriors = {
  readonly bindGroupLayoutMap?: Map<TgpuBindGroupLayout, TgpuBindGroup>;
} & TimestampWritesPriors;

type Memo = {
  pipeline: GPUComputePipeline;
  usedBindGroupLayouts: TgpuBindGroupLayout[];
  catchall: [number, TgpuBindGroup] | undefined;
};

class TgpuComputePipelineImpl implements TgpuComputePipeline {
  public readonly [$internal]: ComputePipelineInternals;
  public readonly resourceType = 'compute-pipeline';
  readonly [$getNameForward]: ComputePipelineCore;

  constructor(
    private readonly _core: ComputePipelineCore,
    private readonly _priors: TgpuComputePipelinePriors,
  ) {
    this[$internal] = {
      get rawPipeline() {
        return _core.unwrap().pipeline;
      },
      get priors() {
        return _priors;
      },
    };
    this[$getNameForward] = _core;
  }

  '~resolve'(ctx: ResolutionCtx): string {
    return ctx.resolve(this._core);
  }

  toString(): string {
    return `computePipeline:${getName(this) ?? '<unnamed>'}`;
  }

  get rawPipeline(): GPUComputePipeline {
    return this._core.unwrap().pipeline;
  }

  with(
    bindGroupLayout: TgpuBindGroupLayout,
    bindGroup: TgpuBindGroup,
  ): TgpuComputePipeline {
    return new TgpuComputePipelineImpl(this._core, {
      ...this._priors,
      bindGroupLayoutMap: new Map([
        ...(this._priors.bindGroupLayoutMap ?? []),
        [bindGroupLayout, bindGroup],
      ]),
    });
  }

  withPerformanceCallback(
    callback: (start: bigint, end: bigint) => void | Promise<void>,
  ): this {
    const newPriors = createWithPerformanceCallback(
      this._priors,
      callback,
      this._core.branch,
    );
    return new TgpuComputePipelineImpl(this._core, newPriors) as this;
  }

  withTimestampWrites(options: {
    querySet: TgpuQuerySet<'timestamp'> | GPUQuerySet;
    beginningOfPassWriteIndex?: number;
    endOfPassWriteIndex?: number;
  }): this {
    const newPriors = createWithTimestampWrites(
      this._priors,
      options,
      this._core.branch,
    );
    return new TgpuComputePipelineImpl(this._core, newPriors) as this;
  }

  dispatchWorkgroups(
    x: number,
    y?: number | undefined,
    z?: number | undefined,
  ): void {
    const memo = this._core.unwrap();
    const { branch } = this._core;

    const passDescriptor: GPUComputePassDescriptor = {
      label: getName(this._core) ?? '<unnamed>',
      ...setupTimestampWrites(this._priors, branch),
    };

    const pass = branch.commandEncoder.beginComputePass(passDescriptor);

    pass.setPipeline(memo.pipeline);

    const missingBindGroups = new Set(memo.usedBindGroupLayouts);

    memo.usedBindGroupLayouts.forEach((layout, idx) => {
      if (memo.catchall && idx === memo.catchall[0]) {
        // Catch-all
        pass.setBindGroup(idx, branch.unwrap(memo.catchall[1]));
        missingBindGroups.delete(layout);
      } else {
        const bindGroup = this._priors.bindGroupLayoutMap?.get(layout);
        if (bindGroup !== undefined) {
          missingBindGroups.delete(layout);
          pass.setBindGroup(idx, branch.unwrap(bindGroup));
        }
      }
    });

    if (missingBindGroups.size > 0) {
      throw new MissingBindGroupsError(missingBindGroups);
    }

    pass.dispatchWorkgroups(x, y, z);
    pass.end();

    if (this._priors.performanceCallback) {
      triggerPerformanceCallback({
        root: branch,
        priors: this._priors,
      });
    }
  }

  $name(label: string): this {
    setName(this._core, label);
    return this;
  }
}

class ComputePipelineCore implements SelfResolvable {
  readonly [$internal] = true;
  private _memo: Memo | undefined;

  constructor(
    public readonly branch: ExperimentalTgpuRoot,
    private readonly _slotBindings: [TgpuSlot<unknown>, unknown][],
    private readonly _entryFn: TgpuComputeFn,
  ) {}

  '~resolve'(ctx: ResolutionCtx) {
    return ctx.withSlots(this._slotBindings, () => {
      ctx.resolve(this._entryFn);
      return '';
    });
  }

  toString() {
    return 'computePipelineCore';
  }

  public unwrap(): Memo {
    if (this._memo === undefined) {
      const device = this.branch.device;
      const enableExtensions = wgslExtensions.filter((extension) =>
        this.branch.enabledFeatures.has(wgslExtensionToFeatureName[extension])
      );

      // Resolving code
      let resolutionResult: ResolutionResult;

      let resolveMeasure: PerformanceMeasure | undefined;
      if (PERF?.enabled) {
        const resolveStart = performance.mark('typegpu:resolution:start');
        resolutionResult = resolve(this, {
          names: this.branch.nameRegistry,
<<<<<<< HEAD
          enableExtensions,
=======
          shaderGenerator: this.branch.shaderGenerator,
>>>>>>> 93f1803c
        });
        resolveMeasure = performance.measure('typegpu:resolution', {
          start: resolveStart.name,
        });
      } else {
        resolutionResult = resolve(this, {
          names: this.branch.nameRegistry,
<<<<<<< HEAD
          enableExtensions,
=======
          shaderGenerator: this.branch.shaderGenerator,
>>>>>>> 93f1803c
        });
      }

      const { code, usedBindGroupLayouts, catchall } = resolutionResult;

      if (catchall !== undefined) {
        usedBindGroupLayouts[catchall[0]]?.$name(
          `${getName(this) ?? '<unnamed>'} - Automatic Bind Group & Layout`,
        );
      }

      const module = device.createShaderModule({
        label: `${getName(this) ?? '<unnamed>'} - Shader`,
        code,
      });

      this._memo = {
        pipeline: device.createComputePipeline({
          label: getName(this) ?? '<unnamed>',
          layout: device.createPipelineLayout({
            label: `${getName(this) ?? '<unnamed>'} - Pipeline Layout`,
            bindGroupLayouts: usedBindGroupLayouts.map((l) =>
              this.branch.unwrap(l)
            ),
          }),
          compute: { module },
        }),
        usedBindGroupLayouts,
        catchall,
      };

      if (PERF?.enabled) {
        (async () => {
          const start = performance.mark('typegpu:compile-start');
          await device.queue.onSubmittedWorkDone();
          const compileMeasure = performance.measure('typegpu:compiled', {
            start: start.name,
          });

          PERF?.record('resolution', {
            resolveDuration: resolveMeasure?.duration,
            compileDuration: compileMeasure.duration,
            wgslSize: code.length,
          });
        })();
      }
    }

    return this._memo;
  }
}<|MERGE_RESOLUTION|>--- conflicted
+++ resolved
@@ -243,11 +243,8 @@
         const resolveStart = performance.mark('typegpu:resolution:start');
         resolutionResult = resolve(this, {
           names: this.branch.nameRegistry,
-<<<<<<< HEAD
           enableExtensions,
-=======
           shaderGenerator: this.branch.shaderGenerator,
->>>>>>> 93f1803c
         });
         resolveMeasure = performance.measure('typegpu:resolution', {
           start: resolveStart.name,
@@ -255,11 +252,8 @@
       } else {
         resolutionResult = resolve(this, {
           names: this.branch.nameRegistry,
-<<<<<<< HEAD
           enableExtensions,
-=======
           shaderGenerator: this.branch.shaderGenerator,
->>>>>>> 93f1803c
         });
       }
 
