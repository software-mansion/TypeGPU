import type { TgpuQuerySet } from '../../core/querySet/querySet.ts';
import { MissingBindGroupsError } from '../../errors.ts';
import { type ResolutionResult, resolve } from '../../resolutionCtx.ts';
import type { TgpuNamable } from '../../shared/meta.ts';
import { getName, PERF, setName } from '../../shared/meta.ts';
import { $getNameForward, $internal, $resolve } from '../../shared/symbols.ts';
import type {
  TgpuBindGroup,
  TgpuBindGroupLayout,
} from '../../tgpuBindGroupLayout.ts';
import { logDataFromGPU } from '../../tgsl/consoleLog/deserializers.ts';
import type { LogResources } from '../../tgsl/consoleLog/types.ts';
import type { ResolutionCtx, SelfResolvable } from '../../types.ts';
import {
  wgslExtensions,
  wgslExtensionToFeatureName,
} from '../../wgslExtensions.ts';
import type { TgpuComputeFn } from '../function/tgpuComputeFn.ts';
import { namespace } from '../resolve/namespace.ts';
import type { ExperimentalTgpuRoot } from '../root/rootTypes.ts';
import type { TgpuSlot } from '../slot/slotTypes.ts';
import {
  createWithPerformanceCallback,
  createWithTimestampWrites,
  setupTimestampWrites,
  type Timeable,
  type TimestampWritesPriors,
  triggerPerformanceCallback,
} from './timeable.ts';
<<<<<<< HEAD
import { PERF } from '../../shared/meta.ts';
import { namespace } from '../resolve/namespace.ts';
import { type ResolvedSnippet, snip } from '../../data/snippet.ts';
import { Void } from '../../data/wgslTypes.ts';
=======
>>>>>>> eef9852b

interface ComputePipelineInternals {
  readonly rawPipeline: GPUComputePipeline;
  readonly priors: TgpuComputePipelinePriors & TimestampWritesPriors;
  readonly branch: ExperimentalTgpuRoot;
}

// ----------
// Public API
// ----------

export interface TgpuComputePipeline
  extends TgpuNamable, SelfResolvable, Timeable {
  readonly [$internal]: ComputePipelineInternals;
  readonly resourceType: 'compute-pipeline';

  with(
    bindGroupLayout: TgpuBindGroupLayout,
    bindGroup: TgpuBindGroup,
  ): TgpuComputePipeline;

  dispatchWorkgroups(
    x: number,
    y?: number | undefined,
    z?: number | undefined,
  ): void;
}

export function INTERNAL_createComputePipeline(
  branch: ExperimentalTgpuRoot,
  slotBindings: [TgpuSlot<unknown>, unknown][],
  entryFn: TgpuComputeFn,
) {
  return new TgpuComputePipelineImpl(
    new ComputePipelineCore(branch, slotBindings, entryFn),
    {},
  );
}

// --------------
// Implementation
// --------------

type TgpuComputePipelinePriors = {
  readonly bindGroupLayoutMap?: Map<TgpuBindGroupLayout, TgpuBindGroup>;
} & TimestampWritesPriors;

type Memo = {
  pipeline: GPUComputePipeline;
  usedBindGroupLayouts: TgpuBindGroupLayout[];
  catchall: [number, TgpuBindGroup] | undefined;
  logResources: LogResources | undefined;
};

class TgpuComputePipelineImpl implements TgpuComputePipeline {
  public readonly [$internal]: ComputePipelineInternals;
  public readonly resourceType = 'compute-pipeline';
  readonly [$getNameForward]: ComputePipelineCore;

  constructor(
    private readonly _core: ComputePipelineCore,
    private readonly _priors: TgpuComputePipelinePriors,
  ) {
    this[$internal] = {
      get rawPipeline() {
        return _core.unwrap().pipeline;
      },
      get priors() {
        return _priors;
      },
      get branch() {
        return _core.branch;
      },
    };
    this[$getNameForward] = _core;
  }

<<<<<<< HEAD
  '~resolve'(ctx: ResolutionCtx): ResolvedSnippet {
=======
  [$resolve](ctx: ResolutionCtx): string {
>>>>>>> eef9852b
    return ctx.resolve(this._core);
  }

  toString(): string {
    return `computePipeline:${getName(this) ?? '<unnamed>'}`;
  }

  get rawPipeline(): GPUComputePipeline {
    return this._core.unwrap().pipeline;
  }

  with(
    bindGroupLayout: TgpuBindGroupLayout,
    bindGroup: TgpuBindGroup,
  ): TgpuComputePipeline {
    return new TgpuComputePipelineImpl(this._core, {
      ...this._priors,
      bindGroupLayoutMap: new Map([
        ...(this._priors.bindGroupLayoutMap ?? []),
        [bindGroupLayout, bindGroup],
      ]),
    });
  }

  withPerformanceCallback(
    callback: (start: bigint, end: bigint) => void | Promise<void>,
  ): this {
    const newPriors = createWithPerformanceCallback(
      this._priors,
      callback,
      this._core.branch,
    );
    return new TgpuComputePipelineImpl(this._core, newPriors) as this;
  }

  withTimestampWrites(options: {
    querySet: TgpuQuerySet<'timestamp'> | GPUQuerySet;
    beginningOfPassWriteIndex?: number;
    endOfPassWriteIndex?: number;
  }): this {
    const newPriors = createWithTimestampWrites(
      this._priors,
      options,
      this._core.branch,
    );
    return new TgpuComputePipelineImpl(this._core, newPriors) as this;
  }

  dispatchWorkgroups(
    x: number,
    y?: number | undefined,
    z?: number | undefined,
  ): void {
    const memo = this._core.unwrap();
    const { branch } = this._core;

    const passDescriptor: GPUComputePassDescriptor = {
      label: getName(this._core) ?? '<unnamed>',
      ...setupTimestampWrites(this._priors, branch),
    };

    const pass = branch.commandEncoder.beginComputePass(passDescriptor);

    pass.setPipeline(memo.pipeline);

    const missingBindGroups = new Set(memo.usedBindGroupLayouts);

    memo.usedBindGroupLayouts.forEach((layout, idx) => {
      if (memo.catchall && idx === memo.catchall[0]) {
        // Catch-all
        pass.setBindGroup(idx, branch.unwrap(memo.catchall[1]));
        missingBindGroups.delete(layout);
      } else {
        const bindGroup = this._priors.bindGroupLayoutMap?.get(layout);
        if (bindGroup !== undefined) {
          missingBindGroups.delete(layout);
          pass.setBindGroup(idx, branch.unwrap(bindGroup));
        }
      }
    });

    if (missingBindGroups.size > 0) {
      throw new MissingBindGroupsError(missingBindGroups);
    }

    pass.dispatchWorkgroups(x, y, z);
    pass.end();

    if (memo.logResources) {
      logDataFromGPU(memo.logResources);
    }

    if (this._priors.performanceCallback) {
      triggerPerformanceCallback({
        root: branch,
        priors: this._priors,
      });
    }
  }

  $name(label: string): this {
    setName(this._core, label);
    return this;
  }
}

class ComputePipelineCore implements SelfResolvable {
  readonly [$internal] = true;
  private _memo: Memo | undefined;

  constructor(
    public readonly branch: ExperimentalTgpuRoot,
    private readonly _slotBindings: [TgpuSlot<unknown>, unknown][],
    private readonly _entryFn: TgpuComputeFn,
  ) {}

  [$resolve](ctx: ResolutionCtx) {
    return ctx.withSlots(this._slotBindings, () => {
      ctx.resolve(this._entryFn);
      return snip('', Void);
    });
  }

  toString() {
    return 'computePipelineCore';
  }

  public unwrap(): Memo {
    if (this._memo === undefined) {
      const device = this.branch.device;
      const enableExtensions = wgslExtensions.filter((extension) =>
        this.branch.enabledFeatures.has(wgslExtensionToFeatureName[extension])
      );

      // Resolving code
      let resolutionResult: ResolutionResult;

      let resolveMeasure: PerformanceMeasure | undefined;
      const ns = namespace({ names: this.branch.nameRegistrySetting });
      if (PERF?.enabled) {
        const resolveStart = performance.mark('typegpu:resolution:start');
        resolutionResult = resolve(this, {
          namespace: ns,
          enableExtensions,
          shaderGenerator: this.branch.shaderGenerator,
          root: this.branch,
        });
        resolveMeasure = performance.measure('typegpu:resolution', {
          start: resolveStart.name,
        });
      } else {
        resolutionResult = resolve(this, {
          namespace: ns,
          enableExtensions,
          shaderGenerator: this.branch.shaderGenerator,
          root: this.branch,
        });
      }

      const { code, usedBindGroupLayouts, catchall, logResources } =
        resolutionResult;

      if (catchall !== undefined) {
        usedBindGroupLayouts[catchall[0]]?.$name(
          `${getName(this) ?? '<unnamed>'} - Automatic Bind Group & Layout`,
        );
      }

      const module = device.createShaderModule({
        label: `${getName(this) ?? '<unnamed>'} - Shader`,
        code,
      });

      this._memo = {
        pipeline: device.createComputePipeline({
          label: getName(this) ?? '<unnamed>',
          layout: device.createPipelineLayout({
            label: `${getName(this) ?? '<unnamed>'} - Pipeline Layout`,
            bindGroupLayouts: usedBindGroupLayouts.map((l) =>
              this.branch.unwrap(l)
            ),
          }),
          compute: { module },
        }),
        usedBindGroupLayouts,
        catchall,
        logResources,
      };

      if (PERF?.enabled) {
        (async () => {
          const start = performance.mark('typegpu:compile-start');
          await device.queue.onSubmittedWorkDone();
          const compileMeasure = performance.measure('typegpu:compiled', {
            start: start.name,
          });

          PERF?.record('resolution', {
            resolveDuration: resolveMeasure?.duration,
            compileDuration: compileMeasure.duration,
            wgslSize: code.length,
          });
        })();
      }
    }

    return this._memo;
  }
}<|MERGE_RESOLUTION|>--- conflicted
+++ resolved
@@ -1,4 +1,5 @@
 import type { TgpuQuerySet } from '../../core/querySet/querySet.ts';
+import type { ResolvedSnippet } from '../../data/snippet.ts';
 import { MissingBindGroupsError } from '../../errors.ts';
 import { type ResolutionResult, resolve } from '../../resolutionCtx.ts';
 import type { TgpuNamable } from '../../shared/meta.ts';
@@ -27,13 +28,6 @@
   type TimestampWritesPriors,
   triggerPerformanceCallback,
 } from './timeable.ts';
-<<<<<<< HEAD
-import { PERF } from '../../shared/meta.ts';
-import { namespace } from '../resolve/namespace.ts';
-import { type ResolvedSnippet, snip } from '../../data/snippet.ts';
-import { Void } from '../../data/wgslTypes.ts';
-=======
->>>>>>> eef9852b
 
 interface ComputePipelineInternals {
   readonly rawPipeline: GPUComputePipeline;
@@ -111,11 +105,7 @@
     this[$getNameForward] = _core;
   }
 
-<<<<<<< HEAD
-  '~resolve'(ctx: ResolutionCtx): ResolvedSnippet {
-=======
-  [$resolve](ctx: ResolutionCtx): string {
->>>>>>> eef9852b
+  [$resolve](ctx: ResolutionCtx): ResolvedSnippet {
     return ctx.resolve(this._core);
   }
 
