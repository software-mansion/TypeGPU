--- conflicted
+++ resolved
@@ -1,11 +1,6 @@
 import type { Block } from 'tinyest';
 import type { TgpuNamable } from '../../namable';
-<<<<<<< HEAD
-import type { Block } from '../../smol';
 import type { ResolutionCtx, TgpuResolvable } from '../../types';
-=======
-import type { AnyTgpuData, ResolutionCtx, TgpuResolvable } from '../../types';
->>>>>>> 6ec4fd40
 import { createFnCore } from './fnCore';
 import type { IOLayout, Implementation, UnwrapIO } from './fnTypes';
 
