--- conflicted
+++ resolved
@@ -1,21 +1,15 @@
-<<<<<<< HEAD
-import type { OmitBuiltins } from '../../builtin.ts';
-import type { AnyWgslStruct } from '../../data/wgslTypes.ts';
+import type {
+  AnyVertexInputBuiltin,
+  AnyVertexOutputBuiltin,
+  OmitBuiltins,
+} from '../../builtin.ts';
+import type { Decorated, Interpolate, Location } from '../../data/wgslTypes.ts';
 import {
   getName,
   isNamable,
   setName,
   type TgpuNamable,
 } from '../../shared/meta.ts';
-=======
-import type {
-  AnyVertexInputBuiltin,
-  AnyVertexOutputBuiltin,
-  OmitBuiltins,
-} from '../../builtin.ts';
-import type { Decorated, Interpolate, Location } from '../../data/wgslTypes.ts';
-import { getName, isNamable, setName, type TgpuNamable } from '../../name.ts';
->>>>>>> b798e6ab
 import { $getNameForward } from '../../shared/symbols.ts';
 import type { GenerationCtx } from '../../tgsl/generationHelpers.ts';
 import type { ResolutionCtx, SelfResolvable } from '../../types.ts';
