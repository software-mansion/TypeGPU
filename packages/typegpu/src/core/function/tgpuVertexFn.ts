--- conflicted
+++ resolved
@@ -1,12 +1,8 @@
 import type { OmitBuiltins } from '../../builtin';
 import { isWgslStruct } from '../../data/wgslTypes';
 import type { TgpuNamable } from '../../namable';
-<<<<<<< HEAD
 import type { Labelled, ResolutionCtx, SelfResolvable } from '../../types';
-=======
-import type { ResolutionCtx, TgpuResolvable } from '../../types';
 import { addReturnTypeToExternals } from '../resolve/externals';
->>>>>>> f5cfbe23
 import { createFnCore } from './fnCore';
 import type {
   ExoticIO,
