--- conflicted
+++ resolved
@@ -104,7 +104,7 @@
     );
   }
 
-  const result: This = {
+  return {
     shell,
     outputType,
 
@@ -132,11 +132,5 @@
     toString() {
       return `vertexFn:${this.label ?? '<unnamed>'}`;
     },
-<<<<<<< HEAD
-  };
-
-  return result;
-=======
   } as This;
->>>>>>> 6edcbb13
 }