<<<<<<< HEAD
import type { Block } from 'tinyest';
import type { Vec4f } from '../../data/wgslTypes';
=======
import type { Vec4f } from '../../data';
>>>>>>> 25196bdc
import type { TgpuNamable } from '../../namable';
import type { ResolutionCtx, TgpuResolvable } from '../../types';
import { createFnCore } from './fnCore';
import type { ExoticIO, IOLayout, Implementation, InferIO } from './fnTypes';

// ----------
// Public API
// ----------

/**
 * Describes a fragment entry function signature (its arguments and return type)
 */
export interface TgpuFragmentFnShell<
  Varying extends IOLayout,
  Output extends IOLayout<Vec4f>,
> {
  readonly argTypes: [Varying];
  readonly returnType: Output;

  /**
   * Creates a type-safe implementation of this signature
   */
  does(
    implementation: (varying: InferIO<Varying>) => InferIO<Output>,
  ): TgpuFragmentFn<Varying, Output>;

  /**
   * @param implementation
   *   Raw WGSL function implementation with header and body
   *   without `fn` keyword and function name
   *   e.g. `"(x: f32) -> f32 { return x; }"`;
   */
  does(implementation: string): TgpuFragmentFn<Varying, Output>;
}

export interface TgpuFragmentFn<
  Varying extends IOLayout = IOLayout,
  Output extends IOLayout<Vec4f> = IOLayout<Vec4f>,
> extends TgpuResolvable,
    TgpuNamable {
  readonly shell: TgpuFragmentFnShell<Varying, Output>;

  $uses(dependencyMap: Record<string, unknown>): this;
}

/**
 * Creates a shell of a typed entry function for the fragment shader stage. Any function
 * that implements this shell can run for each fragment (pixel), allowing the inner code
 * to process information received from the vertex shader stage and builtins to determine
 * the final color of the pixel (many pixels in case of multiple targets).
 *
 * @param varyingTypes
 *   Values computed in the vertex stage to be made available to functions that implement this shell.
 * @param outputType
 *   A `vec4f`, signaling this function outputs a color for one target, or a struct/array containing
 *   colors for multiple targets.
 */
export function fragmentFn<
  Varying extends IOLayout,
  Output extends IOLayout<Vec4f>,
>(
  varyingTypes: Varying,
  outputType: Output,
): TgpuFragmentFnShell<ExoticIO<Varying>, ExoticIO<Output>> {
  return {
    argTypes: [varyingTypes as ExoticIO<Varying>],
    returnType: outputType as ExoticIO<Output>,

    does(implementation): TgpuFragmentFn<ExoticIO<Varying>, ExoticIO<Output>> {
      return createFragmentFn(this, implementation as Implementation);
    },
  };
}

// --------------
// Implementation
// --------------

function createFragmentFn(
  shell: TgpuFragmentFnShell<IOLayout, IOLayout<Vec4f>>,
  implementation: Implementation,
): TgpuFragmentFn {
  type This = TgpuFragmentFn;

  const core = createFnCore(shell, implementation);

  return {
    shell,

    get label() {
      return core.label;
    },

    $uses(newExternals) {
      core.applyExternals(newExternals);
      return this;
    },

    $name(newLabel: string): This {
      core.label = newLabel;
      return this;
    },

    resolve(ctx: ResolutionCtx): string {
      return core.resolve(ctx, '@fragment ');
    },
  };
}<|MERGE_RESOLUTION|>--- conflicted
+++ resolved
@@ -1,9 +1,4 @@
-<<<<<<< HEAD
-import type { Block } from 'tinyest';
 import type { Vec4f } from '../../data/wgslTypes';
-=======
-import type { Vec4f } from '../../data';
->>>>>>> 25196bdc
 import type { TgpuNamable } from '../../namable';
 import type { ResolutionCtx, TgpuResolvable } from '../../types';
 import { createFnCore } from './fnCore';
