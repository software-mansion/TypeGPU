--- conflicted
+++ resolved
@@ -3,13 +3,6 @@
 import type { TgpuNamable } from '../../namable';
 import type { ResolutionCtx, TgpuResolvable } from '../../types';
 import { createFnCore } from './fnCore';
-<<<<<<< HEAD
-import type { ExoticIO, IOLayout, Implementation, InferIO } from './fnTypes';
-import {
-  type IOLayoutToOutputStruct,
-  createOutputStruct,
-} from './ioOutputStruct';
-=======
 import type {
   ExoticIO,
   IOLayout,
@@ -17,7 +10,10 @@
   Implementation,
   InferIO,
 } from './fnTypes';
->>>>>>> b684aa2f
+import {
+  type IOLayoutToOutputStruct,
+  createOutputStruct,
+} from './ioOutputStruct';
 
 // ----------
 // Public API
@@ -88,15 +84,8 @@
     returnType: outputType as ExoticIO<FragmentOut>,
 
     does(implementation) {
-<<<<<<< HEAD
-      return createFragmentFn(
-        this,
-        implementation as Implementation,
-      ) as TgpuFragmentFn<ExoticIO<Varying>, ExoticIO<Output>>;
-=======
       // biome-ignore lint/suspicious/noExplicitAny: <the usual>
       return createFragmentFn(this, implementation as Implementation) as any;
->>>>>>> b684aa2f
     },
   };
 }
