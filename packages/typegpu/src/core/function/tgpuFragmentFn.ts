--- conflicted
+++ resolved
@@ -11,16 +11,10 @@
   Vec4f,
   Void,
 } from '../../data/wgslTypes.ts';
-<<<<<<< HEAD
 import { getName, isNamable, setName, type TgpuNamable } from '../../name.ts';
 import { $getNameForward } from '../../shared/symbols.ts';
-import type { GenerationCtx } from '../../tgsl/wgslGenerator.ts';
+import type { GenerationCtx } from '../../tgsl/generationHelpers.ts';
 import type { ResolutionCtx, SelfResolvable } from '../../types.ts';
-=======
-import { isNamable, type TgpuNamable } from '../../namable.ts';
-import type { GenerationCtx } from '../../tgsl/generationHelpers.ts';
-import type { Labelled, ResolutionCtx, SelfResolvable } from '../../types.ts';
->>>>>>> 90f40085
 import { addReturnTypeToExternals } from '../resolve/externals.ts';
 import { createFnCore, type FnCore } from './fnCore.ts';
 import type {
