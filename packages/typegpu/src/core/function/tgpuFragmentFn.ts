--- conflicted
+++ resolved
@@ -216,11 +216,7 @@
       return this;
     },
 
-<<<<<<< HEAD
-    '~resolve'(ctx: ResolutionCtx): ResolvedSnippet {
-=======
-    [$resolve](ctx: ResolutionCtx): string {
->>>>>>> eef9852b
+    [$resolve](ctx: ResolutionCtx): ResolvedSnippet {
       const inputWithLocation = shell.in
         ? createIoSchema(shell.in, ctx.varyingLocations)
           .$name(`${getName(this) ?? ''}_Input`)
