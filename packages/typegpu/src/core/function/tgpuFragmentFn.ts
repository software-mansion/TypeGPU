import type {
  AnyFragmentInputBuiltin,
  AnyFragmentOutputBuiltin,
  OmitBuiltins,
} from '../../builtin';
import type { AnyAttribute } from '../../data/attributes';
import type {
  AnyWgslStruct,
  Decorated,
  Location,
  Vec4f,
} from '../../data/wgslTypes';
import { type TgpuNamable, isNamable } from '../../namable';
import type { GenerationCtx } from '../../smol/wgslGenerator';
import type { Labelled, ResolutionCtx, SelfResolvable } from '../../types';
import { addReturnTypeToExternals } from '../resolve/externals';
import { createFnCore } from './fnCore';
import type { BaseIOData, IORecord, Implementation, InferIO } from './fnTypes';
import {
  type IOLayoutToSchema,
  createOutputType,
  createStructFromIO,
} from './ioOutputType';

// ----------
// Public API
// ----------

export type FragmentOutConstrained =
  | Vec4f
  | Decorated<Vec4f, [Location<number>]>
  | AnyFragmentOutputBuiltin
  | IORecord<
      Vec4f | Decorated<Vec4f, [Location<number>]> | AnyFragmentOutputBuiltin
    >;

export type FragmentInConstrained = IORecord<
  | BaseIOData
  | Decorated<BaseIOData, AnyAttribute<never>[]>
  | AnyFragmentInputBuiltin
>;

/**
 * Describes a fragment entry function signature (its arguments, return type and targets)
 */
type TgpuFragmentFnShellHeader<
  FragmentIn extends FragmentInConstrained,
  FragmentOut extends FragmentOutConstrained,
> = {
  readonly argTypes: [AnyWgslStruct] | [];
  readonly targets: FragmentOut;
  readonly returnType: FragmentOut;
  readonly isEntry: true;
};

/**
 * Describes a fragment entry function signature (its arguments, return type and targets).
 * Allows creating tgpu fragment functions by calling this shell
 * and passing the implementation (as WGSL string or JS function) as the argument.
 */
export type TgpuFragmentFnShell<
  FragmentIn extends FragmentInConstrained,
  FragmentOut extends FragmentOutConstrained,
> = TgpuFragmentFnShellHeader<FragmentIn, FragmentOut> /**
 * Creates a type-safe implementation of this signature
 */ &
  ((
    implementation: (input: InferIO<FragmentIn>) => InferIO<FragmentOut>,
  ) => TgpuFragmentFn<OmitBuiltins<FragmentIn>, OmitBuiltins<FragmentOut>>) &
  /**
   * @param implementation
   *   Raw WGSL function implementation with header and body
   *   without `fn` keyword and function name
   *   e.g. `"(x: f32) -> f32 { return x; }"`;
   */
  ((
    implementation: string,
  ) => TgpuFragmentFn<OmitBuiltins<FragmentIn>, OmitBuiltins<FragmentOut>>) & {
    /**
     * @deprecated Invoke the shell as a function instead.
     */
    does: ((
      implementation: (input: InferIO<FragmentIn>) => InferIO<FragmentOut>,
    ) => TgpuFragmentFn<OmitBuiltins<FragmentIn>, OmitBuiltins<FragmentOut>>) &
      /**
       * @param implementation
       *   Raw WGSL function implementation with header and body
       *   without `fn` keyword and function name
       *   e.g. `"(x: f32) -> f32 { return x; }"`;
       */
      ((
        implementation: string,
      ) => TgpuFragmentFn<OmitBuiltins<FragmentIn>, OmitBuiltins<FragmentOut>>);
  };

export interface TgpuFragmentFn<
  Varying extends FragmentInConstrained = FragmentInConstrained,
  Output extends FragmentOutConstrained = FragmentOutConstrained,
> extends TgpuNamable {
  readonly shell: TgpuFragmentFnShellHeader<Varying, Output>;
  readonly outputType: IOLayoutToSchema<Output>;

  $uses(dependencyMap: Record<string, unknown>): this;
}

export function fragmentFn<
  FragmentOut extends FragmentOutConstrained,
>(options: {
  out: FragmentOut;
  // biome-ignore lint/complexity/noBannedTypes: it's fine
}): TgpuFragmentFnShell<{}, FragmentOut>;

export function fragmentFn<
  FragmentIn extends FragmentInConstrained,
  FragmentOut extends FragmentOutConstrained,
>(options: {
  in: FragmentIn;
  out: FragmentOut;
}): TgpuFragmentFnShell<FragmentIn, FragmentOut>;

/**
 * Creates a shell of a typed entry function for the fragment shader stage. Any function
 * that implements this shell can run for each fragment (pixel), allowing the inner code
 * to process information received from the vertex shader stage and builtins to determine
 * the final color of the pixel (many pixels in case of multiple targets).
 *
 * @param options.in
 *  Values computed in the vertex stage and builtins to be made available to functions that implement this shell.
 * @param options.out
 *  A `vec4f`, signaling this function outputs a color for one target, or a record containing colors for multiple targets.
 */
export function fragmentFn<
  // Not allowing single-value input, as using objects here is more
  // readable, and refactoring to use a builtin argument is too much hassle.
  FragmentIn extends FragmentInConstrained,
  FragmentOut extends FragmentOutConstrained,
>(options: {
  in?: FragmentIn;
  out: FragmentOut;
}): TgpuFragmentFnShell<FragmentIn, FragmentOut> {
  const shell: TgpuFragmentFnShellHeader<FragmentIn, FragmentOut> = {
    argTypes:
      options.in && Object.keys(options.in).length !== 0
        ? [createStructFromIO(options.in)]
        : [],
    targets: options.out,
<<<<<<< HEAD
    returnType: (options.out && Object.keys(options.out).length !== 0
      ? createOutputType(options.out)
      : undefined) as FragmentOut,
=======
    returnType: createOutputType(options.out) as FragmentOut,
    isEntry: true,
>>>>>>> 75cab339
  };

  const call = (
    implementation:
      | ((input: InferIO<FragmentIn>) => InferIO<FragmentOut>)
      | string,
  ) => createFragmentFn(shell, implementation as Implementation);

  return Object.assign(Object.assign(call, shell), {
    does: call,
  }) as TgpuFragmentFnShell<FragmentIn, FragmentOut>;
}

// --------------
// Implementation
// --------------

function createFragmentFn(
  shell: TgpuFragmentFnShellHeader<
    FragmentInConstrained,
    FragmentOutConstrained
  >,
  implementation: Implementation,
): TgpuFragmentFn {
  type This = TgpuFragmentFn & Labelled & SelfResolvable;

  const core = createFnCore(shell, implementation);
  const outputType = shell.returnType as IOLayoutToSchema<
    typeof shell.returnType
  >;
  const inputType = shell.argTypes[0];
  if (typeof implementation === 'string') {
    addReturnTypeToExternals(implementation, outputType, (externals) =>
      core.applyExternals(externals),
    );
  }

  const result: This = {
    shell,
    outputType,

    get label() {
      return core.label;
    },

    $uses(newExternals) {
      core.applyExternals(newExternals);
      return this;
    },

    $name(newLabel: string): This {
      core.label = newLabel;
      if (isNamable(outputType)) {
        outputType.$name(`${newLabel}_Output`);
      }
      if (isNamable(inputType)) {
        inputType.$name(`${newLabel}_Input`);
      }
      return this;
    },

    '~resolve'(ctx: ResolutionCtx): string {
      if (typeof implementation === 'string') {
        return core.resolve(ctx, '@fragment ');
      }

      const generationCtx = ctx as GenerationCtx;
      if (generationCtx.callStack === undefined) {
        throw new Error(
          'Cannot resolve a TGSL function outside of a generation context',
        );
      }

      try {
        generationCtx.callStack.push(outputType);
        return core.resolve(ctx, '@fragment ');
      } finally {
        generationCtx.callStack.pop();
      }
    },

    toString() {
      return `fragmentFn:${this.label ?? '<unnamed>'}`;
    },
  };

  return result;
}<|MERGE_RESOLUTION|>--- conflicted
+++ resolved
@@ -144,14 +144,10 @@
         ? [createStructFromIO(options.in)]
         : [],
     targets: options.out,
-<<<<<<< HEAD
     returnType: (options.out && Object.keys(options.out).length !== 0
       ? createOutputType(options.out)
       : undefined) as FragmentOut,
-=======
-    returnType: createOutputType(options.out) as FragmentOut,
     isEntry: true,
->>>>>>> 75cab339
   };
 
   const call = (
