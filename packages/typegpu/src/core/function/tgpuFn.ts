<<<<<<< HEAD
import type { Block } from 'tinyest';
import type { Exotic, ExoticArray } from '../../data/exotic';
import type { AnyWgslData } from '../../data/wgslTypes';
=======
>>>>>>> 25196bdc
import { inGPUMode } from '../../gpuMode';
import type { TgpuNamable } from '../../namable';
import { valueList } from '../../resolutionUtils';
import { code } from '../../tgpuCode';
import type {
  Eventual,
  ResolutionCtx,
  TgpuResolvable,
  TgpuSlot,
  Wgsl,
} from '../../types';
import { createFnCore } from './fnCore';
import type { Implementation, InferArgs, InferReturn } from './fnTypes';

// ----------
// Public API
// ----------

/**
 * Describes a function signature (its arguments and return type)
 */
export interface TgpuFnShell<
  Args extends AnyWgslData[] = AnyWgslData[],
  Return extends AnyWgslData | undefined = AnyWgslData | undefined,
> {
  readonly argTypes: Args;
  readonly returnType: Return | undefined;

  /**
   * Creates a type-safe implementation of this signature
   */
  does(
    implementation: (...args: InferArgs<Args>) => InferReturn<Return>,
  ): TgpuFn<Args, Return>;

  /**
   * @param implementation
   *   Raw WGSL function implementation with header and body
   *   without `fn` keyword and function name
   *   e.g. `"(x: f32) -> f32 { return x; }"`;
   */
  does(implementation: string): TgpuFn<Args, Return>;
}

interface TgpuFnBase<
  Args extends AnyWgslData[],
  Return extends AnyWgslData | undefined = undefined,
> extends TgpuResolvable,
    TgpuNamable {
  readonly shell: TgpuFnShell<Args, Return>;

  $uses(dependencyMap: Record<string, unknown>): this;
  with<T>(slot: TgpuSlot<T>, value: Eventual<T>): TgpuFn<Args, Return>;
}

export type TgpuFn<
  Args extends AnyWgslData[],
  Return extends AnyWgslData | undefined = undefined,
> = TgpuFnBase<Args, Return> &
  ((...args: InferArgs<Args>) => InferReturn<Return>);

export function fn<Args extends AnyWgslData[] | []>(
  argTypes: Args,
  returnType?: undefined,
): TgpuFnShell<ExoticArray<Args>, undefined>;

export function fn<Args extends AnyWgslData[] | [], Return extends AnyWgslData>(
  argTypes: Args,
  returnType: Return,
): TgpuFnShell<ExoticArray<Args>, Exotic<Return>>;

export function fn<
  Args extends AnyWgslData[],
  Return extends AnyWgslData | undefined = undefined,
>(argTypes: Args, returnType?: Return): TgpuFnShell<Args, Return> {
  return {
    argTypes,
    returnType,

    does(
      implementation: Implementation<InferArgs<Args>, InferReturn<Return>>,
    ): TgpuFn<Args, Return> {
      return createFn(this, implementation as Implementation);
    },
  };
}

export function procedure(implementation: () => void) {
  return fn([]).does(implementation);
}

// --------------
// Implementation
// --------------

function createFn<
  Args extends AnyWgslData[],
  Return extends AnyWgslData | undefined,
>(
  shell: TgpuFnShell<Args, Return>,
  implementation: Implementation,
): TgpuFn<Args, Return> {
  type This = TgpuFnBase<Args, Return>;

  const core = createFnCore(shell, implementation);

  const fnBase: This = {
    shell,

    $uses(newExternals) {
      core.applyExternals(newExternals);
      return this;
    },

    $name(newLabel: string): This {
      core.label = newLabel;
      return this;
    },

    with(slot, value): TgpuFn<Args, Return> {
      return createBoundFunction(fn, slot, value);
    },

    resolve(ctx: ResolutionCtx): string {
      return core.resolve(ctx);
    },
  };

  const call = (...args: unknown[]): unknown => {
    if (inGPUMode()) {
      // TODO: Filter out only those arguments which are valid to pass around
      return new FnCall(fn, args as Wgsl[]);
    }

    if (typeof implementation === 'string') {
      throw new Error(
        'Cannot execute on the CPU functions constructed with raw WGSL',
      );
    }

    return implementation(...args);
  };

  const fn = Object.assign(call, fnBase) as TgpuFn<Args, Return>;

  // Making the label available as a readonly property.
  Object.defineProperty(fn, 'label', {
    get: () => core.label,
  });

  return fn;
}

function createBoundFunction<
  Args extends AnyWgslData[],
  Return extends AnyWgslData | undefined,
>(
  innerFn: TgpuFn<Args, Return>,
  slot: TgpuSlot<unknown>,
  slotValue: unknown,
): TgpuFn<Args, Return> {
  type This = TgpuFnBase<Args, Return>;

  const fnBase: This = {
    shell: innerFn.shell,

    $uses(newExternals) {
      innerFn.$uses(newExternals);
      return this;
    },

    $name(newLabel: string): This {
      innerFn.$name(newLabel);
      return this;
    },

    with(slot, value): TgpuFn<Args, Return> {
      return createBoundFunction(fn, slot, value);
    },

    resolve(ctx: ResolutionCtx): string {
      return ctx.resolve(innerFn, [[slot, slotValue]]);
    },
  };

  const call = (...args: InferArgs<Args>): unknown => {
    return innerFn(...args);
  };

  const fn = Object.assign(call, fnBase) as TgpuFn<Args, Return>;

  // Making the label available as a readonly property.
  Object.defineProperty(fn, 'label', {
    get: () => innerFn.label,
  });

  return fn;
}

class FnCall<Args extends AnyWgslData[], Return extends AnyWgslData | undefined>
  implements TgpuResolvable
{
  constructor(
    private readonly _fn: TgpuFnBase<Args, Return>,
    private readonly _params: Wgsl[],
  ) {}

  get label() {
    return this._fn.label;
  }

  resolve(ctx: ResolutionCtx): string {
    return ctx.resolve(code`${this._fn}(${valueList(this._params)})`);
  }
}<|MERGE_RESOLUTION|>--- conflicted
+++ resolved
@@ -1,9 +1,5 @@
-<<<<<<< HEAD
-import type { Block } from 'tinyest';
 import type { Exotic, ExoticArray } from '../../data/exotic';
 import type { AnyWgslData } from '../../data/wgslTypes';
-=======
->>>>>>> 25196bdc
 import { inGPUMode } from '../../gpuMode';
 import type { TgpuNamable } from '../../namable';
 import { valueList } from '../../resolutionUtils';
