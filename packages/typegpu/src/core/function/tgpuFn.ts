import type { AnyWgslData } from '../../data/wgslTypes.ts';
import type { TgpuNamable } from '../../name.ts';
import { getName, setName } from '../../name.ts';
import { createDualImpl } from '../../shared/generators.ts';
import type { Infer } from '../../shared/repr.ts';
<<<<<<< HEAD
import { $getNameForward, $internal } from '../../shared/symbols.ts';
import type { GenerationCtx } from '../../tgsl/wgslGenerator.ts';
import {
=======
import { $internal } from '../../shared/symbols.ts';
import type { GenerationCtx } from '../../tgsl/generationHelpers.ts';
import {
  type FnArgsConversionHint,
  type Labelled,
>>>>>>> 90f40085
  type ResolutionCtx,
  type SelfResolvable,
  UnknownData,
  type Wgsl,
} from '../../types.ts';
import type { TgpuBufferUsage } from '../buffer/bufferUsage.ts';
import {
  type Eventual,
  isAccessor,
  type Providing,
  type SlotValuePair,
  type TgpuAccessor,
  type TgpuSlot,
} from '../slot/slotTypes.ts';
import { createFnCore, type FnCore } from './fnCore.ts';
import type {
  Implementation,
  InferArgs,
  InferIO,
  InferReturn,
  JsImplementation,
} from './fnTypes.ts';
import { stripTemplate } from './templateUtils.ts';

// ----------
// Public API
// ----------

/**
 * Describes a function signature (its arguments and return type)
 */
type TgpuFnShellHeader<
  Args extends AnyWgslData[] | Record<string, AnyWgslData>,
  Return extends AnyWgslData | undefined = AnyWgslData | undefined,
> = {
  readonly [$internal]: true;
  readonly argTypes: Args;
  readonly returnType: Return | undefined;
  readonly isEntry: false;
};

/**
 * Describes a function signature (its arguments and return type).
 * Allows creating tgpu functions by calling this shell
 * and passing the implementation (as WGSL string or JS function) as the argument.
 */
export type TgpuFnShell<
  Args extends AnyWgslData[] | Record<string, AnyWgslData>,
  Return extends AnyWgslData | undefined = AnyWgslData | undefined,
> =
  & TgpuFnShellHeader<Args, Return>
  & ((
    implementation: (
      ...args: Args extends AnyWgslData[] ? InferArgs<Args> : [InferIO<Args>]
    ) => InferReturn<Return>,
  ) => TgpuFn<Args, Return>)
  & ((implementation: string) => TgpuFn<Args, Return>)
  & ((
    strings: TemplateStringsArray,
    ...values: unknown[]
  ) => TgpuFn<Args, Return>)
  & {
    /**
     * @deprecated Invoke the shell as a function instead.
     */
    does:
      & ((
        implementation: (
          ...args: Args extends AnyWgslData[] ? InferArgs<Args>
            : [InferIO<Args>]
        ) => InferReturn<Return>,
      ) => TgpuFn<Args, Return>)
      & ((implementation: string) => TgpuFn<Args, Return>);
  };

interface TgpuFnBase<
  Args extends AnyWgslData[] | Record<string, AnyWgslData>,
  Return extends AnyWgslData | undefined = undefined,
> extends TgpuNamable {
  readonly [$internal]: {
    implementation: Implementation<Args, Return>;
    argTypes: FnArgsConversionHint;
  };
  readonly resourceType: 'function';
  readonly shell: TgpuFnShellHeader<Args, Return>;
  readonly '~providing'?: Providing | undefined;

  $uses(dependencyMap: Record<string, unknown>): this;
  with<T>(slot: TgpuSlot<T>, value: Eventual<T>): TgpuFn<Args, Return>;
  with<T extends AnyWgslData>(
    accessor: TgpuAccessor<T>,
    value: TgpuFn<[], T> | TgpuBufferUsage<T> | Infer<T>,
  ): TgpuFn<Args, Return>;
}

export type TgpuFn<
  Args extends AnyWgslData[] | Record<string, AnyWgslData> =
    | AnyWgslData[]
    | Record<string, AnyWgslData>,
  Return extends AnyWgslData | undefined = AnyWgslData | undefined,
> =
  & TgpuFnBase<Args, Return>
  & ((
    ...args: Args extends AnyWgslData[] ? InferArgs<Args>
      : Args extends Record<string, never> ? []
      : [InferIO<Args>]
  ) => InferReturn<Return>);

export function fn<
  Args extends AnyWgslData[] | Record<string, AnyWgslData> | [],
>(argTypes: Args, returnType?: undefined): TgpuFnShell<Args, undefined>;

export function fn<
  Args extends AnyWgslData[] | Record<string, AnyWgslData> | [],
  Return extends AnyWgslData,
>(argTypes: Args, returnType: Return): TgpuFnShell<Args, Return>;

export function fn<
  Args extends AnyWgslData[] | Record<string, AnyWgslData> | [],
  Return extends AnyWgslData | undefined = undefined,
>(argTypes: Args, returnType?: Return): TgpuFnShell<Args, Return> {
  const shell: TgpuFnShellHeader<Args, Return> = {
    [$internal]: true,
    argTypes,
    returnType,
    isEntry: false,
  };

  const call = (
    arg: Implementation | TemplateStringsArray,
    ...values: unknown[]
  ) => createFn(shell, stripTemplate(arg, ...values));

  return Object.assign(Object.assign(call, shell), {
    does: call,
  }) as TgpuFnShell<Args, Return>;
}

export function isTgpuFn<
  Args extends AnyWgslData[],
  Return extends AnyWgslData | undefined = undefined,
>(value: unknown | TgpuFn<Args, Return>): value is TgpuFn<Args, Return> {
  return (value as TgpuFn<Args, Return>)?.resourceType === 'function';
}

// --------------
// Implementation
// --------------

function stringifyPair([slot, value]: SlotValuePair): string {
  return `${getName(slot) ?? '<unnamed>'}=${value}`;
}

function createFn<
  Args extends AnyWgslData[] | Record<string, AnyWgslData>,
  Return extends AnyWgslData | undefined,
>(
  shell: TgpuFnShellHeader<Args, Return>,
  implementation: Implementation<Args, Return>,
): TgpuFn<Args, Return> {
  type This = TgpuFnBase<Args, Return> & SelfResolvable & {
    [$getNameForward]: FnCore;
  };

  const core = createFnCore(shell, implementation as Implementation);

  const fnBase: This = {
    [$internal]: {
      implementation,
      argTypes: shell.argTypes,
    },
    shell,
    resourceType: 'function' as const,

    $uses(newExternals: Record<string, unknown>) {
      core.applyExternals(newExternals);
      return this;
    },

    [$getNameForward]: core,
    $name(label: string): This {
      setName(core, label);
      return this;
    },

    with<T extends AnyWgslData>(
      slot: TgpuSlot<T> | TgpuAccessor<T>,
      value: T | TgpuFn<[], T> | TgpuBufferUsage<T> | Infer<T>,
    ): TgpuFn<Args, Return> {
      return createBoundFunction(fn, [
        [isAccessor(slot) ? slot.slot : slot, value],
      ]);
    },

    '~resolve'(ctx: ResolutionCtx): string {
      if (typeof implementation === 'string') {
        return core.resolve(ctx);
      }

      const generationCtx = ctx as GenerationCtx;
      if (generationCtx.callStack === undefined) {
        throw new Error(
          'Cannot resolve a TGSL function outside of a generation context',
        );
      }

      try {
        generationCtx.callStack.push(shell.returnType);
        return core.resolve(ctx);
      } finally {
        generationCtx.callStack.pop();
      }
    },
  };

  const call = createDualImpl<JsImplementation<Args, Return>>(
    (...args) => {
      if (typeof implementation === 'string') {
        throw new Error(
          'Cannot execute on the CPU functions constructed with raw WGSL',
        );
      }

      return implementation(...args);
    },
    (...args) => ({
      value: new FnCall(fn, args.map((arg) => arg.value) as Wgsl[]),
      dataType: shell.returnType ?? UnknownData,
    }),
    shell.argTypes,
  );

  call[$internal].implementation = implementation;

  const fn = Object.assign(call, fnBase as This) as unknown as TgpuFn<
    Args,
    Return
  >;

  Object.defineProperty(fn, 'toString', {
    value() {
      return `fn:${getName(core) ?? '<unnamed>'}`;
    },
  });

  return fn;
}

function createBoundFunction<
  Args extends AnyWgslData[] | Record<string, AnyWgslData>,
  Return extends AnyWgslData | undefined,
>(innerFn: TgpuFn<Args, Return>, pairs: SlotValuePair[]): TgpuFn<Args, Return> {
  type This = TgpuFnBase<Args, Return> & {
    [$getNameForward]: TgpuFn<Args, Return>;
  };

  const fnBase: This = {
    [$internal]: {
      implementation: innerFn[$internal].implementation,
      argTypes: innerFn[$internal].argTypes,
    },
    resourceType: 'function',
    shell: innerFn.shell,
    '~providing': {
      inner: innerFn,
      pairs,
    },

    $uses(newExternals) {
      innerFn.$uses(newExternals);
      return this;
    },

    [$getNameForward]: innerFn,
    $name(label: string): This {
      innerFn.$name(label);
      return this;
    },

    with<T extends AnyWgslData>(
      slot: TgpuSlot<T> | TgpuAccessor<T>,
      value: T | TgpuFn<[], T> | TgpuBufferUsage<T> | Infer<T>,
    ): TgpuFn<Args, Return> {
      return createBoundFunction(fn, [
        ...pairs,
        [isAccessor(slot) ? slot.slot : slot, value],
      ]);
    },
  };

  const call = createDualImpl(
    (
      ...args: Args extends AnyWgslData[] ? InferArgs<Args>
        : Args extends Record<string, never> ? []
        : [InferIO<Args>]
    ): unknown => innerFn(...args),
    (...args) => {
      return {
        value: new FnCall(fn, args.map((arg) => arg.value) as Wgsl[]),
        dataType: innerFn.shell.returnType ?? UnknownData,
      };
    },
    innerFn.shell.argTypes,
  );

  const fn = Object.assign(call, fnBase) as TgpuFn<Args, Return>;

  Object.defineProperty(fn, 'toString', {
    value() {
      const fnLabel = getName(innerFn) ?? '<unnamed>';

      return `fn:${fnLabel}[${pairs.map(stringifyPair).join(', ')}]`;
    },
  });

  fn[$internal].implementation = innerFn[$internal].implementation;

  return fn;
}

class FnCall<
  Args extends AnyWgslData[] | Record<string, AnyWgslData>,
  Return extends AnyWgslData | undefined,
> implements SelfResolvable {
  readonly [$getNameForward]: TgpuFnBase<Args, Return>;
  constructor(
    private readonly _fn: TgpuFnBase<Args, Return>,
    private readonly _params: Wgsl[],
  ) {
    this[$getNameForward] = _fn;
  }

  '~resolve'(ctx: ResolutionCtx): string {
    return ctx.resolve(
      `${ctx.resolve(this._fn)}(${
        this._params.map((param) => ctx.resolve(param)).join(', ')
      })`,
    );
  }

  toString() {
    return `call:${getName(this) ?? '<unnamed>'}`;
  }
}<|MERGE_RESOLUTION|>--- conflicted
+++ resolved
@@ -3,17 +3,10 @@
 import { getName, setName } from '../../name.ts';
 import { createDualImpl } from '../../shared/generators.ts';
 import type { Infer } from '../../shared/repr.ts';
-<<<<<<< HEAD
 import { $getNameForward, $internal } from '../../shared/symbols.ts';
-import type { GenerationCtx } from '../../tgsl/wgslGenerator.ts';
-import {
-=======
-import { $internal } from '../../shared/symbols.ts';
 import type { GenerationCtx } from '../../tgsl/generationHelpers.ts';
 import {
   type FnArgsConversionHint,
-  type Labelled,
->>>>>>> 90f40085
   type ResolutionCtx,
   type SelfResolvable,
   UnknownData,
