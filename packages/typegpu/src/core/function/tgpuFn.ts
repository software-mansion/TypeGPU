import type { AnyData } from '../../data/dataTypes.ts';
import type { DualFn } from '../../data/dualFn.ts';
import {
  type ResolvedSnippet,
  snip,
  type Snippet,
} from '../../data/snippet.ts';
import { schemaCallWrapper } from '../../data/schemaCallWrapper.ts';
import { Void } from '../../data/wgslTypes.ts';
import { ExecutionError } from '../../errors.ts';
import { provideInsideTgpuFn } from '../../execMode.ts';
import type { TgpuNamable } from '../../shared/meta.ts';
import { getName, setName } from '../../shared/meta.ts';
import type { Infer } from '../../shared/repr.ts';
import {
  $getNameForward,
  $internal,
  $ownSnippet,
  $providing,
  $resolve,
} from '../../shared/symbols.ts';
import type { Prettify } from '../../shared/utilityTypes.ts';
import type { ResolutionCtx, SelfResolvable } from '../../types.ts';
import type { TgpuBufferUsage } from '../buffer/bufferUsage.ts';
import {
  addArgTypesToExternals,
  addReturnTypeToExternals,
} from '../resolve/externals.ts';
import {
  type Eventual,
  isAccessor,
  type Providing,
  type SlotValuePair,
  type TgpuAccessor,
  type TgpuSlot,
} from '../slot/slotTypes.ts';
import { createDualImpl } from './dualImpl.ts';
import { createFnCore, type FnCore } from './fnCore.ts';
import type {
  AnyFn,
  Implementation,
  InferArgs,
  InferImplSchema,
  InheritArgNames,
} from './fnTypes.ts';
import { stripTemplate } from './templateUtils.ts';
import { stitch } from '../resolve/stitch.ts';

// ----------
// Public API
// ----------

/**
 * Describes a function signature (its arguments and return type)
 */
type TgpuFnShellHeader<
  Args extends AnyData[],
  Return extends AnyData,
> = {
  readonly [$internal]: true;
  readonly argTypes: Args;
  readonly returnType: Return;
  readonly isEntry: false;
};

/**
 * Describes a function signature (its arguments and return type).
 * Allows creating tgpu functions by calling this shell
 * and passing the implementation (as WGSL string or JS function) as the argument.
 */
export type TgpuFnShell<
  Args extends AnyData[],
  Return extends AnyData,
> =
  & TgpuFnShellHeader<Args, Return>
  & (<T extends (...args: InferArgs<Args>) => Infer<Return>>(
    implementation: T,
  ) => TgpuFn<
    Prettify<InheritArgNames<(...args: Args) => Return, T>>['result']
  >)
  & ((implementation: string) => TgpuFn<(...args: Args) => Return>)
  & ((
    strings: TemplateStringsArray,
    ...values: unknown[]
  ) => TgpuFn<(...args: Args) => Return>);

interface TgpuFnBase<ImplSchema extends AnyFn> extends TgpuNamable {
  readonly resourceType: 'function';
  readonly shell: TgpuFnShellHeader<
    Parameters<ImplSchema>,
    Extract<ReturnType<ImplSchema>, AnyData>
  >;
  readonly [$providing]?: Providing | undefined;

  $uses(dependencyMap: Record<string, unknown>): this;
  with<T>(slot: TgpuSlot<T>, value: Eventual<T>): TgpuFn<ImplSchema>;
  with<T extends AnyData>(
    accessor: TgpuAccessor<T>,
    value: TgpuFn<() => T> | TgpuBufferUsage<T> | Infer<T>,
  ): TgpuFn<ImplSchema>;
}

// biome-ignore lint/suspicious/noExplicitAny: the widest type requires `any`
export type TgpuFn<ImplSchema extends AnyFn = (...args: any[]) => any> =
  & TgpuFnBase<ImplSchema>
  & InferImplSchema<ImplSchema>
  & {
    readonly [$internal]:
      & DualFn<InferImplSchema<ImplSchema>>[typeof $internal]
      & {
        implementation: Implementation<ImplSchema>;
      };
  };

export function fn<
  Args extends AnyData[] | [],
>(argTypes: Args, returnType?: undefined): TgpuFnShell<Args, Void>;

export function fn<
  Args extends AnyData[] | [],
  Return extends AnyData,
>(argTypes: Args, returnType: Return): TgpuFnShell<Args, Return>;

export function fn<
  Args extends AnyData[] | [],
  Return extends AnyData = Void,
>(argTypes: Args, returnType?: Return | undefined): TgpuFnShell<Args, Return> {
  const shell: TgpuFnShellHeader<Args, Return> = {
    [$internal]: true,
    argTypes,
    returnType: returnType ?? Void as Return,
    isEntry: false,
  };

  const call = (
    arg: Implementation | TemplateStringsArray,
    ...values: unknown[]
  ) =>
    createFn(
      shell as unknown as TgpuFnShellHeader<never[], never>,
      stripTemplate(arg, ...values),
    );

  return Object.assign(call, shell) as unknown as TgpuFnShell<Args, Return>;
}

export function isTgpuFn<Args extends AnyData[] | [], Return extends AnyData>(
  value: unknown | TgpuFn<(...args: Args) => Return>,
): value is TgpuFn<(...args: Args) => Return> {
  return !!(value as TgpuFn<(...args: Args) => Return>)?.[$internal] &&
    (value as TgpuFn<(...args: Args) => Return>)?.resourceType === 'function';
}

// --------------
// Implementation
// --------------

function stringifyPair([slot, value]: SlotValuePair): string {
  return `${getName(slot) ?? '<unnamed>'}=${value}`;
}

function createFn<ImplSchema extends AnyFn>(
  shell: TgpuFnShellHeader<
    Parameters<ImplSchema>,
    Extract<ReturnType<ImplSchema>, AnyData>
  >,
  implementation: Implementation<ImplSchema>,
): TgpuFn<ImplSchema> {
  type This = TgpuFnBase<ImplSchema> & SelfResolvable & {
    [$getNameForward]: FnCore;
  };

  const core = createFnCore(implementation as Implementation, '');

  const fnBase = {
    shell,
    resourceType: 'function' as const,

    $uses(newExternals: Record<string, unknown>) {
      core.applyExternals(newExternals);
      return this;
    },

    [$getNameForward]: core,
    $name(label: string): This {
      setName(core, label);
      return this;
    },

    with(
      slot: TgpuSlot<unknown> | TgpuAccessor,
      value: unknown,
    ): TgpuFn<ImplSchema> {
      return createBoundFunction(fn, [
        [isAccessor(slot) ? slot.slot : slot, value],
      ]);
    },

<<<<<<< HEAD
    '~resolve'(ctx: ResolutionCtx): ResolvedSnippet {
=======
    [$resolve](ctx: ResolutionCtx): string {
>>>>>>> eef9852b
      if (typeof implementation === 'string') {
        addArgTypesToExternals(
          implementation,
          shell.argTypes,
          core.applyExternals,
        );
        addReturnTypeToExternals(
          implementation,
          shell.returnType,
          core.applyExternals,
        );
      }

      return core.resolve(ctx, shell.argTypes, shell.returnType);
    },
  } as This;

  const call = createDualImpl<InferImplSchema<ImplSchema>>(
    (...args) =>
      provideInsideTgpuFn(() => {
        try {
          if (typeof implementation === 'string') {
            throw new Error(
              'Cannot execute on the CPU functions constructed with raw WGSL',
            );
          }

          const castAndCopiedArgs = args.map((arg, index) =>
            schemaCallWrapper(shell.argTypes[index] as unknown as AnyData, arg)
          ) as InferArgs<Parameters<ImplSchema>>;

          const result = implementation(...castAndCopiedArgs);
          // Casting the result to the appropriate schema
          return schemaCallWrapper(shell.returnType, result);
        } catch (err) {
          if (err instanceof ExecutionError) {
            throw err.appendToTrace(fn);
          }
          throw new ExecutionError(err, [fn]);
        }
      }),
    (...args) => snip(new FnCall(fn, args), shell.returnType),
    'tgpuFnCall',
    shell.argTypes,
  );

  const fn = Object.assign(call, fnBase as This) as unknown as TgpuFn<
    ImplSchema
  >;
  fn[$internal].implementation = implementation;

  Object.defineProperty(fn, 'toString', {
    value() {
      return `fn:${getName(core) ?? '<unnamed>'}`;
    },
  });

  return fn;
}

function createBoundFunction<ImplSchema extends AnyFn>(
  innerFn: TgpuFn<ImplSchema>,
  pairs: SlotValuePair[],
): TgpuFn<ImplSchema> {
  type This = TgpuFnBase<ImplSchema> & {
    [$getNameForward]: TgpuFn<ImplSchema>;
  };

  const fnBase: This = {
    resourceType: 'function',
    shell: innerFn.shell,
    [$providing]: {
      inner: innerFn,
      pairs,
    },

    $uses(newExternals) {
      innerFn.$uses(newExternals);
      return this;
    },

    [$getNameForward]: innerFn,
    $name(label: string): This {
      innerFn.$name(label);
      return this;
    },

    with(
      slot: TgpuSlot<unknown> | TgpuAccessor,
      value: unknown,
    ): TgpuFn<ImplSchema> {
      return createBoundFunction(fn, [
        ...pairs,
        [isAccessor(slot) ? slot.slot : slot, value],
      ]);
    },
  };

  const call = createDualImpl<InferImplSchema<ImplSchema>>(
    (...args) => innerFn(...args),
    (...args) => snip(new FnCall(fn, args), innerFn.shell.returnType),
    'tgpuFnCall',
    innerFn.shell.argTypes,
  );

  const fn = Object.assign(call, fnBase) as unknown as TgpuFn<ImplSchema>;
  fn[$internal].implementation = innerFn[$internal].implementation;

  Object.defineProperty(fn, 'toString', {
    value() {
      const fnLabel = getName(innerFn) ?? '<unnamed>';

      return `fn:${fnLabel}[${pairs.map(stringifyPair).join(', ')}]`;
    },
  });

  fn[$internal].implementation = innerFn[$internal].implementation;

  return fn;
}

class FnCall<ImplSchema extends AnyFn> implements SelfResolvable {
  readonly [$internal] = true;
  readonly [$ownSnippet]: Snippet;
  readonly [$getNameForward]: unknown;
  readonly #fn: TgpuFnBase<ImplSchema>;
  readonly #params: Snippet[];

  constructor(
    fn: TgpuFnBase<ImplSchema>,
    params: Snippet[],
  ) {
    this.#fn = fn;
    this.#params = params;
    this[$getNameForward] = fn;
    this[$ownSnippet] = snip(this, this.#fn.shell.returnType);
  }

<<<<<<< HEAD
  '~resolve'(ctx: ResolutionCtx): ResolvedSnippet {
    // We need to reset the indentation level during function body resolution to ignore the indentation level of the function call
    return ctx.withResetIndentLevel(() =>
      snip(
        stitch`${ctx.resolve(this.#fn).value}(${this.#params})`,
        this.#fn.shell.returnType,
      )
    );
=======
  [$resolve](ctx: ResolutionCtx): string {
    // We need to reset the indentation level during function body resolution to ignore the indentation level of the function call
    return ctx.withResetIndentLevel(() => {
      // TODO: Resolve the params first, then the function (just for consistency)
      return stitch`${ctx.resolve(this.#fn)}(${this.#params})`;
    });
>>>>>>> eef9852b
  }

  toString() {
    return `call:${getName(this) ?? '<unnamed>'}`;
  }
}<|MERGE_RESOLUTION|>--- conflicted
+++ resolved
@@ -26,6 +26,7 @@
   addArgTypesToExternals,
   addReturnTypeToExternals,
 } from '../resolve/externals.ts';
+import { stitch } from '../resolve/stitch.ts';
 import {
   type Eventual,
   isAccessor,
@@ -44,7 +45,6 @@
   InheritArgNames,
 } from './fnTypes.ts';
 import { stripTemplate } from './templateUtils.ts';
-import { stitch } from '../resolve/stitch.ts';
 
 // ----------
 // Public API
@@ -196,11 +196,7 @@
       ]);
     },
 
-<<<<<<< HEAD
-    '~resolve'(ctx: ResolutionCtx): ResolvedSnippet {
-=======
-    [$resolve](ctx: ResolutionCtx): string {
->>>>>>> eef9852b
+    [$resolve](ctx: ResolutionCtx): ResolvedSnippet {
       if (typeof implementation === 'string') {
         addArgTypesToExternals(
           implementation,
@@ -339,23 +335,15 @@
     this[$ownSnippet] = snip(this, this.#fn.shell.returnType);
   }
 
-<<<<<<< HEAD
-  '~resolve'(ctx: ResolutionCtx): ResolvedSnippet {
-    // We need to reset the indentation level during function body resolution to ignore the indentation level of the function call
-    return ctx.withResetIndentLevel(() =>
-      snip(
-        stitch`${ctx.resolve(this.#fn).value}(${this.#params})`,
-        this.#fn.shell.returnType,
-      )
-    );
-=======
-  [$resolve](ctx: ResolutionCtx): string {
+  [$resolve](ctx: ResolutionCtx): ResolvedSnippet {
     // We need to reset the indentation level during function body resolution to ignore the indentation level of the function call
     return ctx.withResetIndentLevel(() => {
       // TODO: Resolve the params first, then the function (just for consistency)
-      return stitch`${ctx.resolve(this.#fn)}(${this.#params})`;
+      return snip(
+        stitch`${ctx.resolve(this.#fn).value}(${this.#params})`,
+        this.#fn.shell.returnType,
+      );
     });
->>>>>>> eef9852b
   }
 
   toString() {
