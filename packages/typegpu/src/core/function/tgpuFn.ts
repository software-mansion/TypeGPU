--- conflicted
+++ resolved
@@ -1,13 +1,7 @@
-<<<<<<< HEAD
-import type { AnyWgslData } from '../../data/wgslTypes.ts';
+import type { AnyData } from '../../data/dataTypes.ts';
+import { Void } from '../../data/wgslTypes.ts';
 import type { TgpuNamable } from '../../shared/meta.ts';
 import { getName, setName } from '../../shared/meta.ts';
-=======
-import type { AnyData } from '../../data/dataTypes.ts';
-import { Void } from '../../data/wgslTypes.ts';
-import type { TgpuNamable } from '../../name.ts';
-import { getName, setName } from '../../name.ts';
->>>>>>> 2f44eddc
 import { createDualImpl } from '../../shared/generators.ts';
 import type { Infer } from '../../shared/repr.ts';
 import { $getNameForward, $internal } from '../../shared/symbols.ts';
