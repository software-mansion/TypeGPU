import type { AnyComputeBuiltin } from '../../builtin.ts';
<<<<<<< HEAD
import type { AnyWgslStruct } from '../../data/wgslTypes.ts';
import {
  getName,
  isNamable,
  setName,
  type TgpuNamable,
} from '../../shared/meta.ts';
=======
import { type AnyWgslStruct, Void } from '../../data/wgslTypes.ts';
import { getName, isNamable, setName, type TgpuNamable } from '../../name.ts';
>>>>>>> 2f44eddc
import { $getNameForward } from '../../shared/symbols.ts';
import type { ResolutionCtx, SelfResolvable } from '../../types.ts';
import { createFnCore, type FnCore } from './fnCore.ts';
import type { Implementation, InferIO } from './fnTypes.ts';
import { createStructFromIO } from './ioOutputType.ts';
import { stripTemplate } from './templateUtils.ts';

// ----------
// Public API
// ----------

/**
 * Describes a compute entry function signature (its arguments, return type and workgroup size)
 */
type TgpuComputeFnShellHeader<
  ComputeIn extends Record<string, AnyComputeBuiltin>,
> = {
  readonly argTypes: [AnyWgslStruct] | [];
  readonly returnType: Void;
  readonly workgroupSize: [number, number, number];
  readonly isEntry: true;
};

/**
 * Describes a compute entry function signature (its arguments, return type and workgroup size).
 * Allows creating tgpu compute functions by calling this shell
 * and passing the implementation (as WGSL string or JS function) as the argument.
 */
export type TgpuComputeFnShell<
  ComputeIn extends Record<string, AnyComputeBuiltin>,
> =
  & TgpuComputeFnShellHeader<ComputeIn>
  /**
   * Creates a type-safe implementation of this signature
   */
  & ((
    implementation: (input: InferIO<ComputeIn>) => undefined,
  ) => TgpuComputeFn<ComputeIn>)
  & /**
   * @param implementation
   *   Raw WGSL function implementation with header and body
   *   without `fn` keyword and function name
   *   e.g. `"(x: f32) -> f32 { return x; }"`;
   */ ((implementation: string) => TgpuComputeFn<ComputeIn>)
  & ((
    strings: TemplateStringsArray,
    ...values: unknown[]
  ) => TgpuComputeFn<ComputeIn>)
  & {
    /**
     * @deprecated Invoke the shell as a function instead.
     */
    does:
      & ((
        implementation: (input: InferIO<ComputeIn>) => undefined,
      ) => TgpuComputeFn<ComputeIn>)
      & /**
       * @param implementation
       *   Raw WGSL function implementation with header and body
       *   without `fn` keyword and function name
       *   e.g. `"(x: f32) -> f32 { return x; }"`;
       */ ((implementation: string) => TgpuComputeFn<ComputeIn>);
  };

export interface TgpuComputeFn<
  ComputeIn extends Record<string, AnyComputeBuiltin> = Record<
    string,
    AnyComputeBuiltin
  >,
> extends TgpuNamable {
  readonly shell: TgpuComputeFnShell<ComputeIn>;

  $uses(dependencyMap: Record<string, unknown>): this;
}

export interface ComputeFnOptions {
  workgroupSize: number[];
}

export function computeFn(options: {
  workgroupSize: number[];
  // biome-ignore lint/complexity/noBannedTypes: it's fine
}): TgpuComputeFnShell<{}>;

export function computeFn<
  ComputeIn extends Record<string, AnyComputeBuiltin>,
>(options: {
  in: ComputeIn;
  workgroupSize: number[];
}): TgpuComputeFnShell<ComputeIn>;

/**
 * Creates a shell of a typed entry function for the compute shader stage. Any function
 * that implements this shell can perform general-purpose computation.
 *
 * @param options.in
 *   Record with builtins used by the compute shader.
 * @param options.workgroupSize
 *   Size of blocks that the thread grid will be divided into (up to 3 dimensions).
 */
export function computeFn<
  ComputeIn extends Record<string, AnyComputeBuiltin>,
>(options: {
  in?: ComputeIn;
  workgroupSize: number[];
}): TgpuComputeFnShell<ComputeIn> {
  const shell: TgpuComputeFnShellHeader<ComputeIn> = {
    argTypes: options.in && Object.keys(options.in).length !== 0
      ? [createStructFromIO(options.in)]
      : [],
    returnType: Void,
    workgroupSize: [
      options.workgroupSize[0] ?? 1,
      options.workgroupSize[1] ?? 1,
      options.workgroupSize[2] ?? 1,
    ],
    isEntry: true,
  };

  const call = (
    arg: Implementation | TemplateStringsArray,
    ...values: unknown[]
  ) =>
    createComputeFn(
      shell,
      options.workgroupSize,
      stripTemplate(arg, ...values),
    );

  return Object.assign(Object.assign(call, shell), {
    does: call,
  }) as TgpuComputeFnShell<ComputeIn>;
}

// --------------
// Implementation
// --------------

function createComputeFn<ComputeIn extends Record<string, AnyComputeBuiltin>>(
  shell: TgpuComputeFnShellHeader<ComputeIn>,
  workgroupSize: number[],
  implementation: Implementation,
): TgpuComputeFn<ComputeIn> {
  type This = TgpuComputeFn<ComputeIn> & SelfResolvable & {
    [$getNameForward]: FnCore;
  };

  const core = createFnCore(shell, implementation);
  const inputType = shell.argTypes[0];

  return {
    shell,

    $uses(newExternals) {
      core.applyExternals(newExternals);
      return this;
    },

    [$getNameForward]: core,
    $name(newLabel: string): This {
      setName(core, newLabel);
      if (isNamable(inputType)) {
        inputType.$name(`${newLabel}_Input`);
      }
      return this;
    },

    '~resolve'(ctx: ResolutionCtx): string {
      return core.resolve(
        ctx,
        `@compute @workgroup_size(${workgroupSize.join(', ')}) `,
      );
    },

    toString() {
      return `computeFn:${getName(core) ?? '<unnamed>'}`;
    },
  } as This;
}<|MERGE_RESOLUTION|>--- conflicted
+++ resolved
@@ -1,16 +1,11 @@
 import type { AnyComputeBuiltin } from '../../builtin.ts';
-<<<<<<< HEAD
-import type { AnyWgslStruct } from '../../data/wgslTypes.ts';
+import { type AnyWgslStruct, Void } from '../../data/wgslTypes.ts';
 import {
   getName,
   isNamable,
   setName,
   type TgpuNamable,
 } from '../../shared/meta.ts';
-=======
-import { type AnyWgslStruct, Void } from '../../data/wgslTypes.ts';
-import { getName, isNamable, setName, type TgpuNamable } from '../../name.ts';
->>>>>>> 2f44eddc
 import { $getNameForward } from '../../shared/symbols.ts';
 import type { ResolutionCtx, SelfResolvable } from '../../types.ts';
 import { createFnCore, type FnCore } from './fnCore.ts';
