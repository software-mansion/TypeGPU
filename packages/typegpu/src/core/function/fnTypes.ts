import type * as smol from 'tinyest';
import type { Unwrap } from 'typed-binary';
import type {
  AnyAttribute,
  Decorated,
  F32,
  I32,
  U32,
  Vec2f,
  Vec2i,
  Vec2u,
  Vec3f,
  Vec3i,
  Vec3u,
  Vec4f,
  Vec4i,
  Vec4u,
} from '../../data';
import type { AnyTgpuData } from '../../types';

/**
 * Information extracted from transpiling a JS function.
 */
export type TranspilationResult = {
  argNames: string[];
  body: smol.Block;
  /**
   * All identifiers found in the function code that are not declared in the
   * function itself, or in the block that is accessing that identifier.
   */
  externalNames: string[];
};

export type UnwrapArgs<T extends unknown[]> = {
  [Idx in keyof T]: Unwrap<T[Idx]>;
};

export type UnwrapReturn<T> = T extends undefined
  ? // biome-ignore lint/suspicious/noConfusingVoidType: <void is used as a return type>
    void
  : Unwrap<T>;

export type Implementation<
  Args extends unknown[] = unknown[],
  Return = unknown,
> = string | ((...args: Args) => Return);

type BaseIOData =
  | F32
  | I32
  | U32
  | Vec2f
  | Vec3f
  | Vec4f
  | Vec2i
  | Vec3i
  | Vec4i
  | Vec2u
  | Vec3u
  | Vec4u;

export type IOData = BaseIOData | Decorated<BaseIOData, AnyAttribute[]>;

/**
 * Used for I/O definitions of entry functions.
 */
// An IO layout can be...
<<<<<<< HEAD
export type IOLayout<TElementType extends AnyTgpuData = AnyTgpuData> =
  // a single data-type
  | TElementType
  // an object of IO layouts
  | { [key: string]: IOLayout }
  // an array of IO layouts
  | IOLayout[];
=======
export type IOLayout<TElementType extends IOData = IOData> =
  // a single data-type
  | TElementType
  // a record of data-types
  | { [key: string]: TElementType };
>>>>>>> 7a0a5fb3

export type UnwrapIO<T> = T extends AnyTgpuData
  ? Unwrap<T>
  : T extends Record<string, unknown>
    ? { [K in keyof T]: Unwrap<T[K]> }
    : T;<|MERGE_RESOLUTION|>--- conflicted
+++ resolved
@@ -65,21 +65,11 @@
  * Used for I/O definitions of entry functions.
  */
 // An IO layout can be...
-<<<<<<< HEAD
-export type IOLayout<TElementType extends AnyTgpuData = AnyTgpuData> =
-  // a single data-type
-  | TElementType
-  // an object of IO layouts
-  | { [key: string]: IOLayout }
-  // an array of IO layouts
-  | IOLayout[];
-=======
 export type IOLayout<TElementType extends IOData = IOData> =
   // a single data-type
   | TElementType
   // a record of data-types
   | { [key: string]: TElementType };
->>>>>>> 7a0a5fb3
 
 export type UnwrapIO<T> = T extends AnyTgpuData
   ? Unwrap<T>
