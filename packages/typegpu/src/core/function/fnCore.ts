--- conflicted
+++ resolved
@@ -1,6 +1,6 @@
 import { FuncParameterType } from 'tinyest';
 import { getAttributesString } from '../../data/attributes.ts';
-import { type AnyData, snip, type Snippet } from '../../data/dataTypes.ts';
+import { snip } from '../../data/dataTypes.ts';
 import {
   type AnyWgslData,
   type AnyWgslStruct,
@@ -122,20 +122,7 @@
         }
         const ast = pluginData?.ast ?? ctx.transpileFn(String(implementation));
 
-<<<<<<< HEAD
-        if (ast.argNames.type === 'destructured-object') {
-          applyExternals(
-            externalMap,
-            Object.fromEntries(
-              ast.argNames.props.map(({ prop, alias }) => [alias, prop]),
-            ),
-          );
-        }
-
-        // Verifying all required externals are present.
-=======
         // verify all required externals are present
->>>>>>> 68fd55c6
         const missingExternals = ast.externalNames.filter(
           (name) => !(name in externalMap),
         );
@@ -143,38 +130,26 @@
           throw new MissingLinksError(getName(this), missingExternals);
         }
 
-<<<<<<< HEAD
-        const args: Snippet[] = ast.argNames.type === 'identifiers'
-          ? shell.argTypes.map((arg, i) =>
+        // generate wgsl string
+        const { head, body } = ctx.fnToWgsl({
+          args: shell.argTypes.map((arg, i) =>
             snip(
-              (ast.argNames.type === 'identifiers'
-                ? ast.argNames.names[i]
-                : undefined) ?? `arg_${i}`,
-              arg as AnyData,
+              ast.params[i]?.type === FuncParameterType.identifier
+                ? ast.params[i].name
+                : `_arg_${i}`,
+              arg as AnyWgslData,
             )
-          )
-          : [];
-
-=======
-        // generate wgsl string
->>>>>>> 68fd55c6
-        const { head, body } = ctx.fnToWgsl({
-          args: shell.argTypes.map((arg, i) => ({
-            value: ast.params[i]?.type === FuncParameterType.identifier
-              ? ast.params[i].name
-              : `_arg_${i}`,
-            dataType: arg as AnyWgslData,
-          })),
+          ),
           argAliases: Object.fromEntries(
             ast.params.flatMap((param, i) =>
               param.type === FuncParameterType.destructuredObject
                 ? param.props.map(({ name, alias }) => [
                   alias,
-                  {
-                    value: `_arg_${i}.${name}`,
-                    dataType: (shell.argTypes[i] as AnyWgslStruct)
+                  snip(
+                    `_arg_${i}.${name}`,
+                    (shell.argTypes[i] as AnyWgslStruct)
                       .propTypes[name] as AnyWgslData,
-                  },
+                  ),
                 ])
                 : []
             ),
