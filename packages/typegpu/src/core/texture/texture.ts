--- conflicted
+++ resolved
@@ -503,13 +503,8 @@
     return this;
   }
 
-<<<<<<< HEAD
   [$resolve](ctx: ResolutionCtx): string {
-    const id = ctx.names.makeUnique(getName(this));
-=======
-  '~resolve'(ctx: ResolutionCtx): string {
     const id = ctx.getUniqueName(this);
->>>>>>> b044416d
     const { group, binding } = ctx.allocateFixedEntry(
       {
         storageTexture: this._format,
@@ -551,17 +546,12 @@
     setName(this, _membership.key);
   }
 
-<<<<<<< HEAD
   // TODO: do not treat self-resolvable as wgsl data (when we have proper texture schemas)
   // biome-ignore lint/suspicious/noExplicitAny: This is necessary until we have texture schemas
   [$ownSnippet] = snip(this, this as any);
 
   [$resolve](ctx: ResolutionCtx): string {
-    const id = ctx.names.makeUnique(getName(this));
-=======
-  '~resolve'(ctx: ResolutionCtx): string {
     const id = ctx.getUniqueName(this);
->>>>>>> b044416d
     const group = ctx.allocateLayoutEntry(this._membership.layout);
     const type = `texture_storage_${dimensionToCodeMap[this.dimension]}`;
 
@@ -624,13 +614,8 @@
     return this;
   }
 
-<<<<<<< HEAD
   [$resolve](ctx: ResolutionCtx): string {
-    const id = ctx.names.makeUnique(getName(this));
-=======
-  '~resolve'(ctx: ResolutionCtx): string {
     const id = ctx.getUniqueName(this);
->>>>>>> b044416d
 
     const multisampled = (this._texture.props.sampleCount ?? 1) > 1;
     const { group, binding } = ctx.allocateFixedEntry(
@@ -679,17 +664,12 @@
     this.channelDataType = channelFormatToSchema[sampleType];
   }
 
-<<<<<<< HEAD
   // TODO: do not treat self-resolvable as wgsl data (when we have proper texture schemas)
   // biome-ignore lint/suspicious/noExplicitAny: This is necessary until we have texture schemas
   [$ownSnippet] = snip(this, this as any);
 
   [$resolve](ctx: ResolutionCtx): string {
-    const id = ctx.names.makeUnique(getName(this));
-=======
-  '~resolve'(ctx: ResolutionCtx): string {
     const id = ctx.getUniqueName(this);
->>>>>>> b044416d
     const group = ctx.allocateLayoutEntry(this._membership.layout);
 
     const type = this._multisampled
