<<<<<<< HEAD
import type { AnyData } from '../../data/dataTypes.ts';
import { type ResolvedSnippet, snip } from '../../data/snippet.ts';
=======
import { snip } from '../../data/snippet.ts';
>>>>>>> eef9852b
import type {
  F32,
  I32,
  U32,
  Vec4f,
  Vec4i,
  Vec4u,
} from '../../data/wgslTypes.ts';
import { invariant } from '../../errors.ts';
import type { TgpuNamable } from '../../shared/meta.ts';
import { getName, setName } from '../../shared/meta.ts';
import {
  $getNameForward,
  $internal,
  $ownSnippet,
  $resolve,
} from '../../shared/symbols.ts';
import type {
  Default,
  UnionToIntersection,
} from '../../shared/utilityTypes.ts';
import type { LayoutMembership } from '../../tgpuBindGroupLayout.ts';
import type {
  ResolutionCtx,
  SelfResolvable,
  WithOwnSnippet,
} from '../../types.ts';
import type { ExperimentalTgpuRoot } from '../root/rootTypes.ts';
import {
  channelFormatToSchema,
  channelKindToFormat,
  depthTextureFormats,
  type SampledFormatOptions,
  type StorageFormatOptions,
  type StorageTextureTexelFormat,
  type TexelFormatToChannelType,
  texelFormatToChannelType,
  type TexelFormatToDataType,
  texelFormatToDataType,
  type TexelFormatToDataTypeOrNever,
} from './textureFormats.ts';
import type { TextureProps } from './textureProps.ts';
import type { AllowedUsages, LiteralToExtensionMap } from './usageExtension.ts';

type ResolveStorageDimension<
  TDimension extends GPUTextureViewDimension,
  TProps extends TextureProps,
> = StorageTextureDimension extends TDimension
  ? Default<TProps['dimension'], '2d'>
  : TDimension extends StorageTextureDimension ? TDimension
  : '2d';

type ViewUsages<
  TProps extends TextureProps,
  TTexture extends TgpuTexture<TProps>,
> = boolean extends TTexture['usableAsSampled']
  ? boolean extends TTexture['usableAsStorage'] ? never
  : 'readonly' | 'writeonly' | 'mutable'
  : boolean extends TTexture['usableAsStorage'] ? 'sampled'
  : 'readonly' | 'writeonly' | 'mutable' | 'sampled';

interface TextureInternals {
  unwrap(): GPUTexture;
}

interface TextureViewInternals {
  readonly unwrap?: (() => GPUTextureView) | undefined;
}

// ----------
// Public API
// ----------

export type ChannelData = U32 | I32 | F32;
export type TexelData = Vec4u | Vec4i | Vec4f;

/**
 * @param TProps all properties that distinguish this texture apart from other textures on the type level.
 */
export interface TgpuTexture<TProps extends TextureProps = TextureProps>
  extends TgpuNamable {
  readonly [$internal]: TextureInternals;
  readonly resourceType: 'texture';
  readonly props: TProps; // <- storing to be able to differentiate structurally between different textures.

  // Extensions
  readonly usableAsStorage: boolean;
  readonly usableAsSampled: boolean;
  readonly usableAsRender: boolean;

  $usage<T extends AllowedUsages<TProps>[]>(
    ...usages: T
  ): this & UnionToIntersection<LiteralToExtensionMap[T[number]]>;

  createView<
    TUsage extends ViewUsages<TProps, this>,
    TDimension extends 'sampled' extends TUsage ? GPUTextureViewDimension
      : StorageTextureDimension,
    TFormat extends 'sampled' extends TUsage ? SampledFormatOptions<TProps>
      : StorageFormatOptions<TProps>,
  >(
    access: TUsage,
    params?: TextureViewParams<TDimension, TFormat>,
  ): {
    mutable: TgpuMutableTexture<
      ResolveStorageDimension<TDimension, TProps>,
      TexelFormatToDataTypeOrNever<
        StorageFormatOptions<TProps> extends TFormat ? TProps['format']
          : TFormat
      >
    >;
    readonly: TgpuReadonlyTexture<
      ResolveStorageDimension<TDimension, TProps>,
      TexelFormatToDataTypeOrNever<
        StorageFormatOptions<TProps> extends TFormat ? TProps['format']
          : TFormat
      >
    >;
    writeonly: TgpuWriteonlyTexture<
      ResolveStorageDimension<TDimension, TProps>,
      TexelFormatToDataTypeOrNever<
        StorageFormatOptions<TProps> extends TFormat ? TProps['format']
          : TFormat
      >
    >;
    sampled: TgpuSampledTexture<
      GPUTextureViewDimension extends TDimension
        ? Default<TProps['dimension'], '2d'>
        : TDimension,
      TexelFormatToChannelType[
        SampledFormatOptions<TProps> extends TFormat ? TProps['format']
          : TFormat
      ]
    >;
  }[TUsage];

  destroy(): void;
}

export type StorageTextureAccess = 'readonly' | 'writeonly' | 'mutable';

/**
 * Based on @see GPUTextureViewDimension
 * https://www.w3.org/TR/WGSL/#texture-depth
 */
export type StorageTextureDimension =
  | '1d'
  | '2d'
  | '2d-array'
  // | 'cube' <- not supported by storage textures
  // | 'cube-array' <- not supported by storage textures
  | '3d';

export type TextureViewParams<
  TDimension extends GPUTextureViewDimension | undefined,
  TFormat extends GPUTextureFormat | undefined,
> = {
  format?: TFormat;
  dimension?: TDimension;
  aspect?: GPUTextureAspect;
  baseMipLevel?: number;
  mipLevelCount?: number;
  baseArrayLayer?: number;
  arrayLayerCount?: number;
};

export interface TgpuStorageTexture<
  TDimension extends StorageTextureDimension = StorageTextureDimension,
  TData extends TexelData = TexelData,
> {
  readonly [$internal]: TextureViewInternals;
  readonly resourceType: 'texture-storage-view';
  readonly dimension: TDimension;
  readonly texelDataType: TData;
  readonly access: StorageTextureAccess;
}

/**
 * A texture accessed as "readonly" storage on the GPU.
 */
export interface TgpuReadonlyTexture<
  TDimension extends StorageTextureDimension = StorageTextureDimension,
  TData extends TexelData = TexelData,
> extends TgpuStorageTexture<TDimension, TData> {
  readonly access: 'readonly';
}

/**
 * A texture accessed as "writeonly" storage on the GPU.
 */
export interface TgpuWriteonlyTexture<
  TDimension extends StorageTextureDimension = StorageTextureDimension,
  TData extends TexelData = TexelData,
> extends TgpuStorageTexture<TDimension, TData> {
  readonly access: 'writeonly';
}

/**
 * A texture accessed as "mutable" (or read_write) storage on the GPU.
 */
export interface TgpuMutableTexture<
  TDimension extends StorageTextureDimension = StorageTextureDimension,
  TData extends TexelData = TexelData,
> extends TgpuStorageTexture<TDimension, TData> {
  readonly access: 'mutable';
}

/**
 * A texture accessed as sampled on the GPU.
 */
export interface TgpuSampledTexture<
  TDimension extends GPUTextureViewDimension = GPUTextureViewDimension,
  TData extends ChannelData = ChannelData,
> {
  readonly [$internal]: TextureViewInternals;
  readonly resourceType: 'texture-sampled-view';
  readonly dimension: TDimension;
  readonly channelDataType: TData;
}

/**
 * A texture accessed as depth on the GPU.
 */
export interface TgpuDepthTexture<
  TDimension extends GPUTextureViewDimension = GPUTextureViewDimension,
> {
  readonly [$internal]: TextureViewInternals;
  readonly resourceType: 'texture-depth-view';
  readonly dimension: TDimension;
  readonly channelDataType: F32;
}

export function INTERNAL_createTexture(
  props: TextureProps,
  branch: ExperimentalTgpuRoot,
): TgpuTexture<TextureProps> {
  return new TgpuTextureImpl(props, branch);
}

export function isTexture<T extends TgpuTexture>(
  value: unknown | T,
): value is T {
  return (value as T)?.resourceType === 'texture' && !!(value as T)[$internal];
}

export function isStorageTextureView<
  T extends TgpuReadonlyTexture | TgpuWriteonlyTexture | TgpuMutableTexture,
>(value: unknown | T): value is T {
  return (
    (value as T)?.resourceType === 'texture-storage-view' &&
    !!(value as T)[$internal]
  );
}

export function isSampledTextureView<T extends TgpuSampledTexture>(
  value: unknown | T,
): value is T {
  return (
    (value as T)?.resourceType === 'texture-sampled-view' &&
    !!(value as T)[$internal]
  );
}

export function isDepthTextureView<T extends TgpuDepthTexture>(
  value: unknown | T,
): value is T {
  return (
    (value as T)?.resourceType === 'texture-depth-view' &&
    !!(value as T)[$internal]
  );
}

export type TgpuAnyTextureView =
  | TgpuReadonlyTexture
  | TgpuWriteonlyTexture
  | TgpuMutableTexture
  | TgpuSampledTexture
  | TgpuDepthTexture;

// --------------
// Implementation
// --------------

const accessMap = {
  mutable: 'read_write',
  readonly: 'read',
  writeonly: 'write',
} as const;

class TgpuTextureImpl implements TgpuTexture {
  public readonly [$internal]: TextureInternals;
  public readonly resourceType = 'texture';
  public usableAsSampled = false;
  public usableAsStorage = false;
  public usableAsRender = false;
  public usableAsDepth = false;

  private _destroyed = false;
  private _flags = GPUTextureUsage.COPY_DST | GPUTextureUsage.COPY_SRC;
  private _texture: GPUTexture | null = null;

  constructor(
    public readonly props: TextureProps,
    private readonly _branch: ExperimentalTgpuRoot,
  ) {
    this[$internal] = {
      unwrap: () => {
        if (this._destroyed) {
          throw new Error('This texture has been destroyed');
        }

        if (!this._texture) {
          this._texture = this._branch.device.createTexture({
            label: getName(this) ?? '<unnamed>',
            format: this.props.format,
            size: this.props.size,
            usage: this._flags,
            dimension: this.props.dimension ?? '2d',
            viewFormats: this.props.viewFormats ?? [],
            mipLevelCount: this.props.mipLevelCount ?? 1,
            sampleCount: this.props.sampleCount ?? 1,
          });
        }

        return this._texture;
      },
    };
  }

  $name(label: string) {
    setName(this, label);
    return this;
  }

  $usage<T extends ('sampled' | 'storage' | 'render')[]>(
    ...usages: T
  ): this & UnionToIntersection<LiteralToExtensionMap[T[number]]> {
    const hasStorage = usages.includes('storage');
    const hasSampled = usages.includes('sampled');
    const hasRender = usages.includes('render');
    this._flags |= hasSampled ? GPUTextureUsage.TEXTURE_BINDING : 0;
    this._flags |= hasStorage ? GPUTextureUsage.STORAGE_BINDING : 0;
    this._flags |= hasRender ? GPUTextureUsage.RENDER_ATTACHMENT : 0;
    this.usableAsStorage ||= hasStorage;
    this.usableAsSampled ||= hasSampled;
    this.usableAsRender ||= hasRender;

    return this as this & UnionToIntersection<LiteralToExtensionMap[T[number]]>;
  }

  createView(
    access: 'mutable' | 'readonly' | 'writeonly' | 'sampled',
    params?: TextureViewParams<GPUTextureViewDimension, GPUTextureFormat>,
  ) {
    if (access === 'sampled') {
      return this._asSampled(params);
    }

    const storageParams = params as TextureViewParams<
      StorageTextureDimension,
      StorageTextureTexelFormat
    >;

    switch (access) {
      case 'mutable':
        return this._asMutable(storageParams);
      case 'readonly':
        return this._asReadonly(storageParams);
      case 'writeonly':
        return this._asWriteonly(storageParams);
    }
  }

  private _asStorage(
    params:
      | TextureViewParams<StorageTextureDimension, StorageTextureTexelFormat>
      | undefined,
    access: StorageTextureAccess,
  ): TgpuFixedStorageTextureImpl {
    if (!this.usableAsStorage) {
      throw new Error('Unusable as storage');
    }

    const format = params?.format ?? this.props.format;
    const type = texelFormatToDataType[format as keyof TexelFormatToDataType];
    invariant(!!type, `Unsupported storage texture format: ${format}`);

    return new TgpuFixedStorageTextureImpl(params ?? {}, access, this);
  }

  private _asReadonly(
    params?: TextureViewParams<
      StorageTextureDimension,
      StorageTextureTexelFormat
    >,
  ) {
    // biome-ignore lint/suspicious/noExplicitAny: <too much type wrangling>
    return this._asStorage(params, 'readonly') as any;
  }

  private _asWriteonly(
    params?: TextureViewParams<
      StorageTextureDimension,
      StorageTextureTexelFormat
    >,
  ) {
    // biome-ignore lint/suspicious/noExplicitAny: <too much type wrangling>
    return this._asStorage(params, 'writeonly') as any;
  }

  private _asMutable(
    params?: TextureViewParams<
      StorageTextureDimension,
      StorageTextureTexelFormat
    >,
  ) {
    // biome-ignore lint/suspicious/noExplicitAny: <too much type wrangling>
    return this._asStorage(params, 'mutable') as any;
  }

  private _asSampled(
    params?: TextureViewParams<GPUTextureViewDimension, GPUTextureFormat>,
    // biome-ignore lint/suspicious/noExplicitAny: <too much type wrangling>
  ): any {
    if (!this.usableAsSampled) {
      throw new Error('Unusable as sampled');
    }

    const format = params?.format ?? this.props.format;
    const type = texelFormatToDataType[format as keyof TexelFormatToDataType];

    if (!type) {
      throw new Error(`Unsupported sampled texture format: ${format}`);
    }

    return new TgpuFixedSampledTextureImpl(params, this);
  }

  destroy() {
    if (this._destroyed) {
      return;
    }
    this._destroyed = true;
    this._texture?.destroy();
  }
}

const dimensionToCodeMap = {
  '1d': '1d',
  '2d': '2d',
  '2d-array': '2d_array',
  cube: 'cube',
  'cube-array': 'cube_array',
  '3d': '3d',
} satisfies Record<GPUTextureViewDimension, string>;

class TgpuFixedStorageTextureImpl
  implements TgpuStorageTexture, SelfResolvable, TgpuNamable, WithOwnSnippet {
  readonly [$internal]: TextureViewInternals;
  readonly [$getNameForward]: TgpuTexture<TextureProps>;
  readonly resourceType = 'texture-storage-view';
  readonly texelDataType: TexelData;
  readonly dimension: StorageTextureDimension;

  private _view: GPUTextureView | undefined;
  private readonly _format: StorageTextureTexelFormat;

  constructor(
    props:
      | TextureViewParams<StorageTextureDimension, StorageTextureTexelFormat>
      | undefined,
    public readonly access: StorageTextureAccess,
    private readonly _texture: TgpuTexture,
  ) {
    this[$internal] = {
      unwrap: () => {
        if (!this._view) {
          this._view = this._texture[$internal].unwrap().createView({
            label: `${getName(this) ?? '<unnamed>'} - View`,
            format: this._format,
            dimension: this.dimension,
          });
        }

        return this._view;
      },
    };
    this[$getNameForward] = _texture;

    this.dimension = props?.dimension ?? _texture.props.dimension ?? '2d';
    this._format = props?.format ??
      (_texture.props.format as StorageTextureTexelFormat);
    this.texelDataType = texelFormatToDataType[this._format];
  }

  // TODO: do not treat self-resolvable as wgsl data (when we have proper texture schemas)
  // biome-ignore lint/suspicious/noExplicitAny: This is necessary until we have texture schemas
  [$ownSnippet] = snip(this, this as any);

  $name(label: string): this {
    this._texture.$name(label);
    return this;
  }

<<<<<<< HEAD
  '~resolve'(ctx: ResolutionCtx): ResolvedSnippet {
=======
  [$resolve](ctx: ResolutionCtx): string {
>>>>>>> eef9852b
    const id = ctx.getUniqueName(this);
    const { group, binding } = ctx.allocateFixedEntry(
      {
        storageTexture: this._format,
        access: this.access,
        viewDimension: this.dimension,
      },
      this,
    );
    const type = `texture_storage_${dimensionToCodeMap[this.dimension]}`;

    ctx.addDeclaration(
      `@group(${group}) @binding(${binding}) var ${id}: ${type}<${this._format}, ${
        accessMap[this.access]
      }>;`,
    );

    // TODO: do not treat self-resolvable as wgsl data (when we have proper texture schemas)
    // biome-ignore lint/suspicious/noExplicitAny: This is necessary until we have texture schemas
    return snip(id, this as any);
  }

  toString() {
    return `${this.resourceType}:${getName(this) ?? '<unnamed>'}`;
  }
}

export class TgpuLaidOutStorageTextureImpl
  implements TgpuStorageTexture, SelfResolvable, WithOwnSnippet {
  readonly [$internal]: TextureViewInternals;
  readonly resourceType = 'texture-storage-view';
  readonly texelDataType: TexelData;

  constructor(
    private readonly _format: StorageTextureTexelFormat,
    public readonly dimension: StorageTextureDimension,
    public readonly access: StorageTextureAccess,
    private readonly _membership: LayoutMembership,
  ) {
    this[$internal] = {};
    this.texelDataType = texelFormatToDataType[this._format];
    setName(this, _membership.key);
  }

<<<<<<< HEAD
  '~resolve'(ctx: ResolutionCtx): ResolvedSnippet {
=======
  // TODO: do not treat self-resolvable as wgsl data (when we have proper texture schemas)
  // biome-ignore lint/suspicious/noExplicitAny: This is necessary until we have texture schemas
  [$ownSnippet] = snip(this, this as any);

  [$resolve](ctx: ResolutionCtx): string {
>>>>>>> eef9852b
    const id = ctx.getUniqueName(this);
    const group = ctx.allocateLayoutEntry(this._membership.layout);
    const type = `texture_storage_${dimensionToCodeMap[this.dimension]}`;

    ctx.addDeclaration(
      `@group(${group}) @binding(${this._membership.idx}) var ${id}: ${type}<${this._format}, ${
        accessMap[this.access]
      }>;`,
    );

    // TODO: do not treat self-resolvable as wgsl data (when we have proper texture schemas)
    // biome-ignore lint/suspicious/noExplicitAny: This is necessary until we have texture schemas
    return snip(id, this as any);
  }

  toString() {
    return `${this.resourceType}:${getName(this) ?? '<unnamed>'}`;
  }
}

class TgpuFixedSampledTextureImpl
  implements TgpuSampledTexture, SelfResolvable, TgpuNamable, WithOwnSnippet {
  public readonly [$internal]: TextureViewInternals;
  public readonly [$getNameForward]: TgpuTexture<TextureProps>;
  public readonly resourceType = 'texture-sampled-view';
  public readonly channelDataType: ChannelData;
  public readonly dimension: GPUTextureViewDimension;

  private _format: GPUTextureFormat;
  private _view: GPUTextureView | undefined;

  constructor(
    private readonly _props:
      | TextureViewParams<GPUTextureViewDimension, GPUTextureFormat>
      | undefined,
    private readonly _texture: TgpuTexture,
  ) {
    this[$internal] = {
      unwrap: () => {
        if (!this._view) {
          this._view = this._texture[$internal].unwrap().createView({
            label: `${getName(this) ?? '<unnamed>'} - View`,
            ...this._props,
          });
        }

        return this._view;
      },
    };
    this[$getNameForward] = _texture;
    this.dimension = _props?.dimension ?? _texture.props.dimension ?? '2d';
    this._format = _props?.format ??
      (_texture.props.format as GPUTextureFormat);
    this.channelDataType = texelFormatToChannelType[this._format];
  }

  // TODO: do not treat self-resolvable as wgsl data (when we have proper texture schemas)
  // biome-ignore lint/suspicious/noExplicitAny: This is necessary until we have texture schemas
  [$ownSnippet] = snip(this, this as any);

  $name(label: string): this {
    this._texture.$name(label);
    return this;
  }

<<<<<<< HEAD
  '~resolve'(ctx: ResolutionCtx): ResolvedSnippet {
=======
  [$resolve](ctx: ResolutionCtx): string {
>>>>>>> eef9852b
    const id = ctx.getUniqueName(this);

    const multisampled = (this._texture.props.sampleCount ?? 1) > 1;
    const { group, binding } = ctx.allocateFixedEntry(
      {
        texture: channelKindToFormat[this.channelDataType.type],
        viewDimension: this.dimension,
        multisampled,
      },
      this,
    );

    const type = multisampled
      ? 'texture_multisampled_2d'
      : this._format in depthTextureFormats
      ? `texture_depth_${dimensionToCodeMap[this.dimension]}`
      : `texture_${dimensionToCodeMap[this.dimension]}`;

    ctx.addDeclaration(
      `@group(${group}) @binding(${binding}) var ${id}: ${type}<${
        ctx.resolve(this.channelDataType).value
      }>;`,
    );

    // TODO: do not treat self-resolvable as wgsl data (when we have proper texture schemas)
    // biome-ignore lint/suspicious/noExplicitAny: This is necessary until we have texture schemas
    return snip(id, this as any);
  }

  toString() {
    return `${this.resourceType}:${getName(this) ?? '<unnamed>'}`;
  }
}

export class TgpuLaidOutSampledTextureImpl
  implements TgpuSampledTexture, SelfResolvable, WithOwnSnippet {
  public readonly [$internal]: TextureViewInternals;
  public readonly resourceType = 'texture-sampled-view';
  public readonly channelDataType: ChannelData;

  constructor(
    private readonly sampleType: GPUTextureSampleType,
    public readonly dimension: GPUTextureViewDimension,
    private readonly _multisampled: boolean,
    private readonly _membership: LayoutMembership,
  ) {
    this[$internal] = {};
    setName(this, _membership.key);
    this.channelDataType = channelFormatToSchema[sampleType];
  }

<<<<<<< HEAD
  '~resolve'(ctx: ResolutionCtx): ResolvedSnippet {
=======
  // TODO: do not treat self-resolvable as wgsl data (when we have proper texture schemas)
  // biome-ignore lint/suspicious/noExplicitAny: This is necessary until we have texture schemas
  [$ownSnippet] = snip(this, this as any);

  [$resolve](ctx: ResolutionCtx): string {
>>>>>>> eef9852b
    const id = ctx.getUniqueName(this);
    const group = ctx.allocateLayoutEntry(this._membership.layout);

    const type = this._multisampled
      ? 'texture_multisampled_2d'
      : this.sampleType === 'depth'
      ? `texture_depth_${dimensionToCodeMap[this.dimension]}`
      : `texture_${dimensionToCodeMap[this.dimension]}`;

    if (this.sampleType === 'depth') {
      ctx.addDeclaration(
        `@group(${group}) @binding(${this._membership.idx}) var ${id}: ${type};`,
      );

      // TODO: do not treat self-resolvable as wgsl data (when we have proper texture schemas)
      // biome-ignore lint/suspicious/noExplicitAny: This is necessary until we have texture schemas
      return snip(id, this as any);
    }

    ctx.addDeclaration(
      `@group(${group}) @binding(${this._membership.idx}) var ${id}: ${type}<${
        ctx.resolve(this.channelDataType).value
      }>;`,
    );

    // TODO: do not treat self-resolvable as wgsl data (when we have proper texture schemas)
    // biome-ignore lint/suspicious/noExplicitAny: This is necessary until we have texture schemas
    return snip(id, this as any);
  }

  toString() {
    return `${this.resourceType}:${getName(this) ?? '<unnamed>'}`;
  }
}<|MERGE_RESOLUTION|>--- conflicted
+++ resolved
@@ -1,9 +1,4 @@
-<<<<<<< HEAD
-import type { AnyData } from '../../data/dataTypes.ts';
 import { type ResolvedSnippet, snip } from '../../data/snippet.ts';
-=======
-import { snip } from '../../data/snippet.ts';
->>>>>>> eef9852b
 import type {
   F32,
   I32,
@@ -508,11 +503,7 @@
     return this;
   }
 
-<<<<<<< HEAD
-  '~resolve'(ctx: ResolutionCtx): ResolvedSnippet {
-=======
-  [$resolve](ctx: ResolutionCtx): string {
->>>>>>> eef9852b
+  [$resolve](ctx: ResolutionCtx): ResolvedSnippet {
     const id = ctx.getUniqueName(this);
     const { group, binding } = ctx.allocateFixedEntry(
       {
@@ -557,15 +548,11 @@
     setName(this, _membership.key);
   }
 
-<<<<<<< HEAD
-  '~resolve'(ctx: ResolutionCtx): ResolvedSnippet {
-=======
   // TODO: do not treat self-resolvable as wgsl data (when we have proper texture schemas)
   // biome-ignore lint/suspicious/noExplicitAny: This is necessary until we have texture schemas
   [$ownSnippet] = snip(this, this as any);
 
-  [$resolve](ctx: ResolutionCtx): string {
->>>>>>> eef9852b
+  [$resolve](ctx: ResolutionCtx): ResolvedSnippet {
     const id = ctx.getUniqueName(this);
     const group = ctx.allocateLayoutEntry(this._membership.layout);
     const type = `texture_storage_${dimensionToCodeMap[this.dimension]}`;
@@ -631,11 +618,7 @@
     return this;
   }
 
-<<<<<<< HEAD
-  '~resolve'(ctx: ResolutionCtx): ResolvedSnippet {
-=======
-  [$resolve](ctx: ResolutionCtx): string {
->>>>>>> eef9852b
+  [$resolve](ctx: ResolutionCtx): ResolvedSnippet {
     const id = ctx.getUniqueName(this);
 
     const multisampled = (this._texture.props.sampleCount ?? 1) > 1;
@@ -687,15 +670,11 @@
     this.channelDataType = channelFormatToSchema[sampleType];
   }
 
-<<<<<<< HEAD
-  '~resolve'(ctx: ResolutionCtx): ResolvedSnippet {
-=======
   // TODO: do not treat self-resolvable as wgsl data (when we have proper texture schemas)
   // biome-ignore lint/suspicious/noExplicitAny: This is necessary until we have texture schemas
   [$ownSnippet] = snip(this, this as any);
 
-  [$resolve](ctx: ResolutionCtx): string {
->>>>>>> eef9852b
+  [$resolve](ctx: ResolutionCtx): ResolvedSnippet {
     const id = ctx.getUniqueName(this);
     const group = ctx.allocateLayoutEntry(this._membership.layout);
 
