--- conflicted
+++ resolved
@@ -631,11 +631,7 @@
       {
         [$internal]: true,
         get [$ownSnippet]() {
-<<<<<<< HEAD
-          return snip(this, schema, /* ref */ 'handle');
-=======
           return snip(this, schema, /* origin */ 'handle');
->>>>>>> 24490653
         },
         [$resolve]: (ctx) => ctx.resolve(this),
         toString: () => `${this.toString()}.$`,
@@ -683,11 +679,7 @@
       };`,
     );
 
-<<<<<<< HEAD
-    return snip(id, this.schema, /* ref */ 'handle');
-=======
     return snip(id, this.schema, /* origin */ 'handle');
->>>>>>> 24490653
   }
 }
 
@@ -722,11 +714,7 @@
       };`,
     );
 
-<<<<<<< HEAD
-    return snip(id, this.schema, /* ref */ 'handle');
-=======
     return snip(id, this.schema, /* origin */ 'handle');
->>>>>>> 24490653
   }
 
   get [$gpuValueOf](): Infer<T> {
@@ -735,11 +723,7 @@
       {
         [$internal]: true,
         get [$ownSnippet]() {
-<<<<<<< HEAD
-          return snip(this, schema, /* ref */ 'handle');
-=======
           return snip(this, schema, /* origin */ 'handle');
->>>>>>> 24490653
         },
         [$resolve]: (ctx) => ctx.resolve(this),
         toString: () => `${this.toString()}.$`,
