--- conflicted
+++ resolved
@@ -522,19 +522,10 @@
     const id = ctx.names.makeUnique(this.label);
     const { group, binding } = ctx.allocateFixedEntry(this);
 
-<<<<<<< HEAD
-    let type: string;
-    if ((this._texture.props.sampleCount ?? 1) > 1) {
-      type = 'texture_multisampled_2d';
-    } else {
-      type = `texture_${dimensionToCodeMap[this.dimension]}`;
-    }
-=======
     const type =
       (this._texture.props.sampleCount ?? 1) > 1
         ? 'texture_multisampled_2d'
         : `texture_${dimensionToCodeMap[this.dimension]}`;
->>>>>>> 7a0a5fb3
 
     ctx.addDeclaration(
       `@group(${group}) @binding(${binding}) var ${id}: ${type}<${ctx.resolve(this.channelDataType)}>;`,
