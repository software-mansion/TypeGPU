import type { F32, I32, U32 } from '../../data';
import type { Vec4f, Vec4i, Vec4u } from '../../data/vector';
import { invariant } from '../../errors';
import type { ExtensionGuard } from '../../extension';
import type { TgpuNamable } from '../../namable';
import { code } from '../../tgpuCode';
import { identifier } from '../../tgpuIdentifier';
import type { ResolutionCtx, TgpuResolvable } from '../../types';
import type { Default } from '../../utilityTypes';
import type { UnionToIntersection } from '../../utilityTypes';
import type { ExperimentalTgpuRoot } from '../root/rootTypes';
import {
  type SampledFormatOptions,
  type StorageFormatOptions,
  type StorageTextureTexelFormat,
  type TexelFormatToChannelType,
  type TexelFormatToDataType,
  type TexelFormatToDataTypeOrNever,
  texelFormatToChannelType,
  texelFormatToDataType,
} from './textureFormats';
import type { TextureProps } from './textureProps';
import type { AllowedUsages, LiteralToExtensionMap } from './usageExtension';

// ----------
// Public API
// ----------

export type ChannelData = U32 | I32 | F32;
export type TexelData = Vec4u | Vec4i | Vec4f;

/**
 * @param TProps all properties that distinguish this texture apart from other textures on the type level.
 */
export interface TgpuTexture<TProps extends TextureProps = TextureProps>
  extends TgpuNamable {
  readonly resourceType: 'texture';
  readonly props: TProps; // <- storing to be able to differentiate structurally between different textures.
  readonly label: string | undefined;

  // Extensions
  readonly usableAsStorage: boolean;
  readonly usableAsSampled: boolean;
  readonly usableAsRender: boolean;

  $usage<T extends AllowedUsages<TProps>[]>(
    ...usages: T
  ): this & UnionToIntersection<LiteralToExtensionMap[T[number]]>;

  asReadonly<
    TDimension extends StorageTextureDimension,
    TFormat extends StorageFormatOptions<TProps>,
  >(
    params?: TextureViewParams<TDimension, TFormat>,
  ): ExtensionGuard<
    // flag
    this['usableAsStorage'],
    // error msg
    "missing .$usage('storage')",
    // if allowed
    TgpuReadonlyTexture<
      StorageTextureDimension extends TDimension
        ? Default<TProps['dimension'], '2d'>
        : TDimension,
      TexelFormatToDataTypeOrNever<
        StorageFormatOptions<TProps> extends TFormat
          ? TProps['format']
          : TFormat
      >
    >
  >;

  asWriteonly<
    TDimension extends StorageTextureDimension,
    TFormat extends StorageFormatOptions<TProps>,
  >(
    params?: TextureViewParams<TDimension, TFormat>,
  ): ExtensionGuard<
    // flag
    this['usableAsStorage'],
    // error msg
    "missing .$usage('storage')",
    // if allowed
    TgpuWriteonlyTexture<
      StorageTextureDimension extends TDimension
        ? Default<TProps['dimension'], '2d'>
        : TDimension,
      TexelFormatToDataTypeOrNever<
        StorageFormatOptions<TProps> extends TFormat
          ? TProps['format']
          : TFormat
      >
    >
  >;

  asMutable<
    TDimension extends StorageTextureDimension,
    TFormat extends StorageFormatOptions<TProps>,
  >(
    params?: TextureViewParams<TDimension, TFormat>,
  ): ExtensionGuard<
    // flag
    this['usableAsStorage'],
    // error msg
    "missing .$usage('storage')",
    // if allowed
    TgpuMutableTexture<
      StorageTextureDimension extends TDimension
        ? Default<TProps['dimension'], '2d'>
        : TDimension,
      TexelFormatToDataTypeOrNever<
        StorageFormatOptions<TProps> extends TFormat
          ? TProps['format']
          : TFormat
      >
    >
  >;

  asSampled<
    TDimension extends GPUTextureViewDimension,
    TFormat extends SampledFormatOptions<TProps>,
  >(
    params?: TextureViewParams<TDimension, TFormat>,
  ): ExtensionGuard<
    // flag
    this['usableAsSampled'],
    // error msg
    "missing .$usage('sampled')",
    // if allowed
    TgpuSampledTexture<
      GPUTextureViewDimension extends TDimension
        ? Default<TProps['dimension'], '2d'>
        : TDimension,
      TexelFormatToChannelType[SampledFormatOptions<TProps> extends TFormat
        ? TProps['format']
        : TFormat]
    >
  >;

  destroy(): void;
}

export interface INTERNAL_TgpuTexture {
  unwrap(): GPUTexture;
}

export type StorageTextureAccess = 'readonly' | 'writeonly' | 'mutable';

/**
 * Based on @see GPUTextureViewDimension
 * https://www.w3.org/TR/WGSL/#texture-depth
 */
export type StorageTextureDimension =
  | '1d'
  | '2d'
  | '2d-array'
  // | 'cube' <- not supported by storage textures
  // | 'cube-array' <- not supported by storage textures
  | '3d';

export type TextureViewParams<
  TDimension extends GPUTextureViewDimension | undefined,
  TFormat extends GPUTextureFormat | undefined,
> = {
  format?: TFormat;
  dimension?: TDimension;
  aspect?: GPUTextureAspect;
  baseMipLevel?: number;
  mipLevelCount?: number;
  baseArrayLayout?: number;
  arrayLayerCount?: number;
};

export interface TgpuStorageTexture<
  TDimension extends StorageTextureDimension = StorageTextureDimension,
  TData extends TexelData = TexelData,
> {
  readonly resourceType: 'texture-storage-view';
  readonly dimension: TDimension;
  readonly texelDataType: TData;
  readonly access: StorageTextureAccess;
}

export interface INTERNAL_TgpuStorageTexture {
  unwrap(): GPUTextureView;
}

/**
 * A texture accessed as "readonly" storage on the GPU.
 */
export interface TgpuReadonlyTexture<
  TDimension extends StorageTextureDimension = StorageTextureDimension,
  TData extends TexelData = TexelData,
> extends TgpuStorageTexture<TDimension, TData>,
    TgpuResolvable {
  readonly access: 'readonly';
}

/**
 * A texture accessed as "writeonly" storage on the GPU.
 */
export interface TgpuWriteonlyTexture<
  TDimension extends StorageTextureDimension = StorageTextureDimension,
  TData extends TexelData = TexelData,
> extends TgpuStorageTexture<TDimension, TData>,
    TgpuResolvable {
  readonly access: 'writeonly';
}

/**
 * A texture accessed as "mutable" (or read_write) storage on the GPU.
 */
export interface TgpuMutableTexture<
  TDimension extends StorageTextureDimension = StorageTextureDimension,
  TData extends TexelData = TexelData,
> extends TgpuStorageTexture<TDimension, TData>,
    TgpuResolvable {
  readonly access: 'mutable';
}

/**
 * A texture accessed as sampled on the GPU.
 */
export interface TgpuSampledTexture<
  TDimension extends GPUTextureViewDimension = GPUTextureViewDimension,
  TData extends ChannelData = ChannelData,
> extends TgpuResolvable {
  readonly resourceType: 'texture-sampled-view';
  readonly dimension: TDimension;
  readonly channelDataType: TData;
}

export interface INTERNAL_TgpuSampledTexture {
  unwrap(): GPUTextureView;
}

export function INTERNAL_createTexture(
  props: TextureProps,
  branch: ExperimentalTgpuRoot,
): TgpuTexture<TextureProps> {
  return new TgpuTextureImpl(
    props,
    branch,
  ) as unknown as TgpuTexture<TextureProps>;
}

export function isTexture<T extends TgpuTexture>(
  value: unknown | T,
): value is T {
  return (value as T)?.resourceType === 'texture';
}

export function isStorageTextureView<
  T extends TgpuReadonlyTexture | TgpuWriteonlyTexture | TgpuMutableTexture,
>(value: unknown | T): value is T {
  return (value as T)?.resourceType === 'texture-storage-view';
}

export function isSampledTextureView<T extends TgpuSampledTexture>(
  value: unknown | T,
): value is T {
  return (value as T)?.resourceType === 'texture-sampled-view';
}

export type TgpuAnyTextureView =
  | TgpuReadonlyTexture
  | TgpuWriteonlyTexture
  | TgpuMutableTexture
  | TgpuSampledTexture;

// --------------
// Implementation
// --------------

class TgpuTextureImpl implements TgpuTexture, INTERNAL_TgpuTexture {
  public readonly resourceType = 'texture';
  public usableAsSampled = false;
  public usableAsStorage = false;
  public usableAsRender = false;

  private _destroyed = false;
  private _label: string | undefined;
  private _flags = GPUTextureUsage.COPY_DST | GPUTextureUsage.COPY_SRC;
  private _texture: GPUTexture | null = null;

  constructor(
    public readonly props: TextureProps,
    private readonly _branch: ExperimentalTgpuRoot,
  ) {}

  get label() {
    return this._label;
  }

  $name(label: string) {
    this._label = label;
    return this;
  }

  /**
   * NOTE: Internal use only, use this and you'll get fired. Use `root.unwrap` instead.
   */
  unwrap(): GPUTexture {
    if (this._destroyed) {
      throw new Error('This texture has been destroyed');
    }

    if (!this._texture) {
      this._texture = this._branch.device.createTexture({
        label: this._label ?? '',
        format: this.props.format,
        size: this.props.size,
        usage: this._flags,
        dimension: this.props.dimension ?? '2d',
        viewFormats: this.props.viewFormats ?? [],
        mipLevelCount: this.props.mipLevelCount ?? 1,
        sampleCount: this.props.sampleCount ?? 1,
      });
    }

    return this._texture;
  }

  $usage<T extends ('sampled' | 'storage' | 'render')[]>(
    ...usages: T
  ): this & UnionToIntersection<LiteralToExtensionMap[T[number]]> {
    const hasStorage = usages.includes('storage');
    const hasSampled = usages.includes('sampled');
    const hasRender = usages.includes('render');
    this._flags |= hasSampled ? GPUTextureUsage.TEXTURE_BINDING : 0;
    this._flags |= hasStorage ? GPUTextureUsage.STORAGE_BINDING : 0;
    this._flags |= hasRender ? GPUTextureUsage.RENDER_ATTACHMENT : 0;
    this.usableAsStorage ||= hasStorage;
    this.usableAsSampled ||= hasSampled;
    this.usableAsRender ||= hasRender;

    return this as this & UnionToIntersection<LiteralToExtensionMap[T[number]]>;
  }

  private _asStorage(
    params:
      | TextureViewParams<StorageTextureDimension, StorageTextureTexelFormat>
      | undefined,
    access: StorageTextureAccess,
  ): TgpuFixedStorageTextureImpl {
    if (!this.usableAsStorage) {
      throw new Error('Unusable as storage');
    }

    const format = params?.format ?? this.props.format;
    const type = texelFormatToDataType[format as keyof TexelFormatToDataType];
    invariant(!!type, `Unsupported storage texture format: ${format}`);

    return new TgpuFixedStorageTextureImpl(params ?? {}, access, this);
  }

  asReadonly(
    params?: TextureViewParams<
      StorageTextureDimension,
      StorageTextureTexelFormat
    >,
  ) {
    // biome-ignore lint/suspicious/noExplicitAny: <too much type wrangling>
    return this._asStorage(params, 'readonly') as any;
  }

  asWriteonly(
    params?: TextureViewParams<
      StorageTextureDimension,
      StorageTextureTexelFormat
    >,
  ) {
    // biome-ignore lint/suspicious/noExplicitAny: <too much type wrangling>
    return this._asStorage(params, 'writeonly') as any;
  }

  asMutable(
    params?: TextureViewParams<
      StorageTextureDimension,
      StorageTextureTexelFormat
    >,
  ) {
    // biome-ignore lint/suspicious/noExplicitAny: <too much type wrangling>
    return this._asStorage(params, 'mutable') as any;
  }

  asSampled(
    params?: TextureViewParams<GPUTextureViewDimension, GPUTextureFormat>,
    // biome-ignore lint/suspicious/noExplicitAny: <too much type wrangling>
  ): any {
    if (!this.usableAsSampled) {
      throw new Error('Unusable as sampled');
    }

    const format = params?.format ?? this.props.format;
    const type = texelFormatToDataType[format as keyof TexelFormatToDataType];

    if (!type) {
      throw new Error(`Unsupported storage texture format: ${format}`);
    }

    return new TgpuFixedSampledTextureImpl(params, 'readonly', this);
  }

  destroy() {
    if (this._destroyed) {
      return;
    }
    this._destroyed = true;
    this._texture?.destroy();
  }
}

const dimensionToCodeMap = {
  '1d': '1d',
  '2d': '2d',
  '2d-array': '2d_array',
  cube: 'cube',
  'cube-array': 'cube_array',
  '3d': '3d',
} satisfies Record<GPUTextureViewDimension, string>;

class TgpuFixedStorageTextureImpl
  implements TgpuStorageTexture, INTERNAL_TgpuStorageTexture, TgpuNamable
{
  public readonly resourceType = 'texture-storage-view';
  public readonly texelDataType: TexelData;
  public readonly dimension: StorageTextureDimension;

  private _view: GPUTextureView | undefined;
  private readonly _format: StorageTextureTexelFormat;

  constructor(
    props:
      | TextureViewParams<StorageTextureDimension, StorageTextureTexelFormat>
      | undefined,
    public readonly access: StorageTextureAccess,
    private readonly _texture: TgpuTexture<TextureProps> & INTERNAL_TgpuTexture,
  ) {
    this.dimension = props?.dimension ?? _texture.props.dimension ?? '2d';
    this._format =
      props?.format ?? (_texture.props.format as StorageTextureTexelFormat);
    this.texelDataType = texelFormatToDataType[this._format];
  }

  get label(): string | undefined {
    return this._texture.label;
  }

  $name(label: string): this {
    this._texture.$name(label);
    return this;
  }

  unwrap(): GPUTextureView {
    if (!this._view) {
      this._view = this._texture.unwrap().createView({
        label: `${this.label ?? '<unnamed>'} - View`,
        format: this._format,
        dimension: this.dimension,
      });
    }

    return this._view;
  }

  resolve(ctx: ResolutionCtx): string {
    const ident = identifier().$name(this.label);
    const { group, binding } = ctx.allocateFixedEntry(this);
    const type = `texture_storage_${dimensionToCodeMap[this.dimension]}`;

    ctx.addDeclaration(
      code`@group(${group}) @binding(${binding}) var ${ident}: ${type}<${this._format}, ${this.access}>;`,
    );

    return ctx.resolve(ident);
  }
}

class TgpuFixedSampledTextureImpl
  implements TgpuSampledTexture, INTERNAL_TgpuSampledTexture, TgpuNamable
{
  public readonly resourceType = 'texture-sampled-view';
  public readonly channelDataType: ChannelData;
  public readonly dimension: GPUTextureViewDimension;

  private _format: GPUTextureFormat;
  private _view: GPUTextureView | undefined;

  constructor(
    private readonly _props:
      | TextureViewParams<GPUTextureViewDimension, GPUTextureFormat>
      | undefined,
    public readonly access: StorageTextureAccess,
    private readonly _texture: TgpuTexture<TextureProps> & INTERNAL_TgpuTexture,
  ) {
    this.dimension = _props?.dimension ?? _texture.props.dimension ?? '2d';
    this._format =
      _props?.format ?? (_texture.props.format as GPUTextureFormat);
    this.channelDataType = texelFormatToChannelType[this._format];
  }

  get label(): string | undefined {
    return this._texture.label;
  }

  $name(label: string): this {
    this._texture.$name(label);
    return this;
  }

  unwrap(): GPUTextureView {
    if (!this._view) {
      this._view = this._texture.unwrap().createView({
        label: `${this.label ?? '<unnamed>'} - View`,
        ...this._props,
      });
    }

    return this._view;
  }

  resolve(ctx: ResolutionCtx): string {
<<<<<<< HEAD
    const ident = identifier().$name(this.label);
    const { group, binding } = ctx.allocateFixedEntry(this);

    let type: string;
    if ((this._texture.props.sampleCount ?? 1) > 1) {
      type = 'texture_multisampled_2d';
    } else {
      type = `texture_${dimensionToCodeMap[this.dimension]}`;
    }

    ctx.addDeclaration(
      code`@group(${group}) @binding(${binding}) var ${ident}: ${type}<${this.channelDataType}>;`,
    );

    return ctx.resolve(ident);
=======
    const id = ctx.names.makeUnique(this.label);
    ctx.addRenderResource(this, id);
    return id;
>>>>>>> d95a9747
  }
}<|MERGE_RESOLUTION|>--- conflicted
+++ resolved
@@ -3,8 +3,6 @@
 import { invariant } from '../../errors';
 import type { ExtensionGuard } from '../../extension';
 import type { TgpuNamable } from '../../namable';
-import { code } from '../../tgpuCode';
-import { identifier } from '../../tgpuIdentifier';
 import type { ResolutionCtx, TgpuResolvable } from '../../types';
 import type { Default } from '../../utilityTypes';
 import type { UnionToIntersection } from '../../utilityTypes';
@@ -465,15 +463,15 @@
   }
 
   resolve(ctx: ResolutionCtx): string {
-    const ident = identifier().$name(this.label);
+    const id = ctx.names.makeUnique(this.label);
     const { group, binding } = ctx.allocateFixedEntry(this);
     const type = `texture_storage_${dimensionToCodeMap[this.dimension]}`;
 
     ctx.addDeclaration(
-      code`@group(${group}) @binding(${binding}) var ${ident}: ${type}<${this._format}, ${this.access}>;`,
+      `@group(${group}) @binding(${binding}) var ${id}: ${type}<${this._format}, ${this.access}>;`,
     );
 
-    return ctx.resolve(ident);
+    return id;
   }
 }
 
@@ -521,8 +519,7 @@
   }
 
   resolve(ctx: ResolutionCtx): string {
-<<<<<<< HEAD
-    const ident = identifier().$name(this.label);
+    const id = ctx.names.makeUnique(this.label);
     const { group, binding } = ctx.allocateFixedEntry(this);
 
     let type: string;
@@ -533,14 +530,9 @@
     }
 
     ctx.addDeclaration(
-      code`@group(${group}) @binding(${binding}) var ${ident}: ${type}<${this.channelDataType}>;`,
+      `@group(${group}) @binding(${binding}) var ${id}: ${type}<${ctx.resolve(this.channelDataType)}>;`,
     );
 
-    return ctx.resolve(ident);
-=======
-    const id = ctx.names.makeUnique(this.label);
-    ctx.addRenderResource(this, id);
     return id;
->>>>>>> d95a9747
   }
 }