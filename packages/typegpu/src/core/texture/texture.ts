--- conflicted
+++ resolved
@@ -2,12 +2,9 @@
 import { invariant } from '../../errors';
 import type { ExtensionGuard } from '../../extension';
 import type { TgpuNamable } from '../../namable';
-<<<<<<< HEAD
 import type { Default } from '../../shared/utilityTypes';
 import type { UnionToIntersection } from '../../shared/utilityTypes';
-=======
 import type { LayoutMembership } from '../../tgpuBindGroupLayout';
->>>>>>> 0cc3f0a9
 import type { ResolutionCtx, TgpuResolvable } from '../../types';
 import type { ExperimentalTgpuRoot } from '../root/rootTypes';
 import {
