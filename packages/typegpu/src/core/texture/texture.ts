--- conflicted
+++ resolved
@@ -632,20 +632,11 @@
     };
   }
 
-<<<<<<< HEAD
-  // TODO: do not treat self-resolvable as wgsl data (when we have proper texture schemas)
-  // biome-ignore lint/suspicious/noExplicitAny: This is necessary until we have texture schemas
-  [$ownSnippet] = snip(this, this as any, /* ref */ 'handle');
-
-  $name(label: string): this {
-    this._texture.$name(label);
-=======
   $name(label: string) {
     setName(this, label);
     if (this.#view) {
       this.#view.label = label;
     }
->>>>>>> a3fc10aa
     return this;
   }
 
@@ -656,7 +647,7 @@
       {
         [$internal]: true,
         get [$ownSnippet]() {
-          return snip(this, schema);
+          return snip(this, schema, /* ref */ 'handle');
         },
         [$resolve]: (ctx) => ctx.resolve(this),
         toString: () => `${this.toString()}.$`,
@@ -670,15 +661,9 @@
       return this[$gpuValueOf];
     }
 
-<<<<<<< HEAD
-    // TODO: do not treat self-resolvable as wgsl data (when we have proper texture schemas)
-    // biome-ignore lint/suspicious/noExplicitAny: This is necessary until we have texture schemas
-    return snip(id, this as any, /* ref */ 'handle');
-=======
     throw new Error(
       'Direct access to texture view values is possible only as part of a compute dispatch or draw call. Try .read() or .write() instead',
     );
->>>>>>> a3fc10aa
   }
 
   get value(): Infer<T> {
@@ -689,13 +674,6 @@
     return `textureView:${getName(this) ?? '<unnamed>'}`;
   }
 
-<<<<<<< HEAD
-  // TODO: do not treat self-resolvable as wgsl data (when we have proper texture schemas)
-  // biome-ignore lint/suspicious/noExplicitAny: This is necessary until we have texture schemas
-  [$ownSnippet] = snip(this, this as any, /* ref */ 'handle');
-
-=======
->>>>>>> a3fc10aa
   [$resolve](ctx: ResolutionCtx): ResolvedSnippet {
     const id = ctx.getUniqueName(this);
     const { group, binding } = ctx.allocateFixedEntry(
@@ -717,17 +695,7 @@
       };`,
     );
 
-<<<<<<< HEAD
-    // TODO: do not treat self-resolvable as wgsl data (when we have proper texture schemas)
-    // biome-ignore lint/suspicious/noExplicitAny: This is necessary until we have texture schemas
-    return snip(id, this as any, /* ref */ 'handle');
-  }
-
-  toString() {
-    return `${this.resourceType}:${getName(this) ?? '<unnamed>'}`;
-=======
-    return snip(id, this.schema);
->>>>>>> a3fc10aa
+    return snip(id, this.schema, /* ref */ 'handle');
   }
 }
 
@@ -748,18 +716,8 @@
     setName(this, membership.key);
   }
 
-<<<<<<< HEAD
-  // TODO: do not treat self-resolvable as wgsl data (when we have proper texture schemas)
-  // biome-ignore lint/suspicious/noExplicitAny: This is necessary until we have texture schemas
-  [$ownSnippet] = snip(this, this as any, /* ref */ 'handle');
-
-  $name(label: string): this {
-    this._texture.$name(label);
-    return this;
-=======
   toString() {
     return `textureView:${getName(this) ?? '<unnamed>'}`;
->>>>>>> a3fc10aa
   }
 
   [$resolve](ctx: ResolutionCtx): ResolvedSnippet {
@@ -772,17 +730,7 @@
       };`,
     );
 
-<<<<<<< HEAD
-    // TODO: do not treat self-resolvable as wgsl data (when we have proper texture schemas)
-    // biome-ignore lint/suspicious/noExplicitAny: This is necessary until we have texture schemas
-    return snip(id, this as any, /* ref */ 'handle');
-  }
-
-  toString() {
-    return `${this.resourceType}:${getName(this) ?? '<unnamed>'}`;
-=======
-    return snip(id, this.schema);
->>>>>>> a3fc10aa
+    return snip(id, this.schema, /* ref */ 'handle');
   }
 
   get [$gpuValueOf](): Infer<T> {
@@ -791,7 +739,7 @@
       {
         [$internal]: true,
         get [$ownSnippet]() {
-          return snip(this, schema);
+          return snip(this, schema, /* ref */ 'handle');
         },
         [$resolve]: (ctx) => ctx.resolve(this),
         toString: () => `${this.toString()}.$`,
@@ -800,46 +748,14 @@
     ) as unknown as Infer<T>;
   }
 
-<<<<<<< HEAD
-  // TODO: do not treat self-resolvable as wgsl data (when we have proper texture schemas)
-  // biome-ignore lint/suspicious/noExplicitAny: This is necessary until we have texture schemas
-  [$ownSnippet] = snip(this, this as any, /* ref */ 'handle');
-
-  [$resolve](ctx: ResolutionCtx): ResolvedSnippet {
-    const id = ctx.getUniqueName(this);
-    const group = ctx.allocateLayoutEntry(this._membership.layout);
-
-    const type = this._multisampled
-      ? 'texture_multisampled_2d'
-      : this.sampleType === 'depth'
-      ? `texture_depth_${dimensionToCodeMap[this.dimension]}`
-      : `texture_${dimensionToCodeMap[this.dimension]}`;
-
-    if (this.sampleType === 'depth') {
-      ctx.addDeclaration(
-        `@group(${group}) @binding(${this._membership.idx}) var ${id}: ${type};`,
-      );
-
-      // TODO: do not treat self-resolvable as wgsl data (when we have proper texture schemas)
-      // biome-ignore lint/suspicious/noExplicitAny: This is necessary until we have texture schemas
-      return snip(id, this as any, /* ref */ 'handle');
-=======
   get $(): Infer<T> {
     if (inCodegenMode()) {
       return this[$gpuValueOf];
->>>>>>> a3fc10aa
     }
 
     throw new Error(
       'Direct access to texture views values is possible only as part of a compute dispatch or draw call. Try .read() or .write() instead',
     );
-<<<<<<< HEAD
-
-    // TODO: do not treat self-resolvable as wgsl data (when we have proper texture schemas)
-    // biome-ignore lint/suspicious/noExplicitAny: This is necessary until we have texture schemas
-    return snip(id, this as any, /* ref */ 'handle');
-=======
->>>>>>> a3fc10aa
   }
 
   get value(): Infer<T> {
