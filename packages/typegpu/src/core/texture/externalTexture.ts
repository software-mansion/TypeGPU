--- conflicted
+++ resolved
@@ -1,8 +1,5 @@
-<<<<<<< HEAD
 import type { AnyData } from '../../data/dataTypes.ts';
-=======
 import { $internal } from '../../shared/symbols.ts';
->>>>>>> dc4da0db
 import { getName, setName } from '../../shared/meta.ts';
 import { $wgslDataType } from '../../shared/symbols.ts';
 import type { LayoutMembership } from '../../tgpuBindGroupLayout.ts';
@@ -28,13 +25,9 @@
 
 export class TgpuExternalTextureImpl
   implements TgpuExternalTexture, SelfResolvable {
-<<<<<<< HEAD
   public readonly resourceType = 'external-texture';
   public readonly [$wgslDataType]: AnyData;
-=======
   readonly [$internal] = true;
-  readonly resourceType = 'external-texture';
->>>>>>> dc4da0db
 
   constructor(private readonly _membership: LayoutMembership) {
     setName(this, _membership.key);
