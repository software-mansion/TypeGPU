--- conflicted
+++ resolved
@@ -48,13 +48,6 @@
     setName(this, membership.key);
   }
 
-<<<<<<< HEAD
-  // TODO: do not treat self-resolvable as wgsl data (when we have proper texture schemas)
-  // biome-ignore lint/suspicious/noExplicitAny: This is necessary until we have texture schemas
-  [$ownSnippet] = snip(this, this as any, /* ref */ 'handle');
-
-=======
->>>>>>> a3fc10aa
   [$resolve](ctx: ResolutionCtx): ResolvedSnippet {
     const id = ctx.getUniqueName(this);
     const group = ctx.allocateLayoutEntry(this.#membership.layout);
@@ -65,7 +58,7 @@
       };`,
     );
 
-    return snip(id, textureExternal());
+    return snip(id, textureExternal(), 'handle');
   }
 
   get [$gpuValueOf](): Infer<WgslExternalTexture> {
@@ -75,7 +68,7 @@
       {
         [$internal]: true,
         get [$ownSnippet]() {
-          return snip(this, schema);
+          return snip(this, schema, 'handle');
         },
         [$resolve]: (ctx) => ctx.resolve(this),
         toString: () => `textureExternal:${getName(this) ?? '<unnamed>'}.$`,
@@ -94,14 +87,8 @@
     );
   }
 
-<<<<<<< HEAD
-    // TODO: do not treat self-resolvable as wgsl data (when we have proper texture schemas)
-    // biome-ignore lint/suspicious/noExplicitAny: This is necessary until we have texture schemas
-    return snip(id, this as any, /* ref */ 'handle');
-=======
   get value(): Infer<WgslExternalTexture> {
     return this.$;
->>>>>>> a3fc10aa
   }
 
   toString() {
