import { $internal, $ownSnippet, $resolve } from '../../shared/symbols.ts';
import { getName, setName } from '../../shared/meta.ts';
import type { LayoutMembership } from '../../tgpuBindGroupLayout.ts';
<<<<<<< HEAD
import type { ResolutionCtx, SelfResolvable } from '../../types.ts';
import { type ResolvedSnippet, snip } from '../../data/snippet.ts';
=======
import type {
  ResolutionCtx,
  SelfResolvable,
  WithOwnSnippet,
} from '../../types.ts';
import { snip } from '../../data/snippet.ts';
>>>>>>> eef9852b

// ----------
// Public API
// ----------

export interface TgpuExternalTexture {
  readonly resourceType: 'external-texture';
}

export function isExternalTexture<T extends TgpuExternalTexture>(
  value: unknown | T,
): value is T {
  return (value as T)?.resourceType === 'external-texture';
}

// --------------
// Implementation
// --------------

export class TgpuExternalTextureImpl
  implements TgpuExternalTexture, SelfResolvable, WithOwnSnippet {
  public readonly resourceType = 'external-texture';
  readonly [$internal] = true;

  constructor(private readonly _membership: LayoutMembership) {
    setName(this, _membership.key);
  }

<<<<<<< HEAD
  '~resolve'(ctx: ResolutionCtx): ResolvedSnippet {
=======
  // TODO: do not treat self-resolvable as wgsl data (when we have proper texture schemas)
  // biome-ignore lint/suspicious/noExplicitAny: This is necessary until we have texture schemas
  [$ownSnippet] = snip(this, this as any);

  [$resolve](ctx: ResolutionCtx): string {
>>>>>>> eef9852b
    const id = ctx.getUniqueName(this);
    const group = ctx.allocateLayoutEntry(this._membership.layout);

    ctx.addDeclaration(
      `@group(${group}) @binding(${this._membership.idx}) var ${id}: texture_external;`,
    );

    // TODO: do not treat self-resolvable as wgsl data (when we have proper texture schemas)
    // biome-ignore lint/suspicious/noExplicitAny: This is necessary until we have texture schemas
    return snip(id, this as any);
  }

  toString() {
    return `${this.resourceType}:${getName(this) ?? '<unnamed>'}`;
  }
}<|MERGE_RESOLUTION|>--- conflicted
+++ resolved
@@ -1,17 +1,12 @@
 import { $internal, $ownSnippet, $resolve } from '../../shared/symbols.ts';
 import { getName, setName } from '../../shared/meta.ts';
 import type { LayoutMembership } from '../../tgpuBindGroupLayout.ts';
-<<<<<<< HEAD
-import type { ResolutionCtx, SelfResolvable } from '../../types.ts';
-import { type ResolvedSnippet, snip } from '../../data/snippet.ts';
-=======
 import type {
   ResolutionCtx,
   SelfResolvable,
   WithOwnSnippet,
 } from '../../types.ts';
-import { snip } from '../../data/snippet.ts';
->>>>>>> eef9852b
+import { type ResolvedSnippet, snip } from '../../data/snippet.ts';
 
 // ----------
 // Public API
@@ -40,15 +35,11 @@
     setName(this, _membership.key);
   }
 
-<<<<<<< HEAD
-  '~resolve'(ctx: ResolutionCtx): ResolvedSnippet {
-=======
   // TODO: do not treat self-resolvable as wgsl data (when we have proper texture schemas)
   // biome-ignore lint/suspicious/noExplicitAny: This is necessary until we have texture schemas
   [$ownSnippet] = snip(this, this as any);
 
-  [$resolve](ctx: ResolutionCtx): string {
->>>>>>> eef9852b
+  [$resolve](ctx: ResolutionCtx): ResolvedSnippet {
     const id = ctx.getUniqueName(this);
     const group = ctx.allocateLayoutEntry(this._membership.layout);
 
