--- conflicted
+++ resolved
@@ -1,10 +1,6 @@
-<<<<<<< HEAD
 import { type ResolvedSnippet, snip } from '../../data/snippet.ts';
 import { Void } from '../../data/wgslTypes.ts';
-import { $internal } from '../../shared/symbols.ts';
-=======
 import { $internal, $resolve } from '../../shared/symbols.ts';
->>>>>>> eef9852b
 import type { ResolutionCtx, SelfResolvable } from '../../types.ts';
 import {
   applyExternals,
@@ -50,11 +46,7 @@
     return this;
   }
 
-<<<<<<< HEAD
-  '~resolve'(ctx: ResolutionCtx): ResolvedSnippet {
-=======
-  [$resolve](ctx: ResolutionCtx): string {
->>>>>>> eef9852b
+  [$resolve](ctx: ResolutionCtx): ResolvedSnippet {
     const externalMap: ExternalMap = {};
 
     for (const externals of this.externalsToApply) {
