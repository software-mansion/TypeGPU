import { snip } from '../../data/snippet.ts';
import type { TgpuNamable } from '../../shared/meta.ts';
import { getName, setName } from '../../shared/meta.ts';
import { $internal, $ownSnippet, $resolve } from '../../shared/symbols.ts';
import type { LayoutMembership } from '../../tgpuBindGroupLayout.ts';
import type {
  ResolutionCtx,
  SelfResolvable,
  WithOwnSnippet,
} from '../../types.ts';
import type { Unwrapper } from '../../unwrapper.ts';

interface SamplerInternals {
  readonly unwrap?: ((branch: Unwrapper) => GPUSampler) | undefined;
}

// ----------
// Public API
// ----------

export interface SamplerProps {
  addressModeU?: GPUAddressMode;
  addressModeV?: GPUAddressMode;
  /**
   * Specifies the address modes for the texture width, height, and depth
   * coordinates, respectively.
   */
  addressModeW?: GPUAddressMode;
  /**
   * Specifies the sampling behavior when the sample footprint is smaller than or equal to one
   * texel.
   */
  magFilter?: GPUFilterMode;
  /**
   * Specifies the sampling behavior when the sample footprint is larger than one texel.
   */
  minFilter?: GPUFilterMode;
  /**
   * Specifies behavior for sampling between mipmap levels.
   */
  mipmapFilter?: GPUMipmapFilterMode;
  lodMinClamp?: number;
  /**
   * Specifies the minimum and maximum levels of detail, respectively, used internally when
   * sampling a texture.
   */
  lodMaxClamp?: number;
  /**
   * Specifies the maximum anisotropy value clamp used by the sampler. Anisotropic filtering is
   * enabled when {@link GPUSamplerDescriptor.maxAnisotropy} is > 1 and the implementation supports it.
   * Anisotropic filtering improves the image quality of textures sampled at oblique viewing
   * angles. Higher {@link GPUSamplerDescriptor.maxAnisotropy} values indicate the maximum ratio of
   * anisotropy supported when filtering.
   *
   * Most implementations support {@link GPUSamplerDescriptor.maxAnisotropy} values in range
   * between 1 and 16, inclusive. The used value of {@link GPUSamplerDescriptor.maxAnisotropy}
   * will be clamped to the maximum value that the platform supports.
   * The precise filtering behavior is implementation-dependent.
   */
  maxAnisotropy?: number;
}

export interface ComparisonSamplerProps {
  compare: GPUCompareFunction;
  addressModeU?: GPUAddressMode;
  addressModeV?: GPUAddressMode;
  /**
   * Specifies the address modes for the texture width, height, and depth
   * coordinates, respectively.
   */
  addressModeW?: GPUAddressMode;
  /**
   * Specifies the sampling behavior when the sample footprint is smaller than or equal to one
   * texel.
   */
  magFilter?: GPUFilterMode;
  /**
   * Specifies the sampling behavior when the sample footprint is larger than one texel.
   */
  minFilter?: GPUFilterMode;
  /**
   * Specifies behavior for sampling between mipmap levels.
   */
  mipmapFilter?: GPUMipmapFilterMode;
  lodMinClamp?: number;
  /**
   * Specifies the minimum and maximum levels of detail, respectively, used internally when
   * sampling a texture.
   */
  lodMaxClamp?: number;
  /**
   * Specifies the maximum anisotropy value clamp used by the sampler. Anisotropic filtering is
   * enabled when {@link GPUSamplerDescriptor.maxAnisotropy} is > 1 and the implementation supports it.
   * Anisotropic filtering improves the image quality of textures sampled at oblique viewing
   * angles. Higher {@link GPUSamplerDescriptor.maxAnisotropy} values indicate the maximum ratio of
   * anisotropy supported when filtering.
   *
   * Most implementations support {@link GPUSamplerDescriptor.maxAnisotropy} values in range
   * between 1 and 16, inclusive. The used value of {@link GPUSamplerDescriptor.maxAnisotropy}
   * will be clamped to the maximum value that the platform supports.
   * The precise filtering behavior is implementation-dependent.
   */
  maxAnisotropy?: number;
}

export interface TgpuSampler {
  readonly [$internal]: SamplerInternals;
  readonly resourceType: 'sampler';
}

export interface TgpuComparisonSampler {
  readonly [$internal]: SamplerInternals;
  readonly resourceType: 'sampler-comparison';
}

export interface TgpuFixedSampler extends TgpuSampler, TgpuNamable {}

export interface TgpuFixedComparisonSampler
  extends TgpuComparisonSampler, TgpuNamable {}

export function sampler(props: SamplerProps): TgpuFixedSampler {
  return new TgpuFixedSamplerImpl(props);
}

export function comparisonSampler(
  props: ComparisonSamplerProps,
): TgpuFixedComparisonSampler {
  return new TgpuFixedComparisonSamplerImpl(props);
}

export function isSampler(resource: unknown): resource is TgpuSampler {
  const maybe = resource as TgpuSampler | undefined;
  return maybe?.resourceType === 'sampler' && !!maybe[$internal];
}

export function isComparisonSampler(
  resource: unknown,
): resource is TgpuComparisonSampler {
  const maybe = resource as TgpuComparisonSampler | undefined;
  return maybe?.resourceType === 'sampler-comparison' && !!maybe[$internal];
}

// --------------
// Implementation
// --------------

export class TgpuLaidOutSamplerImpl
  implements TgpuSampler, SelfResolvable, WithOwnSnippet {
  public readonly [$internal]: SamplerInternals;
  public readonly resourceType = 'sampler';

  constructor(private readonly _membership: LayoutMembership) {
    this[$internal] = {};
    setName(this, _membership.key);
  }

<<<<<<< HEAD
  // TODO: do not treat self-resolvable as wgsl data (when we have proper texture schemas)
  // biome-ignore lint/suspicious/noExplicitAny: This is necessary until we have texture schemas
  [$ownSnippet] = snip(this, this as any);

  [$resolve](ctx: ResolutionCtx): string {
    const id = ctx.names.makeUnique(getName(this));
=======
  '~resolve'(ctx: ResolutionCtx): string {
    const id = ctx.getUniqueName(this);
>>>>>>> b044416d
    const group = ctx.allocateLayoutEntry(this._membership.layout);

    ctx.addDeclaration(
      `@group(${group}) @binding(${this._membership.idx}) var ${id}: sampler;`,
    );

    return id;
  }

  toString() {
    return `${this.resourceType}:${getName(this) ?? '<unnamed>'}`;
  }
}

export class TgpuLaidOutComparisonSamplerImpl
  implements TgpuComparisonSampler, SelfResolvable, WithOwnSnippet {
  public readonly [$internal]: SamplerInternals;
  public readonly resourceType = 'sampler-comparison';

  constructor(private readonly _membership: LayoutMembership) {
    this[$internal] = {};
    setName(this, _membership.key);
  }

<<<<<<< HEAD
  // TODO: do not treat self-resolvable as wgsl data (when we have proper texture schemas)
  // biome-ignore lint/suspicious/noExplicitAny: This is necessary until we have texture schemas
  [$ownSnippet] = snip(this, this as any);

  [$resolve](ctx: ResolutionCtx): string {
    const id = ctx.names.makeUnique(getName(this));
=======
  '~resolve'(ctx: ResolutionCtx): string {
    const id = ctx.getUniqueName(this);
>>>>>>> b044416d
    const group = ctx.allocateLayoutEntry(this._membership.layout);

    ctx.addDeclaration(
      `@group(${group}) @binding(${this._membership.idx}) var ${id}: sampler_comparison;`,
    );

    return id;
  }

  toString() {
    return `${this.resourceType}:${getName(this) ?? '<unnamed>'}`;
  }
}

class TgpuFixedSamplerImpl
  implements TgpuFixedSampler, SelfResolvable, WithOwnSnippet {
  public readonly [$internal]: SamplerInternals;
  public readonly resourceType = 'sampler';

  private _filtering: boolean;
  private _sampler: GPUSampler | null = null;

  constructor(private readonly _props: SamplerProps) {
    this[$internal] = {
      unwrap: (branch) => {
        if (!this._sampler) {
          this._sampler = branch.device.createSampler({
            ...this._props,
            label: getName(this) ?? '<unnamed>',
          });
        }

        return this._sampler;
      },
    };

    // Based on https://www.w3.org/TR/webgpu/#sampler-creation
    this._filtering = _props.minFilter === 'linear' ||
      _props.magFilter === 'linear' ||
      _props.mipmapFilter === 'linear';
  }

  // TODO: do not treat self-resolvable as wgsl data (when we have proper texture schemas)
  // biome-ignore lint/suspicious/noExplicitAny: This is necessary until we have texture schemas
  [$ownSnippet] = snip(this, this as any);

<<<<<<< HEAD
  [$resolve](ctx: ResolutionCtx): string {
    const id = ctx.names.makeUnique(getName(this));
=======
  '~resolve'(ctx: ResolutionCtx): string {
    const id = ctx.getUniqueName(this);
>>>>>>> b044416d

    const { group, binding } = ctx.allocateFixedEntry(
      {
        sampler: this._filtering ? 'filtering' : 'non-filtering',
      },
      this,
    );

    ctx.addDeclaration(
      `@group(${group}) @binding(${binding}) var ${id}: sampler;`,
    );

    return id;
  }

  $name(label: string) {
    setName(this, label);
    return this;
  }

  toString() {
    return `${this.resourceType}:${getName(this) ?? '<unnamed>'}`;
  }
}

class TgpuFixedComparisonSamplerImpl
  implements TgpuFixedComparisonSampler, SelfResolvable, WithOwnSnippet {
  public readonly [$internal]: SamplerInternals;
  public readonly resourceType = 'sampler-comparison';

  private _sampler: GPUSampler | null = null;

  constructor(private readonly _props: ComparisonSamplerProps) {
    this[$internal] = {
      unwrap: (branch) => {
        if (!this._sampler) {
          this._sampler = branch.device.createSampler({
            ...this._props,
            label: getName(this) ?? '<unnamed>',
          });
        }

        return this._sampler;
      },
    };
  }

  // TODO: do not treat self-resolvable as wgsl data (when we have proper texture schemas)
  // biome-ignore lint/suspicious/noExplicitAny: This is necessary until we have texture schemas
  [$ownSnippet] = snip(this, this as any);

  $name(label: string) {
    setName(this, label);
    return this;
  }

<<<<<<< HEAD
  [$resolve](ctx: ResolutionCtx): string {
    const id = ctx.names.makeUnique(getName(this));
=======
  '~resolve'(ctx: ResolutionCtx): string {
    const id = ctx.getUniqueName(this);
>>>>>>> b044416d
    const { group, binding } = ctx.allocateFixedEntry(
      { sampler: 'comparison' },
      this,
    );

    ctx.addDeclaration(
      `@group(${group}) @binding(${binding}) var ${id}: sampler_comparison;`,
    );

    return id;
  }

  toString() {
    return `${this.resourceType}:${getName(this) ?? '<unnamed>'}`;
  }
}<|MERGE_RESOLUTION|>--- conflicted
+++ resolved
@@ -154,17 +154,12 @@
     setName(this, _membership.key);
   }
 
-<<<<<<< HEAD
   // TODO: do not treat self-resolvable as wgsl data (when we have proper texture schemas)
   // biome-ignore lint/suspicious/noExplicitAny: This is necessary until we have texture schemas
   [$ownSnippet] = snip(this, this as any);
 
   [$resolve](ctx: ResolutionCtx): string {
-    const id = ctx.names.makeUnique(getName(this));
-=======
-  '~resolve'(ctx: ResolutionCtx): string {
     const id = ctx.getUniqueName(this);
->>>>>>> b044416d
     const group = ctx.allocateLayoutEntry(this._membership.layout);
 
     ctx.addDeclaration(
@@ -189,17 +184,12 @@
     setName(this, _membership.key);
   }
 
-<<<<<<< HEAD
   // TODO: do not treat self-resolvable as wgsl data (when we have proper texture schemas)
   // biome-ignore lint/suspicious/noExplicitAny: This is necessary until we have texture schemas
   [$ownSnippet] = snip(this, this as any);
 
   [$resolve](ctx: ResolutionCtx): string {
-    const id = ctx.names.makeUnique(getName(this));
-=======
-  '~resolve'(ctx: ResolutionCtx): string {
     const id = ctx.getUniqueName(this);
->>>>>>> b044416d
     const group = ctx.allocateLayoutEntry(this._membership.layout);
 
     ctx.addDeclaration(
@@ -246,13 +236,8 @@
   // biome-ignore lint/suspicious/noExplicitAny: This is necessary until we have texture schemas
   [$ownSnippet] = snip(this, this as any);
 
-<<<<<<< HEAD
   [$resolve](ctx: ResolutionCtx): string {
-    const id = ctx.names.makeUnique(getName(this));
-=======
-  '~resolve'(ctx: ResolutionCtx): string {
     const id = ctx.getUniqueName(this);
->>>>>>> b044416d
 
     const { group, binding } = ctx.allocateFixedEntry(
       {
@@ -309,13 +294,8 @@
     return this;
   }
 
-<<<<<<< HEAD
   [$resolve](ctx: ResolutionCtx): string {
-    const id = ctx.names.makeUnique(getName(this));
-=======
-  '~resolve'(ctx: ResolutionCtx): string {
     const id = ctx.getUniqueName(this);
->>>>>>> b044416d
     const { group, binding } = ctx.allocateFixedEntry(
       { sampler: 'comparison' },
       this,
