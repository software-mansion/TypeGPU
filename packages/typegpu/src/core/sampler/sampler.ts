<<<<<<< HEAD
import type { AnyData } from '../../data/dataTypes.ts';
import { type ResolvedSnippet, snip } from '../../data/snippet.ts';
=======
import { snip } from '../../data/snippet.ts';
>>>>>>> eef9852b
import type { TgpuNamable } from '../../shared/meta.ts';
import { getName, setName } from '../../shared/meta.ts';
import { $internal, $ownSnippet, $resolve } from '../../shared/symbols.ts';
import type { LayoutMembership } from '../../tgpuBindGroupLayout.ts';
import type {
  ResolutionCtx,
  SelfResolvable,
  WithOwnSnippet,
} from '../../types.ts';
import type { Unwrapper } from '../../unwrapper.ts';

interface SamplerInternals {
  readonly unwrap?: ((branch: Unwrapper) => GPUSampler) | undefined;
}

// ----------
// Public API
// ----------

export interface SamplerProps {
  addressModeU?: GPUAddressMode;
  addressModeV?: GPUAddressMode;
  /**
   * Specifies the address modes for the texture width, height, and depth
   * coordinates, respectively.
   */
  addressModeW?: GPUAddressMode;
  /**
   * Specifies the sampling behavior when the sample footprint is smaller than or equal to one
   * texel.
   */
  magFilter?: GPUFilterMode;
  /**
   * Specifies the sampling behavior when the sample footprint is larger than one texel.
   */
  minFilter?: GPUFilterMode;
  /**
   * Specifies behavior for sampling between mipmap levels.
   */
  mipmapFilter?: GPUMipmapFilterMode;
  lodMinClamp?: number;
  /**
   * Specifies the minimum and maximum levels of detail, respectively, used internally when
   * sampling a texture.
   */
  lodMaxClamp?: number;
  /**
   * Specifies the maximum anisotropy value clamp used by the sampler. Anisotropic filtering is
   * enabled when {@link GPUSamplerDescriptor.maxAnisotropy} is > 1 and the implementation supports it.
   * Anisotropic filtering improves the image quality of textures sampled at oblique viewing
   * angles. Higher {@link GPUSamplerDescriptor.maxAnisotropy} values indicate the maximum ratio of
   * anisotropy supported when filtering.
   *
   * Most implementations support {@link GPUSamplerDescriptor.maxAnisotropy} values in range
   * between 1 and 16, inclusive. The used value of {@link GPUSamplerDescriptor.maxAnisotropy}
   * will be clamped to the maximum value that the platform supports.
   * The precise filtering behavior is implementation-dependent.
   */
  maxAnisotropy?: number;
}

export interface ComparisonSamplerProps {
  compare: GPUCompareFunction;
  addressModeU?: GPUAddressMode;
  addressModeV?: GPUAddressMode;
  /**
   * Specifies the address modes for the texture width, height, and depth
   * coordinates, respectively.
   */
  addressModeW?: GPUAddressMode;
  /**
   * Specifies the sampling behavior when the sample footprint is smaller than or equal to one
   * texel.
   */
  magFilter?: GPUFilterMode;
  /**
   * Specifies the sampling behavior when the sample footprint is larger than one texel.
   */
  minFilter?: GPUFilterMode;
  /**
   * Specifies behavior for sampling between mipmap levels.
   */
  mipmapFilter?: GPUMipmapFilterMode;
  lodMinClamp?: number;
  /**
   * Specifies the minimum and maximum levels of detail, respectively, used internally when
   * sampling a texture.
   */
  lodMaxClamp?: number;
  /**
   * Specifies the maximum anisotropy value clamp used by the sampler. Anisotropic filtering is
   * enabled when {@link GPUSamplerDescriptor.maxAnisotropy} is > 1 and the implementation supports it.
   * Anisotropic filtering improves the image quality of textures sampled at oblique viewing
   * angles. Higher {@link GPUSamplerDescriptor.maxAnisotropy} values indicate the maximum ratio of
   * anisotropy supported when filtering.
   *
   * Most implementations support {@link GPUSamplerDescriptor.maxAnisotropy} values in range
   * between 1 and 16, inclusive. The used value of {@link GPUSamplerDescriptor.maxAnisotropy}
   * will be clamped to the maximum value that the platform supports.
   * The precise filtering behavior is implementation-dependent.
   */
  maxAnisotropy?: number;
}

export interface TgpuSampler {
  readonly [$internal]: SamplerInternals;
  readonly resourceType: 'sampler';
}

export interface TgpuComparisonSampler {
  readonly [$internal]: SamplerInternals;
  readonly resourceType: 'sampler-comparison';
}

export interface TgpuFixedSampler extends TgpuSampler, TgpuNamable {}

export interface TgpuFixedComparisonSampler
  extends TgpuComparisonSampler, TgpuNamable {}

export function sampler(props: SamplerProps): TgpuFixedSampler {
  return new TgpuFixedSamplerImpl(props);
}

export function comparisonSampler(
  props: ComparisonSamplerProps,
): TgpuFixedComparisonSampler {
  return new TgpuFixedComparisonSamplerImpl(props);
}

export function isSampler(resource: unknown): resource is TgpuSampler {
  const maybe = resource as TgpuSampler | undefined;
  return maybe?.resourceType === 'sampler' && !!maybe[$internal];
}

export function isComparisonSampler(
  resource: unknown,
): resource is TgpuComparisonSampler {
  const maybe = resource as TgpuComparisonSampler | undefined;
  return maybe?.resourceType === 'sampler-comparison' && !!maybe[$internal];
}

// --------------
// Implementation
// --------------

export class TgpuLaidOutSamplerImpl
  implements TgpuSampler, SelfResolvable, WithOwnSnippet {
  public readonly [$internal]: SamplerInternals;
  public readonly resourceType = 'sampler';

  constructor(private readonly _membership: LayoutMembership) {
    this[$internal] = {};
    setName(this, _membership.key);
  }

<<<<<<< HEAD
  '~resolve'(ctx: ResolutionCtx): ResolvedSnippet {
=======
  // TODO: do not treat self-resolvable as wgsl data (when we have proper sampler schemas)
  // biome-ignore lint/suspicious/noExplicitAny: This is necessary until we have sampler schemas
  [$ownSnippet] = snip(this, this as any);

  [$resolve](ctx: ResolutionCtx): string {
>>>>>>> eef9852b
    const id = ctx.getUniqueName(this);
    const group = ctx.allocateLayoutEntry(this._membership.layout);

    ctx.addDeclaration(
      `@group(${group}) @binding(${this._membership.idx}) var ${id}: sampler;`,
    );

    // TODO: do not treat self-resolvable as wgsl data (when we have proper sampler schemas)
    // biome-ignore lint/suspicious/noExplicitAny: This is necessary until we have sampler schemas
    return snip(id, this as any);
  }

  toString() {
    return `${this.resourceType}:${getName(this) ?? '<unnamed>'}`;
  }
}

export class TgpuLaidOutComparisonSamplerImpl
  implements TgpuComparisonSampler, SelfResolvable, WithOwnSnippet {
  public readonly [$internal]: SamplerInternals;
  public readonly resourceType = 'sampler-comparison';

  constructor(private readonly _membership: LayoutMembership) {
    this[$internal] = {};
    setName(this, _membership.key);
  }

<<<<<<< HEAD
  '~resolve'(ctx: ResolutionCtx): ResolvedSnippet {
=======
  // TODO: do not treat self-resolvable as wgsl data (when we have proper sampler schemas)
  // biome-ignore lint/suspicious/noExplicitAny: This is necessary until we have sampler schemas
  [$ownSnippet] = snip(this, this as any);

  [$resolve](ctx: ResolutionCtx): string {
>>>>>>> eef9852b
    const id = ctx.getUniqueName(this);
    const group = ctx.allocateLayoutEntry(this._membership.layout);

    ctx.addDeclaration(
      `@group(${group}) @binding(${this._membership.idx}) var ${id}: sampler_comparison;`,
    );

    // TODO: do not treat self-resolvable as wgsl data (when we have proper sampler schemas)
    // biome-ignore lint/suspicious/noExplicitAny: This is necessary until we have sampler schemas
    return snip(id, this as any);
  }

  toString() {
    return `${this.resourceType}:${getName(this) ?? '<unnamed>'}`;
  }
}

class TgpuFixedSamplerImpl
  implements TgpuFixedSampler, SelfResolvable, WithOwnSnippet {
  public readonly [$internal]: SamplerInternals;
  public readonly resourceType = 'sampler';

  private _filtering: boolean;
  private _sampler: GPUSampler | null = null;

  constructor(private readonly _props: SamplerProps) {
    this[$internal] = {
      unwrap: (branch) => {
        if (!this._sampler) {
          this._sampler = branch.device.createSampler({
            ...this._props,
            label: getName(this) ?? '<unnamed>',
          });
        }

        return this._sampler;
      },
    };

    // Based on https://www.w3.org/TR/webgpu/#sampler-creation
    this._filtering = _props.minFilter === 'linear' ||
      _props.magFilter === 'linear' ||
      _props.mipmapFilter === 'linear';
  }

  // TODO: do not treat self-resolvable as wgsl data (when we have proper sampler schemas)
  // biome-ignore lint/suspicious/noExplicitAny: This is necessary until we have sampler schemas
  [$ownSnippet] = snip(this, this as any);

<<<<<<< HEAD
  '~resolve'(ctx: ResolutionCtx): ResolvedSnippet {
=======
  [$resolve](ctx: ResolutionCtx): string {
>>>>>>> eef9852b
    const id = ctx.getUniqueName(this);

    const { group, binding } = ctx.allocateFixedEntry(
      {
        sampler: this._filtering ? 'filtering' : 'non-filtering',
      },
      this,
    );

    ctx.addDeclaration(
      `@group(${group}) @binding(${binding}) var ${id}: sampler;`,
    );

    // TODO: do not treat self-resolvable as wgsl data (when we have proper sampler schemas)
    // biome-ignore lint/suspicious/noExplicitAny: This is necessary until we have sampler schemas
    return snip(id, this as any);
  }

  $name(label: string) {
    setName(this, label);
    return this;
  }

  toString() {
    return `${this.resourceType}:${getName(this) ?? '<unnamed>'}`;
  }
}

class TgpuFixedComparisonSamplerImpl
  implements TgpuFixedComparisonSampler, SelfResolvable, WithOwnSnippet {
  public readonly [$internal]: SamplerInternals;
  public readonly resourceType = 'sampler-comparison';

  private _sampler: GPUSampler | null = null;

  constructor(private readonly _props: ComparisonSamplerProps) {
    this[$internal] = {
      unwrap: (branch) => {
        if (!this._sampler) {
          this._sampler = branch.device.createSampler({
            ...this._props,
            label: getName(this) ?? '<unnamed>',
          });
        }

        return this._sampler;
      },
    };
  }

  // TODO: do not treat self-resolvable as wgsl data (when we have proper sampler schemas)
  // biome-ignore lint/suspicious/noExplicitAny: This is necessary until we have sampler schemas
  [$ownSnippet] = snip(this, this as any);

  $name(label: string) {
    setName(this, label);
    return this;
  }

<<<<<<< HEAD
  '~resolve'(ctx: ResolutionCtx): ResolvedSnippet {
=======
  [$resolve](ctx: ResolutionCtx): string {
>>>>>>> eef9852b
    const id = ctx.getUniqueName(this);
    const { group, binding } = ctx.allocateFixedEntry(
      { sampler: 'comparison' },
      this,
    );

    ctx.addDeclaration(
      `@group(${group}) @binding(${binding}) var ${id}: sampler_comparison;`,
    );

    // TODO: do not treat self-resolvable as wgsl data (when we have proper sampler schemas)
    // biome-ignore lint/suspicious/noExplicitAny: This is necessary until we have sampler schemas
    return snip(id, this as any);
  }

  toString() {
    return `${this.resourceType}:${getName(this) ?? '<unnamed>'}`;
  }
}<|MERGE_RESOLUTION|>--- conflicted
+++ resolved
@@ -1,9 +1,4 @@
-<<<<<<< HEAD
-import type { AnyData } from '../../data/dataTypes.ts';
 import { type ResolvedSnippet, snip } from '../../data/snippet.ts';
-=======
-import { snip } from '../../data/snippet.ts';
->>>>>>> eef9852b
 import type { TgpuNamable } from '../../shared/meta.ts';
 import { getName, setName } from '../../shared/meta.ts';
 import { $internal, $ownSnippet, $resolve } from '../../shared/symbols.ts';
@@ -159,15 +154,11 @@
     setName(this, _membership.key);
   }
 
-<<<<<<< HEAD
-  '~resolve'(ctx: ResolutionCtx): ResolvedSnippet {
-=======
   // TODO: do not treat self-resolvable as wgsl data (when we have proper sampler schemas)
   // biome-ignore lint/suspicious/noExplicitAny: This is necessary until we have sampler schemas
   [$ownSnippet] = snip(this, this as any);
 
-  [$resolve](ctx: ResolutionCtx): string {
->>>>>>> eef9852b
+  [$resolve](ctx: ResolutionCtx): ResolvedSnippet {
     const id = ctx.getUniqueName(this);
     const group = ctx.allocateLayoutEntry(this._membership.layout);
 
@@ -195,15 +186,11 @@
     setName(this, _membership.key);
   }
 
-<<<<<<< HEAD
-  '~resolve'(ctx: ResolutionCtx): ResolvedSnippet {
-=======
   // TODO: do not treat self-resolvable as wgsl data (when we have proper sampler schemas)
   // biome-ignore lint/suspicious/noExplicitAny: This is necessary until we have sampler schemas
   [$ownSnippet] = snip(this, this as any);
 
-  [$resolve](ctx: ResolutionCtx): string {
->>>>>>> eef9852b
+  [$resolve](ctx: ResolutionCtx): ResolvedSnippet {
     const id = ctx.getUniqueName(this);
     const group = ctx.allocateLayoutEntry(this._membership.layout);
 
@@ -253,11 +240,7 @@
   // biome-ignore lint/suspicious/noExplicitAny: This is necessary until we have sampler schemas
   [$ownSnippet] = snip(this, this as any);
 
-<<<<<<< HEAD
-  '~resolve'(ctx: ResolutionCtx): ResolvedSnippet {
-=======
-  [$resolve](ctx: ResolutionCtx): string {
->>>>>>> eef9852b
+  [$resolve](ctx: ResolutionCtx): ResolvedSnippet {
     const id = ctx.getUniqueName(this);
 
     const { group, binding } = ctx.allocateFixedEntry(
@@ -317,11 +300,7 @@
     return this;
   }
 
-<<<<<<< HEAD
-  '~resolve'(ctx: ResolutionCtx): ResolvedSnippet {
-=======
-  [$resolve](ctx: ResolutionCtx): string {
->>>>>>> eef9852b
+  [$resolve](ctx: ResolutionCtx): ResolvedSnippet {
     const id = ctx.getUniqueName(this);
     const { group, binding } = ctx.allocateFixedEntry(
       { sampler: 'comparison' },
