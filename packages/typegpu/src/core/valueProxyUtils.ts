--- conflicted
+++ resolved
@@ -1,23 +1,7 @@
 import type { AnyData } from '../data/dataTypes.ts';
-<<<<<<< HEAD
-import { snip } from '../data/snippet.ts';
-import type { BaseData } from '../data/wgslTypes.ts';
-import {
-  extractGpuValueGetter,
-  type GpuValueGetter,
-} from '../extractGpuValueGetter.ts';
-import { getName } from '../shared/meta.ts';
-import {
-  $internal,
-  $providing,
-  $runtimeResource,
-  $wgslDataType,
-} from '../shared/symbols.ts';
-=======
 import { snip, type Snippet } from '../data/snippet.ts';
 import { getGPUValue } from '../getGPUValue.ts';
 import { $internal, $ownSnippet, $resolve } from '../shared/symbols.ts';
->>>>>>> eef9852b
 import { getTypeForPropAccess } from '../tgsl/generationHelpers.ts';
 import {
   getOwnSnippet,
@@ -41,24 +25,9 @@
       return () => target.toString();
     }
 
-<<<<<<< HEAD
-    const propType = getTypeForPropAccess(
-      target[$wgslDataType] as AnyData,
-      String(prop),
-    ) as AnyData;
-
-    return new Proxy(
-      {
-        [$internal]: true,
-        [$runtimeResource]: true,
-
-        '~resolve': (ctx: ResolutionCtx) =>
-          snip(`${ctx.resolve(target).value}.${String(prop)}`, propType),
-=======
     if (typeof prop === 'symbol') {
       return undefined;
     }
->>>>>>> eef9852b
 
     const targetSnippet = getOwnSnippet(target) as Snippet;
     const targetDataType = targetSnippet.dataType as AnyData;
@@ -68,15 +37,12 @@
       return undefined;
     }
 
-<<<<<<< HEAD
-        [$wgslDataType]: propType,
-=======
     return new Proxy({
       [$internal]: true,
-      [$resolve]: (ctx) => `${ctx.resolve(target)}.${String(prop)}`,
+      [$resolve]: (ctx) =>
+        snip(`${ctx.resolve(target).value}.${String(prop)}`, propType),
       get [$ownSnippet]() {
         return snip(this, propType);
->>>>>>> eef9852b
       },
       toString: () => `${String(target)}.${prop}`,
     }, valueProxyHandler);
