--- conflicted
+++ resolved
@@ -1,10 +1,6 @@
 import type { OmitBuiltins } from '../../builtin';
-<<<<<<< HEAD
+import type { AnyWgslData } from '../../data';
 import type { AnyHostShareableData } from '../../data/dataTypes';
-=======
-import type { AnyWgslData } from '../../data';
-import type { AnyData } from '../../data/dataTypes';
->>>>>>> 9fb717aa
 import { invariant } from '../../errors';
 import type { JitTranspiler } from '../../jitTranspiler';
 import { WeakMemo } from '../../memo';
