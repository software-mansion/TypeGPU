--- conflicted
+++ resolved
@@ -1,8 +1,10 @@
 import type { AnyComputeBuiltin, OmitBuiltins } from '../../builtin.ts';
 import type { TgpuQuerySet } from '../../core/querySet/querySet.ts';
-<<<<<<< HEAD
-import type { AnyData, Disarray } from '../../data/dataTypes.ts';
-import type { UndecorateRecord } from '../../data/decorateUtils.ts';
+import type {
+  AnyData,
+  Disarray,
+  UndecorateRecord,
+} from '../../data/dataTypes.ts';
 import type {
   AnyWgslData,
   U16,
@@ -10,14 +12,6 @@
   Void,
   WgslArray,
 } from '../../data/wgslTypes.ts';
-=======
-import type {
-  AnyData,
-  Disarray,
-  UndecorateRecord,
-} from '../../data/dataTypes.ts';
-import type { AnyWgslData, U16, U32, WgslArray } from '../../data/wgslTypes.ts';
->>>>>>> f2f69392
 import type { NameRegistry } from '../../nameRegistry.ts';
 import type {
   ExtractInvalidSchemaError,
