--- conflicted
+++ resolved
@@ -10,11 +10,7 @@
   Unsubscribe,
 } from '../../tgpuPlumTypes';
 import type { TgpuSampler } from '../../tgpuSampler';
-<<<<<<< HEAD
-import type { AnyTgpuData, BoundTgpuCode, TgpuCode } from '../../types';
-=======
-import type { AnyTgpuData, TgpuData, Wgsl } from '../../types';
->>>>>>> 02cd328c
+import type { AnyTgpuData, Wgsl } from '../../types';
 import type { Unwrapper } from '../../unwrapper';
 import type { Mutable, OmitProps, Prettify } from '../../utilityTypes';
 import type { TgpuBuffer } from '../buffer/buffer';
