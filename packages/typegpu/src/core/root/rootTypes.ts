--- conflicted
+++ resolved
@@ -1,10 +1,7 @@
 import type { Parsed } from 'typed-binary';
 
-<<<<<<< HEAD
 import type { OmitBuiltins } from '../../builtin';
 import type { Vec4f } from '../../data/vector';
-=======
->>>>>>> 7a0a5fb3
 import type { JitTranspiler } from '../../jitTranspiler';
 import type { NameRegistry } from '../../nameRegistry';
 import type { PlumListener } from '../../plumStore';
@@ -15,8 +12,7 @@
   Unsubscribe,
 } from '../../tgpuPlumTypes';
 import type { TgpuSampler } from '../../tgpuSampler';
-<<<<<<< HEAD
-import type { AnyTgpuData, Wgsl } from '../../types';
+import type { AnyTgpuData } from '../../types';
 import type { Unwrapper } from '../../unwrapper';
 import type { Mutable, OmitProps, Prettify } from '../../utilityTypes';
 import type { TgpuBuffer } from '../buffer/buffer';
@@ -29,12 +25,6 @@
   FragmentOutToTargets,
   TgpuRenderPipeline,
 } from '../pipeline/renderPipeline';
-=======
-import type { AnyTgpuData } from '../../types';
-import type { Unwrapper } from '../../unwrapper';
-import type { Mutable, OmitProps, Prettify } from '../../utilityTypes';
-import type { TgpuBuffer } from '../buffer/buffer';
->>>>>>> 7a0a5fb3
 import type { TgpuTexture } from '../texture/texture';
 import type { LayoutToAllowedAttribs } from '../vertexLayout/vertexAttribute';
 
@@ -241,53 +231,4 @@
    * submitted to the GPU.
    */
   flush(): void;
-<<<<<<< HEAD
-}
-
-export interface RenderPipelineOptions {
-  vertex: {
-    code: Wgsl;
-    output: {
-      [K in symbol]: string;
-    } & {
-      [K in string]: AnyTgpuData;
-    };
-  };
-  fragment: {
-    code: Wgsl;
-    target: Iterable<GPUColorTargetState | null>;
-  };
-  primitive: GPUPrimitiveState;
-  externalLayouts?: GPUBindGroupLayout[];
-  label?: string;
-}
-
-export interface ComputePipelineOptions {
-  code: Wgsl;
-  workgroupSize?: readonly [number, number?, number?];
-  externalLayouts?: GPUBindGroupLayout[];
-  label?: string;
-}
-
-export type RenderPipelineExecutorOptions = GPURenderPassDescriptor & {
-  vertexCount: number;
-  instanceCount?: number;
-  firstVertex?: number;
-  firstInstance?: number;
-  externalBindGroups?: GPUBindGroup[];
-};
-
-export interface RenderPipelineExecutor {
-  execute(options: RenderPipelineExecutorOptions): void;
-}
-
-export type ComputePipelineExecutorOptions = {
-  workgroups?: readonly [number, number?, number?];
-  externalBindGroups?: GPUBindGroup[];
-};
-
-export interface ComputePipelineExecutor {
-  execute(options?: ComputePipelineExecutorOptions): void;
-=======
->>>>>>> 7a0a5fb3
 }