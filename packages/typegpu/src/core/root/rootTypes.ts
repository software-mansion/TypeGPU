import type { AnyComputeBuiltin, OmitBuiltins } from '../../builtin.ts';
import type { TgpuQuerySet } from '../../core/querySet/querySet.ts';
import type {
  AnyData,
  Disarray,
  UndecorateRecord,
} from '../../data/dataTypes.ts';
import type {
  AnyWgslData,
  U16,
  U32,
  Void,
  WgslArray,
} from '../../data/wgslTypes.ts';
import type { NameRegistry } from '../../nameRegistry.ts';
import type {
  ExtractInvalidSchemaError,
  Infer,
  IsValidBufferSchema,
  IsValidStorageSchema,
  IsValidUniformSchema,
} from '../../shared/repr.ts';
import { $internal } from '../../shared/symbols.ts';
import type {
  Mutable,
  OmitProps,
  Prettify,
} from '../../shared/utilityTypes.ts';
import type {
  ExtractBindGroupInputFromLayout,
  TgpuBindGroup,
  TgpuBindGroupLayout,
  TgpuLayoutEntry,
} from '../../tgpuBindGroupLayout.ts';
<<<<<<< HEAD
import type { LogManagerOptions } from '../../tgsl/consoleLog/types.ts';
=======
import type { ShaderGenerator } from '../../tgsl/shaderGenerator.ts';
>>>>>>> 922f05b3
import type { Unwrapper } from '../../unwrapper.ts';
import type { TgpuBuffer, VertexFlag } from '../buffer/buffer.ts';
import type {
  TgpuBufferShorthand,
  TgpuMutable,
  TgpuReadonly,
  TgpuUniform,
} from '../buffer/bufferShorthand.ts';
import type { TgpuBufferUsage } from '../buffer/bufferUsage.ts';
import type { IORecord } from '../function/fnTypes.ts';
import type { TgpuFn } from '../function/tgpuFn.ts';
import type {
  FragmentInConstrained,
  FragmentOutConstrained,
  TgpuFragmentFn,
} from '../function/tgpuFragmentFn.ts';
import type {
  TgpuVertexFn,
  VertexInConstrained,
  VertexOutConstrained,
} from '../function/tgpuVertexFn.ts';
import type { TgpuComputePipeline } from '../pipeline/computePipeline.ts';
import type {
  FragmentOutToTargets,
  TgpuRenderPipeline,
} from '../pipeline/renderPipeline.ts';
import type { Eventual, TgpuAccessor, TgpuSlot } from '../slot/slotTypes.ts';
import type { TgpuTexture } from '../texture/texture.ts';
import type { LayoutToAllowedAttribs } from '../vertexLayout/vertexAttribute.ts';
import type { TgpuVertexLayout } from '../vertexLayout/vertexLayout.ts';
import type { TgpuComputeFn } from './../function/tgpuComputeFn.ts';

// ----------
// Public API
// ----------

export interface WithCompute {
  createPipeline(): TgpuComputePipeline;
}

export type ValidateFragmentIn<
  VertexOut extends VertexOutConstrained,
  FragmentIn extends FragmentInConstrained,
  FragmentOut extends FragmentOutConstrained,
> = UndecorateRecord<FragmentIn> extends Partial<UndecorateRecord<VertexOut>>
  ? UndecorateRecord<VertexOut> extends UndecorateRecord<FragmentIn> ? [
      entryFn: TgpuFragmentFn<FragmentIn, FragmentOut>,
      targets: FragmentOutToTargets<FragmentOut>,
    ]
  : [
    entryFn: 'n/a',
    targets: 'n/a',
    MissingFromVertexOutput: {
      [Key in Exclude<keyof FragmentIn, keyof VertexOut>]: FragmentIn[Key];
    },
  ]
  : [
    entryFn: 'n/a',
    targets: 'n/a',
    MismatchedVertexOutput: {
      [
        Key in
          & keyof FragmentIn
          & keyof VertexOut as FragmentIn[Key] extends VertexOut[Key] ? never
            : Key
      ]: [got: VertexOut[Key], expecting: FragmentIn[Key]];
    },
  ];

export interface WithVertex<
  VertexOut extends VertexOutConstrained = VertexOutConstrained,
> {
  withFragment<
    FragmentIn extends FragmentInConstrained,
    FragmentOut extends FragmentOutConstrained,
  >(
    ...args: ValidateFragmentIn<VertexOut, FragmentIn, FragmentOut>
  ): WithFragment<FragmentOut>;

  withPrimitive(
    primitiveState:
      | GPUPrimitiveState
      | Omit<GPUPrimitiveState, 'stripIndexFormat'> & {
        stripIndexFormat?: U32 | U16;
      }
      | undefined,
  ): WithFragment<Void>;

  withDepthStencil(
    depthStencilState: GPUDepthStencilState | undefined,
  ): WithFragment<Void>;

  withMultisample(
    multisampleState: GPUMultisampleState | undefined,
  ): WithFragment<Void>;

  createPipeline(): TgpuRenderPipeline<Void>;
}

export interface WithFragment<
  Output extends FragmentOutConstrained = FragmentOutConstrained,
> {
  withPrimitive(
    primitiveState:
      | GPUPrimitiveState
      | Omit<GPUPrimitiveState, 'stripIndexFormat'> & {
        stripIndexFormat?: U32 | U16;
      }
      | undefined,
  ): WithFragment<Output>;

  withDepthStencil(
    depthStencilState: GPUDepthStencilState | undefined,
  ): WithFragment<Output>;

  withMultisample(
    multisampleState: GPUMultisampleState | undefined,
  ): WithFragment<Output>;

  createPipeline(): TgpuRenderPipeline<Output>;
}

export interface Configurable {
  readonly bindings: [slot: TgpuSlot<unknown>, value: unknown][];

  with<T>(slot: TgpuSlot<T>, value: Eventual<T>): Configurable;
  with<T extends AnyWgslData>(
    accessor: TgpuAccessor<T>,
    value:
      | TgpuFn<() => T>
      | TgpuBufferUsage<T>
      | TgpuBufferShorthand<T>
      | Infer<T>,
  ): Configurable;

  pipe(transform: (cfg: Configurable) => Configurable): Configurable;
}

export interface WithBinding {
  withCompute<ComputeIn extends IORecord<AnyComputeBuiltin>>(
    entryFn: TgpuComputeFn<ComputeIn>,
  ): WithCompute;

  withVertex<
    VertexIn extends VertexInConstrained,
    VertexOut extends VertexOutConstrained,
  >(
    entryFn: TgpuVertexFn<VertexIn, VertexOut>,
    attribs: LayoutToAllowedAttribs<OmitBuiltins<VertexIn>>,
  ): WithVertex<VertexOut>;

  with<T>(slot: TgpuSlot<T>, value: Eventual<T>): WithBinding;
  with<T extends AnyWgslData>(
    accessor: TgpuAccessor<T>,
    value:
      | TgpuFn<() => T>
      | TgpuBufferUsage<T>
      | TgpuBufferShorthand<T>
      | Infer<T>,
  ): WithBinding;

  pipe(transform: (cfg: Configurable) => Configurable): WithBinding;
}

export type CreateTextureOptions<
  TSize,
  TFormat extends GPUTextureFormat,
  TMipLevelCount extends number,
  TSampleCount extends number,
  TViewFormat extends GPUTextureFormat,
  TDimension extends GPUTextureDimension,
> = {
  /**
   * The width, height, and depth or layer count of the texture.
   */
  size: TSize;
  /**
   * The format of the texture.
   */
  format: TFormat;
  /**
   * The number of mip levels the texture will contain.
   * @default 1
   */
  mipLevelCount?: TMipLevelCount | undefined;
  /**
   * The sample count of the texture. A sampleCount > 1 indicates a multisampled texture.
   * @default 1
   */
  sampleCount?: TSampleCount | undefined;
  /**
   * Specifies extra formats (in addition to the texture's actual format) that can be used
   * when creating views of this texture.
   * @default []
   */
  viewFormats?: TViewFormat[] | undefined;
  /**
   * Whether the texture is one-dimensional, an array of two-dimensional layers, or three-dimensional.
   * @default '2d'
   */
  dimension?: TDimension | undefined;
};

export type CreateTextureResult<
  TSize extends readonly number[],
  TFormat extends GPUTextureFormat,
  TMipLevelCount extends number,
  TSampleCount extends number,
  TViewFormat extends GPUTextureFormat,
  TDimension extends GPUTextureDimension,
> = Prettify<
  & {
    size: Mutable<TSize>;
    format: TFormat;
  }
  & OmitProps<
    {
      dimension: GPUTextureDimension extends TDimension
        // Omitted property means the default
        ? undefined
        // '2d' is the default, omitting from type
        : TDimension extends '2d' ? undefined
        : TDimension;
      mipLevelCount: number extends TMipLevelCount
        // Omitted property means the default
        ? undefined
        // '1' is the default, omitting from type
        : TMipLevelCount extends 1 ? undefined
        : TMipLevelCount;
      sampleCount: number extends TSampleCount
        // Omitted property means the default
        ? undefined
        // '1' is the default, omitting from type
        : TSampleCount extends 1 ? undefined
        : TSampleCount;
      viewFormats: GPUTextureFormat extends TViewFormat
        // Omitted property means the default
        ? undefined
        // 'never[]' is the default, omitting from type
        : TViewFormat[] extends never[] ? undefined
        : TViewFormat[];
    },
    undefined
  >
>;

export interface RenderPass {
  /**
   * Sets the viewport used during the rasterization stage to linearly map from
   * NDC (i.e., normalized device coordinates) to viewport coordinates.
   * @param x - Minimum X value of the viewport in pixels.
   * @param y - Minimum Y value of the viewport in pixels.
   * @param width - Width of the viewport in pixels.
   * @param height - Height of the viewport in pixels.
   * @param minDepth - Minimum depth value of the viewport.
   * @param maxDepth - Maximum depth value of the viewport.
   */
  setViewport(
    x: number,
    y: number,
    width: number,
    height: number,
    minDepth: number,
    maxDepth: number,
  ): void;

  /**
   * Sets the scissor rectangle used during the rasterization stage.
   * After transformation into viewport coordinates any fragments which fall outside the scissor
   * rectangle will be discarded.
   * @param x - Minimum X value of the scissor rectangle in pixels.
   * @param y - Minimum Y value of the scissor rectangle in pixels.
   * @param width - Width of the scissor rectangle in pixels.
   * @param height - Height of the scissor rectangle in pixels.
   */
  setScissorRect(x: number, y: number, width: number, height: number): void;

  /**
   * Sets the constant blend color and alpha values used with {@link GPUBlendFactor#constant}
   * and {@link GPUBlendFactor#"one-minus-constant"} {@link GPUBlendFactor}s.
   * @param color - The color to use when blending.
   */
  setBlendConstant(color: GPUColor): void;

  /**
   * Sets the {@link RenderState#[[stencilReference]]} value used during stencil tests with
   * the {@link GPUStencilOperation#"replace"} {@link GPUStencilOperation}.
   * @param reference - The new stencil reference value.
   */
  setStencilReference(reference: GPUStencilValue): undefined;

  /**
   * @param queryIndex - The index of the query in the query set.
   */
  beginOcclusionQuery(queryIndex: GPUSize32): undefined;

  endOcclusionQuery(): undefined;

  /**
   * Executes the commands previously recorded into the given {@link GPURenderBundle}s as part of
   * this render pass.
   * When a {@link GPURenderBundle} is executed, it does not inherit the render pass's pipeline, bind
   * groups, or vertex and index buffers. After a {@link GPURenderBundle} has executed, the render
   * pass's pipeline, bind group, and vertex/index buffer state is cleared
   * (to the initial, empty values).
   * Note: The state is cleared, not restored to the previous state.
   * This occurs even if zero {@link GPURenderBundle|GPURenderBundles} are executed.
   * @param bundles - List of render bundles to execute.
   */
  executeBundles(bundles: Iterable<GPURenderBundle>): undefined;

  setPipeline(pipeline: TgpuRenderPipeline): void;

  /**
   * Sets the current index buffer.
   * @param buffer - Buffer containing index data to use for subsequent drawing commands.
   * @param indexFormat - Format of the index data contained in `buffer`.
   * @param offset - Offset in bytes into `buffer` where the index data begins. Defaults to `0`.
   * @param size - Size in bytes of the index data in `buffer`.
   * 	             Defaults to the size of the buffer minus the offset.
   */
  setIndexBuffer<TData extends WgslArray | Disarray>(
    // TODO: Allow only typed buffers marked with Index usage
    buffer: TgpuBuffer<TData> | GPUBuffer,
    indexFormat: GPUIndexFormat,
    offset?: GPUSize64,
    size?: GPUSize64,
  ): void;

  setVertexBuffer<TData extends WgslArray | Disarray>(
    vertexLayout: TgpuVertexLayout<TData>,
    buffer: (TgpuBuffer<TData> & VertexFlag) | GPUBuffer,
    offset?: GPUSize64,
    size?: GPUSize64,
  ): void;

  setBindGroup<Entries extends Record<string, TgpuLayoutEntry | null>>(
    bindGroupLayout: TgpuBindGroupLayout<Entries>,
    bindGroup: TgpuBindGroup<Entries> | GPUBindGroup,
  ): void;

  /**
   * Draws primitives.
   * @param vertexCount - The number of vertices to draw.
   * @param instanceCount - The number of instances to draw.
   * @param firstVertex - Offset into the vertex buffers, in vertices, to begin drawing from.
   * @param firstInstance - First instance to draw.
   */
  draw(
    vertexCount: number,
    instanceCount?: number | undefined,
    firstVertex?: number | undefined,
    firstInstance?: number | undefined,
  ): void;
  /**
   * Draws indexed primitives.
   * @param indexCount - The number of indices to draw.
   * @param instanceCount - The number of instances to draw.
   * @param firstIndex - Offset into the index buffer, in indices, begin drawing from.
   * @param baseVertex - Added to each index value before indexing into the vertex buffers.
   * @param firstInstance - First instance to draw.
   */
  drawIndexed(
    indexCount: number,
    instanceCount?: number | undefined,
    firstIndex?: number | undefined,
    baseVertex?: number | undefined,
    firstInstance?: number | undefined,
  ): void;
  /**
   * Draws primitives using parameters read from a {@link GPUBuffer}.
   * Packed block of **four 32-bit unsigned integer values (16 bytes total)**, given in the same
   * order as the arguments for {@link GPURenderEncoderBase#draw}. For example:
   * @param indirectBuffer - Buffer containing the indirect draw parameters.
   * @param indirectOffset - Offset in bytes into `indirectBuffer` where the drawing data begins.
   */
  drawIndirect(indirectBuffer: GPUBuffer, indirectOffset: GPUSize64): undefined;
  /**
   * Draws indexed primitives using parameters read from a {@link GPUBuffer}.
   * Tightly packed block of **five 32-bit unsigned integer values (20 bytes total)**, given in
   * the same order as the arguments for {@link GPURenderEncoderBase#drawIndexed}. For example:
   * @param indirectBuffer - Buffer containing the indirect drawIndexed parameters.
   * @param indirectOffset - Offset in bytes into `indirectBuffer` where the drawing data begins.
   */
  drawIndexedIndirect(
    indirectBuffer: GPUBuffer,
    indirectOffset: GPUSize64,
  ): undefined;
}

export type ValidateBufferSchema<TData extends AnyData> =
  IsValidBufferSchema<TData> extends false
    ? ExtractInvalidSchemaError<TData, '(Error) '>
    : TData;

export type ValidateStorageSchema<TData extends AnyData> =
  IsValidStorageSchema<TData> extends false
    ? ExtractInvalidSchemaError<TData, '(Error) '>
    : TData;

export type ValidateUniformSchema<TData extends AnyData> =
  IsValidUniformSchema<TData> extends false
    ? ExtractInvalidSchemaError<TData, '(Error) '>
    : TData;

export interface TgpuRoot extends Unwrapper {
  [$internal]: {
    logOptions: LogManagerOptions;
  };

  /**
   * The GPU device associated with this root.
   */
  readonly device: GPUDevice;

  /**
   * Allocates memory on the GPU, allows passing data between host and shader.
   *
   * @remarks
   * Typed wrapper around a GPUBuffer.
   *
   * @param typeSchema The type of data that this buffer will hold.
   * @param initial The initial value of the buffer. (optional)
   */
  createBuffer<TData extends AnyData>(
    typeSchema: ValidateBufferSchema<TData>,
    // NoInfer is there to infer the schema type just based on the first parameter
    initial?: Infer<NoInfer<TData>> | undefined,
  ): TgpuBuffer<TData>;

  /**
   * Allocates memory on the GPU, allows passing data between host and shader.
   *
   * @remarks
   * Typed wrapper around a GPUBuffer.
   *
   * @param typeSchema The type of data that this buffer will hold.
   * @param gpuBuffer A vanilla WebGPU buffer.
   */
  createBuffer<TData extends AnyData>(
    typeSchema: ValidateBufferSchema<TData>,
    gpuBuffer: GPUBuffer,
  ): TgpuBuffer<TData>;

  /**
   * Allocates memory on the GPU, allows passing data between host and shader.
   * Read-only on the GPU, optimized for small data. For a general-purpose buffer,
   * use {@link TgpuRoot.createBuffer}.
   *
   * @param typeSchema The type of data that this buffer will hold.
   * @param initial The initial value of the buffer. (optional)
   */
  createUniform<TData extends AnyWgslData>(
    typeSchema: ValidateUniformSchema<TData>,
    // NoInfer is there to infer the schema type just based on the first parameter
    initial?: Infer<NoInfer<TData>>,
  ): TgpuUniform<TData>;

  /**
   * Allocates memory on the GPU, allows passing data between host and shader.
   * Read-only on the GPU, optimized for small data. For a general-purpose buffer,
   * use {@link TgpuRoot.createBuffer}.
   *
   * @param typeSchema The type of data that this buffer will hold.
   * @param gpuBuffer A vanilla WebGPU buffer.
   */
  createUniform<TData extends AnyWgslData>(
    typeSchema: ValidateUniformSchema<TData>,
    gpuBuffer: GPUBuffer,
  ): TgpuUniform<TData>;

  /**
   * Allocates memory on the GPU, allows passing data between host and shader.
   * Can be mutated in-place on the GPU. For a general-purpose buffer,
   * use {@link TgpuRoot.createBuffer}.
   *
   * @param typeSchema The type of data that this buffer will hold.
   * @param initial The initial value of the buffer. (optional)
   */
  createMutable<TData extends AnyWgslData>(
    typeSchema: ValidateStorageSchema<TData>,
    // NoInfer is there to infer the schema type just based on the first parameter
    initial?: Infer<NoInfer<TData>>,
  ): TgpuMutable<TData>;

  /**
   * Allocates memory on the GPU, allows passing data between host and shader.
   * Can be mutated in-place on the GPU. For a general-purpose buffer,
   * use {@link TgpuRoot.createBuffer}.
   *
   * @param typeSchema The type of data that this buffer will hold.
   * @param gpuBuffer A vanilla WebGPU buffer.
   */
  createMutable<TData extends AnyWgslData>(
    typeSchema: ValidateStorageSchema<TData>,
    gpuBuffer: GPUBuffer,
  ): TgpuMutable<TData>;

  /**
   * Allocates memory on the GPU, allows passing data between host and shader.
   * Read-only on the GPU, optimized for large data. For a general-purpose buffer,
   * use {@link TgpuRoot.createBuffer}.
   *
   * @param typeSchema The type of data that this buffer will hold.
   * @param initial The initial value of the buffer. (optional)
   */
  createReadonly<TData extends AnyWgslData>(
    typeSchema: ValidateStorageSchema<TData>,
    // NoInfer is there to infer the schema type just based on the first parameter
    initial?: Infer<NoInfer<TData>>,
  ): TgpuReadonly<TData>;

  /**
   * Allocates memory on the GPU, allows passing data between host and shader.
   * Read-only on the GPU, optimized for large data. For a general-purpose buffer,
   * use {@link TgpuRoot.createBuffer}.
   *
   * @param typeSchema The type of data that this buffer will hold.
   * @param gpuBuffer A vanilla WebGPU buffer.
   */
  createReadonly<TData extends AnyWgslData>(
    typeSchema: ValidateStorageSchema<TData>,
    gpuBuffer: GPUBuffer,
  ): TgpuReadonly<TData>;

  /**
   * Creates a query set for collecting timestamps or occlusion queries.
   *
   * @remarks
   * Typed wrapper around a GPUQuerySet.
   *
   * @param type The type of queries to collect ('occlusion' or 'timestamp').
   * @param count The number of queries in the set.
   * @param rawQuerySet An optional pre-existing GPUQuerySet to use instead of creating a new one.
   */
  createQuerySet<T extends GPUQueryType>(
    type: T,
    count: number,
    rawQuerySet?: GPUQuerySet | undefined,
  ): TgpuQuerySet<T>;

  /**
   * Creates a group of resources that can be bound to a shader based on a specified layout.
   *
   * @remarks
   * Typed wrapper around a GPUBindGroup.
   *
   * @example
   * const fooLayout = tgpu.bindGroupLayout({
   *  foo: { uniform: d.vec3f },
   *  bar: { texture: 'float' },
   * });
   *
   * const fooBuffer = ...;
   * const barTexture = ...;
   *
   * const fooBindGroup = root.createBindGroup(fooLayout, {
   *  foo: fooBuffer,
   *  bar: barTexture,
   * });
   *
   * @param layout Layout describing the bind group to be created.
   * @param entries A record with values being the resources populating the bind group
   * and keys being their associated names, matching the layout keys.
   */
  createBindGroup<
    Entries extends Record<string, TgpuLayoutEntry | null> = Record<
      string,
      TgpuLayoutEntry | null
    >,
  >(
    layout: TgpuBindGroupLayout<Entries>,
    entries: ExtractBindGroupInputFromLayout<Entries>,
  ): TgpuBindGroup<Entries>;

  /**
   * Retrieves a read-only list of all enabled features of the GPU device.
   * @returns A set of strings representing the enabled features.
   */
  get enabledFeatures(): ReadonlySet<GPUFeatureName>;

  /**
   * Destroys all underlying resources (i.e. buffers...) created through this root object.
   * If the object is created via `tgpu.init` instead of `tgpu.initFromDevice`,
   * then the inner GPU device is destroyed as well.
   */
  destroy(): void;

  '~unstable': Omit<ExperimentalTgpuRoot, keyof TgpuRoot>;
}

export interface ExperimentalTgpuRoot extends TgpuRoot, WithBinding {
  readonly nameRegistry: NameRegistry;
  readonly shaderGenerator?:
    | ShaderGenerator
    | undefined;
  /**
   * The current command encoder. This property will
   * hold the same value until `flush()` is called.
   */
  readonly commandEncoder: GPUCommandEncoder;

  createTexture<
    TWidth extends number,
    THeight extends number,
    TDepth extends number,
    TSize extends
      | readonly [TWidth]
      | readonly [TWidth, THeight]
      | readonly [TWidth, THeight, TDepth],
    TFormat extends GPUTextureFormat,
    TMipLevelCount extends number,
    TSampleCount extends number,
    TViewFormat extends GPUTextureFormat,
    TDimension extends GPUTextureDimension,
  >(
    props: CreateTextureOptions<
      TSize,
      TFormat,
      TMipLevelCount,
      TSampleCount,
      TViewFormat,
      TDimension
    >,
  ): TgpuTexture<
    CreateTextureResult<
      TSize,
      TFormat,
      TMipLevelCount,
      TSampleCount,
      TViewFormat,
      TDimension
    >
  >;

  beginRenderPass(
    descriptor: GPURenderPassDescriptor,
    callback: (pass: RenderPass) => void,
  ): void;

  /**
   * Causes all commands enqueued by pipelines to be
   * submitted to the GPU.
   */
  flush(): void;
}<|MERGE_RESOLUTION|>--- conflicted
+++ resolved
@@ -32,11 +32,8 @@
   TgpuBindGroupLayout,
   TgpuLayoutEntry,
 } from '../../tgpuBindGroupLayout.ts';
-<<<<<<< HEAD
 import type { LogManagerOptions } from '../../tgsl/consoleLog/types.ts';
-=======
 import type { ShaderGenerator } from '../../tgsl/shaderGenerator.ts';
->>>>>>> 922f05b3
 import type { Unwrapper } from '../../unwrapper.ts';
 import type { TgpuBuffer, VertexFlag } from '../buffer/buffer.ts';
 import type {
