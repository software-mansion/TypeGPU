--- conflicted
+++ resolved
@@ -89,14 +89,9 @@
     this.#initialValue = initialValue;
   }
 
-<<<<<<< HEAD
   [$resolve](ctx: ResolutionCtx): string {
-    const id = ctx.names.makeUnique(getName(this));
+    const id = ctx.getUniqueName(this);
     const pre = `var<${this.#scope}> ${id}: ${ctx.resolve(this.#dataType)}`;
-=======
-  '~resolve'(ctx: ResolutionCtx): string {
-    const id = ctx.getUniqueName(this);
->>>>>>> b044416d
 
     if (this.#initialValue) {
       ctx.addDeclaration(
