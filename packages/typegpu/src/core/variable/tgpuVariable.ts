import type { AnyData } from '../../data/dataTypes.ts';
<<<<<<< HEAD
import { type ResolvedSnippet, snip } from '../../data/snippet.ts';
=======
import { snip } from '../../data/snippet.ts';
>>>>>>> eef9852b
import { IllegalVarAccessError } from '../../errors.ts';
import { getExecMode, isInsideTgpuFn } from '../../execMode.ts';
import type { TgpuNamable } from '../../shared/meta.ts';
import { getName, setName } from '../../shared/meta.ts';
import type { InferGPU } from '../../shared/repr.ts';
import {
  $gpuValueOf,
  $internal,
  $ownSnippet,
  $resolve,
} from '../../shared/symbols.ts';
import { assertExhaustive } from '../../shared/utilityTypes.ts';
import type { ResolutionCtx, SelfResolvable } from '../../types.ts';
import { valueProxyHandler } from '../valueProxyUtils.ts';

// ----------
// Public API
// ----------

export type VariableScope = 'private' | 'workgroup';

export interface TgpuVar<
  TScope extends VariableScope = VariableScope,
  TDataType extends AnyData = AnyData,
> extends TgpuNamable {
  readonly [$gpuValueOf]: InferGPU<TDataType>;
  value: InferGPU<TDataType>;
  $: InferGPU<TDataType>;

  readonly [$internal]: {
    /** Makes it differentiable on the type level. Does not exist at runtime. */
    dataType?: TDataType;
    /** Makes it differentiable on the type level. Does not exist at runtime. */
    scope?: TScope;
  };
}

/**
 * Defines a variable scoped to each entry function (private).
 *
 * @param dataType The schema of the held data's type
 * @param initialValue If not provided, the variable will be initialized to the dataType's "zero-value".
 */
export function privateVar<TDataType extends AnyData>(
  dataType: TDataType,
  initialValue?: InferGPU<TDataType>,
): TgpuVar<'private', TDataType> {
  return new TgpuVarImpl('private', dataType, initialValue);
}

/**
 * Defines a variable scoped to the whole workgroup, shared between entry functions
 * of the same invocation.
 *
 * @param dataType The schema of the held data's type
 */
export function workgroupVar<TDataType extends AnyData>(
  dataType: TDataType,
): TgpuVar<'workgroup', TDataType> {
  return new TgpuVarImpl('workgroup', dataType);
}

export function isVariable<T extends TgpuVar>(
  value: T | unknown,
): value is T {
  return value instanceof TgpuVarImpl;
}

// --------------
// Implementation
// --------------

class TgpuVarImpl<TScope extends VariableScope, TDataType extends AnyData>
  implements TgpuVar<TScope, TDataType>, SelfResolvable {
  readonly [$internal] = {};
  readonly #scope: TScope;
  readonly #dataType: TDataType;
  readonly #initialValue: InferGPU<TDataType> | undefined;

  constructor(
    scope: TScope,
    dataType: TDataType,
    initialValue?: InferGPU<TDataType> | undefined,
  ) {
    this.#scope = scope;
    this.#dataType = dataType;
    this.#initialValue = initialValue;
  }

<<<<<<< HEAD
  '~resolve'(ctx: ResolutionCtx): ResolvedSnippet {
=======
  [$resolve](ctx: ResolutionCtx): string {
>>>>>>> eef9852b
    const id = ctx.getUniqueName(this);
    const pre = `var<${this.#scope}> ${id}: ${ctx.resolve(this.#dataType)}`;

    if (this.#initialValue) {
      ctx.addDeclaration(
<<<<<<< HEAD
        `var<${this.#scope}> ${id}: ${ctx.resolve(this.#dataType).value} = ${
          ctx.resolve(this.#initialValue, this.#dataType).value
        };`,
      );
    } else {
      ctx.addDeclaration(
        `var<${this.#scope}> ${id}: ${ctx.resolve(this.#dataType).value};`,
      );
=======
        `${pre} = ${ctx.resolve(this.#initialValue, this.#dataType)};`,
      );
    } else {
      ctx.addDeclaration(`${pre};`);
>>>>>>> eef9852b
    }

    return snip(id, this.#dataType);
  }

  $name(label: string) {
    setName(this, label);
    return this;
  }

  toString() {
    return `var:${getName(this) ?? '<unnamed>'}`;
  }

  get [$gpuValueOf](): InferGPU<TDataType> {
    const dataType = this.#dataType;

    return new Proxy({
      [$internal]: true,
      get [$ownSnippet]() {
        return snip(this, dataType);
      },
      [$resolve]: (ctx) => ctx.resolve(this),
      toString: () => `var:${getName(this) ?? '<unnamed>'}.$`,
    }, valueProxyHandler) as InferGPU<TDataType>;
  }

  get $(): InferGPU<TDataType> {
    const mode = getExecMode();
    const insideTgpuFn = isInsideTgpuFn();

    if (mode.type === 'normal') {
      throw new IllegalVarAccessError(
        insideTgpuFn
          ? `Cannot access variable '${
            getName(this) ?? '<unnamed>'
          }'. TypeGPU functions that depends on GPU resources need to be part of a compute dispatch, draw call or simulation`
          : 'TypeGPU variables are inaccessible during normal JS execution. If you wanted to simulate GPU behavior, try `tgpu.simulate()`',
      );
    }

    if (mode.type === 'codegen') {
      return this[$gpuValueOf];
    }

    if (mode.type === 'simulate') {
      if (!mode.vars[this.#scope].has(this)) { // Not initialized yet
        mode.vars[this.#scope].set(this, this.#initialValue);
      }
      return mode.vars[this.#scope].get(this) as InferGPU<TDataType>;
    }

    return assertExhaustive(mode, 'tgpuVariable.ts#TgpuVarImpl/$');
  }

  set $(value: InferGPU<TDataType>) {
    const mode = getExecMode();
    const insideTgpuFn = isInsideTgpuFn();

    if (mode.type === 'normal') {
      throw new IllegalVarAccessError(
        insideTgpuFn
          ? `Cannot access ${
            String(this)
          }. TypeGPU functions that depends on GPU resources need to be part of a compute dispatch, draw call or simulation`
          : 'TypeGPU variables are inaccessible during normal JS execution. If you wanted to simulate GPU behavior, try `tgpu.simulate()`',
      );
    }

    if (mode.type === 'codegen') {
      // The WGSL generator handles variable assignment, and does not defer to
      // whatever's being assigned to to generate the WGSL.
      throw new Error('Unreachable tgpuVariable.ts#TgpuVarImpl/$');
    }

    if (mode.type === 'simulate') {
      mode.vars[this.#scope].set(this, value);
      return;
    }

    assertExhaustive(mode, 'tgpuVariable.ts#TgpuVarImpl/$');
  }

  get value(): InferGPU<TDataType> {
    return this.$;
  }

  set value(v: InferGPU<TDataType>) {
    this.$ = v;
  }
}<|MERGE_RESOLUTION|>--- conflicted
+++ resolved
@@ -1,9 +1,5 @@
 import type { AnyData } from '../../data/dataTypes.ts';
-<<<<<<< HEAD
 import { type ResolvedSnippet, snip } from '../../data/snippet.ts';
-=======
-import { snip } from '../../data/snippet.ts';
->>>>>>> eef9852b
 import { IllegalVarAccessError } from '../../errors.ts';
 import { getExecMode, isInsideTgpuFn } from '../../execMode.ts';
 import type { TgpuNamable } from '../../shared/meta.ts';
@@ -93,31 +89,18 @@
     this.#initialValue = initialValue;
   }
 
-<<<<<<< HEAD
-  '~resolve'(ctx: ResolutionCtx): ResolvedSnippet {
-=======
-  [$resolve](ctx: ResolutionCtx): string {
->>>>>>> eef9852b
+  [$resolve](ctx: ResolutionCtx): ResolvedSnippet {
     const id = ctx.getUniqueName(this);
-    const pre = `var<${this.#scope}> ${id}: ${ctx.resolve(this.#dataType)}`;
+    const pre = `var<${this.#scope}> ${id}: ${
+      ctx.resolve(this.#dataType).value
+    }`;
 
     if (this.#initialValue) {
       ctx.addDeclaration(
-<<<<<<< HEAD
-        `var<${this.#scope}> ${id}: ${ctx.resolve(this.#dataType).value} = ${
-          ctx.resolve(this.#initialValue, this.#dataType).value
-        };`,
-      );
-    } else {
-      ctx.addDeclaration(
-        `var<${this.#scope}> ${id}: ${ctx.resolve(this.#dataType).value};`,
-      );
-=======
-        `${pre} = ${ctx.resolve(this.#initialValue, this.#dataType)};`,
+        `${pre} = ${ctx.resolve(this.#initialValue, this.#dataType).value};`,
       );
     } else {
       ctx.addDeclaration(`${pre};`);
->>>>>>> eef9852b
     }
 
     return snip(id, this.#dataType);
