import type { Exotic } from '../../data/exotic';
import type { AnyWgslData } from '../../data/wgslTypes';
import { inGPUMode } from '../../gpuMode';
import type { TgpuNamable } from '../../namable';
import type { Infer } from '../../shared/repr';
import type { ResolutionCtx, SelfResolvable } from '../../types';

// ----------
// Public API
// ----------

export type VariableScope = 'private' | 'workgroup';

export interface TgpuVar<
  TScope extends VariableScope = VariableScope,
  TDataType extends AnyWgslData = AnyWgslData,
> extends TgpuNamable {
  value: Infer<TDataType>;
  readonly scope: TScope;
}

/**
 * Defines a variable scoped to each entry function (private).
 *
 * @param dataType The schema of the held data's type
 * @param initialValue If not provided, the variable will be initialized to the dataType's "zero-value".
 */
export function privateVar<TDataType extends AnyWgslData>(
  dataType: Exotic<TDataType>,
  initialValue?: Infer<Exotic<TDataType>>,
): TgpuVar<'private', Exotic<TDataType>> {
  return new TgpuVarImpl('private', dataType, initialValue);
}

/**
 * Defines a variable scoped to the whole workgroup, shared between entry functions
 * of the same invocation.
 *
 * @param dataType The schema of the held data's type
 */
export function workgroupVar<TDataType extends AnyWgslData>(
  dataType: TDataType,
): TgpuVar<'workgroup', TDataType> {
  return new TgpuVarImpl('workgroup', dataType);
}

// --------------
// Implementation
// --------------

class TgpuVarImpl<TScope extends VariableScope, TDataType extends AnyWgslData>
  implements TgpuVar<TScope, TDataType>, SelfResolvable
{
  private _label: string | undefined;

  constructor(
    readonly scope: TScope,
    private readonly _dataType: TDataType,
    private readonly _initialValue?: Infer<TDataType> | undefined,
  ) {}

  $name(label: string) {
    this._label = label;
    return this;
  }

<<<<<<< HEAD
  '~resolve'(ctx: ResolutionCtx): string {
=======
  get label() {
    return this._label;
  }

  resolve(ctx: ResolutionCtx): string {
>>>>>>> f5cfbe23
    const id = ctx.names.makeUnique(this._label);

    if (this._initialValue) {
      ctx.addDeclaration(
        `var<${this.scope}> ${id}: ${ctx.resolve(this._dataType)} = ${ctx.resolveValue(this._initialValue, this._dataType)};`,
      );
    } else {
      ctx.addDeclaration(
        `var<${this.scope}> ${id}: ${ctx.resolve(this._dataType)};`,
      );
    }

    return id;
  }

  toString() {
    return `var:${this.label ?? '<unnamed>'}`;
  }

  get value(): Infer<TDataType> {
    if (!inGPUMode()) {
      throw new Error(`Cannot access tgpu.var's value directly in JS.`);
    }
    return this as Infer<TDataType>;
  }
}<|MERGE_RESOLUTION|>--- conflicted
+++ resolved
@@ -64,15 +64,7 @@
     return this;
   }
 
-<<<<<<< HEAD
   '~resolve'(ctx: ResolutionCtx): string {
-=======
-  get label() {
-    return this._label;
-  }
-
-  resolve(ctx: ResolutionCtx): string {
->>>>>>> f5cfbe23
     const id = ctx.names.makeUnique(this._label);
 
     if (this._initialValue) {
@@ -88,6 +80,10 @@
     return id;
   }
 
+  get label() {
+    return this._label;
+  }
+
   toString() {
     return `var:${this.label ?? '<unnamed>'}`;
   }
