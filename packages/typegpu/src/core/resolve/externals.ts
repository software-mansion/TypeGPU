--- conflicted
+++ resolved
@@ -1,7 +1,4 @@
-<<<<<<< HEAD
-=======
-import { isWgslData, isWgslStruct } from '../../data/wgslTypes';
->>>>>>> f5cfbe23
+import { isWgslStruct } from '../../data/wgslTypes';
 import { isNamable } from '../../namable';
 import type { ResolutionCtx } from '../../types';
 
@@ -85,13 +82,8 @@
 ) {
   return Object.entries(externalMap).reduce((acc, [externalName, external]) => {
     return acc.replaceAll(
-<<<<<<< HEAD
       new RegExp(`(?<![\\w_])${externalName}(?![\\w_])`, 'g'),
       ctx.resolve(external),
-=======
-      new RegExp(`(?<![\\w_.])${externalName}(?![\\w_])`, 'g'),
-      resolvedExternal,
->>>>>>> f5cfbe23
     );
   }, wgsl);
 }