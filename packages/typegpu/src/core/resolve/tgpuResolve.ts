--- conflicted
+++ resolved
@@ -6,17 +6,13 @@
 import { applyExternals, replaceExternalsInWgsl } from './externals';
 
 export interface TgpuResolveOptions {
-<<<<<<< HEAD
   /**
    * Map of external names to their resolvable values.
    */
-  externals: Record<string, TgpuResolvable | AnyWgslData | string | number>;
+  externals: Record<string, TgpuResolvable | AnyWgslData | boolean | number>;
   /**
    * The code template to use for the resolution. All external names will be replaced with their resolved values.
    */
-=======
-  externals: Record<string, TgpuResolvable | AnyWgslData | boolean | number>;
->>>>>>> 463f9468
   template?: string | undefined;
   /**
    * The naming strategy used for generating identifiers for resolved externals and their dependencies.
@@ -66,7 +62,7 @@
  * ```
  */
 export function resolve(options: TgpuResolveOptions): string {
-  const { externals, template, names, jitTranspiler } = options;
+  const { externals, template, names, unstable_jitTranspiler } = options;
 
   const dependencies = {} as Record<string, TgpuResolvable>;
   applyExternals(dependencies, externals ?? {});
@@ -82,7 +78,7 @@
   const { code } = resolveImpl(resolutionObj, {
     names:
       names === 'strict' ? new StrictNameRegistry() : new RandomNameRegistry(),
-    jitTranspiler: jitTranspiler,
+    jitTranspiler: unstable_jitTranspiler,
   });
 
   return code;
