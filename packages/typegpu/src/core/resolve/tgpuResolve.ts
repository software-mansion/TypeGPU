--- conflicted
+++ resolved
@@ -1,12 +1,8 @@
-<<<<<<< HEAD
-import { $internal, $resolve } from '../../shared/symbols.ts';
-=======
->>>>>>> 1be642cf
 import {
   type ResolutionResult,
   resolve as resolveImpl,
 } from '../../resolutionCtx.ts';
-import { $internal } from '../../shared/symbols.ts';
+import { $internal, $resolve } from '../../shared/symbols.ts';
 import type { ShaderGenerator } from '../../tgsl/shaderGenerator.ts';
 import type { SelfResolvable, Wgsl } from '../../types.ts';
 import type { WgslExtension } from '../../wgslExtensions.ts';
