--- conflicted
+++ resolved
@@ -5,18 +5,14 @@
 import { applyExternals, replaceExternalsInWgsl } from './externals';
 
 export interface TgpuResolveOptions {
-<<<<<<< HEAD
-  externals: Record<string, Wgsl>;
-=======
   /**
    * Map of external names to their resolvable values.
    */
-  externals: Record<string, TgpuResolvable | AnyWgslData | boolean | number>;
+  externals: Record<string, Wgsl>;
   /**
    * The code template to use for the resolution. All external names will be replaced with their resolved values.
    * @default ''
    */
->>>>>>> f5cfbe23
   template?: string | undefined;
   /**
    * The naming strategy used for generating identifiers for resolved externals and their dependencies.
@@ -76,13 +72,13 @@
   const dependencies = {} as Record<string, Wgsl>;
   applyExternals(dependencies, externals ?? {});
 
-  const resolutionObj: SelfResolvable = {
+  const resolutionObj = {
     '~resolve'(ctx) {
       return replaceExternalsInWgsl(ctx, dependencies, template ?? '');
     },
 
     toString: () => '<root>',
-  };
+  } as SelfResolvable;
 
   const { code } = resolveImpl(resolutionObj, {
     names:
