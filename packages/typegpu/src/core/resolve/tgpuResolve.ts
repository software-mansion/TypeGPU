--- conflicted
+++ resolved
@@ -8,14 +8,7 @@
   /**
    * Map of external names to their resolvable values.
    */
-<<<<<<< HEAD
-  externals: Record<
-    string,
-    TgpuResolvable | AnyWgslData | boolean | number | object
-  >;
-=======
-  externals: Record<string, Wgsl>;
->>>>>>> 25e7ee6a
+  externals: Record<string, Wgsl | object>;
   /**
    * The code template to use for the resolution. All external names will be replaced with their resolved values.
    * @default ''
