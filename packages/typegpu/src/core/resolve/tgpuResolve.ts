--- conflicted
+++ resolved
@@ -1,8 +1,3 @@
-<<<<<<< HEAD
-import { RandomNameRegistry, StrictNameRegistry } from '../../nameRegistry.ts';
-=======
-import { $internal } from '../../shared/symbols.ts';
->>>>>>> 4489bf01
 import {
   type ResolutionResult,
   resolve as resolveImpl,
@@ -14,12 +9,7 @@
 import { isPipeline } from '../pipeline/typeGuards.ts';
 import type { Configurable } from '../root/rootTypes.ts';
 import { applyExternals, replaceExternalsInWgsl } from './externals.ts';
-<<<<<<< HEAD
-=======
-import type { WgslExtension } from '../../wgslExtensions.ts';
-import type { ShaderGenerator } from '../../tgsl/shaderGenerator.ts';
 import { type Namespace, namespace } from './namespace.ts';
->>>>>>> 4489bf01
 
 export interface TgpuResolveOptions {
   /**
@@ -118,7 +108,6 @@
     toString: () => '<root>',
   };
 
-<<<<<<< HEAD
   const pipelines = Object.values(externals).filter(isPipeline);
   if (pipelines.length > 1) {
     throw new Error(
@@ -127,20 +116,9 @@
   }
 
   return resolveImpl(resolutionObj, {
-    names: names === 'strict'
-      ? new StrictNameRegistry()
-      : new RandomNameRegistry(),
+    namespace: typeof names === 'string' ? namespace({ names }) : names,
     enableExtensions,
     shaderGenerator,
-=======
-  return resolveImpl(
-    resolutionObj,
-    {
-      namespace: typeof names === 'string' ? namespace({ names }) : names,
-      enableExtensions,
-      shaderGenerator,
-    },
->>>>>>> 4489bf01
     config,
     root: pipelines[0]?.[$internal].branch,
   });
