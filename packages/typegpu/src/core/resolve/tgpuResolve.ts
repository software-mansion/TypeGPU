--- conflicted
+++ resolved
@@ -103,16 +103,11 @@
 
   const resolutionObj: SelfResolvable = {
     [$internal]: true,
-<<<<<<< HEAD
-    '~resolve'(ctx): ResolvedSnippet {
+    [$resolve](ctx): ResolvedSnippet {
       return snip(
         replaceExternalsInWgsl(ctx, dependencies, template ?? ''),
         Void,
       );
-=======
-    [$resolve](ctx) {
-      return replaceExternalsInWgsl(ctx, dependencies, template ?? '');
->>>>>>> eef9852b
     },
 
     toString: () => '<root>',
