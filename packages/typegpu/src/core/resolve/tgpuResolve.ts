import type { JitTranspiler } from '../../jitTranspiler';
import { RandomNameRegistry, StrictNameRegistry } from '../../nameRegistry';
import { resolve as resolveImpl } from '../../resolutionCtx';
import type { TgpuResolvable } from '../../types';
import { applyExternals, replaceExternalsInWgsl } from '../function/externals';

export interface TgpuResolveOptions {
  input: string | TgpuResolvable | (string | TgpuResolvable)[];
  extraDependencies?:
    | Record<string, TgpuResolvable | string | number>
    | undefined;
  /**
   * @default 'random'
   */
  names?: 'strict' | 'random' | undefined;
  jitTranspiler?: JitTranspiler | undefined;
}

export function resolve(options: TgpuResolveOptions): string {
  const { input, extraDependencies, names, jitTranspiler } = options;

  const dependencies = {} as Record<string, TgpuResolvable>;
  applyExternals(dependencies, extraDependencies ?? {});

  const stringCode = (Array.isArray(input) ? input : [input]).filter(
    (item) => typeof item === 'string',
  ) as string[];
  const resolvableCode = (Array.isArray(input) ? input : [input]).filter(
    (item) => typeof item !== 'string',
  ) as TgpuResolvable[];

  const resolutionObj: TgpuResolvable = {
    resolve(ctx) {
      const stringCodeResolved = stringCode.join('\n\n');
      for (const resolvable of resolvableCode) {
        ctx.resolve(resolvable);
      }
      return replaceExternalsInWgsl(ctx, dependencies, stringCodeResolved);
    },
  };

<<<<<<< HEAD
  return context
    .resolve(resolutionObj)
    .replaceAll('#BIND_GROUP_LAYOUT_0#', '0'); // TODO: replace with an actual implementation
=======
  const { code } = resolveImpl(resolutionObj, {
    names:
      names === 'strict' ? new StrictNameRegistry() : new RandomNameRegistry(),
    jitTranspiler: jitTranspiler,
  });

  return code;
>>>>>>> dcc95583
}<|MERGE_RESOLUTION|>--- conflicted
+++ resolved
@@ -39,11 +39,6 @@
     },
   };
 
-<<<<<<< HEAD
-  return context
-    .resolve(resolutionObj)
-    .replaceAll('#BIND_GROUP_LAYOUT_0#', '0'); // TODO: replace with an actual implementation
-=======
   const { code } = resolveImpl(resolutionObj, {
     names:
       names === 'strict' ? new StrictNameRegistry() : new RandomNameRegistry(),
@@ -51,5 +46,4 @@
   });
 
   return code;
->>>>>>> dcc95583
 }