--- conflicted
+++ resolved
@@ -118,7 +118,21 @@
   return id;
 }
 
-<<<<<<< HEAD
+/**
+ * Resolves an unstruct (struct that does not align data by default) to its struct data counterpart.
+ * @param ctx - The resolution context.
+ * @param unstruct - The unstruct to resolve.
+ *
+ * @returns The resolved unstruct name.
+ *
+ * @example
+ * ```ts
+ * resolveUnstruct(ctx, {
+ *   uv: d.float16x2, // -> d.vec2f after resolution
+ *   color: d.snorm8x4, -> d.vec4f after resolution
+ * });
+ * ```
+ */
 function resolveUnstruct(ctx: ResolutionCtx, unstruct: Unstruct) {
   const id = ctx.names.makeUnique(unstruct.label);
 
@@ -136,7 +150,6 @@
   return id;
 }
 
-=======
 /**
  * Resolves an array.
  * @param ctx - The resolution context.
@@ -150,7 +163,6 @@
  * resolveArray(ctx, d.arrayOf(d.u32, 5)); // 'array<u32, 5>'
  * ```
  */
->>>>>>> ae144f03
 function resolveArray(ctx: ResolutionCtx, array: WgslArray) {
   const element = ctx.resolve(array.elementType as AnyWgslData);
 
@@ -166,7 +178,14 @@
  *
  * @returns The resolved data-type string.
  */
-export function resolveData(ctx: ResolutionCtx, data: AnyWgslData): string {
+export function resolveData(
+  ctx: ResolutionCtx,
+  data: AnyWgslData | Unstruct,
+): string {
+  if (data.type === 'unstruct') {
+    return resolveUnstruct(ctx, data);
+  }
+
   if (isIdentityType(data)) {
     return data.type;
   }
