--- conflicted
+++ resolved
@@ -35,11 +35,7 @@
   WgslArray,
   WgslStruct,
 } from '../../data/wgslTypes.ts';
-<<<<<<< HEAD
 import { isValidIdentifier } from '../../nameRegistry.ts';
-import { getName } from '../../shared/meta.ts';
-=======
->>>>>>> 4489bf01
 import { $internal } from '../../shared/symbols.ts';
 import { assertExhaustive } from '../../shared/utilityTypes.ts';
 import type { ResolutionCtx } from '../../types.ts';
