import { getAttributesString } from '../../data/attributes';
<<<<<<< HEAD
import {
  type AnyData,
  type Disarray,
  type Unstruct,
  isLooseData,
} from '../../data/dataTypes';
import { formatToWGSLType } from '../../data/vertexFormatData';
=======
import type { WgslStruct } from '../../data/struct';
>>>>>>> 11519b35
import type {
  AnyWgslData,
  BaseData,
  Bool,
  F16,
  F32,
  I32,
  Mat2x2f,
  Mat3x3f,
  Mat4x4f,
  U32,
  Vec2f,
  Vec2h,
  Vec2i,
  Vec2u,
  Vec3f,
  Vec3h,
  Vec3i,
  Vec3u,
  Vec4f,
  Vec4h,
  Vec4i,
  Vec4u,
  WgslArray,
} from '../../data/wgslTypes';
import { assertExhaustive } from '../../shared/utilityTypes';
import type { ResolutionCtx } from '../../types';
import { isAttribute } from '../vertexLayout/connectAttributesToShader';

/**
 * Schemas for which their `type` property directly
 * translates to the resulting WGSL code.
 */
const identityTypes = [
  'bool',
  'f32',
  'f16',
  'i32',
  'u32',
  'vec2f',
  'vec3f',
  'vec4f',
  'vec2h',
  'vec3h',
  'vec4h',
  'vec2i',
  'vec3i',
  'vec4i',
  'vec2u',
  'vec3u',
  'vec4u',
  'mat2x2f',
  'mat3x3f',
  'mat4x4f',
];

type IdentityType =
  | Bool
  | F32
  | F16
  | I32
  | U32
  | Vec2f
  | Vec3f
  | Vec4f
  | Vec2h
  | Vec3h
  | Vec4h
  | Vec2i
  | Vec3i
  | Vec4i
  | Vec2u
  | Vec3u
  | Vec4u
  | Mat2x2f
  | Mat3x3f
  | Mat4x4f;

function isIdentityType(data: AnyWgslData): data is IdentityType {
  return identityTypes.includes(data.type);
}

/**
 * Resolves a single property of a struct.
 * @param ctx - The resolution context.
 * @param key - The key of the property.
 * @param property - The property itself.
 *
 * @returns The resolved property string.
 */
function resolveStructProperty(
  ctx: ResolutionCtx,
  [key, property]: [string, BaseData],
) {
  return `  ${getAttributesString(property)}${key}: ${ctx.resolve(property as AnyWgslData)},\n`;
}

/**
 * Resolves a struct and adds its declaration to the resolution context.
 * @param ctx - The resolution context.
 * @param struct - The struct to resolve.
 *
 * @returns The resolved struct name.
 */
function resolveStruct(ctx: ResolutionCtx, struct: WgslStruct) {
  const id = ctx.names.makeUnique(struct.label);

  ctx.addDeclaration(`
struct ${id} {
${Object.entries(struct.propTypes)
  .map((prop) => resolveStructProperty(ctx, prop))
  .join('')}\
}\n`);

  return id;
}

/**
 * Resolves an unstruct (struct that does not align data by default) to its struct data counterpart.
 * @param ctx - The resolution context.
 * @param unstruct - The unstruct to resolve.
 *
 * @returns The resolved unstruct name.
 *
 * @example
 * ```ts
 * resolveUnstruct(ctx, {
 *   uv: d.float16x2, // -> d.vec2f after resolution
 *   color: d.snorm8x4, -> d.vec4f after resolution
 * });
 * ```
 */
function resolveUnstruct(ctx: ResolutionCtx, unstruct: Unstruct) {
  const id = ctx.names.makeUnique(unstruct.label);

  ctx.addDeclaration(`
struct ${id} {
${Object.entries(unstruct.propTypes)
  .map((prop) =>
    isAttribute(prop[1])
      ? resolveStructProperty(ctx, [prop[0], formatToWGSLType[prop[1].format]])
      : resolveStructProperty(ctx, prop),
  )
  .join('')}
}\n`);

  return id;
}

/**
 * Resolves an array.
 * @param ctx - The resolution context.
 * @param array - The array to resolve.
 *
 * @returns The resolved array name along with its element type and count (if not runtime-sized).
 *
 * @example
 * ```ts
 * resolveArray(ctx, d.arrayOf(d.u32, 0)); // 'array<u32>' (not a real pattern, a function is preferred)
 * resolveArray(ctx, d.arrayOf(d.u32, 5)); // 'array<u32, 5>'
 * ```
 */
function resolveArray(ctx: ResolutionCtx, array: WgslArray) {
  const element = ctx.resolve(array.elementType as AnyWgslData);

  return array.elementCount === 0
    ? `array<${element}>`
    : `array<${element}, ${array.elementCount}>`;
}

function resolveDisarray(ctx: ResolutionCtx, disarray: Disarray) {
  const element = ctx.resolve(
    isAttribute(disarray.elementType)
      ? formatToWGSLType[disarray.elementType.format]
      : (disarray.elementType as AnyWgslData),
  );

  return disarray.elementCount === 0
    ? `array<${element}>`
    : `array<${element}, ${disarray.elementCount}>`;
}

/**
 * Resolves a WGSL data-type schema to a string.
 * @param ctx - The resolution context.
 * @param data - The data-type to resolve.
 *
 * @returns The resolved data-type string.
 */
export function resolveData(ctx: ResolutionCtx, data: AnyData): string {
  if (isLooseData(data)) {
    if (data.type === 'unstruct') {
      return resolveUnstruct(ctx, data);
    }

    if (data.type === 'disarray') {
      return resolveDisarray(ctx, data);
    }

    if (data.type === 'loose-decorated') {
      return ctx.resolve(
        isAttribute(data.inner)
          ? formatToWGSLType[data.inner.format]
          : data.inner,
      );
    }

    return ctx.resolve(formatToWGSLType[data.type]);
  }

  if (isIdentityType(data)) {
    return data.type;
  }

  if (data.type === 'struct') {
    return resolveStruct(ctx, data);
  }

  if (data.type === 'array') {
    return resolveArray(ctx, data);
  }

  if (data.type === 'atomic') {
    return `atomic<${resolveData(ctx, data.inner)}>`;
  }

  if (data.type === 'decorated') {
    return ctx.resolve(data.inner as AnyWgslData);
  }

  if (data.type === 'ptrFn') {
    return `ptr<function, ${ctx.resolve(data.inner)}>`;
  }

  assertExhaustive(data, 'resolveData');
}<|MERGE_RESOLUTION|>--- conflicted
+++ resolved
@@ -1,15 +1,12 @@
 import { getAttributesString } from '../../data/attributes';
-<<<<<<< HEAD
 import {
   type AnyData,
   type Disarray,
   type Unstruct,
   isLooseData,
 } from '../../data/dataTypes';
+import type { WgslStruct } from '../../data/struct';
 import { formatToWGSLType } from '../../data/vertexFormatData';
-=======
-import type { WgslStruct } from '../../data/struct';
->>>>>>> 11519b35
 import type {
   AnyWgslData,
   BaseData,
