--- conflicted
+++ resolved
@@ -109,14 +109,9 @@
     return this;
   }
 
-<<<<<<< HEAD
   [$resolve](ctx: ResolutionCtx): string {
     const dataType = this.buffer.dataType;
-    const id = ctx.names.makeUnique(getName(this));
-=======
-  '~resolve'(ctx: ResolutionCtx): string {
     const id = ctx.getUniqueName(this);
->>>>>>> b044416d
     const { group, binding } = ctx.allocateFixedEntry(
       this.usage === 'uniform'
         ? { uniform: dataType }
@@ -240,20 +235,13 @@
     setName(this, membership.key);
   }
 
-<<<<<<< HEAD
   [$resolve](ctx: ResolutionCtx): string {
-    const id = ctx.names.makeUnique(getName(this));
+    const id = ctx.getUniqueName(this);
     const group = ctx.allocateLayoutEntry(this.#membership.layout);
-    const usageTemplate = usageToVarTemplateMap[this.usage];
-=======
-  '~resolve'(ctx: ResolutionCtx): string {
-    const id = ctx.getUniqueName(this);
-    const group = ctx.allocateLayoutEntry(this._membership.layout);
     const usage = usageToVarTemplateMap[this.usage];
->>>>>>> b044416d
 
     ctx.addDeclaration(
-      `@group(${group}) @binding(${this.#membership.idx}) var<${usageTemplate}> ${id}: ${
+      `@group(${group}) @binding(${this.#membership.idx}) var<${usage}> ${id}: ${
         ctx.resolve(this.dataType)
       };`,
     );
