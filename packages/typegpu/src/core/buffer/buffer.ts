import { BufferReader, BufferWriter } from 'typed-binary';
import { readData, writeData } from '../../data/dataIO';
import type { AnyData } from '../../data/dataTypes';
import { sizeOf } from '../../data/sizeOf';
import type { Storage } from '../../extension';
import type { TgpuNamable } from '../../namable';
import type { Infer } from '../../shared/repr';
import type { UnionToIntersection } from '../../shared/utilityTypes';
import { isGPUBuffer } from '../../types';
import type { ExperimentalTgpuRoot } from '../root/rootTypes';

// ----------
// Public API
// ----------

export interface Uniform {
  usableAsUniform: true;
}

export interface Vertex {
  usableAsVertex: true;
}

export const Uniform = { usableAsUniform: true } as Uniform;
export const Vertex = { usableAsVertex: true } as Vertex;

type LiteralToUsageType<T extends 'uniform' | 'storage' | 'vertex'> =
  T extends 'uniform'
    ? Uniform
    : T extends 'storage'
      ? Storage
      : T extends 'vertex'
        ? Vertex
        : never;

export interface TgpuBuffer<TData extends AnyData> extends TgpuNamable {
  readonly resourceType: 'buffer';
  readonly dataType: TData;
  readonly initial?: Infer<TData> | undefined;
  readonly label: string | undefined;

  readonly buffer: GPUBuffer;
  readonly destroyed: boolean;

  $usage<T extends ('uniform' | 'storage' | 'vertex')[]>(
    ...usages: T
  ): this & UnionToIntersection<LiteralToUsageType<T[number]>>;
  $addFlags(flags: GPUBufferUsageFlags): this;

  write(data: Infer<TData>): void;
  copyFrom(srcBuffer: TgpuBuffer<TData>): void;
  read(): Promise<Infer<TData>>;
  destroy(): void;
}

export function INTERNAL_createBuffer<TData extends AnyData>(
  group: ExperimentalTgpuRoot,
  typeSchema: TData,
  initialOrBuffer?: Infer<TData> | GPUBuffer,
): TgpuBuffer<TData> {
  return new TgpuBufferImpl(group, typeSchema, initialOrBuffer);
}

export function isBuffer<T extends TgpuBuffer<AnyData>>(
  value: T | unknown,
): value is T {
  return (value as TgpuBuffer<AnyData>).resourceType === 'buffer';
}

export function isUsableAsUniform<T extends TgpuBuffer<AnyData>>(
  buffer: T,
): buffer is T & Uniform {
  return !!(buffer as unknown as Uniform).usableAsUniform;
}

export function isUsableAsVertex<T extends TgpuBuffer<AnyData>>(
  buffer: T,
): buffer is T & Vertex {
  return !!(buffer as unknown as Vertex).usableAsVertex;
}

// --------------
// Implementation
// --------------

class TgpuBufferImpl<TData extends AnyData> implements TgpuBuffer<TData> {
  public readonly resourceType = 'buffer';
  public flags: GPUBufferUsageFlags =
    GPUBufferUsage.COPY_DST | GPUBufferUsage.COPY_SRC;
  private _buffer: GPUBuffer | null = null;
  private _ownBuffer: boolean;
  private _destroyed = false;

  private _label: string | undefined;
  readonly initial: Infer<TData> | undefined;

  public usableAsUniform = false;
  public usableAsStorage = false;
  public usableAsVertex = false;

  constructor(
    private readonly _group: ExperimentalTgpuRoot,
    public readonly dataType: TData,
    public readonly initialOrBuffer?: Infer<TData> | GPUBuffer | undefined,
  ) {
    if (isGPUBuffer(initialOrBuffer)) {
      this._ownBuffer = false;
      this._buffer = initialOrBuffer;
    } else {
      this._ownBuffer = true;
      this.initial = initialOrBuffer;
    }
  }

  get label() {
    return this._label;
  }

  get buffer() {
    const device = this._group.device;

    if (this._destroyed) {
      throw new Error('This buffer has been destroyed');
    }

    if (!this._buffer) {
      this._buffer = device.createBuffer({
        size: sizeOf(this.dataType),
        usage: this.flags,
        mappedAtCreation: !!this.initial,
      });

      if (this.initial) {
        const writer = new BufferWriter(this._buffer.getMappedRange());
        writeData(writer, this.dataType, this.initial);
        this._buffer.unmap();
      }
    }

    return this._buffer;
  }

  get destroyed() {
    return this._destroyed;
  }

  $name(label: string) {
    this._label = label;
    return this;
  }

  $usage<T extends ('uniform' | 'storage' | 'vertex')[]>(
    ...usages: T
  ): this & UnionToIntersection<LiteralToUsageType<T[number]>> {
    for (const usage of usages) {
      this.flags |= usage === 'uniform' ? GPUBufferUsage.UNIFORM : 0;
      this.flags |= usage === 'storage' ? GPUBufferUsage.STORAGE : 0;
      this.flags |= usage === 'vertex' ? GPUBufferUsage.VERTEX : 0;
      this.usableAsUniform = this.usableAsUniform || usage === 'uniform';
      this.usableAsStorage = this.usableAsStorage || usage === 'storage';
      this.usableAsVertex = this.usableAsVertex || usage === 'vertex';
    }
    return this as this & UnionToIntersection<LiteralToUsageType<T[number]>>;
  }

  // Temporary solution
  $addFlags(flags: GPUBufferUsageFlags) {
    this.flags |= flags;
    return this;
  }

  write(data: Infer<TData>): void {
    const gpuBuffer = this.buffer;
    const device = this._group.device;

    if (gpuBuffer.mapState === 'mapped') {
      const mapped = gpuBuffer.getMappedRange();
      writeData(new BufferWriter(mapped), this.dataType, data);
      return;
    }

    const size = sizeOf(this.dataType);

    // Flushing any commands yet to be encoded.
    this._group.flush();

    const hostBuffer = new ArrayBuffer(size);
    writeData(new BufferWriter(hostBuffer), this.dataType, data);
    device.queue.writeBuffer(gpuBuffer, 0, hostBuffer, 0, size);
  }

  copyFrom(srcBuffer: TgpuBuffer<TData>): void {
    if (this.buffer.mapState === 'mapped') {
      throw new Error('Cannot copy to a mapped buffer.');
    }

    const size = sizeOf(this.dataType);
    const encoder = this._group.commandEncoder;
    encoder.copyBufferToBuffer(srcBuffer.buffer, 0, this.buffer, 0, size);
  }

  async read(): Promise<Infer<TData>> {
    // Flushing any commands yet to be encoded.
    this._group.flush();

    const gpuBuffer = this.buffer;
    const device = this._group.device;

    if (gpuBuffer.mapState === 'mapped') {
      const mapped = gpuBuffer.getMappedRange();
      return readData(new BufferReader(mapped), this.dataType);
    }

    if (gpuBuffer.usage & GPUBufferUsage.MAP_READ) {
      await gpuBuffer.mapAsync(GPUMapMode.READ);
      const mapped = gpuBuffer.getMappedRange();
      const res = readData(new BufferReader(mapped), this.dataType);
      gpuBuffer.unmap();
      return res;
    }

    const stagingBuffer = device.createBuffer({
      size: sizeOf(this.dataType),
      usage: GPUBufferUsage.COPY_DST | GPUBufferUsage.MAP_READ,
    });

    const commandEncoder = device.createCommandEncoder();
    commandEncoder.copyBufferToBuffer(
      gpuBuffer,
      0,
      stagingBuffer,
      0,
      sizeOf(this.dataType),
    );

    device.queue.submit([commandEncoder.finish()]);
    await device.queue.onSubmittedWorkDone();
    await stagingBuffer.mapAsync(GPUMapMode.READ, 0, sizeOf(this.dataType));

    const res = readData(
      new BufferReader(stagingBuffer.getMappedRange()),
      this.dataType,
    );

    stagingBuffer.unmap();
    stagingBuffer.destroy();

    return res;
  }

  destroy() {
    if (this._destroyed) {
      return;
    }
    this._destroyed = true;
<<<<<<< HEAD
    if (this._subscription) {
      this._subscription();
    }
    if (this._ownBuffer) {
      this._buffer?.destroy();
    }
=======
    this._buffer?.destroy();
>>>>>>> 539e7d57
  }

  toString(): string {
    return `buffer:${this._label ?? '<unnamed>'}`;
  }
}<|MERGE_RESOLUTION|>--- conflicted
+++ resolved
@@ -253,16 +253,9 @@
       return;
     }
     this._destroyed = true;
-<<<<<<< HEAD
-    if (this._subscription) {
-      this._subscription();
-    }
     if (this._ownBuffer) {
       this._buffer?.destroy();
     }
-=======
-    this._buffer?.destroy();
->>>>>>> 539e7d57
   }
 
   toString(): string {
