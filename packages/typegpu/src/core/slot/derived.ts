import { getResolutionCtx } from '../../gpuMode.ts';
<<<<<<< HEAD
import { getName } from '../../shared/meta.ts';
import { $repr, type Infer } from '../../shared/repr.ts';
import { unwrapProxy } from '../valueProxyUtils.ts';
=======
import { getName } from '../../name.ts';
import { $repr, type Infer, type InferGPU } from '../../shared/repr.ts';
import { $gpuValueOf } from '../../shared/symbols.ts';
import type { ResolutionCtx } from '../../types.ts';
import { getGpuValueRecursively } from '../valueProxyUtils.ts';
>>>>>>> 9a75abe5
import type {
  Eventual,
  SlotValuePair,
  TgpuDerived,
  TgpuSlot,
} from './slotTypes.ts';

// ----------
// Public API
// ----------

export function derived<T>(compute: () => T): TgpuDerived<T> {
  return createDerived(compute);
}

// --------------
// Implementation
// --------------

function stringifyPair([slot, value]: SlotValuePair): string {
  return `${getName(slot) ?? '<unnamed>'}=${value}`;
}

function createDerived<T>(compute: () => T): TgpuDerived<T> {
  if (getResolutionCtx()) {
    throw new Error(
      'Cannot create tgpu.derived objects at the resolution stage.',
    );
  }

  const result = {
    resourceType: 'derived' as const,
    '~compute': compute,
    [$repr]: undefined as Infer<T>,
    '~gpuRepr': undefined as InferGPU<T>,

    [$gpuValueOf](ctx: ResolutionCtx): InferGPU<T> {
      return getGpuValueRecursively(ctx, ctx.unwrap(this));
    },

    get value(): InferGPU<T> {
      const ctx = getResolutionCtx();
      if (!ctx) {
        throw new Error(
          `Cannot access tgpu.derived's value outside of resolution.`,
        );
      }

      return this[$gpuValueOf](ctx);
    },

    with<TValue>(
      slot: TgpuSlot<TValue>,
      value: Eventual<TValue>,
    ): TgpuDerived<T> {
      return createBoundDerived(this, [[slot, value]]);
    },

    toString(): string {
      return 'derived';
    },
  };

  return result;
}

function createBoundDerived<T>(
  innerDerived: TgpuDerived<T>,
  pairs: SlotValuePair[],
): TgpuDerived<T> {
  const result = {
    resourceType: 'derived' as const,
    [$repr]: undefined as Infer<T>,
    '~gpuRepr': undefined as InferGPU<T>,

    '~compute'() {
      throw new Error(
        `'~compute' should never be read on bound derived items.`,
      );
    },
    '~providing': {
      inner: innerDerived,
      pairs,
    },

    [$gpuValueOf](ctx: ResolutionCtx): InferGPU<T> {
      return getGpuValueRecursively(ctx, ctx.unwrap(this));
    },

    get value(): InferGPU<T> {
      const ctx = getResolutionCtx();
      if (!ctx) {
        throw new Error(
          `Cannot access tgpu.derived's value outside of resolution.`,
        );
      }

      return this[$gpuValueOf](ctx);
    },

    with<TValue>(
      slot: TgpuSlot<TValue>,
      value: Eventual<TValue>,
    ): TgpuDerived<T> {
      return createBoundDerived(innerDerived, [...pairs, [slot, value]]);
    },

    toString(): string {
      return `derived[${pairs.map(stringifyPair).join(', ')}]`;
    },
  };

  return result;
}<|MERGE_RESOLUTION|>--- conflicted
+++ resolved
@@ -1,15 +1,9 @@
 import { getResolutionCtx } from '../../gpuMode.ts';
-<<<<<<< HEAD
 import { getName } from '../../shared/meta.ts';
-import { $repr, type Infer } from '../../shared/repr.ts';
-import { unwrapProxy } from '../valueProxyUtils.ts';
-=======
-import { getName } from '../../name.ts';
 import { $repr, type Infer, type InferGPU } from '../../shared/repr.ts';
 import { $gpuValueOf } from '../../shared/symbols.ts';
 import type { ResolutionCtx } from '../../types.ts';
 import { getGpuValueRecursively } from '../valueProxyUtils.ts';
->>>>>>> 9a75abe5
 import type {
   Eventual,
   SlotValuePair,
