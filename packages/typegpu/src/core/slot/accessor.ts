import type { AnyWgslData } from '../../data/wgslTypes.ts';
import { inGPUMode } from '../../gpuMode.ts';
import { getName } from '../../shared/meta.ts';
import type { Infer, InferGPU } from '../../shared/repr.ts';
import {
  $getNameForward,
  $gpuRepr,
  $gpuValueOf,
<<<<<<< HEAD
  $internal,
=======
  $repr,
>>>>>>> 63a22472
  $wgslDataType,
} from '../../shared/symbols.ts';
import {
  isBufferUsage,
  type ResolutionCtx,
  type SelfResolvable,
} from '../../types.ts';
import type { TgpuBufferUsage } from '../buffer/bufferUsage.ts';
import { isTgpuFn, type TgpuFn } from '../function/tgpuFn.ts';
import { valueProxyHandler } from '../valueProxyUtils.ts';
import { slot } from './slot.ts';
import type { TgpuAccessor, TgpuSlot } from './slotTypes.ts';

// ----------
// Public API
// ----------

export function accessor<T extends AnyWgslData>(
  schema: T,
  defaultValue?: TgpuFn<[], T> | TgpuBufferUsage<T> | Infer<T>,
): TgpuAccessor<T> {
  return new TgpuAccessorImpl(schema, defaultValue);
}

// --------------
// Implementation
// --------------

export class TgpuAccessorImpl<T extends AnyWgslData>
  implements TgpuAccessor<T>, SelfResolvable {
  public readonly [$internal] = true;
  public readonly resourceType = 'accessor';
  public readonly slot: TgpuSlot<TgpuFn<[], T> | TgpuBufferUsage<T> | Infer<T>>;

  // Type-tokens, not available at runtime
  declare readonly [$repr]: Infer<T>;
  declare readonly [$gpuRepr]: InferGPU<T>;
  declare readonly [$getNameForward]: unknown;
  // ---

  constructor(
    public readonly schema: T,
    public readonly defaultValue:
      | TgpuFn<[], T>
      | TgpuBufferUsage<T>
      | Infer<T>
      | undefined = undefined,
  ) {
    this.slot = slot(defaultValue);
    this[$getNameForward] = this.slot;
  }

  $name(label: string) {
    this.slot.$name(label);
    return this;
  }

  toString(): string {
    return `accessor:${getName(this) ?? '<unnamed>'}`;
  }

  [$gpuValueOf](): InferGPU<T> {
    return new Proxy(
      {
        '~resolve': (ctx: ResolutionCtx) => ctx.resolve(this),
        toString: () => `.value:${getName(this) ?? '<unnamed>'}`,
        [$wgslDataType]: this.schema,
      },
      valueProxyHandler,
    ) as InferGPU<T>;
  }

  get value(): InferGPU<T> {
    if (!inGPUMode()) {
      throw new Error('`tgpu.accessor` values are only accessible on the GPU');
    }

    return this[$gpuValueOf]();
  }

  '~resolve'(ctx: ResolutionCtx): string {
    const value = ctx.unwrap(this.slot);

    if (isBufferUsage(value)) {
      return ctx.resolve(value);
    }

    if (isTgpuFn(value)) {
      return `${ctx.resolve(value)}()`;
    }

    return ctx.resolveValue(value as Infer<T>, this.schema);
  }
}<|MERGE_RESOLUTION|>--- conflicted
+++ resolved
@@ -6,11 +6,8 @@
   $getNameForward,
   $gpuRepr,
   $gpuValueOf,
-<<<<<<< HEAD
   $internal,
-=======
   $repr,
->>>>>>> 63a22472
   $wgslDataType,
 } from '../../shared/symbols.ts';
 import {
