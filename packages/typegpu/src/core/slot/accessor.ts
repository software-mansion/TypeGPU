<<<<<<< HEAD
import { type ResolvedSnippet, snip } from '../../data/snippet.ts';
=======
import { snip } from '../../data/snippet.ts';
>>>>>>> eef9852b
import type { AnyWgslData } from '../../data/wgslTypes.ts';
import { getResolutionCtx, inCodegenMode } from '../../execMode.ts';
import { getName } from '../../shared/meta.ts';
import type { Infer, InferGPU } from '../../shared/repr.ts';
import {
  $getNameForward,
  $gpuValueOf,
  $internal,
  $ownSnippet,
  $resolve,
} from '../../shared/symbols.ts';
import type { ResolutionCtx, SelfResolvable } from '../../types.ts';
import type { TgpuBufferUsage } from '../buffer/bufferUsage.ts';
import { isTgpuFn, type TgpuFn } from '../function/tgpuFn.ts';
import {
  getGpuValueRecursively,
  valueProxyHandler,
} from '../valueProxyUtils.ts';
import { slot } from './slot.ts';
import type { TgpuAccessor, TgpuSlot } from './slotTypes.ts';

// ----------
// Public API
// ----------

export function accessor<T extends AnyWgslData>(
  schema: T,
  defaultValue?: TgpuFn<() => T> | TgpuBufferUsage<T> | Infer<T>,
): TgpuAccessor<T> {
  return new TgpuAccessorImpl(schema, defaultValue);
}

// --------------
// Implementation
// --------------

export class TgpuAccessorImpl<T extends AnyWgslData>
  implements TgpuAccessor<T>, SelfResolvable {
  readonly [$internal] = true;
  readonly [$getNameForward]: unknown;
  readonly resourceType = 'accessor';
  readonly slot: TgpuSlot<TgpuFn<() => T> | TgpuBufferUsage<T> | Infer<T>>;

  constructor(
    public readonly schema: T,
    public readonly defaultValue:
      | TgpuFn<() => T>
      | TgpuBufferUsage<T>
      | Infer<T>
      | undefined = undefined,
  ) {
    this.slot = slot(defaultValue);
    this[$getNameForward] = this.slot;
  }

  get [$gpuValueOf](): InferGPU<T> {
    return new Proxy({
      [$internal]: true,
      [$ownSnippet]: this.#createSnippet(),
      [$resolve]: (ctx) => ctx.resolve(this),
      toString: () => `accessor:${getName(this) ?? '<unnamed>'}.$`,
    }, valueProxyHandler) as InferGPU<T>;
  }

  /**
   * @returns A snippet representing the accessor.
   */
  #createSnippet() {
    // biome-ignore lint/style/noNonNullAssertion: it's there
    const ctx = getResolutionCtx()!;
    const value = getGpuValueRecursively(ctx.unwrap(this.slot));

    if (isTgpuFn(value)) {
      return value[$internal].gpuImpl();
    }

    return snip(value, this.schema);
  }

  $name(label: string) {
    this.slot.$name(label);
    return this;
  }

  toString(): string {
    return `accessor:${getName(this) ?? '<unnamed>'}`;
  }

  get value(): InferGPU<T> {
    if (inCodegenMode()) {
      return this[$gpuValueOf];
    }

    throw new Error(
      '`tgpu.accessor` relies on GPU resources and cannot be accessed outside of a compute dispatch or draw call',
    );
  }

  get $(): InferGPU<T> {
    return this.value;
  }

<<<<<<< HEAD
  '~resolve'(ctx: ResolutionCtx): ResolvedSnippet {
    const value = ctx.unwrap(this.slot);

    if (isBufferUsage(value) || isBufferShorthand(value)) {
      return ctx.resolve(value);
    }

    if (isTgpuFn(value)) {
      return snip(`${ctx.resolve(value).value}()`, value.shell.returnType);
    }

    return ctx.resolve(value, this.schema);
=======
  [$resolve](ctx: ResolutionCtx): string {
    const snippet = this.#createSnippet();
    return ctx.resolve(snippet.value, snippet.dataType);
>>>>>>> eef9852b
  }
}<|MERGE_RESOLUTION|>--- conflicted
+++ resolved
@@ -1,8 +1,4 @@
-<<<<<<< HEAD
 import { type ResolvedSnippet, snip } from '../../data/snippet.ts';
-=======
-import { snip } from '../../data/snippet.ts';
->>>>>>> eef9852b
 import type { AnyWgslData } from '../../data/wgslTypes.ts';
 import { getResolutionCtx, inCodegenMode } from '../../execMode.ts';
 import { getName } from '../../shared/meta.ts';
@@ -105,23 +101,11 @@
     return this.value;
   }
 
-<<<<<<< HEAD
-  '~resolve'(ctx: ResolutionCtx): ResolvedSnippet {
-    const value = ctx.unwrap(this.slot);
-
-    if (isBufferUsage(value) || isBufferShorthand(value)) {
-      return ctx.resolve(value);
-    }
-
-    if (isTgpuFn(value)) {
-      return snip(`${ctx.resolve(value).value}()`, value.shell.returnType);
-    }
-
-    return ctx.resolve(value, this.schema);
-=======
-  [$resolve](ctx: ResolutionCtx): string {
+  [$resolve](ctx: ResolutionCtx): ResolvedSnippet {
     const snippet = this.#createSnippet();
-    return ctx.resolve(snippet.value, snippet.dataType);
->>>>>>> eef9852b
+    return snip(
+      ctx.resolve(snippet.value, snippet.dataType).value,
+      snippet.dataType as T,
+    );
   }
 }