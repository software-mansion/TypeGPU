--- conflicted
+++ resolved
@@ -1,10 +1,5 @@
-<<<<<<< HEAD
-import type { AnyWgslData } from '../../data/wgslTypes.ts';
+import type { AnyData } from '../../data/dataTypes.ts';
 import type { TgpuNamable } from '../../shared/meta.ts';
-=======
-import type { AnyData } from '../../data/dataTypes.ts';
-import type { TgpuNamable } from '../../name.ts';
->>>>>>> 2f44eddc
 import type { $repr, Infer } from '../../shared/repr.ts';
 import type { TgpuFn } from '../function/tgpuFn.ts';
 import type { TgpuBufferUsage } from './../buffer/bufferUsage.ts';
