--- conflicted
+++ resolved
@@ -23,11 +23,8 @@
 export interface TgpuDerived<T> {
   readonly resourceType: 'derived';
   readonly value: Infer<T>;
-<<<<<<< HEAD
   '~repr': Infer<T>;
-=======
   readonly '~providing'?: Providing | undefined;
->>>>>>> 1f3bf19c
 
   with<TValue>(slot: TgpuSlot<TValue>, value: Eventual<TValue>): TgpuDerived<T>;
 
