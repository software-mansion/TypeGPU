import type { AnyWgslData } from '../../data';
import type { TgpuNamable } from '../../namable';
import type { Infer } from '../../shared/repr';
import type { Labelled } from '../../types';
import type { TgpuFn } from '../function/tgpuFn';
import type { TgpuBufferUsage } from './../buffer/bufferUsage';

export interface TgpuSlot<T> extends TgpuNamable, Labelled {
  readonly resourceType: 'slot';

  readonly defaultValue: T | undefined;

  /**
   * Used to determine if code generated using either value `a` or `b` in place
   * of the slot will be equivalent. Defaults to `Object.is`.
   */
  areEqual(a: T, b: T): boolean;

  readonly value: Infer<T>;
}

export interface TgpuDerived<T> {
  readonly resourceType: 'derived';
  readonly value: Infer<T>;
  readonly '~providing'?: Providing | undefined;

  with<TValue>(slot: TgpuSlot<TValue>, value: Eventual<TValue>): TgpuDerived<T>;

  /**
   * @internal
   */
  '~compute'(): T;
}

export interface TgpuAccessor<T extends AnyWgslData = AnyWgslData>
<<<<<<< HEAD
  extends TgpuNamable {
=======
  extends TgpuNamable,
    Labelled {
>>>>>>> 6edcbb13
  readonly resourceType: 'accessor';

  readonly schema: T;
  readonly defaultValue:
    | TgpuFn<[], T>
    | TgpuBufferUsage<T>
    | Infer<T>
    | undefined;
  readonly slot: TgpuSlot<TgpuFn<[], T> | TgpuBufferUsage<T> | Infer<T>>;

  readonly value: Infer<T>;
}

/**
 * Represents a value that is available at resolution time.
 */
export type Eventual<T> = T | TgpuSlot<T> | TgpuDerived<T>;

export type SlotValuePair<T = unknown> = [TgpuSlot<T>, T];
<<<<<<< HEAD

export type Providing = {
  inner: unknown;
  pairs: SlotValuePair[];
};
=======
>>>>>>> 6edcbb13

export function isSlot<T>(value: unknown | TgpuSlot<T>): value is TgpuSlot<T> {
  return (value as TgpuSlot<T>)?.resourceType === 'slot';
}

export function isDerived<T extends TgpuDerived<unknown>>(
  value: T | unknown,
): value is T {
  return (value as T)?.resourceType === 'derived';
}

export function isProviding(
  value: unknown,
): value is { '~providing': Providing } {
  return (value as { '~providing': Providing })?.['~providing'] !== undefined;
}

export function isAccessor<T extends AnyWgslData>(
  value: unknown | TgpuAccessor<T>,
): value is TgpuAccessor<T> {
  return (value as TgpuAccessor<T>)?.resourceType === 'accessor';
}<|MERGE_RESOLUTION|>--- conflicted
+++ resolved
@@ -33,12 +33,8 @@
 }
 
 export interface TgpuAccessor<T extends AnyWgslData = AnyWgslData>
-<<<<<<< HEAD
-  extends TgpuNamable {
-=======
   extends TgpuNamable,
     Labelled {
->>>>>>> 6edcbb13
   readonly resourceType: 'accessor';
 
   readonly schema: T;
@@ -58,14 +54,11 @@
 export type Eventual<T> = T | TgpuSlot<T> | TgpuDerived<T>;
 
 export type SlotValuePair<T = unknown> = [TgpuSlot<T>, T];
-<<<<<<< HEAD
 
 export type Providing = {
   inner: unknown;
   pairs: SlotValuePair[];
 };
-=======
->>>>>>> 6edcbb13
 
 export function isSlot<T>(value: unknown | TgpuSlot<T>): value is TgpuSlot<T> {
   return (value as TgpuSlot<T>)?.resourceType === 'slot';
