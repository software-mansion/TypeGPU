<<<<<<< HEAD
import { type ResolvedSnippet, snip } from '../../data/snippet.ts';
=======
import { snip } from '../../data/snippet.ts';
>>>>>>> eef9852b
import type { AnyWgslData } from '../../data/wgslTypes.ts';
import { inCodegenMode } from '../../execMode.ts';
import type { TgpuNamable } from '../../shared/meta.ts';
import { getName, setName } from '../../shared/meta.ts';
import type { InferGPU } from '../../shared/repr.ts';
import {
  $gpuValueOf,
  $internal,
  $ownSnippet,
  $resolve,
} from '../../shared/symbols.ts';
import type { ResolutionCtx, SelfResolvable } from '../../types.ts';
import { valueProxyHandler } from '../valueProxyUtils.ts';

// ----------
// Public API
// ----------

export interface TgpuConst<TDataType extends AnyWgslData = AnyWgslData>
  extends TgpuNamable {
  readonly [$gpuValueOf]: InferGPU<TDataType>;
  readonly value: InferGPU<TDataType>;
  readonly $: InferGPU<TDataType>;

  readonly [$internal]: {
    /** Makes it differentiable on the type level. Does not exist at runtime. */
    dataType?: TDataType;
  };
}

/**
 * Creates a module constant with specified value.
 */
export function constant<TDataType extends AnyWgslData>(
  dataType: TDataType,
  value: InferGPU<TDataType>,
): TgpuConst<TDataType> {
  return new TgpuConstImpl(dataType, value);
}

// --------------
// Implementation
// --------------

class TgpuConstImpl<TDataType extends AnyWgslData>
  implements TgpuConst<TDataType>, SelfResolvable {
  readonly [$internal] = {};
  readonly #value: InferGPU<TDataType>;

  constructor(
    public readonly dataType: TDataType,
    value: InferGPU<TDataType>,
  ) {
    this.#value = value;
  }

  $name(label: string) {
    setName(this, label);
    return this;
  }

<<<<<<< HEAD
  '~resolve'(ctx: ResolutionCtx): ResolvedSnippet {
    const id = ctx.getUniqueName(this);
    const resolvedValue = ctx.resolve(this.#value, this.dataType).value;
    const resolvedDataType = ctx.resolve(this.dataType).value;
=======
  [$resolve](ctx: ResolutionCtx) {
    const id = ctx.getUniqueName(this);
    const resolvedDataType = ctx.resolve(this.dataType);
    const resolvedValue = ctx.resolve(this.#value, this.dataType);
>>>>>>> eef9852b

    ctx.addDeclaration(`const ${id}: ${resolvedDataType} = ${resolvedValue};`);

    return snip(id, this.dataType);
  }

  toString() {
    return `const:${getName(this) ?? '<unnamed>'}`;
  }

  get [$gpuValueOf](): InferGPU<TDataType> {
    const dataType = this.dataType;

    return new Proxy({
      [$internal]: true,
      get [$ownSnippet]() {
        return snip(this, dataType);
      },
      [$resolve]: (ctx) => ctx.resolve(this),
      toString: () => `const:${getName(this) ?? '<unnamed>'}.$`,
    }, valueProxyHandler) as InferGPU<TDataType>;
  }

  get value(): InferGPU<TDataType> {
    if (inCodegenMode()) {
      return this[$gpuValueOf];
    }

    return this.#value;
  }

  get $(): InferGPU<TDataType> {
    return this.value;
  }
}<|MERGE_RESOLUTION|>--- conflicted
+++ resolved
@@ -1,8 +1,4 @@
-<<<<<<< HEAD
 import { type ResolvedSnippet, snip } from '../../data/snippet.ts';
-=======
-import { snip } from '../../data/snippet.ts';
->>>>>>> eef9852b
 import type { AnyWgslData } from '../../data/wgslTypes.ts';
 import { inCodegenMode } from '../../execMode.ts';
 import type { TgpuNamable } from '../../shared/meta.ts';
@@ -64,17 +60,10 @@
     return this;
   }
 
-<<<<<<< HEAD
-  '~resolve'(ctx: ResolutionCtx): ResolvedSnippet {
+  [$resolve](ctx: ResolutionCtx): ResolvedSnippet {
     const id = ctx.getUniqueName(this);
+    const resolvedDataType = ctx.resolve(this.dataType).value;
     const resolvedValue = ctx.resolve(this.#value, this.dataType).value;
-    const resolvedDataType = ctx.resolve(this.dataType).value;
-=======
-  [$resolve](ctx: ResolutionCtx) {
-    const id = ctx.getUniqueName(this);
-    const resolvedDataType = ctx.resolve(this.dataType);
-    const resolvedValue = ctx.resolve(this.#value, this.dataType);
->>>>>>> eef9852b
 
     ctx.addDeclaration(`const ${id}: ${resolvedDataType} = ${resolvedValue};`);
 
