<<<<<<< HEAD
import { code } from './wgslCode';
import { constant } from './wgslConstant';
import { declare } from './wgslDeclare';
import { fn } from './wgslFunction';
import { fn as fun } from './wgslFunctionExperimental';
import { plum, plumFromEvent } from './wgslPlum';
import { sampler } from './wgslSampler';
import { slot } from './wgslSlot';
import { texture, textureExternal } from './wgslTexture';
import { variable } from './wgslVariable';
=======
import { buffer } from './tgpuBuffer';
import { code } from './tgpuCode';
import { constant } from './tgpuConstant';
import { declare } from './tgpuDeclare';
import { fn } from './tgpuFunction';
import { fn as fun } from './tgpuFunctionExperimental';
import { plum, plumFromEvent } from './tgpuPlum';
import { sampler } from './tgpuSampler';
import { slot } from './tgpuSlot';
import { texture, textureExternal } from './tgpuTexture';
import { variable } from './tgpuVariable';
>>>>>>> 74579b4e

export default Object.assign(code, {
  code,
  fn,
  fun,
  plum,
  plumFromEvent,
  slot,
  constant,
  declare,
  var: variable,
  sampler,
  texture,
  textureExternal,
});<|MERGE_RESOLUTION|>--- conflicted
+++ resolved
@@ -1,16 +1,3 @@
-<<<<<<< HEAD
-import { code } from './wgslCode';
-import { constant } from './wgslConstant';
-import { declare } from './wgslDeclare';
-import { fn } from './wgslFunction';
-import { fn as fun } from './wgslFunctionExperimental';
-import { plum, plumFromEvent } from './wgslPlum';
-import { sampler } from './wgslSampler';
-import { slot } from './wgslSlot';
-import { texture, textureExternal } from './wgslTexture';
-import { variable } from './wgslVariable';
-=======
-import { buffer } from './tgpuBuffer';
 import { code } from './tgpuCode';
 import { constant } from './tgpuConstant';
 import { declare } from './tgpuDeclare';
@@ -21,7 +8,6 @@
 import { slot } from './tgpuSlot';
 import { texture, textureExternal } from './tgpuTexture';
 import { variable } from './tgpuVariable';
->>>>>>> 74579b4e
 
 export default Object.assign(code, {
   code,
