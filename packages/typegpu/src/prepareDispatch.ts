--- conflicted
+++ resolved
@@ -110,18 +110,6 @@
     .withCompute(mainCompute)
     .createPipeline();
 
-<<<<<<< HEAD
-  return ((...size: (number | undefined)[]) => {
-    const sanitizedSize = toVec3(size);
-    const workgroupCount = ceil(vec3f(sanitizedSize).div(vec3f(workgroupSize)));
-    sizeUniform.write(sanitizedSize);
-    pipeline.dispatchWorkgroups(
-      workgroupCount.x,
-      workgroupCount.y,
-      workgroupCount.z,
-    );
-  }) as DispatchForArgs<TArgs>;
-=======
   const createDispatch = (pipeline: TgpuComputePipeline) =>
     ((...size: (number | undefined)[]) => {
       const sanitizedSize = toVec3(size);
@@ -138,5 +126,4 @@
     }) as DispatchForArgs<TArgs>;
 
   return new PreparedDispatch(createDispatch, pipeline);
->>>>>>> 0897d0ff
 }