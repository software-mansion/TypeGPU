import type { TgpuNamable } from './namable';
<<<<<<< HEAD
import { code } from './tgpuCode';
import { identifier } from './tgpuIdentifier';
import type { ResolutionCtx } from './types';
=======
import type {
  ResolutionCtx,
  TgpuRenderResource,
  TgpuSamplerType,
} from './types';
>>>>>>> d95a9747

export interface TgpuSampler extends TgpuNamable {
  readonly resourceType: 'sampler';
  readonly descriptor: GPUSamplerDescriptor;
}

export function sampler(descriptor: GPUSamplerDescriptor): TgpuSampler {
  return new TgpuSamplerImpl(descriptor);
}

class TgpuSamplerImpl implements TgpuSampler {
  public readonly resourceType = 'sampler';

  private _label: string | undefined;
  private readonly _type: string;

  constructor(public readonly descriptor: GPUSamplerDescriptor) {
    if (descriptor.compare === undefined) this._type = 'sampler';
    else this._type = 'sampler_comparison';
  }

  get label() {
    return this._label;
  }

  $name(label: string) {
    this._label = label;
    return this;
  }

  resolve(ctx: ResolutionCtx): string {
<<<<<<< HEAD
    const ident = identifier().$name(this._label);
    const { group, binding } = ctx.allocateFixedEntry(this);

    ctx.addDeclaration(
      code`@group(${group}) @binding(${binding}) var ${ident}: ${this._type};`,
    );

    return ctx.resolve(ident);
=======
    const id = ctx.names.makeUnique(this._label);
    ctx.addRenderResource(this, id);
    return id;
>>>>>>> d95a9747
  }
}

export function isSampler(resource: unknown): resource is TgpuSampler {
  return (resource as TgpuSampler)?.resourceType === 'sampler';
}<|MERGE_RESOLUTION|>--- conflicted
+++ resolved
@@ -1,15 +1,5 @@
 import type { TgpuNamable } from './namable';
-<<<<<<< HEAD
-import { code } from './tgpuCode';
-import { identifier } from './tgpuIdentifier';
 import type { ResolutionCtx } from './types';
-=======
-import type {
-  ResolutionCtx,
-  TgpuRenderResource,
-  TgpuSamplerType,
-} from './types';
->>>>>>> d95a9747
 
 export interface TgpuSampler extends TgpuNamable {
   readonly resourceType: 'sampler';
@@ -41,20 +31,14 @@
   }
 
   resolve(ctx: ResolutionCtx): string {
-<<<<<<< HEAD
-    const ident = identifier().$name(this._label);
+    const id = ctx.names.makeUnique(this._label);
     const { group, binding } = ctx.allocateFixedEntry(this);
 
     ctx.addDeclaration(
-      code`@group(${group}) @binding(${binding}) var ${ident}: ${this._type};`,
+      `@group(${group}) @binding(${binding}) var ${id}: ${this._type};`,
     );
 
-    return ctx.resolve(ident);
-=======
-    const id = ctx.names.makeUnique(this._label);
-    ctx.addRenderResource(this, id);
     return id;
->>>>>>> d95a9747
   }
 }
 
