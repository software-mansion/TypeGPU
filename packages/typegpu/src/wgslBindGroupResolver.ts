import type { SimpleTgpuData } from './data';
import type { ResolutionCtxImpl } from './resolutionCtx';
import { deriveVertexFormat } from './typegpuRuntime';
import type { TgpuRuntime } from './typegpuRuntime';
import type { AnyTgpuData, BufferUsage, TgpuBindable } from './types';
import type { TgpuBufferVertex } from './wgslBufferUsage';
import { type TgpuSampler, isSampler } from './wgslSampler';
import {
  type TgpuAnyTextureView,
  type TgpuTextureExternal,
  isExternalTexture,
  isTextureView,
} from './wgslTexture';

const usageToBindingTypeMap: Record<
  Exclude<BufferUsage, 'vertex'>,
  GPUBufferBindingType
> = {
  uniform: 'uniform',
  mutable: 'storage',
  readonly: 'read-only-storage',
};

export class BindGroupResolver {
  private samplers: TgpuSampler[] = [];
  private textureViews: TgpuAnyTextureView[] = [];
  private externalTextures: TgpuTextureExternal[] = [];
  private buffers: TgpuBindable<AnyTgpuData, BufferUsage>[] = [];
  private vertexBuffers: Map<TgpuBufferVertex<AnyTgpuData>, number> | null =
    null;

  private layout: GPUBindGroupLayout | null = null;
  private bindGroup: GPUBindGroup | null = null;
  private vertexLayout: GPUVertexBufferLayout[] | null = null;

  constructor(
    private runtime: TgpuRuntime,
    private context: ResolutionCtxImpl,
    public readonly shaderStage: number,
  ) {
    const renderResources = Array.from(context.usedRenderResources);
    for (const resource of renderResources) {
      if (isSampler(resource)) {
        this.samplers.push(resource);
      } else if (isTextureView(resource)) {
        this.textureViews.push(resource);
      } else if (isExternalTexture(resource)) {
        this.externalTextures.push(resource);
      } else {
        throw new Error(`Invalid resource type: ${resource}`);
      }
    }
    this.buffers = Array.from(context.usedBindables);
  }

  setVertexBuffers(
    vertexBuffers: {
      index: number;
      buffer: TgpuBufferVertex<AnyTgpuData>;
    }[],
  ) {
    if (this.shaderStage !== GPUShaderStage.VERTEX) {
      throw new Error('Vertex buffers can only be set for vertex shader');
    }
    this.vertexBuffers = new Map(
      vertexBuffers.map(({ index, buffer }) => [buffer, index]),
    );
  }

  getBindGroupLayout() {
    if (this.layout) {
      return this.layout;
    }

    const entries: GPUBindGroupLayoutEntry[] = [];
    for (const textureView of this.textureViews) {
      if (textureView.access === undefined) {
        entries.push({
          binding: this.context.getIndexFor(textureView),
          visibility: this.shaderStage,
          texture: {},
        });
      } else {
        entries.push({
          binding: this.context.getIndexFor(textureView),
          visibility: this.shaderStage,
          storageTexture: { format: textureView.texture.descriptor.format },
        });
      }
    }
    for (const external of this.externalTextures) {
      entries.push({
        binding: this.context.getIndexFor(external),
        visibility: this.shaderStage,
        externalTexture: {},
      });
    }
    for (const sampler of this.samplers) {
      entries.push({
        binding: this.context.getIndexFor(sampler),
        visibility: this.shaderStage,
        sampler: {},
      });
    }
    for (const buffer of this.buffers) {
      if (buffer.usage === 'vertex') continue;
      entries.push({
        binding: this.context.getIndexFor(buffer),
        visibility: this.shaderStage,
        buffer: {
          type: usageToBindingTypeMap[buffer.usage],
        },
      });
    }
    const layout = this.runtime.device.createBindGroupLayout({
      entries,
    });
    this.layout = layout;
    return layout;
  }

  getBindGroup() {
    this.checkBindGroupInvalidation();

    if (this.bindGroup) {
      return this.bindGroup;
    }

    const entries: GPUBindGroupEntry[] = [];
    for (const textureView of this.textureViews) {
      entries.push({
        binding: this.context.getIndexFor(textureView),
        resource: this.runtime.viewFor(textureView),
      });
    }
    for (const external of this.externalTextures) {
      entries.push({
        binding: this.context.getIndexFor(external),
        resource: this.runtime.externalTextureFor(external),
      });
    }
    for (const sampler of this.samplers) {
      entries.push({
        binding: this.context.getIndexFor(sampler),
        resource: this.runtime.samplerFor(sampler),
      });
    }
    for (const buffer of this.buffers) {
      if (buffer.usage === 'vertex') continue;
      entries.push({
        binding: this.context.getIndexFor(buffer),
        resource: {
          buffer: this.runtime.bufferFor(buffer.allocatable),
        },
      });
    }
    const bindGroup = this.runtime.device.createBindGroup({
      layout: this.getBindGroupLayout(),
      entries,
    });

    this.bindGroup = bindGroup;
    return bindGroup;
  }

  getBindings() {
    return {
      bindGroupLayout: this.getBindGroupLayout(),
      bindGroup: this.getBindGroup(),
    };
  }

  getVertexBufferDescriptors() {
    if (this.vertexBuffers === null) {
      throw new Error('Vertex buffers not set');
    }

    if (this.vertexLayout) {
      return this.vertexLayout;
    }

    const vertexBufferDescriptors: GPUVertexBufferLayout[] = [];
    for (const [buffer, idx] of this.vertexBuffers.entries()) {
      vertexBufferDescriptors.push({
        ...buffer.vertexLayout,
        attributes: [
          {
            shaderLocation: idx,
            offset: 0,
            format: deriveVertexFormat(
              buffer.allocatable.dataType as SimpleTgpuData<AnyTgpuData>,
            ),
          },
        ],
      });
    }

    this.vertexLayout = vertexBufferDescriptors;
    return vertexBufferDescriptors;
  }

  getVertexBuffers() {
    if (this.vertexBuffers === null) {
      throw new Error('Vertex buffers not set');
    }
    return this.vertexBuffers.entries();
  }

  getVertexBufferIndex(buffer: TgpuBufferVertex<AnyTgpuData>) {
    const index = this.vertexBuffers?.get(buffer);
    if (this.vertexBuffers === null || index === undefined) {
      throw new Error('Vertex buffers not set');
    }
    return index;
  }

  invalidateBindGroup() {
    this.bindGroup = null;
  }

  checkBindGroupInvalidation() {
<<<<<<< HEAD
    // check if any external texture is of type HTMLVideoElement -> if so, invalidate bind group as it expires on bind
    if (
      this.externalTextures.some(
        (ext) => ext.descriptor.source instanceof HTMLVideoElement,
      )
    ) {
      this.invalidateBindGroup();
    }
    // future invalidation logic will go here
=======
    for (const texture of this.externalTextures) {
      // check if texture is dirty (changed source) -> if so, invalidate bind group and mark clean
      if (this.runtime.isDirty(texture)) {
        this.invalidateBindGroup();
        this.runtime.markClean(texture);
        continue;
      }

      // check if any external texture is of type HTMLVideoElement -> if so, invalidate bind group as it expires on bind
      if (texture.source instanceof HTMLVideoElement) {
        this.invalidateBindGroup();
      }
    }
>>>>>>> 42f76c0a
  }
}<|MERGE_RESOLUTION|>--- conflicted
+++ resolved
@@ -219,17 +219,6 @@
   }
 
   checkBindGroupInvalidation() {
-<<<<<<< HEAD
-    // check if any external texture is of type HTMLVideoElement -> if so, invalidate bind group as it expires on bind
-    if (
-      this.externalTextures.some(
-        (ext) => ext.descriptor.source instanceof HTMLVideoElement,
-      )
-    ) {
-      this.invalidateBindGroup();
-    }
-    // future invalidation logic will go here
-=======
     for (const texture of this.externalTextures) {
       // check if texture is dirty (changed source) -> if so, invalidate bind group and mark clean
       if (this.runtime.isDirty(texture)) {
@@ -243,6 +232,5 @@
         this.invalidateBindGroup();
       }
     }
->>>>>>> 42f76c0a
   }
 }