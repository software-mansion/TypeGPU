import type { AnySchema } from 'typed-binary';
import { builtinToType } from './builtinTypes';
import type { SimpleTgpuData, TgpuArray } from './data';
import { type NameRegistry, RandomNameRegistry } from './nameRegistry';
import { ResolutionCtxImpl } from './resolutionCtx';
<<<<<<< HEAD
import type { TypeGpuRuntime } from './typegpuRuntime';
import type { AnyWgslData, Wgsl, WgslBindable, WgslResolvable } from './types';
=======
import type { TgpuRuntime } from './typegpuRuntime';
import type { AnyTgpuData, TgpuBindable, TgpuResolvable } from './types';
>>>>>>> 59189c70
import { BindGroupResolver } from './wgslBindGroupResolver';
import {
  getBuiltinInfo,
  getUsedBuiltins,
  getUsedBuiltinsNamed,
} from './wgslBuiltin';
import { type BoundTgpuCode, type TgpuCode, code } from './wgslCode';

export type Program = {
  readonly bindGroupResolver: BindGroupResolver;
  readonly code: string;
};

type BuildOptions = {
  shaderStage: number;
  bindingGroup: number;
  nameRegistry?: NameRegistry;
};

export default class ProgramBuilder {
  constructor(
    private runtime: TgpuRuntime,
    private root: TgpuResolvable,
  ) {}

  build(options: BuildOptions): Program {
    const ctx = new ResolutionCtxImpl({
      names: options.nameRegistry ?? new RandomNameRegistry(),
      bindingGroup: options.bindingGroup,
    });

    // Resolving code
    const codeString = ctx.resolve(this.root);

    return {
      bindGroupResolver: new BindGroupResolver(
        this.runtime,
        ctx,
        options.shaderStage,
      ),
      code: codeString,
    };
  }
}

export class RenderProgramBuilder {
  constructor(
    private runtime: TgpuRuntime,
    private vertexRoot: TgpuCode | BoundTgpuCode,
    private fragmentRoot: TgpuCode | BoundTgpuCode,
    private vertexOutputFormat: {
      [K in symbol]: string;
    } & {
      [K in string]: AnyTgpuData;
    },
  ) {}

  build(options: Omit<BuildOptions, 'shaderStage'>): {
    vertexProgram: Program;
    fragmentProgram: Program;
  } {
    const symbolOutputs = Object.getOwnPropertySymbols(
      this.vertexOutputFormat,
    ).map((symbol) => {
      const name = this.vertexOutputFormat[symbol];
      if (typeof name !== 'string') {
        throw new Error('Output names must be strings.');
      }
      return { symbol, name };
    });
    const symbolRecord: Record<symbol, string> = Object.fromEntries(
      symbolOutputs.map(({ symbol, name }) => [symbol, name]),
    );

    const vertexOutputBuiltins = getUsedBuiltins(symbolRecord);
    const vertexOutputBuiltinObjects = getUsedBuiltinsNamed(symbolRecord);
    const outputVars = Object.keys(this.vertexOutputFormat);
    const vertexOutput = outputVars.map((name, index) => {
      const varInfo = this.vertexOutputFormat[name];
      if (!varInfo) {
        throw new Error('Output names must be strings.');
      }
      return { name, varInfo, index };
    });

    const structFields = [
      ...vertexOutputBuiltins.map((builtin) => {
        const outputName = this.vertexOutputFormat[builtin] ?? '';
        const builtinName = getBuiltinInfo(builtin).name;
        const builtinType = builtinToType[builtin] ?? '';

        return code`
          @builtin(${builtinName}) ${outputName}: ${builtinType},
        `;
      }),
      ...vertexOutput.map(
        ({ name, varInfo, index }) =>
          code`
          @location(${index}) ${name}: ${varInfo},
        `,
      ),
    ];

    const vertexContext = new ResolutionCtxImpl({
      names: options.nameRegistry ?? new RandomNameRegistry(),
      bindingGroup: options.bindingGroup,
    });
    vertexContext.resolve(this.vertexRoot);
    const vertexBuffers = Array.from(vertexContext.usedBindables).filter(
      (bindable) => bindable.usage === 'vertex',
    ) as TgpuBindable<AnyTgpuData, 'vertex'>[];
    const entries = vertexBuffers.map((elem, idx) => {
      return {
        idx: idx,
        entry: {
          bindable: elem,
          underlyingType: elem.allocatable.dataType as
            | SimpleTgpuData<AnySchema>
            | TgpuArray<AnyTgpuData>,
        },
      };
    });

    const vertexUserArgs = entries.map(
      (entry) => code`
        @location(${entry.idx}) ${entry.entry.bindable} : ${
          'expressionCode' in entry.entry.underlyingType
            ? entry.entry.underlyingType.expressionCode
            : entry.entry.underlyingType.elementType
        },
    `,
    );
    const vertexBuiltins = Array.from(vertexContext.usedBuiltins);
    const vertexBuiltinsArgs = vertexBuiltins.map((builtin) => {
      const type = builtinToType[builtin.symbol] ?? '';
      return code`
      @builtin(${builtin.name}) ${builtin.identifier}: ${type},
    `;
    });
    const vertexArgs = [...vertexBuiltinsArgs, ...vertexUserArgs];

    const vertexCode = code`
      struct VertexOutput {
        ${structFields}
      };

      @vertex
      fn main(${vertexArgs}) -> VertexOutput {
        ${this.vertexRoot}
        var output: VertexOutput;
        ${vertexOutputBuiltinObjects.map(
          (entry) =>
            code`
            output.${entry.name} = ${entry.name};
          `,
        )}
        ${vertexOutput.map(
          ({ name }) =>
            code`
            output.${name} = ${name};
          `,
        )}
        return output;
      }
    `;
    const fragmentContext = new ResolutionCtxImpl({
      names: options.nameRegistry ?? new RandomNameRegistry(),
      bindingGroup: options.bindingGroup,
    });
    fragmentContext.resolve(this.fragmentRoot);

    const fragmentUsedBuiltins = Array.from(fragmentContext.usedBuiltins);
    const fragmentBuiltinArgs = fragmentUsedBuiltins.map((builtin) => {
      const type = builtinToType[builtin.symbol] ?? '';
      return code`
      @builtin(${builtin.name}) ${builtin.identifier}: ${type},
    `;
    });

    const fragmentInputs = vertexOutput.map(
      ({ name, varInfo }, idx) => code`
      @location(${idx}) ${name}: ${varInfo},
    `,
    );
    const fragmentArgs = [...fragmentBuiltinArgs, ...fragmentInputs];
    const fragmentCode = code`
      @fragment
      fn main(${fragmentArgs}) -> @location(0) vec4f {
        ${this.fragmentRoot}
      }
    `;

    const vertexProgram = new ProgramBuilder(this.runtime, vertexCode).build({
      bindingGroup: options.bindingGroup,
      shaderStage: GPUShaderStage.VERTEX,
      nameRegistry: options.nameRegistry ?? new RandomNameRegistry(),
    });
    const fragmentProgram = new ProgramBuilder(
      this.runtime,
      fragmentCode,
    ).build({
      bindingGroup: options.bindingGroup + 1,
      shaderStage: GPUShaderStage.FRAGMENT,
      nameRegistry: options.nameRegistry ?? new RandomNameRegistry(),
    });

    vertexProgram.bindGroupResolver.setVertexBuffers(
      entries.map((entry) => {
        return {
          index: entry.idx,
          buffer: entry.entry.bindable,
        };
      }),
    );

    return { vertexProgram, fragmentProgram };
  }
}

export class ComputeProgramBuilder {
  constructor(
<<<<<<< HEAD
    private runtime: TypeGpuRuntime,
    private computeRoot: Wgsl,
=======
    private runtime: TgpuRuntime,
    private computeRoot: TgpuCode | BoundTgpuCode,
>>>>>>> 59189c70
    private workgroupSize: readonly [
      number,
      (number | null)?,
      (number | null)?,
    ],
  ) {}

  build(options: Omit<BuildOptions, 'shaderStage'>): Program {
    const context = new ResolutionCtxImpl({
      names: options.nameRegistry ?? new RandomNameRegistry(),
      bindingGroup: options.bindingGroup,
    });
    context.resolve(this.computeRoot);

    const usedBuiltins = Array.from(context.usedBuiltins);
    const builtinArgs = usedBuiltins.map((builtin) => {
      const type = builtinToType[builtin.symbol] ?? '';
      return code`
      @builtin(${builtin.name}) ${builtin.identifier}: ${type},
    `;
    });

    const workgroupSizeDeclaration = `@workgroup_size(${this.workgroupSize[0]}, ${this.workgroupSize[1] ?? 1}, ${this.workgroupSize[2] ?? 1})`;

    const shaderCode = code`
      @compute ${workgroupSizeDeclaration}
      fn main(${builtinArgs}) {
        ${this.computeRoot}
      }
    `;

    const program = new ProgramBuilder(this.runtime, shaderCode).build({
      bindingGroup: options.bindingGroup,
      shaderStage: GPUShaderStage.COMPUTE,
      nameRegistry: options.nameRegistry ?? new RandomNameRegistry(),
    });

    return program;
  }
}<|MERGE_RESOLUTION|>--- conflicted
+++ resolved
@@ -3,13 +3,8 @@
 import type { SimpleTgpuData, TgpuArray } from './data';
 import { type NameRegistry, RandomNameRegistry } from './nameRegistry';
 import { ResolutionCtxImpl } from './resolutionCtx';
-<<<<<<< HEAD
-import type { TypeGpuRuntime } from './typegpuRuntime';
-import type { AnyWgslData, Wgsl, WgslBindable, WgslResolvable } from './types';
-=======
 import type { TgpuRuntime } from './typegpuRuntime';
-import type { AnyTgpuData, TgpuBindable, TgpuResolvable } from './types';
->>>>>>> 59189c70
+import type { AnyTgpuData, TgpuBindable, TgpuResolvable, Wgsl } from './types';
 import { BindGroupResolver } from './wgslBindGroupResolver';
 import {
   getBuiltinInfo,
@@ -231,13 +226,8 @@
 
 export class ComputeProgramBuilder {
   constructor(
-<<<<<<< HEAD
-    private runtime: TypeGpuRuntime,
+    private runtime: TgpuRuntime,
     private computeRoot: Wgsl,
-=======
-    private runtime: TgpuRuntime,
-    private computeRoot: TgpuCode | BoundTgpuCode,
->>>>>>> 59189c70
     private workgroupSize: readonly [
       number,
       (number | null)?,
