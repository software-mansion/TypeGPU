import type { AnySchema } from 'typed-binary';
import { builtinToType } from './builtinTypes';
import type { SimpleTgpuData, TgpuArray } from './data';
import { type NameRegistry, RandomNameRegistry } from './nameRegistry';
import { ResolutionCtxImpl } from './resolutionCtx';
import type { TgpuRuntime } from './typegpuRuntime';
<<<<<<< HEAD
import type { AnyTgpuData, TgpuBindable, TgpuResolvable, Wgsl } from './types';
=======
import type { AnyTgpuData, TgpuResolvable } from './types';
>>>>>>> 44a3d134
import { BindGroupResolver } from './wgslBindGroupResolver';
import type { TgpuBufferVertex } from './wgslBufferUsage';
import {
  getBuiltinInfo,
  getUsedBuiltins,
  getUsedBuiltinsNamed,
} from './wgslBuiltin';
import { type BoundTgpuCode, type TgpuCode, code } from './wgslCode';

export type Program = {
  readonly bindGroupResolver: BindGroupResolver;
  readonly code: string;
};

type BuildOptions = {
  shaderStage: number;
  bindingGroup: number;
  nameRegistry?: NameRegistry;
};

export default class ProgramBuilder {
  constructor(
    private runtime: TgpuRuntime,
    private root: TgpuResolvable,
  ) {}

  build(options: BuildOptions): Program {
    const ctx = new ResolutionCtxImpl({
      names: options.nameRegistry ?? new RandomNameRegistry(),
      bindingGroup: options.bindingGroup,
      jitTranspiler: this.runtime.jitTranspiler,
    });

    // Resolving code
    const codeString = ctx.resolve(this.root);

    return {
      bindGroupResolver: new BindGroupResolver(
        this.runtime,
        ctx,
        options.shaderStage,
      ),
      code: codeString,
    };
  }
}

export class RenderProgramBuilder {
  constructor(
    private runtime: TgpuRuntime,
    private vertexRoot: TgpuCode | BoundTgpuCode,
    private fragmentRoot: TgpuCode | BoundTgpuCode,
    private vertexOutputFormat: {
      [K in symbol]: string;
    } & {
      [K in string]: AnyTgpuData;
    },
  ) {}

  build(options: Omit<BuildOptions, 'shaderStage'>): {
    vertexProgram: Program;
    fragmentProgram: Program;
  } {
    const symbolOutputs = Object.getOwnPropertySymbols(
      this.vertexOutputFormat,
    ).map((symbol) => {
      const name = this.vertexOutputFormat[symbol];
      if (typeof name !== 'string') {
        throw new Error('Output names must be strings.');
      }
      return { symbol, name };
    });
    const symbolRecord: Record<symbol, string> = Object.fromEntries(
      symbolOutputs.map(({ symbol, name }) => [symbol, name]),
    );

    const vertexOutputBuiltins = getUsedBuiltins(symbolRecord);
    const vertexOutputBuiltinObjects = getUsedBuiltinsNamed(symbolRecord);
    const outputVars = Object.keys(this.vertexOutputFormat);
    const vertexOutput = outputVars.map((name, index) => {
      const varInfo = this.vertexOutputFormat[name];
      if (!varInfo) {
        throw new Error('Output names must be strings.');
      }
      return { name, varInfo, index };
    });

    const structFields = [
      ...vertexOutputBuiltins.map((builtin) => {
        const outputName = this.vertexOutputFormat[builtin] ?? '';
        const builtinName = getBuiltinInfo(builtin).name;
        const builtinType = builtinToType[builtin] ?? '';

        return code`
          @builtin(${builtinName}) ${outputName}: ${builtinType},
        `;
      }),
      ...vertexOutput.map(
        ({ name, varInfo, index }) =>
          code`
          @location(${index}) ${name}: ${varInfo},
        `,
      ),
    ];

    const vertexContext = new ResolutionCtxImpl({
      names: options.nameRegistry ?? new RandomNameRegistry(),
      bindingGroup: options.bindingGroup,
      jitTranspiler: this.runtime.jitTranspiler,
    });
    vertexContext.resolve(this.vertexRoot);
    const vertexBuffers = Array.from(vertexContext.usedBindables).filter(
      (bindable): bindable is TgpuBufferVertex<AnyTgpuData> =>
        bindable.usage === 'vertex',
    );
    const entries = vertexBuffers.map((elem, idx) => {
      return {
        idx: idx,
        entry: {
          bindable: elem,
          underlyingType: elem.allocatable.dataType as
            | SimpleTgpuData<AnySchema>
            | TgpuArray<AnyTgpuData>,
        },
      };
    });

    const vertexUserArgs = entries.map(
      (entry) => code`
        @location(${entry.idx}) ${entry.entry.bindable} : ${
          'expressionCode' in entry.entry.underlyingType
            ? entry.entry.underlyingType.expressionCode
            : entry.entry.underlyingType.elementType
        },
    `,
    );
    const vertexBuiltins = Array.from(vertexContext.usedBuiltins);
    const vertexBuiltinsArgs = vertexBuiltins.map((builtin) => {
      const type = builtinToType[builtin.symbol] ?? '';
      return code`
      @builtin(${builtin.name}) ${builtin.identifier}: ${type},
    `;
    });
    const vertexArgs = [...vertexBuiltinsArgs, ...vertexUserArgs];

    const vertexCode = code`
      struct VertexOutput {
        ${structFields}
      };

      @vertex
      fn main(${vertexArgs}) -> VertexOutput {
        ${this.vertexRoot}
        var output: VertexOutput;
        ${vertexOutputBuiltinObjects.map(
          (entry) =>
            code`
            output.${entry.name} = ${entry.name};
          `,
        )}
        ${vertexOutput.map(
          ({ name }) =>
            code`
            output.${name} = ${name};
          `,
        )}
        return output;
      }
    `;
    const fragmentContext = new ResolutionCtxImpl({
      names: options.nameRegistry ?? new RandomNameRegistry(),
      bindingGroup: options.bindingGroup,
      jitTranspiler: this.runtime.jitTranspiler,
    });
    fragmentContext.resolve(this.fragmentRoot);

    const fragmentUsedBuiltins = Array.from(fragmentContext.usedBuiltins);
    const fragmentBuiltinArgs = fragmentUsedBuiltins.map((builtin) => {
      const type = builtinToType[builtin.symbol] ?? '';
      return code`
      @builtin(${builtin.name}) ${builtin.identifier}: ${type},
    `;
    });

    const fragmentInputs = vertexOutput.map(
      ({ name, varInfo }, idx) => code`
      @location(${idx}) ${name}: ${varInfo},
    `,
    );
    const fragmentArgs = [...fragmentBuiltinArgs, ...fragmentInputs];
    const fragmentCode = code`
      @fragment
      fn main(${fragmentArgs}) -> @location(0) vec4f {
        ${this.fragmentRoot}
      }
    `;

    const vertexProgram = new ProgramBuilder(this.runtime, vertexCode).build({
      bindingGroup: options.bindingGroup,
      shaderStage: GPUShaderStage.VERTEX,
      nameRegistry: options.nameRegistry ?? new RandomNameRegistry(),
    });
    const fragmentProgram = new ProgramBuilder(
      this.runtime,
      fragmentCode,
    ).build({
      bindingGroup: options.bindingGroup + 1,
      shaderStage: GPUShaderStage.FRAGMENT,
      nameRegistry: options.nameRegistry ?? new RandomNameRegistry(),
    });

    vertexProgram.bindGroupResolver.setVertexBuffers(
      entries.map((entry) => {
        return {
          index: entry.idx,
          buffer: entry.entry.bindable,
        };
      }),
    );

    return { vertexProgram, fragmentProgram };
  }
}

export class ComputeProgramBuilder {
  constructor(
    private runtime: TgpuRuntime,
    private computeRoot: Wgsl,
    private workgroupSize: readonly [
      number,
      (number | null)?,
      (number | null)?,
    ],
  ) {}

  build(options: Omit<BuildOptions, 'shaderStage'>): Program {
    const context = new ResolutionCtxImpl({
      names: options.nameRegistry ?? new RandomNameRegistry(),
      bindingGroup: options.bindingGroup,
      jitTranspiler: this.runtime.jitTranspiler,
    });
    context.resolve(this.computeRoot);

    const usedBuiltins = Array.from(context.usedBuiltins);
    const builtinArgs = usedBuiltins.map((builtin) => {
      const type = builtinToType[builtin.symbol] ?? '';
      return code`
      @builtin(${builtin.name}) ${builtin.identifier}: ${type},
    `;
    });

    const workgroupSizeDeclaration = `@workgroup_size(${this.workgroupSize[0]}, ${this.workgroupSize[1] ?? 1}, ${this.workgroupSize[2] ?? 1})`;

    const shaderCode = code`
      @compute ${workgroupSizeDeclaration}
      fn main(${builtinArgs}) {
        ${this.computeRoot}
      }
    `;

    const program = new ProgramBuilder(this.runtime, shaderCode).build({
      bindingGroup: options.bindingGroup,
      shaderStage: GPUShaderStage.COMPUTE,
      nameRegistry: options.nameRegistry ?? new RandomNameRegistry(),
    });

    return program;
  }
}<|MERGE_RESOLUTION|>--- conflicted
+++ resolved
@@ -4,11 +4,7 @@
 import { type NameRegistry, RandomNameRegistry } from './nameRegistry';
 import { ResolutionCtxImpl } from './resolutionCtx';
 import type { TgpuRuntime } from './typegpuRuntime';
-<<<<<<< HEAD
-import type { AnyTgpuData, TgpuBindable, TgpuResolvable, Wgsl } from './types';
-=======
-import type { AnyTgpuData, TgpuResolvable } from './types';
->>>>>>> 44a3d134
+import type { AnyTgpuData, TgpuResolvable, Wgsl } from './types';
 import { BindGroupResolver } from './wgslBindGroupResolver';
 import type { TgpuBufferVertex } from './wgslBufferUsage';
 import {
