--- conflicted
+++ resolved
@@ -6,18 +6,6 @@
 import type { SimpleTgpuData, TgpuArray } from './data';
 import { type NameRegistry, RandomNameRegistry } from './nameRegistry';
 import { ResolutionCtxImpl } from './resolutionCtx';
-<<<<<<< HEAD
-import type { TgpuRuntime } from './typegpuRuntime';
-import type { AnyTgpuData, TgpuResolvable, Wgsl } from './types';
-import { BindGroupResolver } from './wgslBindGroupResolver';
-import type { TgpuBufferVertex } from './wgslBufferUsage';
-import {
-  getBuiltinInfo,
-  getUsedBuiltins,
-  getUsedBuiltinsNamed,
-} from './wgslBuiltin';
-import { type BoundTgpuCode, type TgpuCode, code } from './wgslCode';
-=======
 import type { TgpuBufferVertex } from './tgpuBufferUsage';
 import { code } from './tgpuCode';
 import type { TgpuRuntime } from './tgpuRuntime';
@@ -26,8 +14,8 @@
   BoundTgpuCode,
   TgpuCode,
   TgpuResolvable,
+  Wgsl,
 } from './types';
->>>>>>> 74579b4e
 
 export type Program = {
   readonly bindGroupResolver: BindGroupResolver;
