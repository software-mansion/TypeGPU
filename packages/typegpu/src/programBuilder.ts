--- conflicted
+++ resolved
@@ -1,17 +1,8 @@
 import type { AnySchema } from 'typed-binary';
 import { BindGroupResolver } from './bindGroupResolver';
-<<<<<<< HEAD
 import { getUsedBuiltins, getUsedBuiltinsNamed } from './builtin';
+import { typeForBuiltin } from './builtinDataTypes';
 import { idForBuiltin, nameForBuiltin } from './builtinIdentifiers';
-import { typeForBuiltin } from './builtinTypes';
-=======
-import {
-  getBuiltinInfo,
-  getUsedBuiltins,
-  getUsedBuiltinsNamed,
-} from './builtin';
-import { builtinToType } from './builtinDataTypes';
->>>>>>> d45bde72
 import type { SimpleTgpuData, TgpuArray } from './data';
 import { type NameRegistry, RandomNameRegistry } from './nameRegistry';
 import { ResolutionCtxImpl } from './resolutionCtx';
