--- conflicted
+++ resolved
@@ -2,13 +2,8 @@
 import type { Parsed } from 'typed-binary';
 import type { SimpleWgslData } from './data';
 import type { WgslSettable } from './settableTrait';
-<<<<<<< HEAD
 import type { AnyWgslData, WgslAllocatable } from './types';
-import type { WgslCode } from './wgslCode';
-=======
-import type { AnyWgslData } from './types';
-import type { Wgsl, WgslAllocatable } from './types';
->>>>>>> 849d1606
+import type { BoundWgslCode, WgslCode } from './wgslCode';
 import type { ExtractPlumValue, Unsubscribe, WgslPlum } from './wgslPlum';
 import type { WgslSampler } from './wgslSampler';
 import type {
@@ -69,8 +64,7 @@
 
 export interface RenderPipelineOptions {
   vertex: {
-<<<<<<< HEAD
-    code: WgslCode;
+    code: WgslCode | BoundWgslCode;
     output: {
       [K in symbol]: string;
     } & {
@@ -78,18 +72,7 @@
     };
   };
   fragment: {
-    code: WgslCode;
-=======
-    args: Wgsl[];
-    code: Wgsl;
-    output: WgslStruct<Record<string, AnyWgslData>>;
-    buffersLayouts?: Iterable<GPUVertexBufferLayout | null>;
-  };
-  fragment: {
-    args: Wgsl[];
-    code: Wgsl;
-    output: Wgsl;
->>>>>>> 849d1606
+    code: WgslCode | BoundWgslCode;
     target: Iterable<GPUColorTargetState | null>;
   };
   primitive: GPUPrimitiveState;
@@ -98,14 +81,8 @@
 }
 
 export interface ComputePipelineOptions {
-<<<<<<< HEAD
-  code: WgslCode;
-  workgroupSize?: [number, number?, number?];
-=======
+  code: WgslCode | BoundWgslCode;
   workgroupSize?: readonly [number, number?, number?];
-  args?: Wgsl[];
-  code: Wgsl;
->>>>>>> 849d1606
   externalLayouts?: GPUBindGroupLayout[];
   label?: string;
 }
