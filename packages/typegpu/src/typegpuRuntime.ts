import type { AnySchema } from 'typed-binary';
import type { Parsed } from 'typed-binary';
import type { SimpleTgpuData, TgpuArray } from './data';
import type { PlumListener } from './plumStore';
import type { TgpuSettable } from './settableTrait';
import type { AnyTgpuData, TgpuAllocatable } from './types';
import type { BoundTgpuCode, TgpuCode } from './wgslCode';
import type { ExtractPlumValue, TgpuPlum, Unsubscribe } from './wgslPlum';
import type { TgpuSampler } from './wgslSampler';
import type {
  TgpuAnyTexture,
  TgpuAnyTextureView,
  TgpuTextureExternal,
} from './wgslTexture';

// ----------
// Public API
// ----------

export type SetPlumAction<T> = T | ((prev: T) => T);

export interface TgpuRuntime {
  readonly device: GPUDevice;
  /**
   * The current command encoder. This property will
   * hold the same value until `flush()` is called.
   */
  readonly commandEncoder: GPUCommandEncoder;

  readPlum<TPlum extends TgpuPlum>(plum: TPlum): ExtractPlumValue<TPlum>;

  setPlum<TPlum extends TgpuPlum & TgpuSettable>(
    plum: TPlum,
    value: SetPlumAction<ExtractPlumValue<TPlum>>,
  ): void;

  onPlumChange<TValue>(
    plum: TgpuPlum<TValue>,
    listener: PlumListener<TValue>,
  ): Unsubscribe;

  writeBuffer<TValue extends AnyTgpuData>(
    allocatable: TgpuAllocatable<TValue>,
    data: Parsed<TValue> | TgpuAllocatable<TValue>,
  ): void;

  readBuffer<TData extends AnyTgpuData>(
    allocatable: TgpuAllocatable<TData>,
  ): Promise<Parsed<TData>>;

<<<<<<< HEAD
  setSource(
    texture: WgslTextureExternal,
    source: HTMLVideoElement | VideoFrame,
  ): void;

  isDirty(texture: WgslTextureExternal): boolean;
  markClean(texture: WgslTextureExternal): void;

  bufferFor(allocatable: WgslAllocatable): GPUBuffer;
  textureFor(view: WgslAnyTexture | WgslAnyTextureView): GPUTexture;
  viewFor(view: WgslAnyTextureView): GPUTextureView;
  externalTextureFor(texture: WgslTextureExternal): GPUExternalTexture;
  samplerFor(sampler: WgslSampler): GPUSampler;
=======
  bufferFor(allocatable: TgpuAllocatable): GPUBuffer;
  textureFor(view: TgpuAnyTexture | TgpuAnyTextureView): GPUTexture;
  viewFor(view: TgpuAnyTextureView): GPUTextureView;
  externalTextureFor(texture: TgpuTextureExternal): GPUExternalTexture;
  samplerFor(sampler: TgpuSampler): GPUSampler;
>>>>>>> 59189c70
  dispose(): void;

  /**
   * Causes all commands enqueued by pipelines to be
   * submitted to the GPU.
   */
  flush(): void;

  makeRenderPipeline(options: RenderPipelineOptions): RenderPipelineExecutor;
  makeComputePipeline(options: ComputePipelineOptions): ComputePipelineExecutor;
}

export interface RenderPipelineOptions {
  vertex: {
    code: TgpuCode | BoundTgpuCode;
    output: {
      [K in symbol]: string;
    } & {
      [K in string]: AnyTgpuData;
    };
  };
  fragment: {
    code: TgpuCode | BoundTgpuCode;
    target: Iterable<GPUColorTargetState | null>;
  };
  primitive: GPUPrimitiveState;
  externalLayouts?: GPUBindGroupLayout[];
  label?: string;
}

export interface ComputePipelineOptions {
  code: TgpuCode | BoundTgpuCode;
  workgroupSize?: readonly [number, number?, number?];
  externalLayouts?: GPUBindGroupLayout[];
  label?: string;
}

export type RenderPipelineExecutorOptions = GPURenderPassDescriptor & {
  vertexCount: number;
  instanceCount?: number;
  firstVertex?: number;
  firstInstance?: number;
  externalBindGroups?: GPUBindGroup[];
};

export interface RenderPipelineExecutor {
  execute(options: RenderPipelineExecutorOptions): void;
}

export type ComputePipelineExecutorOptions = {
  workgroups?: readonly [number, number?, number?];
  externalBindGroups?: GPUBindGroup[];
};

export interface ComputePipelineExecutor {
  execute(options?: ComputePipelineExecutorOptions): void;
}

const typeToVertexFormatMap: Record<string, GPUVertexFormat> = {
  f32: 'float32',
  vec2f: 'float32x2',
  vec3f: 'float32x3',
  vec4f: 'float32x4',
  u32: 'uint32',
  vec2u: 'uint32x2',
  vec3u: 'uint32x3',
  vec4u: 'uint32x4',
  i32: 'sint32',
  vec2i: 'sint32x2',
  vec3i: 'sint32x3',
  vec4i: 'sint32x4',
};

export function deriveVertexFormat<
  TData extends SimpleTgpuData<AnySchema> | TgpuArray<AnyTgpuData>,
>(typeSchema: TData): GPUVertexFormat {
  let code: string;
  if ('expressionCode' in typeSchema) {
    code = typeSchema.expressionCode;
  } else {
    if (!('expressionCode' in typeSchema.elementType)) {
      throw new Error('Only simple types are supported');
    }
    code = typeSchema.elementType.expressionCode as string;
  }
  const format = typeToVertexFormatMap[code];
  if (!format) {
    throw new Error(`Unsupported vertex format: ${code}`);
  }
  return format;
}<|MERGE_RESOLUTION|>--- conflicted
+++ resolved
@@ -48,27 +48,19 @@
     allocatable: TgpuAllocatable<TData>,
   ): Promise<Parsed<TData>>;
 
-<<<<<<< HEAD
   setSource(
-    texture: WgslTextureExternal,
+    texture: TgpuTextureExternal,
     source: HTMLVideoElement | VideoFrame,
   ): void;
 
-  isDirty(texture: WgslTextureExternal): boolean;
-  markClean(texture: WgslTextureExternal): void;
+  isDirty(texture: TgpuTextureExternal): boolean;
+  markClean(texture: TgpuTextureExternal): void;
 
-  bufferFor(allocatable: WgslAllocatable): GPUBuffer;
-  textureFor(view: WgslAnyTexture | WgslAnyTextureView): GPUTexture;
-  viewFor(view: WgslAnyTextureView): GPUTextureView;
-  externalTextureFor(texture: WgslTextureExternal): GPUExternalTexture;
-  samplerFor(sampler: WgslSampler): GPUSampler;
-=======
   bufferFor(allocatable: TgpuAllocatable): GPUBuffer;
   textureFor(view: TgpuAnyTexture | TgpuAnyTextureView): GPUTexture;
   viewFor(view: TgpuAnyTextureView): GPUTextureView;
   externalTextureFor(texture: TgpuTextureExternal): GPUExternalTexture;
   samplerFor(sampler: TgpuSampler): GPUSampler;
->>>>>>> 59189c70
   dispose(): void;
 
   /**
