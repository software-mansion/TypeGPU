import type { AnySchema } from 'typed-binary';
import type { Parsed } from 'typed-binary';
import type { SimpleWgslData } from './data';
import type { WgslSettable } from './settableTrait';
import type { AnyWgslData, WgslAllocatable } from './types';
import type { WgslCode } from './wgslCode';
import type { ExtractPlumValue, Unsubscribe, WgslPlum } from './wgslPlum';
import type { WgslSampler } from './wgslSampler';
import type {
  WgslAnyTexture,
  WgslAnyTextureView,
  WgslTextureExternal,
} from './wgslTexture';

// ----------
// Public API
// ----------

export interface TypeGpuRuntime {
  readonly device: GPUDevice;
  /**
   * The current command encoder. This property will
   * hold the same value until `flush()` is called.
   */
  readonly commandEncoder: GPUCommandEncoder;

  readPlum<TPlum extends WgslPlum>(plum: TPlum): ExtractPlumValue<TPlum>;

  setPlum<TPlum extends WgslPlum & WgslSettable>(
    plum: TPlum,
    value: ExtractPlumValue<TPlum>,
  ): void;

  onPlumChange<TValue>(
    plum: WgslPlum<TValue>,
    listener: () => unknown,
  ): Unsubscribe;

  writeBuffer<TValue extends AnyWgslData>(
    allocatable: WgslAllocatable<TValue>,
    data: Parsed<TValue>,
  ): void;

  readBuffer<TData extends AnyWgslData>(
    allocatable: WgslAllocatable<TData>,
  ): Promise<Parsed<TData>>;

  bufferFor(allocatable: WgslAllocatable): GPUBuffer;
  textureFor(view: WgslAnyTexture | WgslAnyTextureView): GPUTexture;
  viewFor(view: WgslAnyTextureView): GPUTextureView;
  externalTextureFor(texture: WgslTextureExternal): GPUExternalTexture;
  samplerFor(sampler: WgslSampler): GPUSampler;
  dispose(): void;

  /**
   * Causes all commands enqueued by pipelines to be
   * submitted to the GPU.
   */
  flush(): void;

  makeRenderPipeline(options: RenderPipelineOptions): RenderPipelineExecutor;
  makeComputePipeline(options: ComputePipelineOptions): ComputePipelineExecutor;
}

export interface RenderPipelineOptions {
  vertex: {
    code: WgslCode;
    output: {
      [K in symbol]: string;
    } & {
      [K in string]: AnyWgslData;
    };
  };
  fragment: {
    code: WgslCode;
    target: Iterable<GPUColorTargetState | null>;
  };
  primitive: GPUPrimitiveState;
  externalLayouts?: GPUBindGroupLayout[];
  label?: string;
}

export interface ComputePipelineOptions {
<<<<<<< HEAD
=======
  workgroupSize?: [number, number?, number?];
  args?: Wgsl[];
>>>>>>> 75dc973d
  code: WgslCode;
  workgroupSize?: [number, number?, number?];
  externalLayouts?: GPUBindGroupLayout[];
  label?: string;
}

export type RenderPipelineExecutorOptions = GPURenderPassDescriptor & {
  vertexCount: number;
  instanceCount?: number;
  firstVertex?: number;
  firstInstance?: number;
  externalBindGroups?: GPUBindGroup[];
};

export interface RenderPipelineExecutor {
  execute(options: RenderPipelineExecutorOptions): void;
}

export type ComputePipelineExecutorOptions = {
  workgroups?: [number, number?, number?];
  externalBindGroups?: GPUBindGroup[];
};

export interface ComputePipelineExecutor {
<<<<<<< HEAD
  execute(options: ComputePipelineExecutorOptions): void;
}

const typeToVertexFormatMap: Record<string, GPUVertexFormat> = {
  f32: 'float32',
  vec2f: 'float32x2',
  vec3f: 'float32x3',
  vec4f: 'float32x4',
  u32: 'uint32',
  vec2u: 'uint32x2',
  vec3u: 'uint32x3',
  vec4u: 'uint32x4',
  i32: 'sint32',
  vec2i: 'sint32x2',
  vec3i: 'sint32x3',
  vec4i: 'sint32x4',
};

export function deriveVertexFormat<TData extends SimpleWgslData<AnySchema>>(
  typeSchema: TData,
): GPUVertexFormat {
  if (!('expressionCode' in typeSchema)) {
    throw new Error(`Type schema must contain a 'code' field`);
  }
  const code = typeSchema.getUnderlyingTypeString();

  const vertexFormat = typeToVertexFormatMap[code];
  if (!vertexFormat) {
    throw new Error(`Unknown vertex format for type code: ${code}`);
  }
  return vertexFormat;
=======
  execute(options?: ComputePipelineExecutorOptions): void;
>>>>>>> 75dc973d
}<|MERGE_RESOLUTION|>--- conflicted
+++ resolved
@@ -81,11 +81,6 @@
 }
 
 export interface ComputePipelineOptions {
-<<<<<<< HEAD
-=======
-  workgroupSize?: [number, number?, number?];
-  args?: Wgsl[];
->>>>>>> 75dc973d
   code: WgslCode;
   workgroupSize?: [number, number?, number?];
   externalLayouts?: GPUBindGroupLayout[];
@@ -110,8 +105,7 @@
 };
 
 export interface ComputePipelineExecutor {
-<<<<<<< HEAD
-  execute(options: ComputePipelineExecutorOptions): void;
+  execute(options?: ComputePipelineExecutorOptions): void;
 }
 
 const typeToVertexFormatMap: Record<string, GPUVertexFormat> = {
@@ -142,7 +136,4 @@
     throw new Error(`Unknown vertex format for type code: ${code}`);
   }
   return vertexFormat;
-=======
-  execute(options?: ComputePipelineExecutorOptions): void;
->>>>>>> 75dc973d
 }