import {
  type Eventual,
  type InlineResolve,
  type ResolutionCtx,
  type SlotValuePair,
  type Wgsl,
  type WgslResolvable,
  type WgslSlot,
  isResolvable,
} from './types';
import { getBuiltinInfo } from './wgslBuiltin';

// ----------
// Public API
// ----------

export interface WgslCode extends WgslResolvable {
  $name(label?: string | undefined): WgslCode;
  getUsedBuiltins(): readonly symbol[];

  with<T>(slot: WgslSlot<T>, value: Eventual<T>): BoundWgslCode;
}

export type BoundWgslCode = Omit<WgslCode, '$name'>;

export function code(
  strings: TemplateStringsArray,
  ...params: (Wgsl | Wgsl[] | InlineResolve)[]
): WgslCode {
  const segments: (Wgsl | InlineResolve)[] = strings.flatMap((string, idx) => {
    const param = params[idx];
    if (param === undefined) {
      return [string];
    }

    return Array.isArray(param) ? [string, ...param] : [string, param];
  });

  const symbols = segments.filter((s) => typeof s === 'symbol') as symbol[];

  return new WgslCodeImpl(segments, symbols);
}

// --------------
// Implementation
// --------------

class WgslCodeImpl implements WgslCode {
  private _label: string | undefined;

  constructor(
    public readonly segments: (Wgsl | InlineResolve)[],
    private readonly _usedBuiltins: symbol[],
  ) {}

  get label() {
    return this._label;
  }

  $name(label?: string | undefined) {
    this._label = label;
    return this;
  }

  resolve(ctx: ResolutionCtx) {
    let code = '';

    for (const s of this.segments) {
      if (typeof s === 'function') {
        const result = s((eventual) => ctx.unwrap(eventual));
        code += ctx.resolve(result);
      } else if (isResolvable(s)) {
        code += ctx.resolve(s);
      } else if (typeof s === 'symbol') {
        const builtin = getBuiltinInfo(s);
<<<<<<< HEAD
=======
        ctx.addBuiltin(builtin);
>>>>>>> 34ab3ad3
        code += ctx.resolve(builtin.identifier);
      } else {
        code += String(s);
      }
    }

    return code;
  }

  getUsedBuiltins() {
    return Array.from(new Set(this._usedBuiltins));
  }

  with<TValue>(slot: WgslSlot<TValue>, value: Eventual<TValue>): BoundWgslCode {
    return new BoundWgslCodeImpl(this, [slot, value]);
  }

  toString(): string {
    return `code:${this._label ?? '<unnamed>'}`;
  }
}

class BoundWgslCodeImpl<T> implements BoundWgslCode {
  constructor(
    private readonly _innerFn: BoundWgslCode,
    private readonly _slotValuePair: SlotValuePair<T>,
  ) {}

  get label() {
    return this._innerFn.label;
  }

  getUsedBuiltins(): readonly symbol[] {
    return this._innerFn.getUsedBuiltins();
  }

  with<TValue>(slot: WgslSlot<TValue>, value: Eventual<TValue>): BoundWgslCode {
    return new BoundWgslCodeImpl(this, [slot, value]);
  }

  resolve(ctx: ResolutionCtx): string {
    return ctx.resolve(this._innerFn, [this._slotValuePair]);
  }

  toString(): string {
    const [slot, value] = this._slotValuePair;
    return `code:${this.label ?? '<unnamed>'}[${slot.label ?? '<unnamed>'}=${value}]`;
  }
}<|MERGE_RESOLUTION|>--- conflicted
+++ resolved
@@ -73,10 +73,7 @@
         code += ctx.resolve(s);
       } else if (typeof s === 'symbol') {
         const builtin = getBuiltinInfo(s);
-<<<<<<< HEAD
-=======
         ctx.addBuiltin(builtin);
->>>>>>> 34ab3ad3
         code += ctx.resolve(builtin.identifier);
       } else {
         code += String(s);
