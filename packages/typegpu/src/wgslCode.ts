--- conflicted
+++ resolved
@@ -9,25 +9,16 @@
   type WgslSlot,
   isResolvable,
 } from './types';
-<<<<<<< HEAD
+import { getBuiltinInfo } from './wgslBuiltin';
 import { WgslResolvableBase } from './wgslResolvableBase';
-=======
-import { getBuiltinInfo } from './wgslBuiltin';
->>>>>>> 4f63f00f
 
 // ----------
 // Public API
 // ----------
 
-<<<<<<< HEAD
-export interface WgslCode extends WgslResolvable, WgslNamable {}
-=======
-export interface WgslCode extends WgslResolvable {
-  $name(label?: string | undefined): WgslCode;
-
+export interface WgslCode extends WgslResolvable, WgslNamable {
   with<T>(slot: WgslSlot<T>, value: Eventual<T>): BoundWgslCode;
 }
->>>>>>> 4f63f00f
 
 export type BoundWgslCode = Omit<WgslCode, '$name'>;
 
@@ -78,15 +69,13 @@
 
     return code;
   }
-<<<<<<< HEAD
-=======
 
   with<TValue>(slot: WgslSlot<TValue>, value: Eventual<TValue>): BoundWgslCode {
     return new BoundWgslCodeImpl(this, [slot, value]);
   }
 
-  toString(): string {
-    return `code:${this._label ?? '<unnamed>'}`;
+  get debugRepr(): string {
+    return `${this.typeInfo}:${this.label ?? '<unnamed>'}`;
   }
 }
 
@@ -95,6 +84,8 @@
     private readonly _innerFn: BoundWgslCode,
     private readonly _slotValuePair: SlotValuePair<T>,
   ) {}
+
+  readonly typeInfo = 'code';
 
   get label() {
     return this._innerFn.label;
@@ -108,9 +99,8 @@
     return ctx.resolve(this._innerFn, [this._slotValuePair]);
   }
 
-  toString(): string {
+  get debugRepr(): string {
     const [slot, value] = this._slotValuePair;
-    return `code:${this.label ?? '<unnamed>'}[${slot.label ?? '<unnamed>'}=${value}]`;
+    return `${this.typeInfo}:${this.label ?? '<unnamed>'}[${slot.label ?? '<unnamed>'}=${value}]`;
   }
->>>>>>> 4f63f00f
 }