import { MissingSlotValueError, ResolutionError } from './errors';
import type { NameRegistry } from './nameRegistry';
import type {
  BufferUsage,
  Eventual,
  ResolutionCtx,
  SlotValuePair,
  Wgsl,
  WgslBindable,
  WgslRenderResource,
  WgslResolvable,
  WgslSlot,
} from './types';
import {
  isDepthTextureType,
  isExternalTextureType,
  isResolvable,
  isSamplerType,
  isSlot,
} from './types';
import type { Builtin } from './wgslBuiltin';
import { code } from './wgslCode';
import type { WgslIdentifier } from './wgslIdentifier';
import { isTextureView } from './wgslTexture';

export type ResolutionCtxImplOptions = {
  readonly names: NameRegistry;
  readonly bindingGroup?: number;
};

type SlotToValueMap = Map<WgslSlot<unknown>, unknown>;

const usageToVarTemplateMap: Record<Exclude<BufferUsage, 'vertex'>, string> = {
  uniform: 'uniform',
  mutable: 'storage, read_write',
  readonly: 'storage, read',
};

class SharedResolutionState {
  private readonly _memoizedResolves = new WeakMap<
    // WeakMap because if the resolvable does not exist anymore,
    // apart from this map, there is no way to access the cached value anyway.
    WgslResolvable,
    { slotToValueMap: SlotToValueMap; result: string }[]
  >();

  private _nextFreeBindingIdx = 0;
  private readonly _usedBindables = new Set<WgslBindable>();
  private readonly _usedRenderResources = new Set<WgslRenderResource>();
  private readonly _resourceToIndexMap = new WeakMap<
    WgslRenderResource | WgslBindable,
    number
  >();
  private readonly _usedBuiltins = new Set<Builtin>();
  private readonly _declarations: string[] = [];

  constructor(
    public readonly names: NameRegistry,
    private readonly _bindingGroup: number,
  ) {}

  get usedBindables(): Iterable<WgslBindable> {
    return this._usedBindables;
  }

  get usedRenderResources(): Iterable<WgslRenderResource> {
    return this._usedRenderResources;
  }

  get declarations(): Iterable<string> {
    return this._declarations;
  }

  get usedBuiltins(): Iterable<Builtin> {
    return this._usedBuiltins;
  }

  /**
   * @param item The item whose resolution should be either retrieved from the cache (if there is a cache hit), or resolved
   * with the `compute` method.
   * @param compute Returns the resolved item and the corresponding bindingMap. This result will be discarded if a sufficient cache entry is found.
   */
  getOrInstantiate(item: WgslResolvable, itemCtx: ScopedResolutionCtx): string {
    // All memoized versions of `item`
    const instances = this._memoizedResolves.get(item) ?? [];

    for (const instance of instances) {
      const slotValuePairs = [...instance.slotToValueMap.entries()];

      if (
        slotValuePairs.every(
          ([slot, expectedValue]) => itemCtx.readSlot(slot) === expectedValue,
        )
      ) {
        return instance.result;
      }
    }

    // If we got here, no item with the given slot-to-value combo exists in cache yet
    let result: string;
    try {
      result = item.resolve(itemCtx);
    } catch (err) {
      if (err instanceof ResolutionError) {
        throw err.appendToTrace(item);
      }

      throw new ResolutionError(err, [item]);
    }

    // We know which bindables the item used while resolving
    const slotToValueMap = new Map<WgslSlot<unknown>, unknown>();
    for (const usedSlot of itemCtx.usedSlots) {
      slotToValueMap.set(usedSlot, itemCtx.readSlot(usedSlot));
    }

    instances.push({ slotToValueMap, result });
    this._memoizedResolves.set(item, instances);

    return result;
  }

  reserveBindingEntry(bindable: WgslBindable) {
    this._usedBindables.add(bindable);
    const nextIdx = this._nextFreeBindingIdx++;
    this._resourceToIndexMap.set(bindable, nextIdx);

    return { group: this._bindingGroup, idx: nextIdx };
  }

  registerBindingNoEntry(bindable: WgslBindable) {
    this._usedBindables.add(bindable);
  }

  reserveRenderResourceEntry(resource: WgslRenderResource) {
    this._usedRenderResources.add(resource);
    const nextIdx = this._nextFreeBindingIdx++;
    this._resourceToIndexMap.set(resource, nextIdx);

    return { group: this._bindingGroup, idx: nextIdx };
  }

  getBindingIndex(resource: WgslRenderResource | WgslBindable) {
    return this._resourceToIndexMap.get(resource);
  }

  addDeclaration(declaration: string) {
    this._declarations.push(declaration);
  }

  addBuiltin(builtin: Builtin) {
    this._usedBuiltins.add(builtin);
  }
}

export class ResolutionCtxImpl implements ResolutionCtx {
  private readonly _shared: SharedResolutionState;

  usedSlots = new Set<WgslSlot<unknown>>();

  constructor({ names, bindingGroup }: ResolutionCtxImplOptions) {
    this._shared = new SharedResolutionState(names, bindingGroup ?? 0);
  }

  get usedBindables() {
    return this._shared.usedBindables;
  }

  get usedRenderResources() {
    return this._shared.usedRenderResources;
  }

  get usedBuiltins() {
    return this._shared.usedBuiltins;
  }

  addDeclaration(_declaration: WgslResolvable) {
    throw new Error('Call ctx.resolve(item) instead of item.resolve(ctx)');
  }

  addBinding(_bindable: WgslBindable, _identifier: WgslIdentifier): void {
    throw new Error('Call ctx.resolve(item) instead of item.resolve(ctx)');
  }

<<<<<<< HEAD
  nameFor(item: WgslIdentifier): string {
=======
  addRenderResource(
    resource: WgslRenderResource,
    identifier: WgslIdentifier,
  ): void {
    throw new Error('Call ctx.resolve(item) instead of item.resolve(ctx)');
  }

  addBuiltin(builtin: Builtin): void {
    throw new Error('Call ctx.resolve(item) instead of item.resolve(ctx)');
  }

  nameFor(item: WgslResolvable): string {
>>>>>>> 4f63f00f
    return this._shared.names.nameFor(item);
  }

  readSlot<T>(slot: WgslSlot<T>): T {
    if (slot.defaultValue === undefined) {
      throw new MissingSlotValueError(slot);
    }

    return slot.defaultValue;
  }

  unwrap<T>(eventual: Eventual<T>): T {
    throw new Error('Call ctx.resolve(item) instead of item.resolve(ctx)');
  }

  resolve(item: Wgsl, slotValueOverrides: SlotValuePair<unknown>[] = []) {
    if (!isResolvable(item)) {
      return String(item);
    }

    const itemCtx = new ScopedResolutionCtx(
      this,
      this._shared,
      slotValueOverrides,
    );

    const result = this._shared.getOrInstantiate(item, itemCtx);

    return `${[...this._shared.declarations].join('\n\n')}${result}`;
  }

  getIndexFor(item: WgslBindable | WgslRenderResource) {
    const index = this._shared.getBindingIndex(item);
    if (index === undefined) {
      throw new Error('No index found for item');
    }
    return index;
  }
}

class ScopedResolutionCtx implements ResolutionCtx {
  usedSlots = new Set<WgslSlot<unknown>>();

  constructor(
    private readonly _parent: ResolutionCtxImpl | ScopedResolutionCtx,
    private readonly _shared: SharedResolutionState,
    private readonly _slotValuePairs: SlotValuePair<unknown>[],
  ) {}

  addDeclaration(declaration: WgslResolvable): void {
    this._shared.addDeclaration(this.resolve(declaration));
  }

  addBinding(bindable: WgslBindable, identifier: WgslIdentifier): void {
    if (bindable.usage === 'vertex') {
      this._shared.registerBindingNoEntry(bindable);
      return;
    }
    const { group, idx } = this._shared.reserveBindingEntry(bindable);

    this.addDeclaration(
      code`@group(${group}) @binding(${idx}) var<${usageToVarTemplateMap[bindable.usage]}> ${identifier}: ${bindable.allocatable.dataType};`,
    );
  }

<<<<<<< HEAD
  nameFor(token: WgslIdentifier): string {
=======
  addRenderResource(
    resource: WgslRenderResource,
    identifier: WgslIdentifier,
  ): void {
    const { group, idx } = this._shared.reserveRenderResourceEntry(resource);

    if (
      isSamplerType(resource.type) ||
      isExternalTextureType(resource.type) ||
      isDepthTextureType(resource.type)
    ) {
      this.addDeclaration(
        code`@group(${group}) @binding(${idx}) var ${identifier}: ${resource.type};`,
      );
      return;
    }

    if (isTextureView(resource)) {
      if (resource.access !== undefined) {
        this.addDeclaration(
          code`@group(${group}) @binding(${idx}) var ${identifier}: ${resource.type}<${resource.texture.descriptor.format}, ${resource.access}>;`,
        );
        return;
      }
      this.addDeclaration(
        code`@group(${group}) @binding(${idx}) var ${identifier}: ${resource.type}<${resource.dataType}>;`,
      );
      return;
    }

    throw new Error(`Unsupported resource type: ${resource.type}`);
  }

  addBuiltin(builtin: Builtin): void {
    this._shared.addBuiltin(builtin);
  }

  nameFor(token: WgslResolvable): string {
>>>>>>> 4f63f00f
    return this._shared.names.nameFor(token);
  }

  readSlot<T>(slot: WgslSlot<T>): T {
    const slotToValuePair = this._slotValuePairs.find(
      ([boundSlot]) => boundSlot === slot,
    ) as SlotValuePair<T> | undefined;

    if (!slotToValuePair) {
      // Not yet available locally, ctx's owner resolvable depends on `slot`.
      this.usedSlots.add(slot);
      // Maybe the parent ctx has it.
      return this._parent.readSlot(slot);
    }

    // Available locally, ctx's owner resolvable depends on `slot`.
    this.usedSlots.add(slot);
    return slotToValuePair[1];
  }

  unwrap<T>(eventual: Eventual<T>): T {
    let maybeSlot = eventual;

    // Unwrapping all layers of slots.
    while (isSlot(maybeSlot)) {
      maybeSlot = this.readSlot(maybeSlot);
    }

    return maybeSlot;
  }

  resolve(
    item: Wgsl,
    slotValueOverrides: SlotValuePair<unknown>[] = [],
  ): string {
    if (!isResolvable(item)) {
      return String(item);
    }

    const itemCtx = new ScopedResolutionCtx(
      this,
      this._shared,
      slotValueOverrides,
    );

    return this._shared.getOrInstantiate(item, itemCtx);
  }
}<|MERGE_RESOLUTION|>--- conflicted
+++ resolved
@@ -182,9 +182,6 @@
     throw new Error('Call ctx.resolve(item) instead of item.resolve(ctx)');
   }
 
-<<<<<<< HEAD
-  nameFor(item: WgslIdentifier): string {
-=======
   addRenderResource(
     resource: WgslRenderResource,
     identifier: WgslIdentifier,
@@ -196,8 +193,7 @@
     throw new Error('Call ctx.resolve(item) instead of item.resolve(ctx)');
   }
 
-  nameFor(item: WgslResolvable): string {
->>>>>>> 4f63f00f
+  nameFor(item: WgslIdentifier): string {
     return this._shared.names.nameFor(item);
   }
 
@@ -263,9 +259,6 @@
     );
   }
 
-<<<<<<< HEAD
-  nameFor(token: WgslIdentifier): string {
-=======
   addRenderResource(
     resource: WgslRenderResource,
     identifier: WgslIdentifier,
@@ -303,8 +296,7 @@
     this._shared.addBuiltin(builtin);
   }
 
-  nameFor(token: WgslResolvable): string {
->>>>>>> 4f63f00f
+  nameFor(token: WgslIdentifier): string {
     return this._shared.names.nameFor(token);
   }
 
