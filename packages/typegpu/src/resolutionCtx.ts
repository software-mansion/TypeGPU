--- conflicted
+++ resolved
@@ -385,14 +385,11 @@
     pipeline?: TgpuComputePipeline | TgpuRenderPipeline,
   ) {
     this.names = opts.names;
-<<<<<<< HEAD
+    this.enableExtensions = opts.enableExtensions;
+    this.#shaderGenerator = opts.shaderGenerator ?? wgslGenerator;
     this._logManager = isComputePipeline(pipeline)
       ? new LogManagerImpl(pipeline[$internal].branch)
       : new LogManagerNullImpl();
-=======
-    this.enableExtensions = opts.enableExtensions;
-    this.#shaderGenerator = opts.shaderGenerator ?? wgslGenerator;
->>>>>>> 922f05b3
   }
 
   get pre(): string {
