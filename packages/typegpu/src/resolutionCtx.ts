import { MissingSlotValueError, ResolutionError } from './errors';
import { onGPU } from './gpuMode';
import type { JitTranspiler } from './jitTranspiler';
import type { NameRegistry } from './nameRegistry';
<<<<<<< HEAD
import type { TgpuFn } from './tgpuFn';
=======
import { code } from './tgpuCode';
import { isTextureView } from './tgpuTexture';
import type { TgpuIdentifier } from './types';
>>>>>>> 74579b4e
import type {
  AnyTgpuData,
  BufferUsage,
  Eventual,
  ResolutionCtx,
  SlotValuePair,
  TgpuBindable,
  TgpuRenderResource,
  TgpuResolvable,
  TgpuSlot,
  Wgsl,
} from './types';
import {
  isDepthTextureType,
  isExternalTextureType,
  isResolvable,
  isSamplerType,
  isSlot,
} from './types';

export type ResolutionCtxImplOptions = {
  readonly names: NameRegistry;
  readonly bindingGroup?: number;
  readonly jitTranspiler?: JitTranspiler | undefined;
};

type SlotToValueMap = Map<TgpuSlot<unknown>, unknown>;

const usageToVarTemplateMap: Record<Exclude<BufferUsage, 'vertex'>, string> = {
  uniform: 'uniform',
  mutable: 'storage, read_write',
  readonly: 'storage, read',
};

class SharedResolutionState {
  private readonly _memoizedResolves = new WeakMap<
    // WeakMap because if the resolvable does not exist anymore,
    // apart from this map, there is no way to access the cached value anyway.
    TgpuResolvable,
    { slotToValueMap: SlotToValueMap; result: string }[]
  >();

  private _nextFreeBindingIdx = 0;
  private _nextFreeVertexBindingIdx = 0;
  private readonly _usedBindables = new Set<TgpuBindable>();
  private readonly _usedRenderResources = new Set<TgpuRenderResource>();
  private readonly _resourceToIndexMap = new WeakMap<
    TgpuRenderResource | TgpuBindable,
    number
  >();
  private readonly _vertexBufferToIndexMap = new WeakMap<
    TgpuBindable,
    number
  >();
  private readonly _usedBuiltins = new Set<symbol>();
  private readonly _declarations: string[] = [];

  constructor(
    public readonly names: NameRegistry,
    private readonly _bindingGroup: number,
    public readonly jitTranspiler: JitTranspiler | undefined,
  ) {}

  get usedBindables(): Iterable<TgpuBindable> {
    return this._usedBindables;
  }

  get usedRenderResources(): Iterable<TgpuRenderResource> {
    return this._usedRenderResources;
  }

  get declarations(): Iterable<string> {
    return this._declarations;
  }

  get usedBuiltins(): Iterable<symbol> {
    return this._usedBuiltins;
  }

  /**
   * @param item The item whose resolution should be either retrieved from the cache (if there is a cache hit), or resolved
   * with the `compute` method.
   * @param compute Returns the resolved item and the corresponding bindingMap. This result will be discarded if a sufficient cache entry is found.
   */
  getOrInstantiate(item: TgpuResolvable, itemCtx: ScopedResolutionCtx): string {
    // All memoized versions of `item`
    const instances = this._memoizedResolves.get(item) ?? [];

    for (const instance of instances) {
      const slotValuePairs = [...instance.slotToValueMap.entries()];

      if (
        slotValuePairs.every(
          ([slot, expectedValue]) => itemCtx.readSlot(slot) === expectedValue,
        )
      ) {
        return instance.result;
      }
    }

    // If we got here, no item with the given slot-to-value combo exists in cache yet
    let result: string;
    try {
      result = item.resolve(itemCtx);
    } catch (err) {
      if (err instanceof ResolutionError) {
        throw err.appendToTrace(item);
      }

      throw new ResolutionError(err, [item]);
    }

    // We know which bindables the item used while resolving
    const slotToValueMap = new Map<TgpuSlot<unknown>, unknown>();
    for (const usedSlot of itemCtx.usedSlots) {
      slotToValueMap.set(usedSlot, itemCtx.readSlot(usedSlot));
    }

    instances.push({ slotToValueMap, result });
    this._memoizedResolves.set(item, instances);

    return result;
  }

  reserveBindingEntry(bindable: TgpuBindable) {
    this._usedBindables.add(bindable);
    const nextIdx = this._nextFreeBindingIdx++;
    this._resourceToIndexMap.set(bindable, nextIdx);

    return { group: this._bindingGroup, idx: nextIdx };
  }

  registerVertexEntry(bindable: TgpuBindable) {
    this._usedBindables.add(bindable);
    const nextIdx = this._nextFreeVertexBindingIdx++;
    this._vertexBufferToIndexMap.set(bindable, nextIdx);
  }

  reserveRenderResourceEntry(resource: TgpuRenderResource) {
    this._usedRenderResources.add(resource);
    const nextIdx = this._nextFreeBindingIdx++;
    this._resourceToIndexMap.set(resource, nextIdx);

    return { group: this._bindingGroup, idx: nextIdx };
  }

  getBindingIndex(resource: TgpuRenderResource | TgpuBindable) {
    return this._resourceToIndexMap.get(resource);
  }

  addDeclaration(declaration: string) {
    this._declarations.push(declaration);
  }

  addBuiltin(builtin: symbol) {
    this._usedBuiltins.add(builtin);
  }
}

export class ResolutionCtxImpl implements ResolutionCtx {
  private readonly _shared: SharedResolutionState;

  usedSlots = new Set<TgpuSlot<unknown>>();

  constructor({
    names,
    bindingGroup,
    jitTranspiler,
  }: ResolutionCtxImplOptions) {
    this._shared = new SharedResolutionState(
      names,
      bindingGroup ?? 0,
      jitTranspiler,
    );
  }

  get usedBindables() {
    return this._shared.usedBindables;
  }

  get usedRenderResources() {
    return this._shared.usedRenderResources;
  }

  get usedBuiltins() {
    return this._shared.usedBuiltins;
  }

  addDeclaration(_declaration: TgpuResolvable) {
    throw new Error('Call ctx.resolve(item) instead of item.resolve(ctx)');
  }

  addBinding(_bindable: TgpuBindable, _identifier: TgpuIdentifier): void {
    throw new Error('Call ctx.resolve(item) instead of item.resolve(ctx)');
  }

  addRenderResource(
    resource: TgpuRenderResource,
    identifier: TgpuIdentifier,
  ): void {
    throw new Error('Call ctx.resolve(item) instead of item.resolve(ctx)');
  }

  addBuiltin(builtin: symbol): void {
    throw new Error('Call ctx.resolve(item) instead of item.resolve(ctx)');
  }

  nameFor(item: TgpuResolvable): string {
    return this._shared.names.nameFor(item);
  }

  readSlot<T>(slot: TgpuSlot<T>): T {
    if (slot.defaultValue === undefined) {
      throw new MissingSlotValueError(slot);
    }

    return slot.defaultValue;
  }

  unwrap<T>(eventual: Eventual<T>): T {
    throw new Error('Call ctx.resolve(item) instead of item.resolve(ctx)');
  }

  resolve(item: Wgsl, slotValueOverrides: SlotValuePair<unknown>[] = []) {
    if (!isResolvable(item)) {
      return String(item);
    }

    const itemCtx = new ScopedResolutionCtx(
      this,
      this._shared,
      slotValueOverrides,
    );

    const result = onGPU(() => this._shared.getOrInstantiate(item, itemCtx));

    return `${[...this._shared.declarations].join('\n\n')}${result}`;
  }

  // biome-ignore lint/suspicious/noExplicitAny: <no generic magic needed>
  transpileFn(fn: TgpuFn<any, any>): { head: Wgsl; body: Wgsl } {
    throw new Error('Call ctx.resolve(item) instead of item.resolve(ctx)');
  }

  getIndexFor(item: TgpuBindable | TgpuRenderResource) {
    const index = this._shared.getBindingIndex(item);
    if (index === undefined) {
      throw new Error('No index found for item');
    }
    return index;
  }
}

class ScopedResolutionCtx implements ResolutionCtx {
  usedSlots = new Set<TgpuSlot<unknown>>();

  constructor(
    private readonly _parent: ResolutionCtxImpl | ScopedResolutionCtx,
    private readonly _shared: SharedResolutionState,
    private readonly _slotValuePairs: SlotValuePair<unknown>[],
  ) {}

  transpileFn(
    // biome-ignore lint/suspicious/noExplicitAny: <no generic magic needed>
    fn: TgpuFn<any, AnyTgpuData>,
    externalMap: Record<string, Wgsl>,
  ): { head: Wgsl; body: Wgsl } {
    if (!this._shared.jitTranspiler) {
      throw new Error(
        'Tried to execute a tgpu.fn function without providing a JIT transpiler, or transpiling at build time.',
      );
    }

    return this._shared.jitTranspiler.transpileFn(
      String(fn.body),
      fn.shell.argTypes,
      fn.shell.returnType,
      externalMap,
    );
  }

  addDeclaration(declaration: TgpuResolvable): void {
    this._shared.addDeclaration(this.resolve(declaration));
  }

  addBinding(bindable: TgpuBindable, identifier: TgpuIdentifier): void {
    if (bindable.usage === 'vertex') {
      this._shared.registerVertexEntry(bindable);
      return;
    }
    const { group, idx } = this._shared.reserveBindingEntry(bindable);

    this.addDeclaration(
      code`@group(${group}) @binding(${idx}) var<${usageToVarTemplateMap[bindable.usage]}> ${identifier}: ${bindable.allocatable.dataType};`,
    );
  }

  addRenderResource(
    resource: TgpuRenderResource,
    identifier: TgpuIdentifier,
  ): void {
    const { group, idx } = this._shared.reserveRenderResourceEntry(resource);

    if (
      isSamplerType(resource.type) ||
      isExternalTextureType(resource.type) ||
      isDepthTextureType(resource.type)
    ) {
      this.addDeclaration(
        code`@group(${group}) @binding(${idx}) var ${identifier}: ${resource.type};`,
      );
      return;
    }

    if (isTextureView(resource)) {
      if (resource.access !== undefined) {
        this.addDeclaration(
          code`@group(${group}) @binding(${idx}) var ${identifier}: ${resource.type}<${resource.texture.descriptor.format}, ${resource.access}>;`,
        );
        return;
      }
      this.addDeclaration(
        code`@group(${group}) @binding(${idx}) var ${identifier}: ${resource.type}<${resource.dataType}>;`,
      );
      return;
    }

    throw new Error(`Unsupported resource type: ${resource.type}`);
  }

  addBuiltin(builtin: symbol): void {
    this._shared.addBuiltin(builtin);
  }

  nameFor(token: TgpuResolvable): string {
    return this._shared.names.nameFor(token);
  }

  readSlot<T>(slot: TgpuSlot<T>): T {
    const slotToValuePair = this._slotValuePairs.find(
      ([boundSlot]) => boundSlot === slot,
    ) as SlotValuePair<T> | undefined;

    if (!slotToValuePair) {
      // Not yet available locally, ctx's owner resolvable depends on `slot`.
      this.usedSlots.add(slot);
      // Maybe the parent ctx has it.
      return this._parent.readSlot(slot);
    }

    // Available locally, ctx's owner resolvable depends on `slot`.
    this.usedSlots.add(slot);
    return slotToValuePair[1];
  }

  unwrap<T>(eventual: Eventual<T>): T {
    let maybeSlot = eventual;

    // Unwrapping all layers of slots.
    while (isSlot(maybeSlot)) {
      maybeSlot = this.readSlot(maybeSlot);
    }

    return maybeSlot;
  }

  resolve(
    item: Wgsl,
    slotValueOverrides: SlotValuePair<unknown>[] = [],
  ): string {
    if (!isResolvable(item)) {
      return String(item);
    }

    const itemCtx = new ScopedResolutionCtx(
      this,
      this._shared,
      slotValueOverrides,
    );

    return this._shared.getOrInstantiate(item, itemCtx);
  }
}<|MERGE_RESOLUTION|>--- conflicted
+++ resolved
@@ -2,13 +2,10 @@
 import { onGPU } from './gpuMode';
 import type { JitTranspiler } from './jitTranspiler';
 import type { NameRegistry } from './nameRegistry';
-<<<<<<< HEAD
+import { code } from './tgpuCode';
 import type { TgpuFn } from './tgpuFn';
-=======
-import { code } from './tgpuCode';
 import { isTextureView } from './tgpuTexture';
 import type { TgpuIdentifier } from './types';
->>>>>>> 74579b4e
 import type {
   AnyTgpuData,
   BufferUsage,
