--- conflicted
+++ resolved
@@ -41,11 +41,7 @@
   Snippet,
   Wgsl,
 } from './types.ts';
-<<<<<<< HEAD
-import { type UnknownData, isSelfResolvable, isWgsl } from './types.ts';
-=======
-import { isSelfResolvable, isWgsl, UnknownData } from './types.ts';
->>>>>>> 4f2dcd1b
+import { isSelfResolvable, isWgsl, type UnknownData } from './types.ts';
 
 /**
  * Inserted into bind group entry definitions that belong
