--- conflicted
+++ resolved
@@ -83,12 +83,9 @@
 export type ResolutionCtxImplOptions = {
   readonly enableExtensions?: WgslExtension[] | undefined;
   readonly shaderGenerator?: ShaderGenerator | undefined;
-<<<<<<< HEAD
   readonly config?: ((cfg: Configurable) => Configurable) | undefined;
   readonly root?: ExperimentalTgpuRoot | undefined;
-=======
   readonly namespace: Namespace;
->>>>>>> 4489bf01
 };
 
 type SlotBindingLayer = {
@@ -378,17 +375,14 @@
   constructor(opts: ResolutionCtxImplOptions) {
     this.enableExtensions = opts.enableExtensions;
     this.#shaderGenerator = opts.shaderGenerator ?? wgslGenerator;
-<<<<<<< HEAD
     this.#logGenerator = opts.root
       ? new LogGeneratorImpl(opts.root)
       : new LogGeneratorNullImpl();
-=======
     this.#namespace = opts.namespace[$internal];
   }
 
   getUniqueName(resource: object): string {
     return getUniqueName(this.#namespace, resource);
->>>>>>> 4489bf01
   }
 
   get pre(): string {
