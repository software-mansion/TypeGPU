import { MissingSlotValueError, ResolutionError } from './errors';
import type { NameRegistry } from './nameRegistry';
import type {
  BufferUsage,
  Eventual,
  ResolutionCtx,
  SlotValuePair,
  Wgsl,
  WgslBindable,
  WgslRenderResource,
  WgslRenderResourceType,
  WgslResolvable,
  WgslSlot,
} from './types';
import {
  isDepthTextureType,
  isExternalTextureType,
  isResolvable,
  isSamplerType,
  isSlot,
} from './types';
import type { Builtin } from './wgslBuiltin';
import { code } from './wgslCode';
import type { WgslIdentifier } from './wgslIdentifier';
import { isTextureView } from './wgslTexture';

export type ResolutionCtxImplOptions = {
  readonly names: NameRegistry;
  readonly bindingGroup?: number;
};

type SlotToValueMap = Map<WgslSlot<unknown>, unknown>;

const usageToVarTemplateMap: Record<Exclude<BufferUsage, 'vertex'>, string> = {
  uniform: 'uniform',
  mutable_storage: 'storage, read_write',
  readonly_storage: 'storage, read',
};

class SharedResolutionState {
  private readonly _memoizedResolves = new WeakMap<
    // WeakMap because if the resolvable does not exist anymore,
    // apart from this map, there is no way to access the cached value anyway.
    WgslResolvable,
    { slotToValueMap: SlotToValueMap; result: string }[]
  >();

  private _nextFreeBindingIdx = 0;
  private readonly _usedBindables = new Set<WgslBindable>();
  private readonly _usedRenderResources = new Set<
    WgslRenderResource<WgslRenderResourceType>
  >();
  private readonly _resourceToIndexMap = new WeakMap<
    WgslRenderResource<WgslRenderResourceType> | WgslBindable,
    number
  >();
<<<<<<< HEAD
=======
  private readonly _usedBuiltins = new Set<Builtin>();
>>>>>>> 34ab3ad3
  private readonly _declarations: string[] = [];

  constructor(
    public readonly names: NameRegistry,
    private readonly _bindingGroup: number,
  ) {}

  get usedBindables(): Iterable<WgslBindable> {
    return this._usedBindables;
  }

  get usedRenderResources(): Iterable<
    WgslRenderResource<WgslRenderResourceType>
  > {
    return this._usedRenderResources;
  }

  get declarations(): Iterable<string> {
    return this._declarations;
  }

  get usedBuiltins(): Iterable<Builtin> {
    return this._usedBuiltins;
  }

  /**
   * @param item The item whose resolution should be either retrieved from the cache (if there is a cache hit), or resolved
   * with the `compute` method.
   * @param compute Returns the resolved item and the corresponding bindingMap. This result will be discarded if a sufficient cache entry is found.
   */
  getOrInstantiate(item: WgslResolvable, itemCtx: ScopedResolutionCtx): string {
    // All memoized versions of `item`
    const instances = this._memoizedResolves.get(item) ?? [];

    for (const instance of instances) {
      const slotValuePairs = [...instance.slotToValueMap.entries()];

      if (
        slotValuePairs.every(
          ([slot, expectedValue]) => itemCtx.readSlot(slot) === expectedValue,
        )
      ) {
        return instance.result;
      }
    }

    // If we got here, no item with the given slot-to-value combo exists in cache yet
    let result: string;
    try {
      result = item.resolve(itemCtx);
    } catch (err) {
      if (err instanceof ResolutionError) {
        throw err.appendToTrace(item);
      }

      throw new ResolutionError(err, [item]);
    }

    // We know which bindables the item used while resolving
    const slotToValueMap = new Map<WgslSlot<unknown>, unknown>();
    for (const usedSlot of itemCtx.usedSlots) {
      slotToValueMap.set(usedSlot, itemCtx.readSlot(usedSlot));
    }

    instances.push({ slotToValueMap, result });
    this._memoizedResolves.set(item, instances);

    return result;
  }

<<<<<<< HEAD
  reserveBindingEntry(_bindable: WgslBindable) {
    this._usedBindables.add(_bindable);
    const nextIdx = this._nextFreeBindingIdx++;
    this._resourceToIndexMap.set(_bindable, nextIdx);

    return { group: this._bindingGroup, idx: nextIdx };
  }

  registerBindingNoEntry(_bindable: WgslBindable) {
    this._usedBindables.add(_bindable);
  }

  reserveRenderResourceEntry(
    _resource: WgslRenderResource<WgslRenderResourceType>,
  ) {
    this._usedRenderResources.add(_resource);
    const nextIdx = this._nextFreeBindingIdx++;
    this._resourceToIndexMap.set(_resource, nextIdx);

=======
  reserveBindingEntry(bindable: WgslBindable) {
    this._usedBindables.add(bindable);
    const nextIdx = this._nextFreeBindingIdx++;
    this._resourceToIndexMap.set(bindable, nextIdx);

    return { group: this._bindingGroup, idx: nextIdx };
  }

  registerBindingNoEntry(bindable: WgslBindable) {
    this._usedBindables.add(bindable);
  }

  reserveRenderResourceEntry(
    resource: WgslRenderResource<WgslRenderResourceType>,
  ) {
    this._usedRenderResources.add(resource);
    const nextIdx = this._nextFreeBindingIdx++;
    this._resourceToIndexMap.set(resource, nextIdx);

>>>>>>> 34ab3ad3
    return { group: this._bindingGroup, idx: nextIdx };
  }

  getBindingIndex(
    resource: WgslRenderResource<WgslRenderResourceType> | WgslBindable,
  ) {
    return this._resourceToIndexMap.get(resource);
  }

  addDeclaration(declaration: string) {
    this._declarations.push(declaration);
  }

  addBuiltin(builtin: Builtin) {
    this._usedBuiltins.add(builtin);
  }
}

export class ResolutionCtxImpl implements ResolutionCtx {
  private readonly _shared: SharedResolutionState;

  usedSlots = new Set<WgslSlot<unknown>>();

  constructor({ names, bindingGroup }: ResolutionCtxImplOptions) {
    this._shared = new SharedResolutionState(names, bindingGroup ?? 0);
  }

  get usedBindables() {
    return this._shared.usedBindables;
  }

  get usedRenderResources() {
    return this._shared.usedRenderResources;
  }

<<<<<<< HEAD
=======
  get usedBuiltins() {
    return this._shared.usedBuiltins;
  }

>>>>>>> 34ab3ad3
  addDeclaration(_declaration: WgslResolvable) {
    throw new Error('Call ctx.resolve(item) instead of item.resolve(ctx)');
  }

  addBinding(_bindable: WgslBindable, _identifier: WgslIdentifier): void {
    throw new Error('Call ctx.resolve(item) instead of item.resolve(ctx)');
  }

  addRenderResource(
    resource: WgslRenderResource<WgslRenderResourceType>,
    identifier: WgslIdentifier,
  ): void {
    throw new Error('Call ctx.resolve(item) instead of item.resolve(ctx)');
  }

<<<<<<< HEAD
=======
  addBuiltin(builtin: Builtin): void {
    throw new Error('Call ctx.resolve(item) instead of item.resolve(ctx)');
  }

>>>>>>> 34ab3ad3
  nameFor(item: WgslResolvable): string {
    return this._shared.names.nameFor(item);
  }

  readSlot<T>(slot: WgslSlot<T>): T {
    if (slot.defaultValue === undefined) {
      throw new MissingSlotValueError(slot);
    }

    return slot.defaultValue;
  }

  unwrap<T>(eventual: Eventual<T>): T {
    throw new Error('Call ctx.resolve(item) instead of item.resolve(ctx)');
  }

  resolve(item: Wgsl, slotValueOverrides: SlotValuePair<unknown>[] = []) {
    if (!isResolvable(item)) {
      return String(item);
    }

    const itemCtx = new ScopedResolutionCtx(
      this,
      this._shared,
      slotValueOverrides,
    );

    const result = this._shared.getOrInstantiate(item, itemCtx);

    return `${[...this._shared.declarations].join('\n\n')}${result}`;
  }

  getIndexFor(item: WgslBindable | WgslRenderResource<WgslRenderResourceType>) {
    const index = this._shared.getBindingIndex(item);
    if (index === undefined) {
      throw new Error('No index found for item');
    }
    return index;
  }
}

class ScopedResolutionCtx implements ResolutionCtx {
  usedSlots = new Set<WgslSlot<unknown>>();

  constructor(
    private readonly _parent: ResolutionCtxImpl | ScopedResolutionCtx,
    private readonly _shared: SharedResolutionState,
    private readonly _slotValuePairs: SlotValuePair<unknown>[],
  ) {}

  addDeclaration(declaration: WgslResolvable): void {
    this._shared.addDeclaration(this.resolve(declaration));
  }

  addBinding(bindable: WgslBindable, identifier: WgslIdentifier): void {
    if (bindable.usage === 'vertex') {
      this._shared.registerBindingNoEntry(bindable);
      return;
    }
    const { group, idx } = this._shared.reserveBindingEntry(bindable);

    this.addDeclaration(
      code`@group(${group}) @binding(${idx}) var<${usageToVarTemplateMap[bindable.usage]}> ${identifier}: ${bindable.allocatable.dataType};`,
    );
  }

  addRenderResource(
    resource: WgslRenderResource<WgslRenderResourceType>,
    identifier: WgslIdentifier,
  ): void {
    const { group, idx } = this._shared.reserveRenderResourceEntry(resource);

    if (
      isSamplerType(resource.type) ||
      isExternalTextureType(resource.type) ||
      isDepthTextureType(resource.type)
    ) {
      this.addDeclaration(
        code`@group(${group}) @binding(${idx}) var ${identifier}: ${resource.type};`,
      );
      return;
    }

    if (isTextureView(resource)) {
      if (resource.access !== undefined) {
        this.addDeclaration(
          code`@group(${group}) @binding(${idx}) var ${identifier}: ${resource.type}<${resource.texture.descriptor.format}, ${resource.access}>;`,
        );
        return;
      }
      this.addDeclaration(
        code`@group(${group}) @binding(${idx}) var ${identifier}: ${resource.type}<${resource.dataType}>;`,
      );
      return;
    }

    throw new Error(`Unsupported resource type: ${resource.type}`);
  }

<<<<<<< HEAD
=======
  addBuiltin(builtin: Builtin): void {
    this._shared.addBuiltin(builtin);
  }

>>>>>>> 34ab3ad3
  nameFor(token: WgslResolvable): string {
    return this._shared.names.nameFor(token);
  }

  readSlot<T>(slot: WgslSlot<T>): T {
    const slotToValuePair = this._slotValuePairs.find(
      ([boundSlot]) => boundSlot === slot,
    ) as SlotValuePair<T> | undefined;

    if (!slotToValuePair) {
      // Not yet available locally, ctx's owner resolvable depends on `slot`.
      this.usedSlots.add(slot);
      // Maybe the parent ctx has it.
      return this._parent.readSlot(slot);
    }

    // Available locally, ctx's owner resolvable depends on `slot`.
    this.usedSlots.add(slot);
    return slotToValuePair[1];
  }

  unwrap<T>(eventual: Eventual<T>): T {
    let maybeSlot = eventual;

    // Unwrapping all layers of slots.
    while (isSlot(maybeSlot)) {
      maybeSlot = this.readSlot(maybeSlot);
    }

    return maybeSlot;
  }

  resolve(
    item: Wgsl,
    slotValueOverrides: SlotValuePair<unknown>[] = [],
  ): string {
    if (!isResolvable(item)) {
      return String(item);
    }

    const itemCtx = new ScopedResolutionCtx(
      this,
      this._shared,
      slotValueOverrides,
    );

    return this._shared.getOrInstantiate(item, itemCtx);
  }
}<|MERGE_RESOLUTION|>--- conflicted
+++ resolved
@@ -54,10 +54,7 @@
     WgslRenderResource<WgslRenderResourceType> | WgslBindable,
     number
   >();
-<<<<<<< HEAD
-=======
   private readonly _usedBuiltins = new Set<Builtin>();
->>>>>>> 34ab3ad3
   private readonly _declarations: string[] = [];
 
   constructor(
@@ -128,27 +125,6 @@
     return result;
   }
 
-<<<<<<< HEAD
-  reserveBindingEntry(_bindable: WgslBindable) {
-    this._usedBindables.add(_bindable);
-    const nextIdx = this._nextFreeBindingIdx++;
-    this._resourceToIndexMap.set(_bindable, nextIdx);
-
-    return { group: this._bindingGroup, idx: nextIdx };
-  }
-
-  registerBindingNoEntry(_bindable: WgslBindable) {
-    this._usedBindables.add(_bindable);
-  }
-
-  reserveRenderResourceEntry(
-    _resource: WgslRenderResource<WgslRenderResourceType>,
-  ) {
-    this._usedRenderResources.add(_resource);
-    const nextIdx = this._nextFreeBindingIdx++;
-    this._resourceToIndexMap.set(_resource, nextIdx);
-
-=======
   reserveBindingEntry(bindable: WgslBindable) {
     this._usedBindables.add(bindable);
     const nextIdx = this._nextFreeBindingIdx++;
@@ -168,7 +144,6 @@
     const nextIdx = this._nextFreeBindingIdx++;
     this._resourceToIndexMap.set(resource, nextIdx);
 
->>>>>>> 34ab3ad3
     return { group: this._bindingGroup, idx: nextIdx };
   }
 
@@ -204,13 +179,10 @@
     return this._shared.usedRenderResources;
   }
 
-<<<<<<< HEAD
-=======
   get usedBuiltins() {
     return this._shared.usedBuiltins;
   }
 
->>>>>>> 34ab3ad3
   addDeclaration(_declaration: WgslResolvable) {
     throw new Error('Call ctx.resolve(item) instead of item.resolve(ctx)');
   }
@@ -226,13 +198,10 @@
     throw new Error('Call ctx.resolve(item) instead of item.resolve(ctx)');
   }
 
-<<<<<<< HEAD
-=======
   addBuiltin(builtin: Builtin): void {
     throw new Error('Call ctx.resolve(item) instead of item.resolve(ctx)');
   }
 
->>>>>>> 34ab3ad3
   nameFor(item: WgslResolvable): string {
     return this._shared.names.nameFor(item);
   }
@@ -332,13 +301,10 @@
     throw new Error(`Unsupported resource type: ${resource.type}`);
   }
 
-<<<<<<< HEAD
-=======
   addBuiltin(builtin: Builtin): void {
     this._shared.addBuiltin(builtin);
   }
 
->>>>>>> 34ab3ad3
   nameFor(token: WgslResolvable): string {
     return this._shared.names.nameFor(token);
   }
