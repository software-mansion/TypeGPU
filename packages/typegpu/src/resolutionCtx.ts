import {
  MissingLinksError,
  MissingSlotValueError,
  ResolutionError,
} from './errors';
import { onGPU } from './gpuMode';
import type { JitTranspiler } from './jitTranspiler';
import type { NameRegistry } from './nameRegistry';
import { type Block, generateFunction } from './smol';
import { code } from './tgpuCode';
import type { TgpuFn, TgpuFnShell } from './tgpuFn';
import { isTextureView } from './tgpuTexture';
import type {
  AnyTgpuData,
  BufferUsage,
  Eventual,
  ResolutionCtx,
  Resource,
  SlotValuePair,
  TgpuBindable,
  TgpuIdentifier,
  TgpuRenderResource,
  TgpuResolvable,
  TgpuSlot,
  Wgsl,
} from './types';
import {
  UnknownData,
  isDepthTextureType,
  isExternalTextureType,
  isResolvable,
  isSamplerType,
  isSlot,
} from './types';

export type ResolutionCtxImplOptions = {
  readonly names: NameRegistry;
  readonly bindingGroup?: number;
  readonly jitTranspiler?: JitTranspiler | undefined;
};

type SlotToValueMap = Map<TgpuSlot<unknown>, unknown>;

const usageToVarTemplateMap: Record<Exclude<BufferUsage, 'vertex'>, string> = {
  uniform: 'uniform',
  mutable: 'storage, read_write',
  readonly: 'storage, read',
};

class SharedResolutionState {
  private _nextFreeBindingIdx = 0;
  private _nextFreeVertexBindingIdx = 0;
  private readonly _usedBindables = new Set<TgpuBindable>();
  private readonly _usedRenderResources = new Set<TgpuRenderResource>();
  private readonly _resourceToIndexMap = new WeakMap<
    TgpuRenderResource | TgpuBindable,
    number
  >();
  private readonly _vertexBufferToIndexMap = new WeakMap<
    TgpuBindable,
    number
  >();
  private readonly _usedBuiltins = new Set<symbol>();
  private readonly _declarations: string[] = [];

  constructor(
    public readonly names: NameRegistry,
    private readonly _bindingGroup: number,
    public readonly jitTranspiler: JitTranspiler | undefined,
  ) {}

  get usedBindables(): Iterable<TgpuBindable> {
    return this._usedBindables;
  }

  get usedRenderResources(): Iterable<TgpuRenderResource> {
    return this._usedRenderResources;
  }

  get declarations(): Iterable<string> {
    return this._declarations;
  }

  get usedBuiltins(): Iterable<symbol> {
    return this._usedBuiltins;
  }

  reserveBindingEntry(bindable: TgpuBindable) {
    this._usedBindables.add(bindable);
    const nextIdx = this._nextFreeBindingIdx++;
    this._resourceToIndexMap.set(bindable, nextIdx);

    return { group: this._bindingGroup, idx: nextIdx };
  }

  registerVertexEntry(bindable: TgpuBindable) {
    this._usedBindables.add(bindable);
    const nextIdx = this._nextFreeVertexBindingIdx++;
    this._vertexBufferToIndexMap.set(bindable, nextIdx);
  }

  reserveRenderResourceEntry(resource: TgpuRenderResource) {
    this._usedRenderResources.add(resource);
    const nextIdx = this._nextFreeBindingIdx++;
    this._resourceToIndexMap.set(resource, nextIdx);

    return { group: this._bindingGroup, idx: nextIdx };
  }

  getBindingIndex(resource: TgpuRenderResource | TgpuBindable) {
    return this._resourceToIndexMap.get(resource);
  }

  addDeclaration(declaration: string) {
    this._declarations.push(declaration);
  }

  addBuiltin(builtin: symbol) {
    this._usedBuiltins.add(builtin);
  }
}

type ItemLayer = {
  type: 'item';
  usedSlots: Set<TgpuSlot<unknown>>;
};

type SlotBindingLayer = {
  type: 'slotBinding';
  bindingMap: WeakMap<TgpuSlot<unknown>, unknown>;
};

type FunctionScopeLayer = {
  type: 'functionScope';
  args: Resource[];
  externalMap: Record<string, unknown>;
  returnType: AnyTgpuData | undefined;
};

type BlockScopeLayer = {
  type: 'blockScope';
  declarations: Map<string, AnyTgpuData | UnknownData>;
};

class ItemStateStack {
  private _stack: (
    | ItemLayer
    | SlotBindingLayer
    | FunctionScopeLayer
    | BlockScopeLayer
  )[] = [];
  private _itemDepth = 0;

  get itemDepth(): number {
    return this._itemDepth;
  }

  get topItem(): ItemLayer {
    const state = this._stack[this._stack.length - 1];
    if (!state || state.type !== 'item') {
      throw new Error('Internal error, expected item layer to be on top.');
    }
    return state;
  }

  pushItem() {
    this._itemDepth++;
    this._stack.push({
      type: 'item',
      usedSlots: new Set(),
    });
  }

  pushSlotBindings(pairs: SlotValuePair<unknown>[]) {
    this._stack.push({
      type: 'slotBinding',
      bindingMap: new WeakMap(pairs),
    });
  }

  pushFunctionScope(
    args: Resource[],
    returnType: AnyTgpuData | undefined,
    externalMap: Record<string, unknown>,
  ) {
    this._stack.push({
      type: 'functionScope',
      args,
      returnType,
      externalMap,
    });
  }

  pop() {
    const layer = this._stack.pop();
    if (layer?.type === 'item') {
      this._itemDepth--;
    }
  }

  readSlot<T>(slot: TgpuSlot<T>): T | undefined {
    for (let i = this._stack.length - 1; i >= 0; --i) {
      const layer = this._stack[i];
      if (layer?.type === 'item') {
        // Binding not available yet, so this layer is dependent on the slot's value.
        layer.usedSlots.add(slot);
      } else if (layer?.type === 'slotBinding') {
        const boundValue = layer.bindingMap.get(slot);

        if (boundValue !== undefined) {
          return boundValue as T;
        }
      } else if (
        layer?.type === 'functionScope' ||
        layer?.type === 'blockScope'
      ) {
        // Skip
      } else {
        throw new Error('Unknown layer type.');
      }
    }

    return slot.defaultValue;
  }

  getResourceById(id: string): Resource | undefined {
    for (let i = this._stack.length - 1; i >= 0; --i) {
      const layer = this._stack[i];

      if (layer?.type === 'functionScope') {
        const arg = layer.args.find((a) => a.value === id);
        if (arg !== undefined) {
          return arg;
        }

        const external = layer.externalMap[id];
        if (external !== undefined) {
          // TODO: Extract the type of the external value.
          return { value: external, dataType: UnknownData };
        }
      } else if (layer?.type === 'blockScope') {
        const declarationType = layer.declarations.get(id);
        if (declarationType !== undefined) {
          return { value: id, dataType: declarationType };
        }
      } else {
        // Skip
      }
    }

    return undefined;
  }
}

const INDENT = [
  '', // 0
  '  ', // 1
  '    ', // 2
  '      ', // 3
  '        ', // 4
  '          ', // 5
  '            ', // 6
  '              ', // 7
  '                ', // 8
];

const N = INDENT.length - 1;

export class IndentController {
  private identLevel = 0;

  get pre(): string {
    return (
      INDENT[this.identLevel] ??
      (INDENT[N] as string).repeat(this.identLevel / N) +
        INDENT[this.identLevel % N]
    );
  }

  indent(): string {
    const str = this.pre;
    this.identLevel++;
    return str;
  }

  dedent(): string {
    this.identLevel--;
    return this.pre;
  }
}

export class ResolutionCtxImpl implements ResolutionCtx {
  private readonly _memoizedResolves = new WeakMap<
    // WeakMap because if the resolvable does not exist anymore,
    // apart from this map, there is no way to access the cached value anyway.
    TgpuResolvable,
    { slotToValueMap: SlotToValueMap; result: string }[]
  >();

  private readonly _shared: SharedResolutionState;
  private readonly _indentController = new IndentController();

  private _itemStateStack = new ItemStateStack();

  constructor(opts: ResolutionCtxImplOptions) {
    this._shared = new SharedResolutionState(
      opts.names,
      opts.bindingGroup ?? 0,
      opts.jitTranspiler,
    );
  }

  get usedBindables() {
    return this._shared.usedBindables;
  }

  get usedRenderResources() {
    return this._shared.usedRenderResources;
  }

  get usedBuiltins() {
    return this._shared.usedBuiltins;
  }

  get pre(): string {
    return this._indentController.pre;
  }

  indent(): string {
    return this._indentController.indent();
  }

  dedent(): string {
    return this._indentController.dedent();
  }

  getById(id: string): Resource {
    // TODO: Provide access to external values
    // TODO: Provide data type information
    return (
      this._itemStateStack.getResourceById(id) ?? {
        value: id,
        dataType: UnknownData,
      }
    );
  }

  // biome-ignore lint/suspicious/noExplicitAny: <no need for generic magic>
  transpileFn(fn: TgpuFn<any, AnyTgpuData>): {
    argNames: string[];
    body: Block;
  } {
    if (!this._shared.jitTranspiler) {
      throw new Error(
        'Tried to execute a tgpu.fn function without providing a JIT transpiler, or transpiling at build time.',
      );
    }

<<<<<<< HEAD
    const { argNames, body, externalNames } =
      this._shared.jitTranspiler.transpileFn(String(fn.implementation));

    const missingExternals = externalNames.filter(
      (name) => !(name in externalMap),
    );
    if (missingExternals.length > 0) {
      throw new MissingLinksError(fn.label, missingExternals);
    }

    const args = argNames.map((name, idx) => ({
      value: name,
      dataType: fn.shell.argTypes[idx],
    }));
=======
    return this._shared.jitTranspiler.transpileFn(String(fn.implementation));
  }
>>>>>>> 6c7771b6

  fnToWgsl(
    // biome-ignore lint/suspicious/noExplicitAny: <no need for generic magic>
    shell: TgpuFnShell<any, AnyTgpuData>,
    argNames: string[],
    body: Block,
    externalMap: Record<string, unknown>,
  ): { head: Wgsl; body: Wgsl } {
    const args: { value: string; dataType: AnyTgpuData }[] = argNames.map(
      (name, idx) => ({
        value: name,
        dataType: shell.argTypes[idx],
      }),
    );

    this._itemStateStack.pushFunctionScope(args, shell.returnType, externalMap);
    const str = generateFunction(this, body);
    this._itemStateStack.pop();

    const argList = args
      .map((arg) => `${arg.value}: ${this.resolve(arg.dataType)}`)
      .join(', ');

    return {
      head:
        shell.returnType !== undefined
          ? `(${argList}) -> ${this.resolve(shell.returnType)}`
          : `(${argList})`,
      body: str,
    };
  }

  addDeclaration(declaration: TgpuResolvable): void {
    this._shared.addDeclaration(this.resolve(declaration));
  }

  addBinding(bindable: TgpuBindable, identifier: TgpuIdentifier): void {
    if (bindable.usage === 'vertex') {
      this._shared.registerVertexEntry(bindable);
      return;
    }
    const { group, idx } = this._shared.reserveBindingEntry(bindable);

    this.addDeclaration(
      code`@group(${group}) @binding(${idx}) var<${usageToVarTemplateMap[bindable.usage]}> ${identifier}: ${bindable.allocatable.dataType};`,
    );
  }

  addRenderResource(
    resource: TgpuRenderResource,
    identifier: TgpuIdentifier,
  ): void {
    const { group, idx } = this._shared.reserveRenderResourceEntry(resource);

    if (
      isSamplerType(resource.type) ||
      isExternalTextureType(resource.type) ||
      isDepthTextureType(resource.type)
    ) {
      this.addDeclaration(
        code`@group(${group}) @binding(${idx}) var ${identifier}: ${resource.type};`,
      );
      return;
    }

    if (isTextureView(resource)) {
      if (resource.access !== undefined) {
        this.addDeclaration(
          code`@group(${group}) @binding(${idx}) var ${identifier}: ${resource.type}<${resource.texture.descriptor.format}, ${resource.access}>;`,
        );
        return;
      }
      this.addDeclaration(
        code`@group(${group}) @binding(${idx}) var ${identifier}: ${resource.type}<${resource.dataType}>;`,
      );
      return;
    }

    throw new Error(`Unsupported resource type: ${resource.type}`);
  }

  addBuiltin(builtin: symbol): void {
    this._shared.addBuiltin(builtin);
  }

  nameFor(item: TgpuResolvable): string {
    return this._shared.names.nameFor(item);
  }

  readSlot<T>(slot: TgpuSlot<T>): T {
    const value = this._itemStateStack.readSlot(slot);

    if (value === undefined) {
      throw new MissingSlotValueError(slot);
    }

    return value;
  }

  unwrap<T>(eventual: Eventual<T>): T {
    let maybeSlot = eventual;

    // Unwrapping all layers of slots.
    while (isSlot(maybeSlot)) {
      maybeSlot = this.readSlot(maybeSlot);
    }

    return maybeSlot;
  }

  /**
   * @param item The item whose resolution should be either retrieved from the cache (if there is a cache hit), or resolved.
   */
  _getOrInstantiate(item: TgpuResolvable): string {
    // All memoized versions of `item`
    const instances = this._memoizedResolves.get(item) ?? [];

    this._itemStateStack.pushItem();

    try {
      for (const instance of instances) {
        const slotValuePairs = [...instance.slotToValueMap.entries()];

        if (
          slotValuePairs.every(
            ([slot, expectedValue]) =>
              this._itemStateStack.readSlot(slot) === expectedValue,
          )
        ) {
          return instance.result;
        }
      }

      // If we got here, no item with the given slot-to-value combo exists in cache yet
      const result = item.resolve(this);

      // We know which slots the item used while resolving
      const slotToValueMap = new Map<TgpuSlot<unknown>, unknown>();
      for (const usedSlot of this._itemStateStack.topItem.usedSlots) {
        slotToValueMap.set(usedSlot, this._itemStateStack.readSlot(usedSlot));
      }

      instances.push({ slotToValueMap, result });
      this._memoizedResolves.set(item, instances);

      return result;
    } catch (err) {
      if (err instanceof ResolutionError) {
        throw err.appendToTrace(item);
      }

      throw new ResolutionError(err, [item]);
    } finally {
      this._itemStateStack.pop();
    }
  }

  resolve(item: Wgsl, slotValueOverrides: SlotValuePair<unknown>[] = []) {
    if (!isResolvable(item)) {
      return String(item);
    }

    let pushedLayer = false;
    if (slotValueOverrides.length > 0) {
      pushedLayer = true;
      this._itemStateStack.pushSlotBindings(slotValueOverrides);
    }

    try {
      if (this._itemStateStack.itemDepth === 0) {
        const result = onGPU(() => this._getOrInstantiate(item));
        return `${[...this._shared.declarations].join('\n\n')}${result}`;
      }

      return this._getOrInstantiate(item);
    } finally {
      if (pushedLayer) {
        this._itemStateStack.pop();
      }
    }
  }

  getIndexFor(item: TgpuBindable | TgpuRenderResource) {
    const index = this._shared.getBindingIndex(item);
    if (index === undefined) {
      throw new Error('No index found for item');
    }
    return index;
  }
}<|MERGE_RESOLUTION|>--- conflicted
+++ resolved
@@ -1,8 +1,4 @@
-import {
-  MissingLinksError,
-  MissingSlotValueError,
-  ResolutionError,
-} from './errors';
+import { MissingSlotValueError, ResolutionError } from './errors';
 import { onGPU } from './gpuMode';
 import type { JitTranspiler } from './jitTranspiler';
 import type { NameRegistry } from './nameRegistry';
@@ -349,6 +345,7 @@
   transpileFn(fn: TgpuFn<any, AnyTgpuData>): {
     argNames: string[];
     body: Block;
+    externalNames: string[];
   } {
     if (!this._shared.jitTranspiler) {
       throw new Error(
@@ -356,25 +353,8 @@
       );
     }
 
-<<<<<<< HEAD
-    const { argNames, body, externalNames } =
-      this._shared.jitTranspiler.transpileFn(String(fn.implementation));
-
-    const missingExternals = externalNames.filter(
-      (name) => !(name in externalMap),
-    );
-    if (missingExternals.length > 0) {
-      throw new MissingLinksError(fn.label, missingExternals);
-    }
-
-    const args = argNames.map((name, idx) => ({
-      value: name,
-      dataType: fn.shell.argTypes[idx],
-    }));
-=======
     return this._shared.jitTranspiler.transpileFn(String(fn.implementation));
   }
->>>>>>> 6c7771b6
 
   fnToWgsl(
     // biome-ignore lint/suspicious/noExplicitAny: <no need for generic magic>
