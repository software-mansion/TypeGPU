--- conflicted
+++ resolved
@@ -1,14 +1,4 @@
 import type { Block } from 'tinyest';
-<<<<<<< HEAD
-import type { TgpuFnShellBase } from './core/function/fnCore';
-=======
-import type { TgpuBuffer } from './core/buffer/buffer';
-import type { TgpuBufferUsage } from './core/buffer/bufferUsage';
-import {
-  isSampledTextureView,
-  isStorageTextureView,
-} from './core/texture/texture';
->>>>>>> 02cd328c
 import { MissingSlotValueError, ResolutionError, invariant } from './errors';
 import { onGPU } from './gpuMode';
 import type { JitTranspiler } from './jitTranspiler';
@@ -51,75 +41,6 @@
 
 type SlotToValueMap = Map<TgpuSlot<unknown>, unknown>;
 
-<<<<<<< HEAD
-=======
-const usageToVarTemplateMap: Record<Exclude<BufferUsage, 'vertex'>, string> = {
-  uniform: 'uniform',
-  mutable: 'storage, read_write',
-  readonly: 'storage, read',
-};
-
-class SharedResolutionState {
-  private _nextFreeBindingIdx = 0;
-  private _nextFreeVertexBindingIdx = 0;
-  private readonly _usedBindables = new Set<TgpuBufferUsage<AnyTgpuData>>();
-  private readonly _usedRenderResources = new Set<TgpuRenderResource>();
-  private readonly _resourceToIndexMap = new WeakMap<object, number>();
-  private readonly _vertexBufferToIndexMap = new WeakMap<
-    TgpuBufferUsage<AnyTgpuData>,
-    number
-  >();
-  private readonly _declarations: string[] = [];
-
-  constructor(
-    private readonly _bindingGroup: number,
-    public readonly jitTranspiler: JitTranspiler | undefined,
-  ) {}
-
-  get usedBindables(): Iterable<TgpuBufferUsage<AnyTgpuData>> {
-    return this._usedBindables;
-  }
-
-  get usedRenderResources(): Iterable<TgpuRenderResource> {
-    return this._usedRenderResources;
-  }
-
-  get declarations(): Iterable<string> {
-    return this._declarations;
-  }
-
-  reserveBindingEntry(bindable: TgpuBufferUsage<AnyTgpuData>) {
-    this._usedBindables.add(bindable);
-    const nextIdx = this._nextFreeBindingIdx++;
-    this._resourceToIndexMap.set(bindable, nextIdx);
-
-    return { group: this._bindingGroup, idx: nextIdx };
-  }
-
-  registerVertexEntry(bindable: TgpuBufferUsage<AnyTgpuData>) {
-    this._usedBindables.add(bindable);
-    const nextIdx = this._nextFreeVertexBindingIdx++;
-    this._vertexBufferToIndexMap.set(bindable, nextIdx);
-  }
-
-  reserveRenderResourceEntry(resource: TgpuRenderResource) {
-    this._usedRenderResources.add(resource);
-    const nextIdx = this._nextFreeBindingIdx++;
-    this._resourceToIndexMap.set(resource, nextIdx);
-
-    return { group: this._bindingGroup, idx: nextIdx };
-  }
-
-  getBindingIndex(resource: object) {
-    return this._resourceToIndexMap.get(resource);
-  }
-
-  addDeclaration(declaration: string) {
-    this._declarations.push(declaration);
-  }
-}
-
->>>>>>> 02cd328c
 type ItemLayer = {
   type: 'item';
   usedSlots: Set<TgpuSlot<unknown>>;
@@ -328,22 +249,7 @@
 
   constructor(opts: ResolutionCtxImplOptions) {
     this.names = opts.names;
-<<<<<<< HEAD
     this._jitTranspiler = opts.jitTranspiler;
-=======
-    this._shared = new SharedResolutionState(
-      opts.bindingGroup ?? 0,
-      opts.jitTranspiler,
-    );
-  }
-
-  get usedBindables() {
-    return this._shared.usedBindables;
-  }
-
-  get usedRenderResources() {
-    return this._shared.usedRenderResources;
->>>>>>> 02cd328c
   }
 
   get pre(): string {
@@ -406,23 +312,7 @@
   }
 
   addDeclaration(declaration: string): void {
-<<<<<<< HEAD
     this._declarations.push(declaration);
-=======
-    this._shared.addDeclaration(declaration);
-  }
-
-  addBinding(bindable: TgpuBufferUsage<AnyTgpuData>, identifier: string): void {
-    if (bindable.usage === 'vertex') {
-      this._shared.registerVertexEntry(bindable);
-      return;
-    }
-    const { group, idx } = this._shared.reserveBindingEntry(bindable);
-
-    this.addDeclaration(
-      `@group(${group}) @binding(${idx}) var<${usageToVarTemplateMap[bindable.usage]}> ${identifier}: ${this.resolve((bindable.allocatable as TgpuBuffer<AnyTgpuData>).dataType)};`,
-    );
->>>>>>> 02cd328c
   }
 
   allocateLayoutEntry(layout: TgpuBindGroupLayout): string {
@@ -437,7 +327,6 @@
     return placeholderKey;
   }
 
-<<<<<<< HEAD
   allocateFixedEntry(resource: object): { group: string; binding: number } {
     const nextIdx = this._nextFreeCatchallBindingIdx++;
     this._boundToIndexMap.set(resource, nextIdx);
@@ -448,8 +337,6 @@
     };
   }
 
-=======
->>>>>>> 02cd328c
   readSlot<T>(slot: TgpuSlot<T>): T {
     const value = this._itemStateStack.readSlot(slot);
 
