--- conflicted
+++ resolved
@@ -24,11 +24,6 @@
 import { naturalsExcept } from './shared/generators.ts';
 import type { Infer } from './shared/repr.ts';
 import { $internal } from './shared/symbols.ts';
-<<<<<<< HEAD
-import { coerceToSnippet } from './smol/generationHelpers.ts';
-import { generateFunction } from './smol/wgslGenerator.ts';
-=======
->>>>>>> 7415eaf7
 import {
   type TgpuBindGroup,
   TgpuBindGroupImpl,
@@ -36,7 +31,7 @@
   type TgpuLayoutEntry,
   bindGroupLayout,
 } from './tgpuBindGroupLayout.ts';
-import { getTypeFromWgsl } from './tgsl/generationHelpers.ts';
+import { coerceToSnippet } from './tgsl/generationHelpers.ts';
 import { generateFunction } from './tgsl/wgslGenerator.ts';
 import type {
   FnToWgslOptions,
