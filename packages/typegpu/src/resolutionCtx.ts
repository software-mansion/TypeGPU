import { isTgpuFn } from './core/function/tgpuFn.ts';
import { resolveData } from './core/resolve/resolveData.ts';
import { stitch } from './core/resolve/stitch.ts';
import { ConfigurableImpl } from './core/root/configurableImpl.ts';
import type { Configurable } from './core/root/rootTypes.ts';
import {
  type Eventual,
  isDerived,
  isProviding,
  isSlot,
  type SlotValuePair,
  type TgpuDerived,
  type TgpuSlot,
} from './core/slot/slotTypes.ts';
import { getAttributesString } from './data/attributes.ts';
import { type AnyData, isData, type UnknownData } from './data/dataTypes.ts';
import { snip, type Snippet } from './data/snippet.ts';
import { isWgslArray, isWgslStruct } from './data/wgslTypes.ts';
import {
  invariant,
  MissingSlotValueError,
  ResolutionError,
  WgslTypeError,
} from './errors.ts';
import { provideCtx, topLevelState } from './execMode.ts';
import type { NameRegistry } from './nameRegistry.ts';
import { naturalsExcept } from './shared/generators.ts';
import type { Infer } from './shared/repr.ts';
import { $internal, $providing } from './shared/symbols.ts';
import {
  bindGroupLayout,
  type TgpuBindGroup,
  TgpuBindGroupImpl,
  type TgpuBindGroupLayout,
  type TgpuLayoutEntry,
} from './tgpuBindGroupLayout.ts';
import {
  coerceToSnippet,
  numericLiteralToSnippet,
} from './tgsl/generationHelpers.ts';
import { generateFunction } from './tgsl/wgslGenerator.ts';
import type {
  ExecMode,
  ExecState,
  FnToWgslOptions,
  ItemLayer,
  ItemStateStack,
  ResolutionCtx,
  Wgsl,
} from './types.ts';
import {
  CodegenState,
  isMarkedInternal,
  isSelfResolvable,
  NormalState,
} from './types.ts';

/**
 * Inserted into bind group entry definitions that belong
 * to the automatically generated catch-all bind group.
 *
 * A non-occupied group index can only be determined after
 * every resource has been resolved, so this acts as a placeholder
 * to be replaced with an actual numeric index at the very end
 * of the resolution process.
 */
const CATCHALL_BIND_GROUP_IDX_MARKER = '#CATCHALL#';

export type ResolutionCtxImplOptions = {
  readonly names: NameRegistry;
};

type SlotToValueMap = Map<TgpuSlot<unknown>, unknown>;

type SlotBindingLayer = {
  type: 'slotBinding';
  bindingMap: WeakMap<TgpuSlot<unknown>, unknown>;
};

type FunctionScopeLayer = {
  type: 'functionScope';
  args: Snippet[];
  argAliases: Record<string, Snippet>;
  externalMap: Record<string, unknown>;
  returnType: AnyData;
};

type BlockScopeLayer = {
  type: 'blockScope';
  declarations: Map<string, AnyData | UnknownData>;
};

class ItemStateStackImpl implements ItemStateStack {
  private _stack: (
    | ItemLayer
    | SlotBindingLayer
    | FunctionScopeLayer
    | BlockScopeLayer
  )[] = [];
  private _itemDepth = 0;

  get itemDepth(): number {
    return this._itemDepth;
  }

  get topItem(): ItemLayer {
    const state = this._stack[this._stack.length - 1];
    if (!state || state.type !== 'item') {
      throw new Error('Internal error, expected item layer to be on top.');
    }
    return state;
  }

  get topFunctionReturnType(): AnyData {
    const scope = this._stack.findLast((e) => e.type === 'functionScope');
    if (!scope) {
      throw new Error('Internal error, expected function scope to be present.');
    }
    return scope.returnType;
  }

  pushItem() {
    this._itemDepth++;
    this._stack.push({
      type: 'item',
      usedSlots: new Set(),
    });
  }

  popItem() {
    this.pop('item');
  }

  pushSlotBindings(pairs: SlotValuePair<unknown>[]) {
    this._stack.push({
      type: 'slotBinding',
      bindingMap: new WeakMap(pairs),
    });
  }

  popSlotBindings() {
    this.pop('slotBinding');
  }

  pushFunctionScope(
    args: Snippet[],
    argAliases: Record<string, Snippet>,
    returnType: AnyData,
    externalMap: Record<string, unknown>,
  ) {
    this._stack.push({
      type: 'functionScope',
      args,
      argAliases,
      returnType,
      externalMap,
    });
  }

  popFunctionScope() {
    this.pop('functionScope');
  }

  pushBlockScope() {
    this._stack.push({
      type: 'blockScope',
      declarations: new Map<string, AnyData | UnknownData>(),
    });
  }

  popBlockScope() {
    this.pop('blockScope');
  }

  pop(type?: (typeof this._stack)[number]['type']) {
    const layer = this._stack[this._stack.length - 1];
    if (!layer || (type && layer.type !== type)) {
      throw new Error(`Internal error, expected a ${type} layer to be on top.`);
    }

    this._stack.pop();
    if (type === 'item') {
      this._itemDepth--;
    }
  }

  readSlot<T>(slot: TgpuSlot<T>): T | undefined {
    for (let i = this._stack.length - 1; i >= 0; --i) {
      const layer = this._stack[i];
      if (layer?.type === 'item') {
        // Binding not available yet, so this layer is dependent on the slot's value.
        layer.usedSlots.add(slot);
      } else if (layer?.type === 'slotBinding') {
        const boundValue = layer.bindingMap.get(slot);

        if (boundValue !== undefined) {
          return boundValue as T;
        }
      } else if (
        layer?.type === 'functionScope' ||
        layer?.type === 'blockScope'
      ) {
        // Skip
      } else {
        throw new Error('Unknown layer type.');
      }
    }

    return slot.defaultValue;
  }

  getSnippetById(id: string): Snippet | undefined {
    for (let i = this._stack.length - 1; i >= 0; --i) {
      const layer = this._stack[i];

      if (layer?.type === 'functionScope') {
        const arg = layer.args.find((a) => a.value === id);
        if (arg !== undefined) {
          return arg;
        }

        if (layer.argAliases[id]) {
          return layer.argAliases[id];
        }

        const external = layer.externalMap[id];

        if (external !== undefined && external !== null) {
          return coerceToSnippet(external);
        }

        // Since functions cannot access resources from the calling scope, we
        // return early here.
        return undefined;
      }

      if (layer?.type === 'blockScope') {
        const declarationType = layer.declarations.get(id);
        if (declarationType !== undefined) {
          return snip(id, declarationType);
        }
      } else {
        // Skip
      }
    }

    return undefined;
  }

  defineBlockVariable(id: string, type: AnyData | UnknownData): Snippet {
    if (type.type === 'unknown') {
      throw Error(`Tried to define variable '${id}' of unknown type`);
    }

    for (let i = this._stack.length - 1; i >= 0; --i) {
      const layer = this._stack[i];

      if (layer?.type === 'blockScope') {
        layer.declarations.set(id, type);

        return snip(id, type);
      }
    }

    throw new Error('No block scope found to define a variable in.');
  }
}

const INDENT = [
  '', // 0
  '  ', // 1
  '    ', // 2
  '      ', // 3
  '        ', // 4
  '          ', // 5
  '            ', // 6
  '              ', // 7
  '                ', // 8
];

const N = INDENT.length - 1;

export class IndentController {
  private identLevel = 0;

  get pre(): string {
    return (
      INDENT[this.identLevel] ??
        (INDENT[N] as string).repeat(this.identLevel / N) +
          INDENT[this.identLevel % N]
    );
  }

  indent(): string {
    const str = this.pre;
    this.identLevel++;
    return str;
  }

  dedent(): string {
    this.identLevel--;
    return this.pre;
  }

  withResetLevel<T>(callback: () => T): T {
    const savedLevel = this.identLevel;
    this.identLevel = 0;
    try {
      return callback();
    } finally {
      this.identLevel = savedLevel;
    }
  }
}

interface FixedBindingConfig {
  layoutEntry: TgpuLayoutEntry;
  resource: object;
}

export class ResolutionCtxImpl implements ResolutionCtx {
  private readonly _memoizedResolves = new WeakMap<
    // WeakMap because if the item does not exist anymore,
    // apart from this map, there is no way to access the cached value anyway.
    object,
    { slotToValueMap: SlotToValueMap; result: string }[]
  >();
  private readonly _memoizedDerived = new WeakMap<
    // WeakMap because if the "derived" does not exist anymore,
    // apart from this map, there is no way to access the cached value anyway.
    TgpuDerived<unknown>,
    { slotToValueMap: SlotToValueMap; result: unknown }[]
  >();

  private readonly _indentController = new IndentController();
  private readonly _itemStateStack = new ItemStateStackImpl();
  readonly #modeStack: ExecState[] = [];
  private readonly _declarations: string[] = [];
  private _varyingLocations: Record<string, number> | undefined;
  readonly #currentlyResolvedItems: WeakSet<object> = new WeakSet();

  get varyingLocations() {
    return this._varyingLocations;
  }

  readonly [$internal] = {
    itemStateStack: this._itemStateStack,
  };

  // -- Bindings
  /**
   * A map from registered bind group layouts to random strings put in
   * place of their group index. The whole tree has to be traversed to
   * collect every use of a typed bind group layout, since they can be
   * explicitly imposed group indices, and they cannot collide.
   */
  public readonly bindGroupLayoutsToPlaceholderMap = new Map<
    TgpuBindGroupLayout,
    string
  >();
  private _nextFreeLayoutPlaceholderIdx = 0;
  public readonly fixedBindings: FixedBindingConfig[] = [];
  // --

  public readonly names: NameRegistry;
  public expectedType: AnyData | undefined;

  constructor(opts: ResolutionCtxImplOptions) {
    this.names = opts.names;
  }

  get pre(): string {
    return this._indentController.pre;
  }

  get topFunctionReturnType() {
    return this._itemStateStack.topFunctionReturnType;
  }

  indent(): string {
    return this._indentController.indent();
  }

  dedent(): string {
    return this._indentController.dedent();
  }

  withResetIndentLevel<T>(callback: () => T): T {
    return this._indentController.withResetLevel(callback);
  }

  getById(id: string): Snippet | null {
    const item = this._itemStateStack.getSnippetById(id);

    if (item === undefined) {
      return null;
    }

    return item;
  }

  defineVariable(id: string, dataType: AnyData | UnknownData): Snippet {
    return this._itemStateStack.defineBlockVariable(id, dataType);
  }

  pushBlockScope() {
    this._itemStateStack.pushBlockScope();
  }

  popBlockScope() {
    this._itemStateStack.popBlockScope();
  }

  fnToWgsl(options: FnToWgslOptions): { head: Wgsl; body: Wgsl } {
    this._itemStateStack.pushFunctionScope(
      options.args,
      options.argAliases,
      options.returnType,
      options.externalMap,
    );

    try {
      return {
        head: resolveFunctionHeader(this, options.args, options.returnType),
        body: generateFunction(this, options.body),
      };
    } finally {
      this._itemStateStack.popFunctionScope();
    }
  }

  addDeclaration(declaration: string): void {
    this._declarations.push(declaration);
  }

  allocateLayoutEntry(layout: TgpuBindGroupLayout): string {
    const memoMap = this.bindGroupLayoutsToPlaceholderMap;
    let placeholderKey = memoMap.get(layout);

    if (!placeholderKey) {
      placeholderKey = `#BIND_GROUP_LAYOUT_${this
        ._nextFreeLayoutPlaceholderIdx++}#`;
      memoMap.set(layout, placeholderKey);
    }

    return placeholderKey;
  }

  allocateFixedEntry(
    layoutEntry: TgpuLayoutEntry,
    resource: object,
  ): { group: string; binding: number } {
    const binding = this.fixedBindings.length;
    this.fixedBindings.push({ layoutEntry, resource });

    return {
      group: CATCHALL_BIND_GROUP_IDX_MARKER,
      binding,
    };
  }

  readSlot<T>(slot: TgpuSlot<T>): T {
    const value = this._itemStateStack.readSlot(slot);

    if (value === undefined) {
      throw new MissingSlotValueError(slot);
    }

    return value;
  }

  withSlots<T>(pairs: SlotValuePair<unknown>[], callback: () => T): T {
    this._itemStateStack.pushSlotBindings(pairs);

    try {
      return callback();
    } finally {
      this._itemStateStack.popSlotBindings();
    }
  }

  withVaryingLocations<T>(
    locations: Record<string, number>,
    callback: () => T,
  ): T {
    this._varyingLocations = locations;

    try {
      return callback();
    } finally {
      this._varyingLocations = undefined;
    }
  }

  unwrap<T>(eventual: Eventual<T>): T {
    if (isProviding(eventual)) {
      return this.withSlots(
        eventual[$providing].pairs,
        () => this.unwrap(eventual[$providing].inner) as T,
      );
    }

    let maybeEventual = eventual;

    // Unwrapping all layers of slots.
    while (true) {
      if (isSlot(maybeEventual)) {
        maybeEventual = this.readSlot(maybeEventual);
      } else if (isDerived(maybeEventual)) {
        maybeEventual = this._getOrCompute(maybeEventual);
      } else {
        break;
      }
    }

    return maybeEventual;
  }

  _getOrCompute<T>(derived: TgpuDerived<T>): T {
    // All memoized versions of `derived`
    const instances = this._memoizedDerived.get(derived) ?? [];

    this._itemStateStack.pushItem();

    try {
      for (const instance of instances) {
        const slotValuePairs = [...instance.slotToValueMap.entries()];

        if (
          slotValuePairs.every(([slot, expectedValue]) =>
            slot.areEqual(this._itemStateStack.readSlot(slot), expectedValue)
          )
        ) {
          return instance.result as T;
        }
      }

      // If we got here, no item with the given slot-to-value combo exists in cache yet
      // Getting out of codegen or simulation mode so we can execute JS normally.
      this.pushMode(new NormalState());

      let result: T;
      try {
        result = derived['~compute']();
      } finally {
        this.popMode('normal');
      }

      // We know which slots the item used while resolving
      const slotToValueMap = new Map<TgpuSlot<unknown>, unknown>();
      for (const usedSlot of this._itemStateStack.topItem.usedSlots) {
        slotToValueMap.set(usedSlot, this._itemStateStack.readSlot(usedSlot));
      }

      instances.push({ slotToValueMap, result });
      this._memoizedDerived.set(derived, instances);
      return result;
    } catch (err) {
      if (err instanceof ResolutionError) {
        throw err.appendToTrace(derived);
      }

      throw new ResolutionError(err, [derived]);
    } finally {
      this._itemStateStack.popItem();
    }
  }

  /**
   * @param item The item whose resolution should be either retrieved from the cache (if there is a cache hit), or resolved.
   */
  _getOrInstantiate(item: object): string {
    // All memoized versions of `item`
    const instances = this._memoizedResolves.get(item) ?? [];

    this._itemStateStack.pushItem();

    try {
      for (const instance of instances) {
        const slotValuePairs = [...instance.slotToValueMap.entries()];

        if (
          slotValuePairs.every(([slot, expectedValue]) =>
            slot.areEqual(this._itemStateStack.readSlot(slot), expectedValue)
          )
        ) {
          return instance.result;
        }
      }

      // If we got here, no item with the given slot-to-value combo exists in cache yet
      let result: string;
      if (isData(item)) {
        result = resolveData(this, item);
      } else if (isDerived(item) || isSlot(item)) {
        result = this.resolve(this.unwrap(item));
      } else if (isSelfResolvable(item)) {
        result = item['~resolve'](this);
      } else {
        throw new TypeError(
          `Unresolvable internal value: ${item} (as json: ${
            JSON.stringify(item)
          })`,
        );
      }

      // We know which slots the item used while resolving
      const slotToValueMap = new Map<TgpuSlot<unknown>, unknown>();
      for (const usedSlot of this._itemStateStack.topItem.usedSlots) {
        slotToValueMap.set(usedSlot, this._itemStateStack.readSlot(usedSlot));
      }

      instances.push({ slotToValueMap, result });
      this._memoizedResolves.set(item, instances);

      return result;
    } catch (err) {
      if (err instanceof ResolutionError) {
        throw err.appendToTrace(item);
      }

      throw new ResolutionError(err, [item]);
    } finally {
      this._itemStateStack.popItem();
    }
  }

<<<<<<< HEAD
  resolve(item: unknown, schema?: AnyData | undefined): string {
    if (isTgpuFn(item)) {
      if (
        this.#currentlyResolvedItems.has(item) &&
        !this._memoizedResolves.has(item)
      ) {
        throw new Error(
          `Recursive function ${item} detected. Recursion is not allowed on the GPU.`,
        );
      }
      this.#currentlyResolvedItems.add(item as object);
    }

=======
  resolve(item: unknown, schema?: AnyData | undefined, exact = false): string {
>>>>>>> 3c97cc5b
    if (isProviding(item)) {
      return this.withSlots(
        item[$providing].pairs,
        () => this.resolve(item[$providing].inner, schema),
      );
    }

    if (isMarkedInternal(item)) {
      // Top-level resolve
      if (this._itemStateStack.itemDepth === 0) {
        try {
          this.pushMode(new CodegenState());
          const result = provideCtx(this, () => this._getOrInstantiate(item));
          return `${[...this._declarations].join('\n\n')}${result}`;
        } finally {
          this.popMode('codegen');
        }
      }

      return this._getOrInstantiate(item);
    }

    // This is a value that comes from the outside, maybe we can coerce it
    if (typeof item === 'number') {
      const reinterpretedType = numericLiteralToSnippet(item).dataType;
      const realSchema = exact ? schema : reinterpretedType;
      invariant(realSchema, 'Schema has to be defined for resolving numbers');

      if (realSchema.type === 'abstractInt') {
        return `${item}`;
      }
      if (realSchema.type === 'u32') {
        return `${item}u`;
      }
      if (realSchema.type === 'i32') {
        return `${item}i`;
      }

      const exp = item.toExponential();
      const decimal =
        realSchema.type === 'abstractFloat' && Number.isInteger(item)
          ? `${item}.`
          : `${item}`;

      // Just picking the shorter one
      const base = exp.length < decimal.length ? exp : decimal;
      if (realSchema.type === 'f32') {
        return `${base}f`;
      }
      if (realSchema.type === 'f16') {
        return `${base}h`;
      }
      return base;
    }

    if (typeof item !== 'object' && typeof item !== 'function') {
      return String(item);
    }

    if (schema && isWgslArray(schema)) {
      if (!Array.isArray(item)) {
        throw new WgslTypeError(
          `Cannot coerce ${item} into value of type '${schema}'`,
        );
      }

      if (schema.elementCount !== item.length) {
        throw new WgslTypeError(
          `Cannot create value of type '${schema}' from an array of length: ${item.length}`,
        );
      }

      const elementTypeString = this.resolve(schema.elementType);
      return stitch`array<${elementTypeString}, ${schema.elementCount}>(${
        item.map((element) => snip(element, schema.elementType as AnyData))
      })`;
    }

    if (Array.isArray(item)) {
      return stitch`array(${item.map((element) => this.resolve(element))})`;
    }

    if (schema && isWgslStruct(schema)) {
      return stitch`${this.resolve(schema)}(${
        Object.entries(schema.propTypes).map(([key, propType]) =>
          snip((item as Infer<typeof schema>)[key], propType as AnyData)
        )
      })`;
    }

    throw new WgslTypeError(
      `Value ${item} (as json: ${JSON.stringify(item)}) is not resolvable${
        schema ? ` to type ${schema}` : ''
      }`,
    );
  }

  pushMode(mode: ExecState) {
    this.#modeStack.push(mode);
  }

  popMode(expected?: ExecMode) {
    const mode = this.#modeStack.pop();
    if (expected !== undefined) {
      invariant(mode?.type === expected, 'Unexpected mode');
    }
  }

  get mode(): ExecState {
    return this.#modeStack[this.#modeStack.length - 1] ?? topLevelState;
  }
}

/**
 * The results of a WGSL resolution.
 *
 * @param code - The resolved code.
 * @param usedBindGroupLayouts - List of used `tgpu.bindGroupLayout`s.
 * @param catchall - Automatically constructed bind group for buffer usages and buffer shorthands, preceded by its index.
 */
export interface ResolutionResult {
  code: string;
  usedBindGroupLayouts: TgpuBindGroupLayout[];
  catchall: [number, TgpuBindGroup] | undefined;
}

export function resolve(
  item: Wgsl,
  options: ResolutionCtxImplOptions,
  config?: (cfg: Configurable) => Configurable,
): ResolutionResult {
  const ctx = new ResolutionCtxImpl(options);
  let code = config
    ? ctx.withSlots(
      config(new ConfigurableImpl([])).bindings,
      () => ctx.resolve(item),
    )
    : ctx.resolve(item);

  const memoMap = ctx.bindGroupLayoutsToPlaceholderMap;
  const usedBindGroupLayouts: TgpuBindGroupLayout[] = [];
  const takenIndices = new Set<number>(
    [...memoMap.keys()]
      .map((layout) => layout.index)
      .filter((v): v is number => v !== undefined),
  );

  const automaticIds = naturalsExcept(takenIndices);

  const layoutEntries = ctx.fixedBindings.map(
    (binding, idx) =>
      [String(idx), binding.layoutEntry] as [string, TgpuLayoutEntry],
  );

  const createCatchallGroup = () => {
    const catchallIdx = automaticIds.next().value;
    const catchallLayout = bindGroupLayout(Object.fromEntries(layoutEntries));
    usedBindGroupLayouts[catchallIdx] = catchallLayout;
    code = code.replaceAll(CATCHALL_BIND_GROUP_IDX_MARKER, String(catchallIdx));

    return [
      catchallIdx,
      new TgpuBindGroupImpl(
        catchallLayout,
        Object.fromEntries(
          ctx.fixedBindings.map(
            (binding, idx) =>
              // biome-ignore lint/suspicious/noExplicitAny: <it's fine>
              [String(idx), binding.resource] as [string, any],
          ),
        ),
      ),
    ] as [number, TgpuBindGroup];
  };

  // Retrieving the catch-all binding index first, because it's inherently
  // the least swapped bind group (fixed and cannot be swapped).
  const catchall = layoutEntries.length > 0 ? createCatchallGroup() : undefined;

  for (const [layout, placeholder] of memoMap.entries()) {
    const idx = layout.index ?? automaticIds.next().value;
    usedBindGroupLayouts[idx] = layout;
    code = code.replaceAll(placeholder, String(idx));
  }

  return {
    code,
    usedBindGroupLayouts,
    catchall,
  };
}

export function resolveFunctionHeader(
  ctx: ResolutionCtx,
  args: Snippet[],
  returnType: AnyData,
) {
  const argList = args
    .map((arg) => `${arg.value}: ${ctx.resolve(arg.dataType as AnyData)}`)
    .join(', ');

  return returnType.type !== 'void'
    ? `(${argList}) -> ${getAttributesString(returnType)}${
      ctx.resolve(returnType)
    } `
    : `(${argList}) `;
}<|MERGE_RESOLUTION|>--- conflicted
+++ resolved
@@ -625,8 +625,7 @@
     }
   }
 
-<<<<<<< HEAD
-  resolve(item: unknown, schema?: AnyData | undefined): string {
+  resolve(item: unknown, schema?: AnyData | undefined, exact = false): string {
     if (isTgpuFn(item)) {
       if (
         this.#currentlyResolvedItems.has(item) &&
@@ -639,9 +638,6 @@
       this.#currentlyResolvedItems.add(item as object);
     }
 
-=======
-  resolve(item: unknown, schema?: AnyData | undefined, exact = false): string {
->>>>>>> 3c97cc5b
     if (isProviding(item)) {
       return this.withSlots(
         item[$providing].pairs,
