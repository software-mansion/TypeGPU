import { isTgpuFn } from './core/function/tgpuFn.ts';
import { resolveData } from './core/resolve/resolveData.ts';
import { stitch } from './core/resolve/stitch.ts';
import { ConfigurableImpl } from './core/root/configurableImpl.ts';
import type { Configurable } from './core/root/rootTypes.ts';
import {
  type Eventual,
  isDerived,
  isProviding,
  isSlot,
  type SlotValuePair,
  type TgpuDerived,
  type TgpuSlot,
} from './core/slot/slotTypes.ts';
import { getAttributesString } from './data/attributes.ts';
import { type AnyData, isData, type UnknownData } from './data/dataTypes.ts';
import { snip, type Snippet } from './data/snippet.ts';
import { isWgslArray, isWgslStruct } from './data/wgslTypes.ts';
import {
  invariant,
  MissingSlotValueError,
  ResolutionError,
  WgslTypeError,
} from './errors.ts';
import { provideCtx, topLevelState } from './execMode.ts';
import type { NameRegistry } from './nameRegistry.ts';
import { naturalsExcept } from './shared/generators.ts';
import type { Infer } from './shared/repr.ts';
import { $internal, $providing } from './shared/symbols.ts';
import {
  bindGroupLayout,
  type TgpuBindGroup,
  TgpuBindGroupImpl,
  type TgpuBindGroupLayout,
  type TgpuLayoutEntry,
} from './tgpuBindGroupLayout.ts';
import {
  coerceToSnippet,
  numericLiteralToSnippet,
} from './tgsl/generationHelpers.ts';
import type { ShaderGenerator } from './tgsl/shaderGenerator.ts';
import wgslGenerator from './tgsl/wgslGenerator.ts';
import type {
  ExecMode,
  ExecState,
  FnToWgslOptions,
  ItemLayer,
  ItemStateStack,
  ResolutionCtx,
  Wgsl,
} from './types.ts';
import {
  CodegenState,
  isMarkedInternal,
  isSelfResolvable,
  NormalState,
} from './types.ts';
import type { WgslExtension } from './wgslExtensions.ts';

/**
 * Inserted into bind group entry definitions that belong
 * to the automatically generated catch-all bind group.
 *
 * A non-occupied group index can only be determined after
 * every resource has been resolved, so this acts as a placeholder
 * to be replaced with an actual numeric index at the very end
 * of the resolution process.
 */
const CATCHALL_BIND_GROUP_IDX_MARKER = '#CATCHALL#';

export type ResolutionCtxImplOptions = {
  readonly names: NameRegistry;
<<<<<<< HEAD
  readonly enableExtensions?: WgslExtension[] | undefined;
=======
  readonly shaderGenerator?: ShaderGenerator | undefined;
>>>>>>> 93f1803c
};

type SlotToValueMap = Map<TgpuSlot<unknown>, unknown>;

type SlotBindingLayer = {
  type: 'slotBinding';
  bindingMap: WeakMap<TgpuSlot<unknown>, unknown>;
};

type FunctionScopeLayer = {
  type: 'functionScope';
  args: Snippet[];
  argAliases: Record<string, Snippet>;
  externalMap: Record<string, unknown>;
  returnType: AnyData;
};

type BlockScopeLayer = {
  type: 'blockScope';
  declarations: Map<string, AnyData | UnknownData>;
};

class ItemStateStackImpl implements ItemStateStack {
  private _stack: (
    | ItemLayer
    | SlotBindingLayer
    | FunctionScopeLayer
    | BlockScopeLayer
  )[] = [];
  private _itemDepth = 0;

  get itemDepth(): number {
    return this._itemDepth;
  }

  get topItem(): ItemLayer {
    const state = this._stack[this._stack.length - 1];
    if (!state || state.type !== 'item') {
      throw new Error('Internal error, expected item layer to be on top.');
    }
    return state;
  }

  get topFunctionReturnType(): AnyData {
    const scope = this._stack.findLast((e) => e.type === 'functionScope');
    if (!scope) {
      throw new Error('Internal error, expected function scope to be present.');
    }
    return scope.returnType;
  }

  pushItem() {
    this._itemDepth++;
    this._stack.push({
      type: 'item',
      usedSlots: new Set(),
    });
  }

  popItem() {
    this.pop('item');
  }

  pushSlotBindings(pairs: SlotValuePair<unknown>[]) {
    this._stack.push({
      type: 'slotBinding',
      bindingMap: new WeakMap(pairs),
    });
  }

  popSlotBindings() {
    this.pop('slotBinding');
  }

  pushFunctionScope(
    args: Snippet[],
    argAliases: Record<string, Snippet>,
    returnType: AnyData,
    externalMap: Record<string, unknown>,
  ) {
    this._stack.push({
      type: 'functionScope',
      args,
      argAliases,
      returnType,
      externalMap,
    });
  }

  popFunctionScope() {
    this.pop('functionScope');
  }

  pushBlockScope() {
    this._stack.push({
      type: 'blockScope',
      declarations: new Map<string, AnyData | UnknownData>(),
    });
  }

  popBlockScope() {
    this.pop('blockScope');
  }

  pop(type?: (typeof this._stack)[number]['type']) {
    const layer = this._stack[this._stack.length - 1];
    if (!layer || (type && layer.type !== type)) {
      throw new Error(`Internal error, expected a ${type} layer to be on top.`);
    }

    this._stack.pop();
    if (type === 'item') {
      this._itemDepth--;
    }
  }

  readSlot<T>(slot: TgpuSlot<T>): T | undefined {
    for (let i = this._stack.length - 1; i >= 0; --i) {
      const layer = this._stack[i];
      if (layer?.type === 'item') {
        // Binding not available yet, so this layer is dependent on the slot's value.
        layer.usedSlots.add(slot);
      } else if (layer?.type === 'slotBinding') {
        const boundValue = layer.bindingMap.get(slot);

        if (boundValue !== undefined) {
          return boundValue as T;
        }
      } else if (
        layer?.type === 'functionScope' ||
        layer?.type === 'blockScope'
      ) {
        // Skip
      } else {
        throw new Error('Unknown layer type.');
      }
    }

    return slot.defaultValue;
  }

  getSnippetById(id: string): Snippet | undefined {
    for (let i = this._stack.length - 1; i >= 0; --i) {
      const layer = this._stack[i];

      if (layer?.type === 'functionScope') {
        const arg = layer.args.find((a) => a.value === id);
        if (arg !== undefined) {
          return arg;
        }

        if (layer.argAliases[id]) {
          return layer.argAliases[id];
        }

        const external = layer.externalMap[id];

        if (external !== undefined && external !== null) {
          return coerceToSnippet(external);
        }

        // Since functions cannot access resources from the calling scope, we
        // return early here.
        return undefined;
      }

      if (layer?.type === 'blockScope') {
        const declarationType = layer.declarations.get(id);
        if (declarationType !== undefined) {
          return snip(id, declarationType);
        }
      } else {
        // Skip
      }
    }

    return undefined;
  }

  defineBlockVariable(id: string, type: AnyData | UnknownData): Snippet {
    if (type.type === 'unknown') {
      throw Error(`Tried to define variable '${id}' of unknown type`);
    }

    for (let i = this._stack.length - 1; i >= 0; --i) {
      const layer = this._stack[i];

      if (layer?.type === 'blockScope') {
        layer.declarations.set(id, type);

        return snip(id, type);
      }
    }

    throw new Error('No block scope found to define a variable in.');
  }
}

const INDENT = [
  '', // 0
  '  ', // 1
  '    ', // 2
  '      ', // 3
  '        ', // 4
  '          ', // 5
  '            ', // 6
  '              ', // 7
  '                ', // 8
];

const N = INDENT.length - 1;

export class IndentController {
  private identLevel = 0;

  get pre(): string {
    return (
      INDENT[this.identLevel] ??
        (INDENT[N] as string).repeat(this.identLevel / N) +
          INDENT[this.identLevel % N]
    );
  }

  indent(): string {
    const str = this.pre;
    this.identLevel++;
    return str;
  }

  dedent(): string {
    this.identLevel--;
    return this.pre;
  }

  withResetLevel<T>(callback: () => T): T {
    const savedLevel = this.identLevel;
    this.identLevel = 0;
    try {
      return callback();
    } finally {
      this.identLevel = savedLevel;
    }
  }
}

interface FixedBindingConfig {
  layoutEntry: TgpuLayoutEntry;
  resource: object;
}

export class ResolutionCtxImpl implements ResolutionCtx {
  private readonly _memoizedResolves = new WeakMap<
    // WeakMap because if the item does not exist anymore,
    // apart from this map, there is no way to access the cached value anyway.
    object,
    { slotToValueMap: SlotToValueMap; result: string }[]
  >();
  private readonly _memoizedDerived = new WeakMap<
    // WeakMap because if the "derived" does not exist anymore,
    // apart from this map, there is no way to access the cached value anyway.
    TgpuDerived<unknown>,
    { slotToValueMap: SlotToValueMap; result: unknown }[]
  >();

  private readonly _indentController = new IndentController();
  private readonly _itemStateStack = new ItemStateStackImpl();
  readonly #modeStack: ExecState[] = [];
  private readonly _declarations: string[] = [];
  private _varyingLocations: Record<string, number> | undefined;
  readonly #currentlyResolvedItems: WeakSet<object> = new WeakSet();

  get varyingLocations() {
    return this._varyingLocations;
  }

  readonly [$internal] = {
    itemStateStack: this._itemStateStack,
  };

  // -- Bindings
  /**
   * A map from registered bind group layouts to random strings put in
   * place of their group index. The whole tree has to be traversed to
   * collect every use of a typed bind group layout, since they can be
   * explicitly imposed group indices, and they cannot collide.
   */
  public readonly bindGroupLayoutsToPlaceholderMap = new Map<
    TgpuBindGroupLayout,
    string
  >();
  private _nextFreeLayoutPlaceholderIdx = 0;
  public readonly fixedBindings: FixedBindingConfig[] = [];
  // --

  public readonly names: NameRegistry;
  public readonly enableExtensions: WgslExtension[] | undefined;
  public expectedType: AnyData | undefined;
  readonly #shaderGenerator: ShaderGenerator;

  constructor(opts: ResolutionCtxImplOptions) {
    this.names = opts.names;
<<<<<<< HEAD
    this.enableExtensions = opts.enableExtensions;
=======
    this.#shaderGenerator = opts.shaderGenerator ?? wgslGenerator;
>>>>>>> 93f1803c
  }

  get pre(): string {
    return this._indentController.pre;
  }

  get topFunctionReturnType() {
    return this._itemStateStack.topFunctionReturnType;
  }

  indent(): string {
    return this._indentController.indent();
  }

  dedent(): string {
    return this._indentController.dedent();
  }

  withResetIndentLevel<T>(callback: () => T): T {
    return this._indentController.withResetLevel(callback);
  }

  getById(id: string): Snippet | null {
    const item = this._itemStateStack.getSnippetById(id);

    if (item === undefined) {
      return null;
    }

    return item;
  }

  defineVariable(id: string, dataType: AnyData | UnknownData): Snippet {
    return this._itemStateStack.defineBlockVariable(id, dataType);
  }

  pushBlockScope() {
    this._itemStateStack.pushBlockScope();
  }

  popBlockScope() {
    this._itemStateStack.popBlockScope();
  }

  fnToWgsl(options: FnToWgslOptions): { head: Wgsl; body: Wgsl } {
    this._itemStateStack.pushFunctionScope(
      options.args,
      options.argAliases,
      options.returnType,
      options.externalMap,
    );

    try {
      this.#shaderGenerator.initGenerator(this);
      return {
        head: resolveFunctionHeader(this, options.args, options.returnType),
        body: this.#shaderGenerator.functionDefinition(options.body),
      };
    } finally {
      this._itemStateStack.popFunctionScope();
    }
  }

  addDeclaration(declaration: string): void {
    this._declarations.push(declaration);
  }

  allocateLayoutEntry(layout: TgpuBindGroupLayout): string {
    const memoMap = this.bindGroupLayoutsToPlaceholderMap;
    let placeholderKey = memoMap.get(layout);

    if (!placeholderKey) {
      placeholderKey = `#BIND_GROUP_LAYOUT_${this
        ._nextFreeLayoutPlaceholderIdx++}#`;
      memoMap.set(layout, placeholderKey);
    }

    return placeholderKey;
  }

  allocateFixedEntry(
    layoutEntry: TgpuLayoutEntry,
    resource: object,
  ): { group: string; binding: number } {
    const binding = this.fixedBindings.length;
    this.fixedBindings.push({ layoutEntry, resource });

    return {
      group: CATCHALL_BIND_GROUP_IDX_MARKER,
      binding,
    };
  }

  readSlot<T>(slot: TgpuSlot<T>): T {
    const value = this._itemStateStack.readSlot(slot);

    if (value === undefined) {
      throw new MissingSlotValueError(slot);
    }

    return value;
  }

  withSlots<T>(pairs: SlotValuePair<unknown>[], callback: () => T): T {
    this._itemStateStack.pushSlotBindings(pairs);

    try {
      return callback();
    } finally {
      this._itemStateStack.popSlotBindings();
    }
  }

  withVaryingLocations<T>(
    locations: Record<string, number>,
    callback: () => T,
  ): T {
    this._varyingLocations = locations;

    try {
      return callback();
    } finally {
      this._varyingLocations = undefined;
    }
  }

  unwrap<T>(eventual: Eventual<T>): T {
    if (isProviding(eventual)) {
      return this.withSlots(
        eventual[$providing].pairs,
        () => this.unwrap(eventual[$providing].inner) as T,
      );
    }

    let maybeEventual = eventual;

    // Unwrapping all layers of slots.
    while (true) {
      if (isSlot(maybeEventual)) {
        maybeEventual = this.readSlot(maybeEventual);
      } else if (isDerived(maybeEventual)) {
        maybeEventual = this._getOrCompute(maybeEventual);
      } else {
        break;
      }
    }

    return maybeEventual;
  }

  _getOrCompute<T>(derived: TgpuDerived<T>): T {
    // All memoized versions of `derived`
    const instances = this._memoizedDerived.get(derived) ?? [];

    this._itemStateStack.pushItem();

    try {
      for (const instance of instances) {
        const slotValuePairs = [...instance.slotToValueMap.entries()];

        if (
          slotValuePairs.every(([slot, expectedValue]) =>
            slot.areEqual(this._itemStateStack.readSlot(slot), expectedValue)
          )
        ) {
          return instance.result as T;
        }
      }

      // If we got here, no item with the given slot-to-value combo exists in cache yet
      // Getting out of codegen or simulation mode so we can execute JS normally.
      this.pushMode(new NormalState());

      let result: T;
      try {
        result = derived['~compute']();
      } finally {
        this.popMode('normal');
      }

      // We know which slots the item used while resolving
      const slotToValueMap = new Map<TgpuSlot<unknown>, unknown>();
      for (const usedSlot of this._itemStateStack.topItem.usedSlots) {
        slotToValueMap.set(usedSlot, this._itemStateStack.readSlot(usedSlot));
      }

      instances.push({ slotToValueMap, result });
      this._memoizedDerived.set(derived, instances);
      return result;
    } catch (err) {
      if (err instanceof ResolutionError) {
        throw err.appendToTrace(derived);
      }

      throw new ResolutionError(err, [derived]);
    } finally {
      this._itemStateStack.popItem();
    }
  }

  /**
   * @param item The item whose resolution should be either retrieved from the cache (if there is a cache hit), or resolved.
   */
  _getOrInstantiate(item: object): string {
    // All memoized versions of `item`
    const instances = this._memoizedResolves.get(item) ?? [];

    this._itemStateStack.pushItem();

    try {
      for (const instance of instances) {
        const slotValuePairs = [...instance.slotToValueMap.entries()];

        if (
          slotValuePairs.every(([slot, expectedValue]) =>
            slot.areEqual(this._itemStateStack.readSlot(slot), expectedValue)
          )
        ) {
          return instance.result;
        }
      }

      // If we got here, no item with the given slot-to-value combo exists in cache yet
      let result: string;
      if (isData(item)) {
        result = resolveData(this, item);
      } else if (isDerived(item) || isSlot(item)) {
        result = this.resolve(this.unwrap(item));
      } else if (isSelfResolvable(item)) {
        result = item['~resolve'](this);
      } else {
        throw new TypeError(
          `Unresolvable internal value: ${item} (as json: ${
            JSON.stringify(item)
          })`,
        );
      }

      // We know which slots the item used while resolving
      const slotToValueMap = new Map<TgpuSlot<unknown>, unknown>();
      for (const usedSlot of this._itemStateStack.topItem.usedSlots) {
        slotToValueMap.set(usedSlot, this._itemStateStack.readSlot(usedSlot));
      }

      instances.push({ slotToValueMap, result });
      this._memoizedResolves.set(item, instances);

      return result;
    } catch (err) {
      if (err instanceof ResolutionError) {
        throw err.appendToTrace(item);
      }

      throw new ResolutionError(err, [item]);
    } finally {
      this._itemStateStack.popItem();
    }
  }

  resolve(item: unknown, schema?: AnyData | undefined, exact = false): string {
    if (isTgpuFn(item)) {
      if (
        this.#currentlyResolvedItems.has(item) &&
        !this._memoizedResolves.has(item)
      ) {
        throw new Error(
          `Recursive function ${item} detected. Recursion is not allowed on the GPU.`,
        );
      }
      this.#currentlyResolvedItems.add(item as object);
    }

    if (isProviding(item)) {
      return this.withSlots(
        item[$providing].pairs,
        () => this.resolve(item[$providing].inner, schema),
      );
    }

    if (isMarkedInternal(item)) {
      // Top-level resolve
      if (this._itemStateStack.itemDepth === 0) {
        try {
          this.pushMode(new CodegenState());
          const result = provideCtx(this, () => this._getOrInstantiate(item));
          return `${[...this._declarations].join('\n\n')}${result}`;
        } finally {
          this.popMode('codegen');
        }
      }

      return this._getOrInstantiate(item);
    }

    // This is a value that comes from the outside, maybe we can coerce it
    if (typeof item === 'number') {
      const reinterpretedType = numericLiteralToSnippet(item).dataType;
      const realSchema = exact ? schema : reinterpretedType;
      invariant(realSchema, 'Schema has to be defined for resolving numbers');

      if (realSchema.type === 'abstractInt') {
        return `${item}`;
      }
      if (realSchema.type === 'u32') {
        return `${item}u`;
      }
      if (realSchema.type === 'i32') {
        return `${item}i`;
      }

      const exp = item.toExponential();
      const decimal =
        realSchema.type === 'abstractFloat' && Number.isInteger(item)
          ? `${item}.`
          : `${item}`;

      // Just picking the shorter one
      const base = exp.length < decimal.length ? exp : decimal;
      if (realSchema.type === 'f32') {
        return `${base}f`;
      }
      if (realSchema.type === 'f16') {
        return `${base}h`;
      }
      return base;
    }

    if (typeof item !== 'object' && typeof item !== 'function') {
      return String(item);
    }

    if (schema && isWgslArray(schema)) {
      if (!Array.isArray(item)) {
        throw new WgslTypeError(
          `Cannot coerce ${item} into value of type '${schema}'`,
        );
      }

      if (schema.elementCount !== item.length) {
        throw new WgslTypeError(
          `Cannot create value of type '${schema}' from an array of length: ${item.length}`,
        );
      }

      const elementTypeString = this.resolve(schema.elementType);
      return stitch`array<${elementTypeString}, ${schema.elementCount}>(${
        item.map((element) => snip(element, schema.elementType as AnyData))
      })`;
    }

    if (Array.isArray(item)) {
      return stitch`array(${item.map((element) => this.resolve(element))})`;
    }

    if (schema && isWgslStruct(schema)) {
      return stitch`${this.resolve(schema)}(${
        Object.entries(schema.propTypes).map(([key, propType]) =>
          snip((item as Infer<typeof schema>)[key], propType as AnyData)
        )
      })`;
    }

    throw new WgslTypeError(
      `Value ${item} (as json: ${JSON.stringify(item)}) is not resolvable${
        schema ? ` to type ${schema}` : ''
      }`,
    );
  }

  pushMode(mode: ExecState) {
    this.#modeStack.push(mode);
  }

  popMode(expected?: ExecMode) {
    const mode = this.#modeStack.pop();
    if (expected !== undefined) {
      invariant(mode?.type === expected, 'Unexpected mode');
    }
  }

  get mode(): ExecState {
    return this.#modeStack[this.#modeStack.length - 1] ?? topLevelState;
  }
}

/**
 * The results of a WGSL resolution.
 *
 * @param code - The resolved code.
 * @param usedBindGroupLayouts - List of used `tgpu.bindGroupLayout`s.
 * @param catchall - Automatically constructed bind group for buffer usages and buffer shorthands, preceded by its index.
 */
export interface ResolutionResult {
  code: string;
  usedBindGroupLayouts: TgpuBindGroupLayout[];
  catchall: [number, TgpuBindGroup] | undefined;
}

export function resolve(
  item: Wgsl,
  options: ResolutionCtxImplOptions,
  config?: (cfg: Configurable) => Configurable,
): ResolutionResult {
  const ctx = new ResolutionCtxImpl(options);
  let code = config
    ? ctx.withSlots(
      config(new ConfigurableImpl([])).bindings,
      () => ctx.resolve(item),
    )
    : ctx.resolve(item);

  const memoMap = ctx.bindGroupLayoutsToPlaceholderMap;
  const usedBindGroupLayouts: TgpuBindGroupLayout[] = [];
  const takenIndices = new Set<number>(
    [...memoMap.keys()]
      .map((layout) => layout.index)
      .filter((v): v is number => v !== undefined),
  );

  const automaticIds = naturalsExcept(takenIndices);

  const layoutEntries = ctx.fixedBindings.map(
    (binding, idx) =>
      [String(idx), binding.layoutEntry] as [string, TgpuLayoutEntry],
  );

  const createCatchallGroup = () => {
    const catchallIdx = automaticIds.next().value;
    const catchallLayout = bindGroupLayout(Object.fromEntries(layoutEntries));
    usedBindGroupLayouts[catchallIdx] = catchallLayout;
    code = code.replaceAll(CATCHALL_BIND_GROUP_IDX_MARKER, String(catchallIdx));

    return [
      catchallIdx,
      new TgpuBindGroupImpl(
        catchallLayout,
        Object.fromEntries(
          ctx.fixedBindings.map(
            (binding, idx) =>
              // biome-ignore lint/suspicious/noExplicitAny: <it's fine>
              [String(idx), binding.resource] as [string, any],
          ),
        ),
      ),
    ] as [number, TgpuBindGroup];
  };

  // Retrieving the catch-all binding index first, because it's inherently
  // the least swapped bind group (fixed and cannot be swapped).
  const catchall = layoutEntries.length > 0 ? createCatchallGroup() : undefined;

  for (const [layout, placeholder] of memoMap.entries()) {
    const idx = layout.index ?? automaticIds.next().value;
    usedBindGroupLayouts[idx] = layout;
    code = code.replaceAll(placeholder, String(idx));
  }

  if (options.enableExtensions && options.enableExtensions.length > 0) {
    const extensions = options.enableExtensions.map((ext) => `enable ${ext};`);
    code = `${extensions.join('\n')}\n\n${code}`;
  }

  return {
    code,
    usedBindGroupLayouts,
    catchall,
  };
}

export function resolveFunctionHeader(
  ctx: ResolutionCtx,
  args: Snippet[],
  returnType: AnyData,
) {
  const argList = args
    .map((arg) => `${arg.value}: ${ctx.resolve(arg.dataType as AnyData)}`)
    .join(', ');

  return returnType.type !== 'void'
    ? `(${argList}) -> ${getAttributesString(returnType)}${
      ctx.resolve(returnType)
    } `
    : `(${argList}) `;
}<|MERGE_RESOLUTION|>--- conflicted
+++ resolved
@@ -70,11 +70,8 @@
 
 export type ResolutionCtxImplOptions = {
   readonly names: NameRegistry;
-<<<<<<< HEAD
   readonly enableExtensions?: WgslExtension[] | undefined;
-=======
   readonly shaderGenerator?: ShaderGenerator | undefined;
->>>>>>> 93f1803c
 };
 
 type SlotToValueMap = Map<TgpuSlot<unknown>, unknown>;
@@ -376,11 +373,8 @@
 
   constructor(opts: ResolutionCtxImplOptions) {
     this.names = opts.names;
-<<<<<<< HEAD
     this.enableExtensions = opts.enableExtensions;
-=======
     this.#shaderGenerator = opts.shaderGenerator ?? wgslGenerator;
->>>>>>> 93f1803c
   }
 
   get pre(): string {
