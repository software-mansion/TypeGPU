--- conflicted
+++ resolved
@@ -22,16 +22,10 @@
   type TgpuSlot,
 } from './core/slot/slotTypes.ts';
 import { getAttributesString } from './data/attributes.ts';
-<<<<<<< HEAD
-import { type AnyData, isData } from './data/dataTypes.ts';
-import { snip, type Snippet } from './data/snippet.ts';
-import { isWgslArray, isWgslStruct } from './data/wgslTypes.ts';
-=======
 import { type AnyData, isData, UnknownData } from './data/dataTypes.ts';
 import { bool } from './data/numeric.ts';
 import { type ResolvedSnippet, snip, type Snippet } from './data/snippet.ts';
 import { isWgslArray, isWgslStruct, Void } from './data/wgslTypes.ts';
->>>>>>> 8e52358d
 import {
   invariant,
   MissingSlotValueError,
@@ -50,12 +44,12 @@
   type TgpuBindGroupLayout,
   type TgpuLayoutEntry,
 } from './tgpuBindGroupLayout.ts';
-import { getBestConversion } from './tgsl/conversion.ts';
 import {
   LogGeneratorImpl,
   LogGeneratorNullImpl,
 } from './tgsl/consoleLog/logGenerator.ts';
 import type { LogGenerator, LogResources } from './tgsl/consoleLog/types.ts';
+import { getBestConversion } from './tgsl/conversion.ts';
 import {
   coerceToSnippet,
   concretize,
