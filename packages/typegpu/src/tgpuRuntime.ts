import type { Parsed } from 'typed-binary';
import type { TgpuBuffer } from './core/buffer/buffer';
import type { TgpuArray } from './data';
import type { JitTranspiler } from './jitTranspiler';
import type { PlumListener } from './plumStore';
import type { TgpuSettable } from './settableTrait';
import type { TgpuBindGroup, TgpuBindGroupLayout } from './tgpuBindGroupLayout';
<<<<<<< HEAD
import type { TgpuFn } from './tgpuFn';
=======
import type { TgpuBuffer } from './tgpuBuffer';
>>>>>>> 50894992
import type { ExtractPlumValue, TgpuPlum, Unsubscribe } from './tgpuPlumTypes';
import type { TgpuSampler } from './tgpuSampler';
import type {
  TgpuAnyTexture,
  TgpuAnyTextureView,
  TgpuTextureExternal,
} from './tgpuTexture';
import type { AnyTgpuData, BoundTgpuCode, TgpuCode, TgpuData } from './types';
import type { Unwrapper } from './unwrapper';

// ----------
// Public API
// ----------

export type SetPlumAction<T> = T | ((prev: T) => T);

export interface TgpuRuntime extends Unwrapper {
  readonly device: GPUDevice;
  readonly jitTranspiler?: JitTranspiler | undefined;
  /**
   * The current command encoder. This property will
   * hold the same value until `flush()` is called.
   */
  readonly commandEncoder: GPUCommandEncoder;

  createBuffer<TData extends AnyTgpuData>(
    typeSchema: TData,
    initial?: Parsed<TData> | TgpuPlum<Parsed<TData>> | undefined,
  ): TgpuBuffer<TData>;

  createBuffer<TData extends AnyTgpuData>(
    typeSchema: TData,
    gpuBuffer: GPUBuffer,
  ): TgpuBuffer<TData>;

  unwrap(resource: TgpuBuffer<AnyTgpuData>): GPUBuffer;
  unwrap(resource: TgpuBindGroupLayout): GPUBindGroupLayout;
  unwrap(resource: TgpuBindGroup): GPUBindGroup;

  readPlum<TPlum extends TgpuPlum>(plum: TPlum): ExtractPlumValue<TPlum>;

  setPlum<TPlum extends TgpuPlum & TgpuSettable>(
    plum: TPlum,
    value: SetPlumAction<ExtractPlumValue<TPlum>>,
  ): void;

  onPlumChange<TValue>(
    plum: TgpuPlum<TValue>,
    listener: PlumListener<TValue>,
  ): Unsubscribe;

  setSource(
    texture: TgpuTextureExternal,
    source: HTMLVideoElement | VideoFrame,
  ): void;

  isDirty(texture: TgpuTextureExternal): boolean;
  markClean(texture: TgpuTextureExternal): void;

  textureFor(view: TgpuAnyTexture | TgpuAnyTextureView): GPUTexture;
  viewFor(view: TgpuAnyTextureView): GPUTextureView;
  externalTextureFor(texture: TgpuTextureExternal): GPUExternalTexture;
  samplerFor(sampler: TgpuSampler): GPUSampler;
  destroy(): void;

  /**
   * Causes all commands enqueued by pipelines to be
   * submitted to the GPU.
   */
  flush(): void;

  makeRenderPipeline(options: RenderPipelineOptions): RenderPipelineExecutor;
  makeComputePipeline(options: ComputePipelineOptions): ComputePipelineExecutor;
}

export interface RenderPipelineOptions {
  vertex: {
    code: TgpuCode | BoundTgpuCode;
    output: {
      [K in symbol]: string;
    } & {
      [K in string]: AnyTgpuData;
    };
  };
  fragment: {
    code: TgpuCode | BoundTgpuCode;
    target: Iterable<GPUColorTargetState | null>;
  };
  primitive: GPUPrimitiveState;
  externalLayouts?: GPUBindGroupLayout[];
  label?: string;
}

export interface ComputePipelineOptions {
  code: TgpuCode | BoundTgpuCode;
  workgroupSize?: readonly [number, number?, number?];
  externalLayouts?: GPUBindGroupLayout[];
  label?: string;
}

export type RenderPipelineExecutorOptions = GPURenderPassDescriptor & {
  vertexCount: number;
  instanceCount?: number;
  firstVertex?: number;
  firstInstance?: number;
  externalBindGroups?: GPUBindGroup[];
};

export interface RenderPipelineExecutor {
  execute(options: RenderPipelineExecutorOptions): void;
}

export type ComputePipelineExecutorOptions = {
  workgroups?: readonly [number, number?, number?];
  externalBindGroups?: GPUBindGroup[];
};

export interface ComputePipelineExecutor {
  execute(options?: ComputePipelineExecutorOptions): void;
}

const typeToVertexFormatMap: Record<string, GPUVertexFormat> = {
  f32: 'float32',
  vec2f: 'float32x2',
  vec3f: 'float32x3',
  vec4f: 'float32x4',
  u32: 'uint32',
  vec2u: 'uint32x2',
  vec3u: 'uint32x3',
  vec4u: 'uint32x4',
  i32: 'sint32',
  vec2i: 'sint32x2',
  vec3i: 'sint32x3',
  vec4i: 'sint32x4',
};

export function deriveVertexFormat<
  TData extends TgpuData<AnyTgpuData> | TgpuArray<AnyTgpuData>,
>(typeSchema: TData): GPUVertexFormat {
  if ('expressionCode' in typeSchema) {
    const code = typeSchema.expressionCode as string;
    const format = typeToVertexFormatMap[code];
    if (!format) {
      throw new Error(`Unsupported vertex format: ${code}`);
    }
    return format;
  }
  if ('elementType' in typeSchema) {
    return deriveVertexFormat(typeSchema.elementType as TData);
  }
  throw new Error('Invalid vertex format schema');
}<|MERGE_RESOLUTION|>--- conflicted
+++ resolved
@@ -5,11 +5,6 @@
 import type { PlumListener } from './plumStore';
 import type { TgpuSettable } from './settableTrait';
 import type { TgpuBindGroup, TgpuBindGroupLayout } from './tgpuBindGroupLayout';
-<<<<<<< HEAD
-import type { TgpuFn } from './tgpuFn';
-=======
-import type { TgpuBuffer } from './tgpuBuffer';
->>>>>>> 50894992
 import type { ExtractPlumValue, TgpuPlum, Unsubscribe } from './tgpuPlumTypes';
 import type { TgpuSampler } from './tgpuSampler';
 import type {
