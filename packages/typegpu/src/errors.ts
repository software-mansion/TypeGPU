import type { WgslResolvable, WgslSlot } from './types';
<<<<<<< HEAD
=======

/**
 * An error that happens during resolution of WGSL code.
 * Contains a trace of all ancestor resolvables in
 * which this error originated.
 *
 * @category Errors
 */
export class ResolutionError extends Error {
  constructor(
    public readonly cause: unknown,
    public readonly trace: WgslResolvable[],
  ) {
    let entries = trace.map((ancestor) => `- ${ancestor}`);

    // Showing only the root and leaf nodes.
    if (entries.length > 20) {
      entries = [...entries.slice(0, 11), '...', ...entries.slice(-10)];
    }

    super(`Resolution of the following tree failed: \n${entries.join('\n')}`);

    // Set the prototype explicitly.
    Object.setPrototypeOf(this, ResolutionError.prototype);
  }

  appendToTrace(ancestor: WgslResolvable): ResolutionError {
    const newTrace = [ancestor, ...this.trace];

    return new ResolutionError(this.cause, newTrace);
  }
}
>>>>>>> 4f63f00f

/**
 * @category Errors
 */
export class MissingSlotValueError extends Error {
  constructor(public readonly slot: WgslSlot<unknown>) {
    super(`Missing value for ${slot.label}`);

    // Set the prototype explicitly.
    Object.setPrototypeOf(this, MissingSlotValueError.prototype);
  }
}

/**
 * @category Errors
 */
export class RecursiveDataTypeError extends Error {
  constructor() {
    super('Recursive types are not supported in WGSL');

    // Set the prototype explicitly.
    Object.setPrototypeOf(this, RecursiveDataTypeError.prototype);
  }
}

export class ResolvableToStringError extends Error {
  constructor(public readonly item: WgslResolvable) {
    super(
      `Use wgsl\`...\` when interpolating wgsl item: ${item.debugRepr}. For console logging use the debugRepr property`,
    );

    // Set the prototype explicitly.
    Object.setPrototypeOf(this, ResolvableToStringError.prototype);
  }
}<|MERGE_RESOLUTION|>--- conflicted
+++ resolved
@@ -1,6 +1,4 @@
 import type { WgslResolvable, WgslSlot } from './types';
-<<<<<<< HEAD
-=======
 
 /**
  * An error that happens during resolution of WGSL code.
@@ -14,7 +12,7 @@
     public readonly cause: unknown,
     public readonly trace: WgslResolvable[],
   ) {
-    let entries = trace.map((ancestor) => `- ${ancestor}`);
+    let entries = trace.map((ancestor) => `- ${ancestor.debugRepr}`);
 
     // Showing only the root and leaf nodes.
     if (entries.length > 20) {
@@ -33,7 +31,6 @@
     return new ResolutionError(this.cause, newTrace);
   }
 }
->>>>>>> 4f63f00f
 
 /**
  * @category Errors
