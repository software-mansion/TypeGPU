<<<<<<< HEAD
import type { Unwrap } from 'typed-binary';
import { inGPUMode } from './gpuMode';
=======
import { SimpleTgpuData, TgpuArrayImpl } from './data';
>>>>>>> 44a3d134
import type {
  AnyTgpuData,
  BufferUsage,
  ResolutionCtx,
  TgpuBindable,
} from './types';
import {
  type Storage,
  type TgpuBuffer,
  type Uniform,
  type Vertex,
  isUsableAsStorage,
  isUsableAsUniform,
  isUsableAsVertex,
} from './wgslBuffer';
import { TgpuIdentifier } from './wgslIdentifier';

// ----------
// Public API
// ----------
export interface TgpuBufferUniform<TData extends AnyTgpuData>
  extends TgpuBindable<TData, 'uniform'> {}

export interface TgpuBufferReadonly<TData extends AnyTgpuData>
  extends TgpuBindable<TData, 'readonly'> {}

export interface TgpuBufferMutable<TData extends AnyTgpuData>
  extends TgpuBindable<TData, 'mutable'> {}

export interface TgpuBufferVertex<TData extends AnyTgpuData>
  extends TgpuBindable<TData, 'vertex'> {
  vertexLayout: Omit<GPUVertexBufferLayout, 'attributes'>;
}

export interface TgpuBufferUsage<
  TData extends AnyTgpuData,
  TUsage extends BufferUsage = BufferUsage,
> extends TgpuBindable<TData, TUsage> {
  value: Unwrap<TData>;
}

// --------------
// Implementation
// --------------

class TgpuBufferUsageImpl<TData extends AnyTgpuData, TUsage extends BufferUsage>
  implements TgpuBufferUsage<TData, TUsage>
{
  constructor(
    public readonly buffer: TgpuBuffer<TData>,
    public readonly usage: TUsage,
  ) {}

  get label() {
    return this.buffer.label;
  }

  get allocatable() {
    return this.buffer;
  }

  $name(label: string) {
    this.buffer.$name(label);
  }

  resolve(ctx: ResolutionCtx): string {
    const identifier = new TgpuIdentifier().$name(this.label);

    ctx.addBinding(this, identifier);

    return ctx.resolve(identifier);
  }

  toString(): string {
    return `${this.usage}:${this.label ?? '<unnamed>'}`;
  }
<<<<<<< HEAD

  get value(): Unwrap<TData> {
    if (!inGPUMode()) {
      throw new Error(`Cannot access buffer's value directly in JS.`);
    }
    return this as Unwrap<TData>;
  }
=======
}

class TgpuBufferVertexImpl<TData extends AnyTgpuData>
  implements TgpuBufferVertex<TData>
{
  readonly usage = 'vertex';
  public readonly vertexLayout: Omit<GPUVertexBufferLayout, 'attributes'>;

  constructor(
    public readonly allocatable: TgpuBuffer<TData>,
    stepMode: 'vertex' | 'instance',
  ) {
    if (allocatable.dataType instanceof SimpleTgpuData) {
      this.vertexLayout = {
        arrayStride: allocatable.dataType.size,
        stepMode,
      };
    } else if (allocatable.dataType instanceof TgpuArrayImpl) {
      this.vertexLayout = {
        arrayStride: allocatable.dataType.elementType.size,
        stepMode,
      };
    } else {
      throw new Error(
        'Only simple or array data types can be used as vertex buffers',
      );
    }
  }

  get label() {
    return this.allocatable.label;
  }

  resolve(ctx: ResolutionCtx): string {
    const identifier = new TgpuIdentifier().$name(this.label);
    ctx.addBinding(this, identifier);
    return ctx.resolve(identifier);
  }

  toString(): string {
    return `vertex:${this.label ?? '<unnamed>'}`;
  }
}

const mutableUsageMap = new WeakMap<
  TgpuBuffer<AnyTgpuData>,
  TgpuBufferUsageImpl<AnyTgpuData, 'mutable'>
>();

export function asMutable<TData extends AnyTgpuData>(
  buffer: TgpuBuffer<TData> & Storage,
): TgpuBufferMutable<TData> {
  if (!isUsableAsStorage(buffer)) {
    throw new Error(
      `Cannot pass ${buffer} to asMutable, as it is not allowed to be used as storage. To allow it, call .$usage(tgpu.Storage) when creating the buffer.`,
    );
  }

  let usage = mutableUsageMap.get(buffer);
  if (!usage) {
    usage = new TgpuBufferUsageImpl(buffer, 'mutable');
    mutableUsageMap.set(buffer, usage);
  }
  return usage as unknown as TgpuBufferMutable<TData>;
}

const readonlyUsageMap = new WeakMap<
  TgpuBuffer<AnyTgpuData>,
  TgpuBufferUsageImpl<AnyTgpuData, 'readonly'>
>();

export function asReadonly<TData extends AnyTgpuData>(
  buffer: TgpuBuffer<TData> & Storage,
): TgpuBufferReadonly<TData> {
  if (!isUsableAsStorage(buffer)) {
    throw new Error(
      `Cannot pass ${buffer} to asReadonly, as it is not allowed to be used as storage. To allow it, call .$usage(tgpu.Storage) when creating the buffer.`,
    );
  }

  let usage = readonlyUsageMap.get(buffer);
  if (!usage) {
    usage = new TgpuBufferUsageImpl(buffer, 'readonly');
    readonlyUsageMap.set(buffer, usage);
  }
  return usage as unknown as TgpuBufferReadonly<TData>;
}

const uniformUsageMap = new WeakMap<
  TgpuBuffer<AnyTgpuData>,
  TgpuBufferUsageImpl<AnyTgpuData, 'uniform'>
>();

export function asUniform<TData extends AnyTgpuData>(
  buffer: TgpuBuffer<TData> & Uniform,
): TgpuBufferUniform<TData> {
  if (!isUsableAsUniform(buffer)) {
    throw new Error(
      `Cannot pass ${buffer} to asUniform, as it is not allowed to be used as a uniform. To allow it, call .$usage(tgpu.Uniform) when creating the buffer.`,
    );
  }

  let usage = uniformUsageMap.get(buffer);
  if (!usage) {
    usage = new TgpuBufferUsageImpl(buffer, 'uniform');
    uniformUsageMap.set(buffer, usage);
  }
  return usage as unknown as TgpuBufferUniform<TData>;
}

const vertexUsageMap = new WeakMap<
  TgpuBuffer<AnyTgpuData>,
  {
    vertex: TgpuBufferVertexImpl<AnyTgpuData>;
    instance: TgpuBufferVertexImpl<AnyTgpuData>;
  }
>();

export function asVertex<TData extends AnyTgpuData>(
  buffer: TgpuBuffer<TData> & Vertex,
  stepMode: 'vertex' | 'instance',
): TgpuBufferVertex<TData> {
  if (!isUsableAsVertex(buffer)) {
    throw new Error(
      `Cannot pass ${buffer} to asVertex, as it is not allowed to be used as a vertex buffer. To allow it, call .$usage(tgpu.Vertex) when creating the buffer.`,
    );
  }

  let usage = vertexUsageMap.get(buffer);
  if (!usage) {
    usage = {
      vertex: new TgpuBufferVertexImpl(buffer, 'vertex'),
      instance: new TgpuBufferVertexImpl(buffer, 'instance'),
    };
    vertexUsageMap.set(buffer, usage);
  }
  return usage[stepMode] as unknown as TgpuBufferVertex<TData>;
>>>>>>> 44a3d134
}<|MERGE_RESOLUTION|>--- conflicted
+++ resolved
@@ -1,9 +1,6 @@
-<<<<<<< HEAD
 import type { Unwrap } from 'typed-binary';
+import { SimpleTgpuData, TgpuArrayImpl } from './data';
 import { inGPUMode } from './gpuMode';
-=======
-import { SimpleTgpuData, TgpuArrayImpl } from './data';
->>>>>>> 44a3d134
 import type {
   AnyTgpuData,
   BufferUsage,
@@ -80,7 +77,6 @@
   toString(): string {
     return `${this.usage}:${this.label ?? '<unnamed>'}`;
   }
-<<<<<<< HEAD
 
   get value(): Unwrap<TData> {
     if (!inGPUMode()) {
@@ -88,7 +84,6 @@
     }
     return this as Unwrap<TData>;
   }
-=======
 }
 
 class TgpuBufferVertexImpl<TData extends AnyTgpuData>
@@ -226,5 +221,4 @@
     vertexUsageMap.set(buffer, usage);
   }
   return usage[stepMode] as unknown as TgpuBufferVertex<TData>;
->>>>>>> 44a3d134
 }