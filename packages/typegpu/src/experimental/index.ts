--- conflicted
+++ resolved
@@ -2,14 +2,11 @@
  * @module typegpu/experimental
  */
 
-<<<<<<< HEAD
 import { Storage, Uniform, Vertex } from '../core/buffer/buffer';
-=======
 import { computeFn } from '../core/function/tgpuComputeFn';
 import { fn, procedure } from '../core/function/tgpuFn';
 import { fragmentFn } from '../core/function/tgpuFragmentFn';
 import { vertexFn } from '../core/function/tgpuVertexFn';
->>>>>>> 50894992
 import { createRuntime as init } from '../createRuntime';
 import { createBuffer } from '../legacyBufferApi';
 import { bindGroupLayout } from '../tgpuBindGroupLayout';
