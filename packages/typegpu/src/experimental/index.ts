/**
 * @module typegpu/experimental
 */

import { Storage, Uniform, Vertex } from '../core/buffer/buffer';
import { computeFn } from '../core/function/tgpuComputeFn';
import { fn, procedure } from '../core/function/tgpuFn';
import { fragmentFn } from '../core/function/tgpuFragmentFn';
import { vertexFn } from '../core/function/tgpuVertexFn';
<<<<<<< HEAD
import { createRoot as init } from '../createRoot';
=======
import { vertexLayout } from '../core/vertexLayout/vertexLayout';
import { createRuntime as init } from '../createRuntime';
>>>>>>> f9c146c9
import { createBuffer } from '../legacyBufferApi';
import { bindGroupLayout } from '../tgpuBindGroupLayout';
import { read, write } from '../tgpuBufferUtils';

export const tgpu = {
  Uniform,
  Storage,
  Vertex,

  fn,
  procedure,
  fragmentFn,
  vertexFn,
  computeFn,
  vertexLayout,
  bindGroupLayout,

  init,

  createBuffer,
  read,
  write,
};
export default tgpu;

export * from '../errors';
export * from '../types';
export * from '../namable';
export * from '../tgpuRoot';
export { default as ProgramBuilder, type Program } from '../programBuilder';
export { StrictNameRegistry, RandomNameRegistry } from '../nameRegistry';
export * from '../builtin';

export { default as wgsl } from '../wgsl';
export { std } from '../std';
export { createRoot, CreateRootOptions } from '../createRoot';
export {
  isUsableAsStorage,
  isUsableAsUniform,
  isUsableAsVertex,
} from '../core/buffer/buffer';
export {
  asUniform,
  asReadonly,
  asMutable,
  asVertex,
} from '../core/buffer/bufferUsage';

export type { TgpuBuffer } from '../core/buffer/buffer';
export type { TgpuVertexLayout } from '../core/vertexLayout/vertexLayout';
export type {
  TgpuBufferUsage,
  TgpuBufferUniform,
  TgpuBufferReadonly,
  TgpuBufferMutable,
  TgpuBufferVertex,
} from '../core/buffer/bufferUsage';
export type { TgpuConst } from '../tgpuConstant';
export type { TgpuPlum } from '../tgpuPlumTypes';
export type { TexelFormat } from '../textureTypes';
export type { TgpuSettable } from '../settableTrait';
export type { TgpuVar } from '../tgpuVariable';
export type { TgpuSampler } from '../tgpuSampler';
export type {
  TgpuTexture,
  TgpuTextureView,
} from '../tgpuTexture';
export type { JitTranspiler } from '../jitTranspiler';
export type * from '../textureTypes';
export type {
  TgpuBindGroupLayout,
  TgpuLayoutEntry,
  TgpuLayoutSampler,
  TgpuLayoutUniform,
  BindLayoutEntry,
  LayoutEntryToInput,
  TgpuBindGroup,
} from '../tgpuBindGroupLayout';
export type {
  TgpuFn,
  TgpuFnShell,
} from '../core/function/tgpuFn';
export type {
  TgpuVertexFnShell,
  TgpuVertexFn,
} from '../core/function/tgpuVertexFn';
export type {
  TgpuFragmentFnShell,
  TgpuFragmentFn,
} from '../core/function/tgpuFragmentFn';
export type {
  TgpuComputeFnShell,
  TgpuComputeFn,
} from '../core/function/tgpuComputeFn';<|MERGE_RESOLUTION|>--- conflicted
+++ resolved
@@ -7,12 +7,8 @@
 import { fn, procedure } from '../core/function/tgpuFn';
 import { fragmentFn } from '../core/function/tgpuFragmentFn';
 import { vertexFn } from '../core/function/tgpuVertexFn';
-<<<<<<< HEAD
+import { vertexLayout } from '../core/vertexLayout/vertexLayout';
 import { createRoot as init } from '../createRoot';
-=======
-import { vertexLayout } from '../core/vertexLayout/vertexLayout';
-import { createRuntime as init } from '../createRuntime';
->>>>>>> f9c146c9
 import { createBuffer } from '../legacyBufferApi';
 import { bindGroupLayout } from '../tgpuBindGroupLayout';
 import { read, write } from '../tgpuBufferUtils';
