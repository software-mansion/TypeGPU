/**
 * @module typegpu/experimental
 */

<<<<<<< HEAD
import { constant } from '../core/constant/tgpuConstant';
=======
import { declare } from '../core/declare/tgpuDeclare';
>>>>>>> 23cbd1f4
import { assignAst } from '../core/function/astUtils';
import { computeFn } from '../core/function/tgpuComputeFn';
import { fn, procedure } from '../core/function/tgpuFn';
import { fragmentFn } from '../core/function/tgpuFragmentFn';
import { vertexFn } from '../core/function/tgpuVertexFn';
import { resolve } from '../core/resolve/tgpuResolve';
import {
  type InitFromDeviceOptions,
  type InitOptions,
  init,
  initFromDevice,
} from '../core/root/init';
import type { ExperimentalTgpuRoot } from '../core/root/rootTypes';
import { derived } from '../core/slot/derived';
import { slot } from '../core/slot/slot';
import { privateVar, workgroupVar } from '../core/variable/tgpuVariable';
import { vertexLayout } from '../core/vertexLayout/vertexLayout';
import { bindGroupLayout } from '../tgpuBindGroupLayout';

export const tgpu = {
  /** @deprecated Use `'uniform'` string literal instead. */
  Uniform: 'uniform' as const,
  /** @deprecated Use `'storage'` string literal instead. */
  Storage: 'storage' as const,
  /** @deprecated Use `'vertex'` string literal instead. */
  Vertex: 'vertex' as const,

  fn,
  procedure,
  fragmentFn,
  vertexFn,
  computeFn,
  vertexLayout,
  bindGroupLayout,
  derived,
  slot,
<<<<<<< HEAD
  privateVar,
  workgroupVar,
  const: constant,
=======
  declare,
>>>>>>> 23cbd1f4

  init: init as (
    options?: InitOptions | undefined,
  ) => Promise<ExperimentalTgpuRoot>,
  initFromDevice: initFromDevice as (
    options: InitFromDeviceOptions,
  ) => ExperimentalTgpuRoot,

  resolve,
};

// Hidden API, used only by tooling (e.g., rollup plugin).
Object.assign(tgpu, {
  __assignAst: assignAst,
});

export default tgpu;

export {
  MissingBindGroupError,
  MissingLinksError,
  MissingSlotValueError,
  NotUniformError,
  ResolutionError,
} from '../errors';
export type {
  TgpuRoot,
  ExperimentalTgpuRoot,
  WithBinding,
  WithCompute,
  WithFragment,
  WithVertex,
} from '../core/root/rootTypes';
export { StrictNameRegistry, RandomNameRegistry } from '../nameRegistry';

export { std } from '../std';
export {
  isBuffer,
  isUsableAsUniform,
  isUsableAsVertex,
} from '../core/buffer/buffer';
export { isSlot, isDerived } from '../core/slot/slotTypes';
export {
  sampler,
  comparisonSampler,
  isSampler,
  isComparisonSampler,
} from '../core/sampler/sampler';
export {
  isSampledTextureView,
  isStorageTextureView,
  isTexture,
} from '../core/texture/texture';
export {
  isUsableAsRender,
  isUsableAsSampled,
} from '../core/texture/usageExtension';
export { isUsableAsStorage } from '../extension';
export {
  asUniform,
  asReadonly,
  asMutable,
} from '../core/buffer/bufferUsage';
export { withLocations } from '../core/function/ioOutputType';

export type { Storage } from '../extension';
export type { TgpuVertexLayout } from '../core/vertexLayout/vertexLayout';
export type {
  TgpuBuffer,
  Uniform,
  Vertex,
  TgpuBufferUniform,
  TgpuBufferReadonly,
  TgpuBufferMutable,
} from '../core/buffer/public';
export type { TgpuSlot, TgpuDerived, Eventual } from '../core/slot/slotTypes';
export type {
  TgpuTexture,
  TgpuReadonlyTexture,
  TgpuWriteonlyTexture,
  TgpuMutableTexture,
  TgpuSampledTexture,
  TgpuAnyTextureView,
} from '../core/texture/texture';
export type { TextureProps } from '../core/texture/textureProps';
export type { Render, Sampled } from '../core/texture/usageExtension';
export type { InitOptions, InitFromDeviceOptions } from '../core/root/init';
export type { TgpuConst } from '../core/constant/tgpuConstant';
export type {
  TgpuVar,
  VariableScope,
} from '../core/variable/tgpuVariable';
export type { TgpuSampler } from '../core/sampler/sampler';
export type { JitTranspiler } from '../jitTranspiler';
export type {
  TgpuBindGroupLayout,
  TgpuLayoutEntry,
  TgpuLayoutSampler,
  TgpuLayoutTexture,
  TgpuLayoutStorage,
  TgpuLayoutStorageTexture,
  TgpuLayoutExternalTexture,
  TgpuLayoutUniform,
  BindLayoutEntry,
  LayoutEntryToInput,
  TgpuBindGroup,
} from '../tgpuBindGroupLayout';
export type {
  TgpuFn,
  TgpuFnShell,
} from '../core/function/tgpuFn';
export type {
  TgpuVertexFnShell,
  TgpuVertexFn,
} from '../core/function/tgpuVertexFn';
export type {
  TgpuFragmentFnShell,
  TgpuFragmentFn,
} from '../core/function/tgpuFragmentFn';
export type {
  TgpuComputeFnShell,
  TgpuComputeFn,
} from '../core/function/tgpuComputeFn';
export type {
  IOLayoutToOutputSchema,
  WithLocations,
} from '../core/function/ioOutputType';
export type { TgpuDeclare } from '../core/declare/tgpuDeclare';<|MERGE_RESOLUTION|>--- conflicted
+++ resolved
@@ -2,11 +2,8 @@
  * @module typegpu/experimental
  */
 
-<<<<<<< HEAD
 import { constant } from '../core/constant/tgpuConstant';
-=======
 import { declare } from '../core/declare/tgpuDeclare';
->>>>>>> 23cbd1f4
 import { assignAst } from '../core/function/astUtils';
 import { computeFn } from '../core/function/tgpuComputeFn';
 import { fn, procedure } from '../core/function/tgpuFn';
@@ -43,13 +40,10 @@
   bindGroupLayout,
   derived,
   slot,
-<<<<<<< HEAD
   privateVar,
   workgroupVar,
   const: constant,
-=======
   declare,
->>>>>>> 23cbd1f4
 
   init: init as (
     options?: InitOptions | undefined,
