import type { AnyData } from '../data/dataTypes';

/**
 * Extracts the inferred representation of a resource.
 * @example
 * type A = Infer<F32> // => number
 * type B = Infer<TgpuArray<F32>> // => number[]
 */
export type Infer<T> = T extends { readonly '~repr': infer TRepr } ? TRepr : T;
export type InferPartial<T> = T extends { readonly '~reprPartial': infer TRepr }
  ? TRepr
  : T extends { readonly '~repr': infer TRepr }
    ? TRepr | undefined
    : T extends Record<string | number | symbol, unknown>
      ? InferPartialRecord<T>
      : T;

export type InferRecord<T extends Record<string | number | symbol, unknown>> = {
  [Key in keyof T]: Infer<T[Key]>;
};
<<<<<<< HEAD
export type InferPartialRecord<
  T extends Record<string | number | symbol, unknown>,
> = {
  [Key in keyof T]: InferPartial<T[Key]>;
=======

export type MemIdentity<T> = T extends {
  readonly '~memIdent': infer TMemIdent extends AnyData;
}
  ? TMemIdent
  : T;

export type MemIdentityRecord<
  T extends Record<string | number | symbol, unknown>,
> = {
  [Key in keyof T]: MemIdentity<T[Key]>;
>>>>>>> 7b478bf3
};<|MERGE_RESOLUTION|>--- conflicted
+++ resolved
@@ -18,12 +18,12 @@
 export type InferRecord<T extends Record<string | number | symbol, unknown>> = {
   [Key in keyof T]: Infer<T[Key]>;
 };
-<<<<<<< HEAD
+
 export type InferPartialRecord<
   T extends Record<string | number | symbol, unknown>,
 > = {
   [Key in keyof T]: InferPartial<T[Key]>;
-=======
+};
 
 export type MemIdentity<T> = T extends {
   readonly '~memIdent': infer TMemIdent extends AnyData;
@@ -35,5 +35,4 @@
   T extends Record<string | number | symbol, unknown>,
 > = {
   [Key in keyof T]: MemIdentity<T[Key]>;
->>>>>>> 7b478bf3
 };