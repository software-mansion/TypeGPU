export const $repr = Symbol(
  'Type token for the inferred (CPU & GPU) representation of a resource',
);

/**
 * Extracts the inferred representation of a resource.
 * For inferring types as seen by the GPU, see {@link InferGPU}
 *
 * @example
 * type A = Infer<F32> // => number
 * type B = Infer<WgslArray<F32>> // => number[]
 * type C = Infer<Atomic<U32>> // => number
 */
export type Infer<T> = T extends { readonly [$repr]: infer TRepr } ? TRepr : T;

/**
 * Extracts a sparse/partial inferred representation of a resource.
 * Used by the `buffer.writePartial` API.
 *
 * @example
 * type A = InferPartial<F32> // => number | undefined
 * type B = InferPartial<WgslStruct<{ a: F32 }>> // => { a?: number | undefined }
 * type C = InferPartial<WgslArray<F32>> // => { idx: number; value: number | undefined }[] | undefined
 */
export type InferPartial<T> = T extends { readonly '~reprPartial': infer TRepr }
  ? TRepr
<<<<<<< HEAD
  : T extends { readonly [$repr]: infer TRepr }
    ? TRepr | undefined
    : T;

/**
 * Extracts the inferred representation of a resource (as seen by the GPU).
 *
 * @example
 * type A = InferGPU<F32> // => number
 * type B = InferGPU<WgslArray<F32>> // => number[]
 * type C = Infer<Atomic<U32>> // => atomicU32
 */
export type InferGPU<T> = T extends { readonly '~gpuRepr': infer TRepr }
  ? TRepr
=======
  : T extends { readonly [$repr]: infer TRepr } ? TRepr | undefined
  : T extends Record<string | number | symbol, unknown> ? InferPartialRecord<T>
  : T;

export type InferGPU<T> = T extends { readonly '~gpuRepr': infer TRepr } ? TRepr
>>>>>>> cf8e5551
  : Infer<T>;

export type InferRecord<T extends Record<string | number | symbol, unknown>> = {
  [Key in keyof T]: Infer<T[Key]>;
};

export type InferPartialRecord<
  T extends Record<string | number | symbol, unknown>,
> = {
  [Key in keyof T]?: InferPartial<T[Key]>;
};

export type InferGPURecord<
  T extends Record<string | number | symbol, unknown>,
> = {
  [Key in keyof T]: InferGPU<T[Key]>;
};

export type MemIdentity<T> = T extends {
  readonly '~memIdent': infer TMemIdent;
} ? TMemIdent
  : T;

export type MemIdentityRecord<
  T extends Record<string | number | symbol, unknown>,
> = {
  [Key in keyof T]: MemIdentity<T[Key]>;
};<|MERGE_RESOLUTION|>--- conflicted
+++ resolved
@@ -24,10 +24,8 @@
  */
 export type InferPartial<T> = T extends { readonly '~reprPartial': infer TRepr }
   ? TRepr
-<<<<<<< HEAD
-  : T extends { readonly [$repr]: infer TRepr }
-    ? TRepr | undefined
-    : T;
+  : T extends { readonly [$repr]: infer TRepr } ? TRepr | undefined
+  : T;
 
 /**
  * Extracts the inferred representation of a resource (as seen by the GPU).
@@ -37,15 +35,7 @@
  * type B = InferGPU<WgslArray<F32>> // => number[]
  * type C = Infer<Atomic<U32>> // => atomicU32
  */
-export type InferGPU<T> = T extends { readonly '~gpuRepr': infer TRepr }
-  ? TRepr
-=======
-  : T extends { readonly [$repr]: infer TRepr } ? TRepr | undefined
-  : T extends Record<string | number | symbol, unknown> ? InferPartialRecord<T>
-  : T;
-
 export type InferGPU<T> = T extends { readonly '~gpuRepr': infer TRepr } ? TRepr
->>>>>>> cf8e5551
   : Infer<T>;
 
 export type InferRecord<T extends Record<string | number | symbol, unknown>> = {
