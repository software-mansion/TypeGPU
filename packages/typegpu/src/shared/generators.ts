--- conflicted
+++ resolved
@@ -1,14 +1,7 @@
-<<<<<<< HEAD
-import type { TgpuDualFn } from '../data/dataTypes';
-import { inGPUMode } from '../gpuMode';
-import type { Snippet } from '../types';
-import { $internal } from './symbols';
-=======
 import type { TgpuDualFn } from '../data/dataTypes.ts';
 import { inGPUMode } from '../gpuMode.ts';
-import type { Resource } from '../types.ts';
+import type { Snippet } from '../types.ts';
 import { $internal } from './symbols.ts';
->>>>>>> 518ae5ec
 
 /**
  * Yields values in the sequence 0,1,2..∞ except for the ones in the `excluded` set.
