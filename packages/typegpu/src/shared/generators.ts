--- conflicted
+++ resolved
@@ -1,11 +1,7 @@
 import type { TgpuDualFn } from '../data/dataTypes';
 import { inGPUMode } from '../gpuMode';
-<<<<<<< HEAD
 import type { Snippet } from '../types';
-=======
-import type { Resource } from '../types';
 import { $internal } from './symbols';
->>>>>>> d63040aa
 
 /**
  * Yields values in the sequence 0,1,2..∞ except for the ones in the `excluded` set.
@@ -29,15 +25,9 @@
 // biome-ignore lint/suspicious/noExplicitAny: <it's very convenient>
 export function createDualImpl<T extends (...args: any[]) => any>(
   jsImpl: T,
-<<<<<<< HEAD
   gpuImpl: (...args: MapValueToSnippet<Parameters<T>>) => Snippet,
-): T {
-  return ((...args: Parameters<T>) => {
-=======
-  gpuImpl: (...args: MapValueToResource<Parameters<T>>) => Resource,
 ): TgpuDualFn<T> {
   const impl = ((...args: Parameters<T>) => {
->>>>>>> d63040aa
     if (inGPUMode()) {
       return gpuImpl(
         ...(args as unknown as MapValueToSnippet<Parameters<T>>),
