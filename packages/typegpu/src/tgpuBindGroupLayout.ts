import {
  isBuffer,
  type TgpuBuffer,
  type UniformFlag,
} from './core/buffer/buffer.ts';
import {
  isUsableAsUniform,
  type TgpuBufferMutable,
  type TgpuBufferReadonly,
  type TgpuBufferUniform,
  TgpuLaidOutBufferImpl,
} from './core/buffer/bufferUsage.ts';
import {
  isComparisonSampler,
  isSampler,
  type TgpuComparisonSampler,
  TgpuLaidOutComparisonSamplerImpl,
  TgpuLaidOutSamplerImpl,
  type TgpuSampler,
} from './core/sampler/sampler.ts';
import {
  type TgpuExternalTexture,
  TgpuExternalTextureImpl,
} from './core/texture/externalTexture.ts';
import {
  isTexture,
  isTextureView,
  type PropsForSchema,
  TgpuLaidOutTextureViewImpl,
  type TgpuTexture,
  type TgpuTextureView,
} from './core/texture/texture.ts';
import {
  isUsableAsSampled,
  NotSampledError,
  type SampledFlag,
} from './core/texture/usageExtension.ts';
import type { AnyData } from './data/dataTypes.ts';
import { f32, i32, u32 } from './data/numeric.ts';
import {
  type StorageTextureDimension,
  textureDescriptorToSchema,
  type TextureSchemaForDescriptor,
  type WgslExternalTexture,
  type WgslStorageTexture,
  type WgslTexture,
} from './data/texture.ts';
import type { StorageTextureFormats } from './core/texture/textureFormats.ts';
import type { AnyWgslData, BaseData, F32, I32, U32 } from './data/wgslTypes.ts';
import { NotUniformError } from './errors.ts';
import {
  isUsableAsStorage,
  NotStorageError,
  type StorageFlag,
} from './extension.ts';
import type { TgpuNamable } from './shared/meta.ts';
import { getName, setName } from './shared/meta.ts';
import type { Infer, MemIdentity } from './shared/repr.ts';
import { safeStringify } from './shared/stringify.ts';
import { $gpuValueOf, $internal } from './shared/symbols.ts';
import type {
  Default,
  NullableToOptional,
  Prettify,
} from './shared/utilityTypes.ts';
import type { TgpuShaderStage } from './types.ts';
import type { Unwrapper } from './unwrapper.ts';

// ----------
// Public API
// ----------

export interface LayoutMembership {
  layout: TgpuBindGroupLayout;
  key: string;
  idx: number;
}

export type TgpuLayoutEntryBase = {
  /**
   * Limits this resource's visibility to specific shader stages.
   *
   * By default, each resource is visible to all shader stage types, but
   * depending on the underlying implementation, this may have performance implications.
   *
   * @default ['compute','fragment'] for mutable resources
   * @default ['compute','vertex','fragment'] for everything else
   */
  visibility?: TgpuShaderStage[];
};

export type TgpuLayoutUniform = TgpuLayoutEntryBase & {
  uniform: AnyWgslData;
};

export type TgpuLayoutStorage = TgpuLayoutEntryBase & {
  storage: AnyWgslData | ((arrayLength: number) => AnyWgslData);
  /** @default 'readonly' */
  access?: 'mutable' | 'readonly';
};

export type TgpuLayoutSampler = TgpuLayoutEntryBase & {
  sampler: 'filtering' | 'non-filtering';
};

export type TgpuLayoutComparisonSampler = TgpuLayoutEntryBase & {
  sampler: 'comparison';
};

export type TgpuLayoutTexture<TSchema extends WgslTexture = WgslTexture> =
  & TgpuLayoutEntryBase
  & {
    texture: TSchema;
    sampleType?: GPUTextureSampleType;
  };

export type TgpuLayoutStorageTexture<
  TSchema extends WgslStorageTexture = WgslStorageTexture,
> = TgpuLayoutEntryBase & {
  storageTexture: TSchema;
};

export type TgpuLayoutExternalTexture = TgpuLayoutEntryBase & {
  externalTexture: WgslExternalTexture;
};

export type TgpuLegacyLayoutTexture<
  TSampleType extends GPUTextureSampleType = GPUTextureSampleType,
> = TgpuLayoutEntryBase & {
  /**
   * - 'float' - f32
   * - 'unfilterable-float' - f32, cannot be used with filtering samplers
   * - 'depth' - f32
   * - 'sint' - i32
   * - 'uint' - u32
   */
  texture: TSampleType;
  /**
   * @default '2d'
   */
  viewDimension?: GPUTextureViewDimension;
  /**
   * @default false
   */
  multisampled?: boolean;
};

export type TgpuLegacyLayoutStorageTexture<
  TFormat extends StorageTextureFormats = StorageTextureFormats,
> = TgpuLayoutEntryBase & {
  storageTexture: TFormat;
  /** @default 'writeonly' */
  access?: 'readonly' | 'writeonly' | 'mutable';
  /** @default '2d' */
  viewDimension?: StorageTextureDimension;
};

export type TgpuLegacyLayoutExternalTexture = TgpuLayoutEntryBase & {
  externalTexture: Record<string, never>;
};

export type TgpuLegacyLayoutEntry =
  | TgpuLayoutUniform
  | TgpuLayoutStorage
  | TgpuLayoutSampler
  | TgpuLayoutComparisonSampler
  | TgpuLegacyLayoutTexture
  | TgpuLegacyLayoutStorageTexture
  | TgpuLegacyLayoutExternalTexture;

export type TgpuLayoutEntry =
  | TgpuLayoutUniform
  | TgpuLayoutStorage
  | TgpuLayoutSampler
  | TgpuLayoutComparisonSampler
  | TgpuLayoutTexture
  | TgpuLayoutStorageTexture
  | TgpuLayoutExternalTexture;

type SampleTypeToPrimitive = {
  float: F32;
  'unfilterable-float': F32;
  depth: F32;
  sint: I32;
  uint: U32;
};

type LeagcyAccessToAccess = {
  writeonly: 'write-only';
  readonly: 'read-only';
  mutable: 'read-write';
};

type MapLegacyTextureToUpToDate<
  T extends Record<string, TgpuLegacyLayoutEntry | TgpuLayoutEntry | null>,
> = {
  [K in keyof T]: T[K] extends TgpuLayoutEntry | null ? T[K]
    : T[K] extends TgpuLegacyLayoutTexture<infer SampleType>
      ? TgpuLayoutTexture<
        TextureSchemaForDescriptor<{
          dimension: Default<T[K]['viewDimension'], '2d'>;
          sampleType: SampleTypeToPrimitive[SampleType];
          multisampled: Default<T[K]['multisampled'], false>;
        }>
      >
    : T[K] extends TgpuLegacyLayoutStorageTexture<infer Format>
      ? TgpuLayoutStorageTexture<
        TextureSchemaForDescriptor<{
          access: LeagcyAccessToAccess[Default<T[K]['access'], 'writeonly'>];
          format: Format;
          dimension: Default<T[K]['viewDimension'], '2d'>;
        }>
      >
    : T[K] extends TgpuLegacyLayoutExternalTexture ? TgpuLayoutExternalTexture
    : never;
};

/**
 * Converts legacy entries to new API format
 */
function convertLegacyEntries(
  entries: Record<string, TgpuLegacyLayoutEntry | TgpuLayoutEntry | null>,
): Record<string, TgpuLayoutEntry | null> {
  const result: Record<string, TgpuLayoutEntry | null> = {};

  for (const [key, entry] of Object.entries(entries)) {
    if (entry === null) {
      result[key] = null;
      continue;
    }

    if ('texture' in entry && typeof entry.texture === 'string') {
      const sampleType = entry.texture;
      result[key] = {
        ...entry,
        texture: textureDescriptorToSchema({
          dimension: entry.viewDimension ?? '2d',
          sampleType: sampleType === 'sint'
            ? i32
            : sampleType === 'uint'
            ? u32
            : f32,
          multisampled: entry.multisampled ?? false,
        }),
      };
    } else if (
      'storageTexture' in entry && typeof entry.storageTexture === 'string'
    ) {
      const accessMap = {
        readonly: 'read-only',
        writeonly: 'write-only',
        mutable: 'read-write',
      } as const;
      result[key] = {
        ...entry,
        storageTexture: textureDescriptorToSchema({
          access: accessMap[entry.access ?? 'writeonly'],
          format: entry.storageTexture,
          dimension: entry.viewDimension ?? '2d',
        }),
      };
    } else if (
      'externalTexture' in entry &&
      Object.keys(entry.externalTexture).length === 0
    ) {
      result[key] = {
        ...entry,
        externalTexture: {
          type: 'texture_external',
          dimension: '2d',
        } as WgslExternalTexture,
      } as TgpuLayoutExternalTexture;
    } else {
      result[key] = entry as TgpuLayoutEntry;
    }
  }

  return result;
}

type UnwrapRuntimeConstructorInner<
  T extends BaseData | ((_: number) => BaseData),
> = T extends (_: number) => BaseData ? ReturnType<T> : T;

export type UnwrapRuntimeConstructor<
  T extends AnyData | ((_: number) => AnyData),
> = T extends unknown ? UnwrapRuntimeConstructorInner<T> : never;

export interface TgpuBindGroupLayout<
  Entries extends Record<string, TgpuLayoutEntry | null> = Record<
    string,
    TgpuLayoutEntry | null
  >,
> extends TgpuNamable {
  readonly [$internal]: true;
  readonly resourceType: 'bind-group-layout';
  readonly entries: Entries;
  readonly bound: {
    [K in keyof Entries]: BindLayoutEntry<Entries[K]>;
  };
  readonly [$gpuValueOf]: {
    [K in keyof Entries]: InferLayoutEntry<Entries[K]>;
  };
  readonly value: {
    [K in keyof Entries]: InferLayoutEntry<Entries[K]>;
  };
  readonly $: {
    [K in keyof Entries]: InferLayoutEntry<Entries[K]>;
  };

  /**
   * An explicit numeric index assigned to this bind group layout. If undefined, a unique
   * index is assigned automatically during resolution. This can be changed with the
   * `.$idx()` method.
   */
  readonly index: number | undefined;

  /**
   * Associates this bind group layout with an explicit numeric index. When a call to this
   * method is omitted, a unique numeric index is assigned to it automatically.
   *
   * Used when generating WGSL code: `@group(${index}) @binding(...) ...;`
   */
  $idx(index?: number): this;

  /**
   * Creates a raw WebGPU resource based on the typed descriptor.
   * NOTE: This creates a new resource every time, better to use `root.unwrap(...)` instead.
   * @param unwrapper Used to unwrap any resources that this resource depends on.
   */
  unwrap(unwrapper: Unwrapper): GPUBindGroupLayout;
}

type StorageUsageForEntry<T extends TgpuLayoutStorage> = T extends {
  access?: infer Access;
} // Is the access defined on the type?
  ? 'mutable' | 'readonly' extends Access // Is the access ambiguous?
    ?
      | TgpuBufferReadonly<UnwrapRuntimeConstructor<T['storage']>>
      | TgpuBufferMutable<UnwrapRuntimeConstructor<T['storage']>>
  : 'readonly' extends Access // Is the access strictly 'readonly'?
    ? TgpuBufferReadonly<UnwrapRuntimeConstructor<T['storage']>>
  : 'mutable' extends Access // Is the access strictly 'mutable'?
    ? TgpuBufferMutable<UnwrapRuntimeConstructor<T['storage']>>
  :
    | TgpuBufferReadonly<UnwrapRuntimeConstructor<T['storage']>>
    | TgpuBufferMutable<UnwrapRuntimeConstructor<T['storage']>>
  : TgpuBufferReadonly<UnwrapRuntimeConstructor<T['storage']>>; // <- access is undefined, so default to 'readonly';

export type LayoutEntryToInput<T extends TgpuLayoutEntry | null> =
  // Widest type
  TgpuLayoutEntry | null extends T ?
      | TgpuBuffer<AnyWgslData>
      | GPUBuffer
      | TgpuSampler
      | GPUSampler
      | TgpuComparisonSampler
      | GPUSampler
      | TgpuTexture
      | GPUTextureView
      | GPUExternalTexture
    // Strict type-checking
    : T extends TgpuLayoutUniform ?
        | (
          & TgpuBuffer<MemIdentity<UnwrapRuntimeConstructor<T['uniform']>>>
          & UniformFlag
        )
        | GPUBuffer
    : T extends TgpuLayoutStorage ?
        | (
          & TgpuBuffer<MemIdentity<UnwrapRuntimeConstructor<T['storage']>>>
          & StorageFlag
        )
        | GPUBuffer
    : T extends TgpuLayoutSampler ? TgpuSampler | GPUSampler
    : T extends TgpuLayoutComparisonSampler ? TgpuComparisonSampler | GPUSampler
    : T extends TgpuLayoutTexture ?
        | GPUTextureView
        | GPUTexture
        | (SampledFlag & TgpuTexture<Prettify<PropsForSchema<T['texture']>>>)
        | TgpuTextureView<WgslTexture>
    : T extends TgpuLayoutStorageTexture ?
        | GPUTextureView
        | GPUTexture
        | (
          & StorageFlag
          & TgpuTexture<Prettify<PropsForSchema<T['storageTexture']>>>
        )
        | TgpuTextureView<WgslStorageTexture>
    : T extends TgpuLayoutExternalTexture ? GPUExternalTexture
    : never;

export type BindLayoutEntry<T extends TgpuLayoutEntry | null> = T extends
  TgpuLayoutUniform ? TgpuBufferUniform<T['uniform']>
  : T extends TgpuLayoutStorage ? StorageUsageForEntry<T>
  : T extends TgpuLayoutSampler ? TgpuSampler
  : T extends TgpuLayoutComparisonSampler ? TgpuComparisonSampler
  : T extends TgpuLayoutTexture<infer TSchema> ? TgpuTextureView<TSchema>
  : T extends TgpuLayoutStorageTexture<infer TSchema> ? TgpuTextureView<TSchema>
  : T extends TgpuLayoutExternalTexture ? TgpuExternalTexture
  : never;

export type InferLayoutEntry<T extends TgpuLayoutEntry | null> = T extends
  TgpuLayoutUniform ? Infer<T['uniform']>
  : T extends TgpuLayoutStorage ? Infer<UnwrapRuntimeConstructor<T['storage']>>
  : T extends TgpuLayoutSampler ? TgpuSampler
  : T extends TgpuLayoutComparisonSampler ? TgpuComparisonSampler
  : T extends TgpuLayoutTexture<infer TSchema> ? Infer<TSchema>
  : T extends TgpuLayoutStorageTexture<infer TSchema> ? Infer<TSchema>
  : T extends TgpuLayoutExternalTexture ? Infer<T['externalTexture']>
  : never;

export type ExtractBindGroupInputFromLayout<
  T extends Record<string, TgpuLayoutEntry | null>,
> = NullableToOptional<{ [K in keyof T]: LayoutEntryToInput<T[K]> }>;

export type TgpuBindGroup<
  Entries extends Record<string, TgpuLayoutEntry | null> = Record<
    string,
    TgpuLayoutEntry | null
  >,
> = {
  readonly resourceType: 'bind-group';
  readonly layout: TgpuBindGroupLayout<Entries>;
  unwrap(unwrapper: Unwrapper): GPUBindGroup;
};

export function bindGroupLayout<
  Entries extends Record<string, TgpuLayoutEntry | null>,
>(entries: Entries): TgpuBindGroupLayout<Prettify<Entries>>;
/**
 * @deprecated Layouts containing the legacy texture api entries are deprecated and will be removed in future versions. Please use the up-to-date texture api entries instead.
 */
export function bindGroupLayout<
  Entries extends Record<string, TgpuLegacyLayoutEntry | null>,
>(
  entries: Entries,
): TgpuBindGroupLayout<
  Prettify<MapLegacyTextureToUpToDate<Entries>>
>;
export function bindGroupLayout<
  Entries extends Record<
    string,
    TgpuLayoutEntry | TgpuLegacyLayoutEntry | null
  >,
>(entries: Entries): MapLegacyTextureToUpToDate<Entries> {
  const convertedEntries = convertLegacyEntries(entries);
  return new TgpuBindGroupLayoutImpl(
    convertedEntries,
  ) as MapLegacyTextureToUpToDate<
    Entries
  >;
}

export function isBindGroupLayout<T extends TgpuBindGroupLayout>(
  value: T | unknown,
): value is T {
  return !!value && (value as T).resourceType === 'bind-group-layout';
}

export function isBindGroup<T extends TgpuBindGroup>(
  value: T | unknown,
): value is T {
  return !!value && (value as T).resourceType === 'bind-group';
}

/**
 * @category Errors
 */
export class MissingBindingError extends Error {
  constructor(groupLabel: string | undefined, key: string) {
    super(
      `Bind group '${
        groupLabel ?? '<unnamed>'
      }' is missing a required binding '${key}'`,
    );

    // Set the prototype explicitly.
    Object.setPrototypeOf(this, MissingBindingError.prototype);
  }
}

// --------------
// Implementation
// --------------

const DEFAULT_MUTABLE_VISIBILITY: TgpuShaderStage[] = ['compute', 'fragment'];
const DEFAULT_READONLY_VISIBILITY: TgpuShaderStage[] = [
  'compute',
  'vertex',
  'fragment',
];

class TgpuBindGroupLayoutImpl<
  Entries extends Record<string, TgpuLayoutEntry | null>,
> implements TgpuBindGroupLayout<Entries> {
  public readonly [$internal] = true;
  private _index: number | undefined;

  public readonly resourceType = 'bind-group-layout' as const;

  public readonly bound = {} as {
    [K in keyof Entries]: BindLayoutEntry<Entries[K]>;
  };

  public readonly value = {} as {
    [K in keyof Entries]: InferLayoutEntry<Entries[K]>;
  };

  public readonly $ = this.value as {
    [K in keyof Entries]: InferLayoutEntry<Entries[K]>;
  };

  get [$gpuValueOf]() {
    return this.$;
  }

  constructor(public readonly entries: Entries) {
    let idx = 0;

    for (const [key, entry] of Object.entries(entries)) {
      if (entry === null) {
        idx++;
        continue;
      }

      const membership: LayoutMembership = { layout: this, key, idx };

      if ('uniform' in entry) {
        // biome-ignore lint/suspicious/noExplicitAny: <no need for type magic>
        (this.bound[key] as any) = new TgpuLaidOutBufferImpl(
          'uniform',
          entry.uniform,
          membership,
        );
      }

      if ('storage' in entry) {
        const dataType = 'type' in entry.storage
          ? entry.storage
          : entry.storage(0);

        // biome-ignore lint/suspicious/noExplicitAny: <no need for type magic>
        (this.bound[key] as any) = new TgpuLaidOutBufferImpl(
          entry.access ?? 'readonly',
          dataType,
          membership,
        );
      }

      if ('texture' in entry) {
        // biome-ignore lint/suspicious/noExplicitAny: <no need for type magic>
        (this.bound[key] as any) = new TgpuLaidOutTextureViewImpl(
          entry.texture,
          membership,
        );
      }

      if ('storageTexture' in entry) {
        // biome-ignore lint/suspicious/noExplicitAny: <no need for type magic>
        (this.bound[key] as any) = new TgpuLaidOutTextureViewImpl(
          entry.storageTexture,
          membership,
        );
      }

      if ('externalTexture' in entry) {
        // biome-ignore lint/suspicious/noExplicitAny: <no need for type magic>
        (this.bound[key] as any) = new TgpuExternalTextureImpl(
          entry.externalTexture,
          membership,
        );
      }

      if ('sampler' in entry) {
        if (entry.sampler === 'comparison') {
          // biome-ignore lint/suspicious/noExplicitAny: <no need for type magic>
          (this.bound[key] as any) = new TgpuLaidOutComparisonSamplerImpl(
            membership,
          );
        } else {
          // biome-ignore lint/suspicious/noExplicitAny: <no need for type magic>
          (this.bound[key] as any) = new TgpuLaidOutSamplerImpl(membership);
        }
      }

      if ('sampler' in entry) {
        // biome-ignore lint/suspicious/noExplicitAny: <no need for type magic>
        (this.value as any)[key] = this.bound[key];
      } else {
        Object.defineProperty(this.value, key, {
          get: () => {
            // biome-ignore lint/suspicious/noExplicitAny: <no need for type magic>
            return (this.bound[key] as any).value;
          },
        });
      }

      idx++;
    }
  }

  toString(): string {
    return `bindGroupLayout:${getName(this) ?? '<unnamed>'}`;
  }

  get index(): number | undefined {
    return this._index;
  }

  $name(label: string): this {
    setName(this, label);
    return this;
  }

  $idx(index?: number): this {
    this._index = index;
    return this;
  }

  unwrap(unwrapper: Unwrapper) {
    const unwrapped = unwrapper.device.createBindGroupLayout({
      label: getName(this) ?? '<unnamed>',
      entries: Object.values(this.entries)
        .map((entry, idx) => {
          if (entry === null) {
            return null;
          }

          let visibility = entry.visibility;

          const binding: GPUBindGroupLayoutEntry = {
            binding: idx,
            visibility: 0,
          };

          if ('uniform' in entry) {
            visibility = visibility ?? DEFAULT_READONLY_VISIBILITY;

            binding.buffer = {
              type: 'uniform' as const,
            };
          } else if ('storage' in entry) {
            visibility = visibility ??
              (entry.access === 'mutable'
                ? DEFAULT_MUTABLE_VISIBILITY
                : DEFAULT_READONLY_VISIBILITY);

            binding.buffer = {
              type: entry.access === 'mutable'
                ? ('storage' as const)
                : ('read-only-storage' as const),
            };
          } else if ('sampler' in entry) {
            visibility = visibility ?? DEFAULT_READONLY_VISIBILITY;

            binding.sampler = {
              type: entry.sampler,
            };
          } else if ('texture' in entry) {
            visibility = visibility ?? DEFAULT_READONLY_VISIBILITY;
            const { multisampled, dimension, bindingSampleType } =
              entry.texture;
            binding.texture = {
              sampleType: entry.sampleType ?? bindingSampleType[0],
              viewDimension: dimension,
              multisampled,
            } satisfies Required<GPUTextureBindingLayout>;
          } else if ('storageTexture' in entry) {
            visibility = visibility ??
              DEFAULT_MUTABLE_VISIBILITY;
            const { dimension, access, format } = entry.storageTexture;
            binding.storageTexture = {
<<<<<<< HEAD
              ...entry.storageTexture,
              viewDimension: entry.storageTexture.dimension,
            };
=======
              access,
              format,
              viewDimension: dimension,
            } satisfies Required<GPUStorageTextureBindingLayout>;
>>>>>>> 2ed34c53
          } else if ('externalTexture' in entry) {
            visibility = visibility ?? DEFAULT_READONLY_VISIBILITY;
            binding.externalTexture = {};
          }

          if (visibility?.includes('compute')) {
            binding.visibility |= GPUShaderStage.COMPUTE;
          }
          if (visibility?.includes('vertex')) {
            binding.visibility |= GPUShaderStage.VERTEX;
          }
          if (visibility?.includes('fragment')) {
            binding.visibility |= GPUShaderStage.FRAGMENT;
          }

          return binding;
        })
        .filter((v): v is Exclude<typeof v, null> => v !== null),
    });

    return unwrapped;
  }
}

export class TgpuBindGroupImpl<
  Entries extends Record<string, TgpuLayoutEntry | null> = Record<
    string,
    TgpuLayoutEntry | null
  >,
> implements TgpuBindGroup<Entries> {
  public readonly resourceType = 'bind-group' as const;

  constructor(
    public readonly layout: TgpuBindGroupLayout<Entries>,
    public readonly entries: ExtractBindGroupInputFromLayout<Entries>,
  ) {
    // Checking if all entries are present.
    for (const key of Object.keys(layout.entries)) {
      if (layout.entries[key] !== null && !(key in entries)) {
        throw new MissingBindingError(getName(layout), key);
      }
    }
  }

  public unwrap(unwrapper: Unwrapper): GPUBindGroup {
    const unwrapped = unwrapper.device.createBindGroup({
      label: getName(this.layout) ?? '<unnamed>',
      layout: unwrapper.unwrap(this.layout),
      entries: Object.entries(this.layout.entries)
        .map(([key, entry], idx) => {
          if (entry === null) {
            return null;
          }

          const value = this.entries[key as keyof typeof this.entries];

          if (value === undefined) {
            throw new Error(
              `'${key}' is a resource required to populate bind group layout '${
                getName(this.layout) ?? '<unnamed>'
              }'.`,
            );
          }

          if ('uniform' in entry) {
            let resource: GPUBufferBinding;

            if (isBuffer(value)) {
              if (!isUsableAsUniform(value)) {
                throw new NotUniformError(value);
              }
              resource = { buffer: unwrapper.unwrap(value) };
            } else {
              resource = { buffer: value as GPUBuffer };
            }

            return {
              binding: idx,
              resource,
            };
          }

          if ('storage' in entry) {
            let resource: GPUBufferBinding;

            if (isBuffer(value)) {
              if (!isUsableAsStorage(value)) {
                throw new NotStorageError(value);
              }
              resource = { buffer: unwrapper.unwrap(value) };
            } else {
              resource = { buffer: value as GPUBuffer };
            }

            return {
              binding: idx,
              resource,
            };
          }

          if ('texture' in entry) {
            let resource: GPUTextureView;
            if (isTexture(value)) {
              if (!isUsableAsSampled(value)) {
                throw new NotSampledError(value);
              }

              resource = unwrapper.unwrap(
                (value as TgpuTexture & SampledFlag).createView(entry.texture),
              );
            } else if (isTextureView(value)) {
              resource = unwrapper.unwrap(value);
            } else {
              resource = value as GPUTextureView;
            }

            return {
              binding: idx,
              resource,
            };
          }

          if ('storageTexture' in entry) {
            let resource: GPUTextureView;
            if (isTexture(value)) {
              if (!isUsableAsStorage(value)) {
                throw new NotStorageError(value);
              }

              resource = unwrapper.unwrap(
                (value as TgpuTexture & StorageFlag).createView(
                  entry.storageTexture,
                ),
              );
            } else if (isTextureView(value)) {
              resource = unwrapper.unwrap(value);
            } else {
              resource = value as GPUTextureView;
            }

            return {
              binding: idx,
              resource,
            };
          }

          if ('sampler' in entry) {
            if (isSampler(value) || isComparisonSampler(value)) {
              return {
                binding: idx,
                resource: unwrapper.unwrap(value as TgpuSampler),
              };
            }

            return {
              binding: idx,
              resource: value as GPUSampler,
            };
          }

          if ('externalTexture' in entry) {
            return {
              binding: idx,
              resource: value as GPUExternalTexture,
            };
          }

          throw new Error(
            `Malformed bind group entry: ${safeStringify(value)}`,
          );
        })
        .filter((v): v is Exclude<typeof v, null> => v !== null),
    });

    return unwrapped;
  }
}<|MERGE_RESOLUTION|>--- conflicted
+++ resolved
@@ -671,16 +671,10 @@
               DEFAULT_MUTABLE_VISIBILITY;
             const { dimension, access, format } = entry.storageTexture;
             binding.storageTexture = {
-<<<<<<< HEAD
-              ...entry.storageTexture,
-              viewDimension: entry.storageTexture.dimension,
-            };
-=======
               access,
               format,
               viewDimension: dimension,
             } satisfies Required<GPUStorageTextureBindingLayout>;
->>>>>>> 2ed34c53
           } else if ('externalTexture' in entry) {
             visibility = visibility ?? DEFAULT_READONLY_VISIBILITY;
             binding.externalTexture = {};
