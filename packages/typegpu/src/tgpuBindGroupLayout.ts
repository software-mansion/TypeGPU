--- conflicted
+++ resolved
@@ -263,79 +263,6 @@
   }
   : never;
 
-<<<<<<< HEAD
-export type LayoutEntryToInput<T extends TgpuLayoutEntry | null> =
-  T extends TgpuLayoutUniform
-    ?
-        | (TgpuBuffer<UnwrapRuntimeConstructor<T['uniform']>> & UniformFlag)
-        | GPUBuffer
-    : T extends TgpuLayoutStorage
-      ?
-          | (TgpuBuffer<UnwrapRuntimeConstructor<T['storage']>> & StorageFlag)
-          | GPUBuffer
-      : T extends TgpuLayoutSampler
-        ? TgpuSampler | GPUSampler
-        : T extends TgpuLayoutComparisonSampler
-          ? TgpuComparisonSampler | GPUSampler
-          : T extends TgpuLayoutTexture
-            ?
-                | GPUTextureView
-                | (Sampled &
-                    TgpuTexture<
-                      Prettify<TextureProps & GetTextureRestriction<T>>
-                    >)
-                | TgpuSampledTexture<
-                    Default<T['viewDimension'], '2d'>,
-                    ChannelFormatToSchema[T['texture']]
-                  >
-            : T extends TgpuLayoutStorageTexture
-              ?
-                  | GPUTextureView
-                  | (StorageFlag &
-                      TgpuTexture<
-                        Prettify<TextureProps & GetStorageTextureRestriction<T>>
-                      >)
-                  | StorageTextureUsageForEntry<T>
-              : T extends TgpuLayoutExternalTexture
-                ? GPUExternalTexture
-                : never;
-
-export type BindLayoutEntry<T extends TgpuLayoutEntry | null> =
-  T extends TgpuLayoutUniform
-    ? TgpuBufferUniform<T['uniform']>
-    : T extends TgpuLayoutStorage
-      ? StorageUsageForEntry<T>
-      : T extends TgpuLayoutSampler
-        ? TgpuSampler
-        : T extends TgpuLayoutComparisonSampler
-          ? TgpuComparisonSampler
-          : T extends TgpuLayoutTexture
-            ? TgpuSampledTexture<
-                Default<T['viewDimension'], '2d'>,
-                ChannelFormatToSchema[T['texture']]
-              >
-            : T extends TgpuLayoutStorageTexture
-              ? StorageTextureUsageForEntry<T>
-              : never;
-
-export type InferLayoutEntry<T extends TgpuLayoutEntry | null> =
-  T extends TgpuLayoutUniform
-    ? Infer<T['uniform']>
-    : T extends TgpuLayoutStorage
-      ? Infer<UnwrapRuntimeConstructor<T['storage']>>
-      : T extends TgpuLayoutSampler
-        ? TgpuSampler
-        : T extends TgpuLayoutComparisonSampler
-          ? TgpuComparisonSampler
-          : T extends TgpuLayoutTexture
-            ? TgpuSampledTexture<
-                Default<T['viewDimension'], '2d'>,
-                ChannelFormatToSchema[T['texture']]
-              >
-            : T extends TgpuLayoutStorageTexture
-              ? StorageTextureUsageForEntry<T>
-              : never;
-=======
 export type LayoutEntryToInput<T extends TgpuLayoutEntry | null> = T extends
   TgpuLayoutUniform ?
     | (TgpuBuffer<UnwrapRuntimeConstructor<T['uniform']>> & UniformFlag)
@@ -387,12 +314,11 @@
   : T extends TgpuLayoutSampler ? TgpuSampler
   : T extends TgpuLayoutComparisonSampler ? TgpuComparisonSampler
   : T extends TgpuLayoutTexture ? TgpuSampledTexture<
-      Default<GetDimension<T['viewDimension']>, '2d'>,
+      Default<T['viewDimension'], '2d'>,
       ChannelFormatToSchema[T['texture']]
     >
   : T extends TgpuLayoutStorageTexture ? StorageTextureUsageForEntry<T>
   : never;
->>>>>>> c652040a
 
 export type ExtractBindGroupInputFromLayout<
   T extends Record<string, TgpuLayoutEntry | null>,
