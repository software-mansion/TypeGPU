--- conflicted
+++ resolved
@@ -1,8 +1,5 @@
-<<<<<<< HEAD
 import type { Unwrap } from 'typed-binary';
 import { inGPUMode } from './gpuMode';
-import type { AnyWgslData, ResolutionCtx, Wgsl, WgslResolvable } from './types';
-=======
 import type {
   AnyWgslData,
   ResolutionCtx,
@@ -10,7 +7,6 @@
   WgslNamable,
   WgslResolvable,
 } from './types';
->>>>>>> dea7a611
 import { code } from './wgslCode';
 import { WgslIdentifier } from './wgslIdentifier';
 
@@ -20,16 +16,11 @@
 
 export type VariableScope = 'private' | 'workgroup';
 
-<<<<<<< HEAD
-export interface WgslVar<TDataType extends AnyWgslData> extends WgslResolvable {
-  $name(label: string): WgslVar<TDataType>;
+export interface WgslVar<TDataType extends AnyWgslData>
+  extends WgslResolvable,
+    WgslNamable {
   value: Unwrap<TDataType>;
 }
-=======
-export interface WgslVar<TDataType extends AnyWgslData>
-  extends WgslResolvable,
-    WgslNamable {}
->>>>>>> dea7a611
 
 /**
  * Creates a variable, with an optional initial value.
