<<<<<<< HEAD
import { read, write } from './tgpuBufferUtils';
import { fn, procedure } from './tgpuFn';
import { buffer } from './wgslBuffer';

export const tgpu = {
  createBuffer: buffer,
  read,
  write,
  fn,
  procedure,
};
=======
export {
  buffer as createBuffer,
  Uniform,
  Storage,
  Vertex,
} from './wgslBuffer';
export { read, write } from './tgpuBufferUtils';
>>>>>>> 44a3d134
<|MERGE_RESOLUTION|>--- conflicted
+++ resolved
@@ -1,16 +1,3 @@
-<<<<<<< HEAD
-import { read, write } from './tgpuBufferUtils';
-import { fn, procedure } from './tgpuFn';
-import { buffer } from './wgslBuffer';
-
-export const tgpu = {
-  createBuffer: buffer,
-  read,
-  write,
-  fn,
-  procedure,
-};
-=======
 export {
   buffer as createBuffer,
   Uniform,
@@ -18,4 +5,4 @@
   Vertex,
 } from './wgslBuffer';
 export { read, write } from './tgpuBufferUtils';
->>>>>>> 44a3d134
+export { fn, procedure } from './tgpuFn';