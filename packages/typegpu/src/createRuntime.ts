--- conflicted
+++ resolved
@@ -16,11 +16,6 @@
 import type { TgpuSettable } from './settableTrait';
 import type { TgpuBindGroup, TgpuBindGroupLayout } from './tgpuBindGroupLayout';
 import { isBindGroup, isBindGroupLayout } from './tgpuBindGroupLayout';
-<<<<<<< HEAD
-import { type TgpuFn, isRawFn } from './tgpuFn';
-=======
-import { type TgpuBuffer, createBufferImpl, isBuffer } from './tgpuBuffer';
->>>>>>> 50894992
 import type { ExtractPlumValue, TgpuPlum, Unsubscribe } from './tgpuPlumTypes';
 import type {
   ComputePipelineExecutorOptions,
