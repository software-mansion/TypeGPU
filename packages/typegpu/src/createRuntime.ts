--- conflicted
+++ resolved
@@ -1,13 +1,9 @@
 import type { Parsed } from 'typed-binary';
-<<<<<<< HEAD
-=======
 import {
   type TgpuBuffer,
   createBufferImpl,
   isBuffer,
 } from './core/buffer/buffer';
-import { onGPU } from './gpuMode';
->>>>>>> f9c146c9
 import type { JitTranspiler } from './jitTranspiler';
 import { WeakMemo } from './memo';
 import { type PlumListener, PlumStore } from './plumStore';
