--- conflicted
+++ resolved
@@ -1,21 +1,11 @@
-<<<<<<< HEAD
-import type { Parsed } from 'typed-binary';
+import { BufferWriter, type Parsed } from 'typed-binary';
 import { SimpleTgpuData, TgpuArrayImpl } from './data';
-import type {
-  AnyTgpuData,
-  BufferUsage,
-  TgpuAllocatable,
-  TgpuNamable,
-=======
-import { BufferWriter, type Parsed } from 'typed-binary';
-import { SimpleWgslData, WgslArrayImpl } from './data';
 import {
-  type AnyWgslData,
+  type AnyTgpuData,
   type BufferUsage,
-  type WgslAllocatable,
-  type WgslNamable,
+  type TgpuAllocatable,
+  type TgpuNamable,
   isGPUBuffer,
->>>>>>> cbd0b4fb
 } from './types';
 import { type TgpuBufferUsage, bufferUsage } from './wgslBufferUsage';
 import type { TgpuPlum } from './wgslPlum';
@@ -24,49 +14,6 @@
 // Public API
 // ----------
 
-<<<<<<< HEAD
-type UsageGuard<
-  TUsage extends BufferUsage,
-  TData extends AnyTgpuData,
-  TAllows,
-> = TUsage extends TAllows ? TgpuBufferUsage<TData, TUsage> : null;
-
-type AllowedUsages<
-  TData extends AnyTgpuData,
-  TAllows extends BufferUsage = never,
-> = {
-  uniform: TgpuBufferUsage<TData, TAllows | 'uniform'> | null;
-  mutable: TgpuBufferUsage<TData, TAllows | 'mutable'> | null;
-  readonly: TgpuBufferUsage<TData, TAllows | 'readonly'> | null;
-  vertex: TgpuBufferUsage<TData, TAllows | 'vertex'> | null;
-};
-
-export interface TgpuBuffer<
-  TData extends AnyTgpuData,
-  TAllows extends BufferUsage = never,
-> extends TgpuAllocatable<TData>,
-    TgpuNamable {
-  $allowUniform(): TgpuBuffer<TData, TAllows | 'uniform'>;
-  $allowReadonly(): TgpuBuffer<TData, TAllows | 'readonly'>;
-  $allowMutable(): TgpuBuffer<TData, TAllows | 'mutable'>;
-  $allowVertex(
-    stepMode: 'vertex' | 'instance',
-  ): TgpuBuffer<TData, TAllows | 'vertex'>;
-  $addFlags(flags: GPUBufferUsageFlags): TgpuBuffer<TData, TAllows>;
-
-  _usages: AllowedUsages<TData, TAllows>;
-  readonly label: string | undefined;
-}
-
-export function buffer<
-  TData extends AnyTgpuData,
-  TUsage extends BufferUsage = never,
->(
-  typeSchema: TData,
-  initial?: Parsed<TData> | TgpuPlum<Parsed<TData>> | undefined,
-): TgpuBuffer<TData, TUsage> {
-  return new TgpuBufferImpl<TData, TUsage>(typeSchema, initial);
-=======
 export interface Unmanaged {
   readonly device: GPUDevice;
   readonly buffer: GPUBuffer;
@@ -85,16 +32,16 @@
   vertexAllowed: true;
 }
 
-type AllowedUsages<TData extends AnyWgslData> = {
-  uniform: WgslBufferUsage<TData, 'uniform'> | null;
-  mutable: WgslBufferUsage<TData, 'mutable'> | null;
-  readonly: WgslBufferUsage<TData, 'readonly'> | null;
-  vertex: WgslBufferUsage<TData, 'vertex'> | null;
+type AllowedUsages<TData extends AnyTgpuData> = {
+  uniform: TgpuBufferUsage<TData, 'uniform'> | null;
+  mutable: TgpuBufferUsage<TData, 'mutable'> | null;
+  readonly: TgpuBufferUsage<TData, 'readonly'> | null;
+  vertex: TgpuBufferUsage<TData, 'vertex'> | null;
 };
 
-export interface WgslBuffer<TData extends AnyWgslData>
-  extends WgslAllocatable<TData>,
-    WgslNamable {
+export interface TgpuBuffer<TData extends AnyTgpuData>
+  extends TgpuAllocatable<TData>,
+    TgpuNamable {
   $allowUniform(): this & AllowUniform;
   $allowReadonly(): this & AllowReadonly;
   $allowMutable(): this & AllowMutable;
@@ -106,37 +53,28 @@
   readonly label: string | undefined;
 }
 
-export function buffer<TData extends AnyWgslData>(
+export function buffer<TData extends AnyTgpuData>(
   typeSchema: TData,
-  initial?: Parsed<TData> | WgslPlum<Parsed<TData>> | undefined,
-): WgslBuffer<TData>;
-
-export function buffer<TData extends AnyWgslData>(
+  initial?: Parsed<TData> | TgpuPlum<Parsed<TData>> | undefined,
+): TgpuBuffer<TData>;
+
+export function buffer<TData extends AnyTgpuData>(
   typeSchema: TData,
   gpuBuffer: GPUBuffer,
-): WgslBuffer<TData>;
-
-export function buffer<TData extends AnyWgslData>(
+): TgpuBuffer<TData>;
+
+export function buffer<TData extends AnyTgpuData>(
   typeSchema: TData,
-  initialOrBuffer?: Parsed<TData> | WgslPlum<Parsed<TData>> | GPUBuffer,
-): WgslBuffer<TData> {
-  return new WgslBufferImpl(typeSchema, initialOrBuffer);
->>>>>>> cbd0b4fb
+  initialOrBuffer?: Parsed<TData> | TgpuPlum<Parsed<TData>> | GPUBuffer,
+): TgpuBuffer<TData> {
+  return new TgpuBufferImpl(typeSchema, initialOrBuffer);
 }
 
 // --------------
 // Implementation
 // --------------
 
-<<<<<<< HEAD
-class TgpuBufferImpl<
-  TData extends AnyTgpuData,
-  TAllows extends BufferUsage = never,
-> implements TgpuBuffer<TData, TAllows>
-{
-=======
-class WgslBufferImpl<TData extends AnyWgslData> implements WgslBuffer<TData> {
->>>>>>> cbd0b4fb
+class TgpuBufferImpl<TData extends AnyTgpuData> implements TgpuBuffer<TData> {
   public flags: GPUBufferUsageFlags =
     GPUBufferUsage.COPY_DST | GPUBufferUsage.COPY_SRC;
   private _device: GPUDevice | null = null;
@@ -152,17 +90,13 @@
   public vertexLayout: Omit<GPUVertexBufferLayout, 'attributes'> | null = null;
 
   private _label: string | undefined;
-  readonly initial: Parsed<TData> | WgslPlum<Parsed<TData>> | undefined;
+  readonly initial: Parsed<TData> | TgpuPlum<Parsed<TData>> | undefined;
 
   constructor(
     public readonly dataType: TData,
-<<<<<<< HEAD
-    public readonly initial?: Parsed<TData> | TgpuPlum<Parsed<TData>>,
-  ) {}
-=======
     public readonly initialOrBuffer?:
       | Parsed<TData>
-      | WgslPlum<Parsed<TData>>
+      | TgpuPlum<Parsed<TData>>
       | GPUBuffer
       | undefined,
   ) {
@@ -172,7 +106,6 @@
       this.initial = initialOrBuffer;
     }
   }
->>>>>>> cbd0b4fb
 
   get label() {
     return this._label;
@@ -215,11 +148,6 @@
 
   $allowUniform() {
     this.$addFlags(GPUBufferUsage.UNIFORM);
-<<<<<<< HEAD
-
-    const enrichedThis = this as TgpuBuffer<TData, TAllows | 'uniform'>;
-=======
->>>>>>> cbd0b4fb
     if (!this._usages.uniform) {
       this._usages.uniform = bufferUsage(this, 'uniform');
     }
@@ -230,10 +158,6 @@
   $allowReadonly() {
     this.$addFlags(GPUBufferUsage.STORAGE);
 
-<<<<<<< HEAD
-    const enrichedThis = this as TgpuBuffer<TData, TAllows | 'readonly'>;
-=======
->>>>>>> cbd0b4fb
     if (!this._usages.readonly) {
       this._usages.readonly = bufferUsage(this, 'readonly');
     }
@@ -244,10 +168,6 @@
   $allowMutable() {
     this.$addFlags(GPUBufferUsage.STORAGE);
 
-<<<<<<< HEAD
-    const enrichedThis = this as TgpuBuffer<TData, TAllows | 'mutable'>;
-=======
->>>>>>> cbd0b4fb
     if (!this._usages.mutable) {
       this._usages.mutable = bufferUsage(this, 'mutable');
     }
@@ -258,10 +178,6 @@
   $allowVertex(stepMode: 'vertex' | 'instance' = 'vertex') {
     this.$addFlags(GPUBufferUsage.VERTEX);
 
-<<<<<<< HEAD
-    const enrichedThis = this as TgpuBuffer<TData, TAllows | 'vertex'>;
-=======
->>>>>>> cbd0b4fb
     if (!this.vertexLayout) {
       if (this.dataType instanceof SimpleTgpuData) {
         this.vertexLayout = {
@@ -269,13 +185,8 @@
           stepMode,
         };
 
-<<<<<<< HEAD
-        this._usages.vertex = bufferUsage(enrichedThis, 'vertex');
+        this._usages.vertex = bufferUsage(this, 'vertex');
       } else if (this.dataType instanceof TgpuArrayImpl) {
-=======
-        this._usages.vertex = bufferUsage(this, 'vertex');
-      } else if (this.dataType instanceof WgslArrayImpl) {
->>>>>>> cbd0b4fb
         this.vertexLayout = {
           arrayStride: this.dataType.elementType.size,
           stepMode,
@@ -314,26 +225,19 @@
   return string.charAt(0).toUpperCase() + string.slice(1);
 }
 
-<<<<<<< HEAD
-function asUsage<TUsage extends BufferUsage>(usage: TUsage) {
-  return <TData extends AnyTgpuData, TAllows extends BufferUsage>(
-    buffer: TgpuBuffer<TData, TAllows>,
-  ) => {
-=======
 function asUsage<
   TUsage extends BufferUsage,
   TType extends AllowVertex | AllowUniform | AllowReadonly | AllowMutable,
 >(usage: TUsage, _: TType) {
-  return <TData extends AnyWgslData>(
-    buffer: WgslBuffer<TData> & TType,
-  ): WgslBufferUsage<TData, TUsage> => {
->>>>>>> cbd0b4fb
+  return <TData extends AnyTgpuData>(
+    buffer: TgpuBuffer<TData> & TType,
+  ): TgpuBufferUsage<TData, TUsage> => {
     if (buffer._usages[usage] === null) {
       throw new Error(
         `Cannot pass ${buffer} to as${capitalizeFirstLetter(usage)} function, as the buffer does not allow ${usage} usage. To allow it, use $allow${capitalizeFirstLetter(usage)} TgpuBuffer method.`,
       );
     }
-    return buffer._usages[usage] as WgslBufferUsage<TData, TUsage>;
+    return buffer._usages[usage] as TgpuBufferUsage<TData, TUsage>;
   };
 }
 
