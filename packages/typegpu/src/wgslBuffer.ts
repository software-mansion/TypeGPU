<<<<<<< HEAD
import type { Parsed } from 'typed-binary';
import type {
  AnyWgslData,
  BufferUsage,
  WgslAllocatable,
  WgslNamable,
} from './types';
=======
import type { AnySchema, Parsed } from 'typed-binary';
import { SimpleWgslData } from './data';
import type { AnyWgslData, BufferUsage, WgslAllocatable } from './types';
>>>>>>> 4f63f00f
import { type WgslBufferUsage, bufferUsage } from './wgslBufferUsage';
import type { WgslPlum } from './wgslPlum';

// ----------
// Public API
// ----------

type UsageGuard<
  TUsage extends BufferUsage,
  TData extends AnyWgslData,
  TAllows,
> = TUsage extends TAllows ? WgslBufferUsage<TData, TUsage> : null;

export interface WgslBuffer<
  TData extends AnyWgslData,
  TAllows extends BufferUsage = never,
> extends WgslAllocatable<TData>,
    WgslNamable {
  $allowUniform(): WgslBuffer<TData, TAllows | 'uniform'>;
  $allowReadonly(): WgslBuffer<TData, TAllows | 'readonly'>;
  $allowMutable(): WgslBuffer<TData, TAllows | 'mutable'>;
  $allowVertex(
    stepMode: 'vertex' | 'instance',
  ): WgslBuffer<TData, TAllows | 'vertex'>;
  $addFlags(flags: GPUBufferUsageFlags): WgslBuffer<TData, TAllows>;

<<<<<<< HEAD
  asUniform(): 'uniform' extends TAllows
    ? WgslBufferUsage<TData, 'uniform'>
    : null;

  asStorage(): 'mutable_storage' extends TAllows
    ? WgslBufferUsage<TData, 'mutable_storage'>
    : null;

  asReadonlyStorage(): 'readonly_storage' extends TAllows
    ? WgslBufferUsage<TData, 'readonly_storage'>
    : null;

  get label(): string | undefined;
  get debugRepr(): string;
=======
  asUniform(): UsageGuard<'uniform', TData, TAllows>;
  asMutable(): UsageGuard<'mutable', TData, TAllows>;
  asReadonly(): UsageGuard<'readonly', TData, TAllows>;
  asVertex(): UsageGuard<'vertex', TData, TAllows>;
>>>>>>> 4f63f00f
}

export function buffer<
  TData extends AnyWgslData,
  TUsage extends BufferUsage = never,
>(
  typeSchema: TData,
  initial?: Parsed<TData> | WgslPlum<Parsed<TData>> | undefined,
): WgslBuffer<TData, TUsage> {
  return new WgslBufferImpl<TData, TUsage>(typeSchema, initial);
}

// --------------
// Implementation
// --------------

class WgslBufferImpl<
  TData extends AnyWgslData,
  TAllows extends BufferUsage = never,
> implements WgslBuffer<TData, TAllows>
{
  readonly typeInfo = 'buffer';
  public flags: GPUBufferUsageFlags =
    GPUBufferUsage.COPY_DST | GPUBufferUsage.COPY_SRC;

<<<<<<< HEAD
  private _label: string | undefined;

=======
  public vertexLayout: Omit<GPUVertexBufferLayout, 'attributes'> | null = null;
>>>>>>> 4f63f00f
  private _allowedUsages: {
    uniform: WgslBufferUsage<TData, TAllows | 'uniform'> | null;
    mutable: WgslBufferUsage<TData, TAllows | 'mutable'> | null;
    readonly: WgslBufferUsage<TData, TAllows | 'readonly'> | null;
    vertex: WgslBufferUsage<TData, TAllows | 'vertex'> | null;
  } = {
    uniform: null,
    mutable: null,
    readonly: null,
    vertex: null,
  };

  constructor(
    public readonly dataType: TData,
    public readonly initial?: Parsed<TData> | WgslPlum<Parsed<TData>>,
  ) {}

  $allowUniform() {
    this.$addFlags(GPUBufferUsage.UNIFORM);

    const enrichedThis = this as WgslBuffer<TData, TAllows | 'uniform'>;
    if (!this._allowedUsages.uniform) {
      this._allowedUsages.uniform = bufferUsage(enrichedThis, 'uniform');
    }

    return enrichedThis;
  }

  $allowReadonly() {
    this.$addFlags(GPUBufferUsage.STORAGE);

    const enrichedThis = this as WgslBuffer<TData, TAllows | 'readonly'>;
    if (!this._allowedUsages.readonly) {
      this._allowedUsages.readonly = bufferUsage(enrichedThis, 'readonly');
    }

    return enrichedThis;
  }

  $allowMutable() {
    this.$addFlags(GPUBufferUsage.STORAGE);

    const enrichedThis = this as WgslBuffer<TData, TAllows | 'mutable'>;
    if (!this._allowedUsages.mutable) {
      this._allowedUsages.mutable = bufferUsage(enrichedThis, 'mutable');
    }

    return enrichedThis;
  }

  $allowVertex(stepMode: 'vertex' | 'instance' = 'vertex') {
    this.$addFlags(GPUBufferUsage.VERTEX);

    const enrichedThis = this as WgslBuffer<TData, TAllows | 'vertex'>;
    if (!this.vertexLayout) {
      if (!(this.dataType instanceof SimpleWgslData)) {
        throw new Error('Only simple data types can be used as vertex buffers');
      }

      let underlyingThis = this.dataType as SimpleWgslData<AnySchema>;
      underlyingThis = underlyingThis.getUnderlyingType();
      this.vertexLayout = {
        arrayStride: underlyingThis.size,
        stepMode,
      };

      this._allowedUsages.vertex = bufferUsage(enrichedThis, 'vertex');
    }

    if (this.vertexLayout.stepMode !== stepMode) {
      throw new Error('Cannot change step mode of a vertex buffer');
    }

    return enrichedThis;
  }

  // Temporary solution
  $addFlags(flags: GPUBufferUsageFlags) {
    this.flags |= flags;
    return this;
  }

  asUniform() {
    return this._allowedUsages.uniform as UsageGuard<'uniform', TData, TAllows>;
  }

  asMutable() {
    return this._allowedUsages.mutable as UsageGuard<'mutable', TData, TAllows>;
  }

  asReadonly() {
    return this._allowedUsages.readonly as UsageGuard<
      'readonly',
      TData,
      TAllows
    >;
  }

  asVertex() {
    return this._allowedUsages.vertex as UsageGuard<'vertex', TData, TAllows>;
  }

  get label() {
    return this._label;
  }

  $name(label?: string | undefined) {
    this._label = label;
    return this;
  }

  toString(): string {
    return this.debugRepr;
  }

  get debugRepr(): string {
    return `${this.typeInfo}:${this.label ?? '<unnamed>'}`;
  }
}<|MERGE_RESOLUTION|>--- conflicted
+++ resolved
@@ -1,16 +1,11 @@
-<<<<<<< HEAD
-import type { Parsed } from 'typed-binary';
+import type { AnySchema, Parsed } from 'typed-binary';
+import { SimpleWgslData } from './data';
 import type {
   AnyWgslData,
   BufferUsage,
   WgslAllocatable,
   WgslNamable,
 } from './types';
-=======
-import type { AnySchema, Parsed } from 'typed-binary';
-import { SimpleWgslData } from './data';
-import type { AnyWgslData, BufferUsage, WgslAllocatable } from './types';
->>>>>>> 4f63f00f
 import { type WgslBufferUsage, bufferUsage } from './wgslBufferUsage';
 import type { WgslPlum } from './wgslPlum';
 
@@ -37,27 +32,10 @@
   ): WgslBuffer<TData, TAllows | 'vertex'>;
   $addFlags(flags: GPUBufferUsageFlags): WgslBuffer<TData, TAllows>;
 
-<<<<<<< HEAD
-  asUniform(): 'uniform' extends TAllows
-    ? WgslBufferUsage<TData, 'uniform'>
-    : null;
-
-  asStorage(): 'mutable_storage' extends TAllows
-    ? WgslBufferUsage<TData, 'mutable_storage'>
-    : null;
-
-  asReadonlyStorage(): 'readonly_storage' extends TAllows
-    ? WgslBufferUsage<TData, 'readonly_storage'>
-    : null;
-
-  get label(): string | undefined;
-  get debugRepr(): string;
-=======
   asUniform(): UsageGuard<'uniform', TData, TAllows>;
   asMutable(): UsageGuard<'mutable', TData, TAllows>;
   asReadonly(): UsageGuard<'readonly', TData, TAllows>;
   asVertex(): UsageGuard<'vertex', TData, TAllows>;
->>>>>>> 4f63f00f
 }
 
 export function buffer<
@@ -83,12 +61,7 @@
   public flags: GPUBufferUsageFlags =
     GPUBufferUsage.COPY_DST | GPUBufferUsage.COPY_SRC;
 
-<<<<<<< HEAD
-  private _label: string | undefined;
-
-=======
   public vertexLayout: Omit<GPUVertexBufferLayout, 'attributes'> | null = null;
->>>>>>> 4f63f00f
   private _allowedUsages: {
     uniform: WgslBufferUsage<TData, TAllows | 'uniform'> | null;
     mutable: WgslBufferUsage<TData, TAllows | 'mutable'> | null;
@@ -100,6 +73,8 @@
     readonly: null,
     vertex: null,
   };
+
+  private _label: string | undefined;
 
   constructor(
     public readonly dataType: TData,
