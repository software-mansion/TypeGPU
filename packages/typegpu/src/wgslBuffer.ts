import type { AnySchema, Parsed } from 'typed-binary';
import { SimpleWgslData } from './data';
import type { AnyWgslData, BufferUsage, WgslAllocatable } from './types';
import { type WgslBufferUsage, bufferUsage } from './wgslBufferUsage';
import type { WgslPlum } from './wgslPlum';

// ----------
// Public API
// ----------

export interface WgslBuffer<
  TData extends AnyWgslData,
  TAllows extends BufferUsage = never,
> extends WgslAllocatable<TData> {
  $name(label: string): WgslBuffer<TData, TAllows>;
  $allowUniform(): WgslBuffer<TData, TAllows | 'uniform'>;
  $allowReadonlyStorage(): WgslBuffer<TData, TAllows | 'readonly_storage'>;
  $allowMutableStorage(): WgslBuffer<TData, TAllows | 'mutable_storage'>;
  $allowVertex(
    stepMode: 'vertex' | 'instance',
  ): WgslBuffer<TData, TAllows | 'vertex'>;
  $addFlags(flags: GPUBufferUsageFlags): WgslBuffer<TData, TAllows>;

  asUniform(): 'uniform' extends TAllows
    ? WgslBufferUsage<TData, 'uniform'>
    : null;

  asMutableStorage(): 'mutable_storage' extends TAllows
    ? WgslBufferUsage<TData, 'mutable_storage'>
    : null;

  asReadonlyStorage(): 'readonly_storage' extends TAllows
    ? WgslBufferUsage<TData, 'readonly_storage'>
    : null;

  asVertex(): 'vertex' extends TAllows
    ? WgslBufferUsage<TData, 'vertex'>
    : null;
}

export function buffer<
  TData extends AnyWgslData,
  TUsage extends BufferUsage = never,
>(
  typeSchema: TData,
  initial?: Parsed<TData> | WgslPlum<Parsed<TData>> | undefined,
): WgslBuffer<TData, TUsage> {
  return new WgslBufferImpl<TData, TUsage>(typeSchema, initial);
}

// --------------
// Implementation
// --------------

class WgslBufferImpl<
  TData extends AnyWgslData,
  TAllows extends BufferUsage = never,
> implements WgslBuffer<TData, TAllows>
{
  public flags: GPUBufferUsageFlags =
    GPUBufferUsage.COPY_DST | GPUBufferUsage.COPY_SRC;

  public vertexLayout: Omit<GPUVertexBufferLayout, 'attributes'> | null = null;
  private _allowedUsages: {
    uniform: WgslBufferUsage<TData, TAllows | 'uniform'> | null;
    mutableStorage: WgslBufferUsage<TData, TAllows | 'mutable_storage'> | null;
    readonlyStorage: WgslBufferUsage<
      TData,
      TAllows | 'readonly_storage'
    > | null;
    vertex: WgslBufferUsage<TData, TAllows | 'vertex'> | null;
  } = {
    uniform: null,
    mutableStorage: null,
    readonlyStorage: null,
    vertex: null,
  };

  private _label: string | undefined;

  constructor(
    public readonly dataType: TData,
    public readonly initial?: Parsed<TData> | WgslPlum<Parsed<TData>>,
  ) {}

  get label() {
    return this._label;
  }

  $name(label: string) {
    this._label = label;
    return this;
  }

  $allowUniform() {
    const enrichedThis = this as WgslBuffer<TData, TAllows | 'uniform'>;
    this.$addFlags(GPUBufferUsage.UNIFORM);
    if (!this._allowedUsages.uniform) {
      this._allowedUsages.uniform = bufferUsage(enrichedThis, 'uniform');
    }
    return enrichedThis;
  }

  $allowReadonlyStorage() {
    const enrichedThis = this as WgslBuffer<
      TData,
      TAllows | 'readonly_storage'
    >;
    this.$addFlags(GPUBufferUsage.STORAGE);
    if (!this._allowedUsages.readonlyStorage) {
      this._allowedUsages.readonlyStorage = bufferUsage(
        enrichedThis,
        'readonly_storage',
      );
    }
    return enrichedThis;
  }

  $allowMutableStorage() {
    const enrichedThis = this as WgslBuffer<TData, TAllows | 'mutable_storage'>;
    this.$addFlags(GPUBufferUsage.STORAGE);
    if (!this._allowedUsages.mutableStorage) {
      this._allowedUsages.mutableStorage = bufferUsage(
        enrichedThis,
        'mutable_storage',
      );
    }
    return enrichedThis;
  }

  $allowVertex(stepMode: 'vertex' | 'instance' = 'vertex') {
    const enrichedThis = this as WgslBuffer<TData, TAllows | 'vertex'>;
    this.$addFlags(GPUBufferUsage.VERTEX);
    if (!this.vertexLayout) {
      if (!(this.dataType instanceof SimpleWgslData)) {
        throw new Error('Only simple data types can be used as vertex buffers');
      }
      let underlyingThis = this.dataType as SimpleWgslData<AnySchema>;
      underlyingThis = underlyingThis.getUnderlyingType();
      this.vertexLayout = {
        arrayStride: underlyingThis.size,
        stepMode,
      };
      this._allowedUsages.vertex = bufferUsage(enrichedThis, 'vertex');
    }
<<<<<<< HEAD
=======
    if (this.vertexLayout.stepMode !== stepMode) {
      throw new Error('Cannot change step mode of a vertex buffer');
    }
>>>>>>> 34ab3ad3
    return enrichedThis;
  }

  // Temporary solution
  $addFlags(flags: GPUBufferUsageFlags) {
    this.flags |= flags;
    return this;
  }

  asUniform() {
    return this._allowedUsages.uniform as 'uniform' extends TAllows
      ? WgslBufferUsage<TData, 'uniform'>
      : null;
  }

  asMutableStorage() {
    return this._allowedUsages
      .mutableStorage as 'mutable_storage' extends TAllows
      ? WgslBufferUsage<TData, 'mutable_storage'>
      : null;
  }

  asReadonlyStorage() {
    return this._allowedUsages
      .readonlyStorage as 'readonly_storage' extends TAllows
      ? WgslBufferUsage<TData, 'readonly_storage'>
      : null;
  }

  asVertex() {
    return this._allowedUsages.vertex as 'vertex' extends TAllows
      ? WgslBufferUsage<TData, 'vertex'>
      : null;
  }

  toString(): string {
    return `buffer:${this._label ?? '<unnamed>'}`;
  }
}<|MERGE_RESOLUTION|>--- conflicted
+++ resolved
@@ -143,12 +143,9 @@
       };
       this._allowedUsages.vertex = bufferUsage(enrichedThis, 'vertex');
     }
-<<<<<<< HEAD
-=======
     if (this.vertexLayout.stepMode !== stepMode) {
       throw new Error('Cannot change step mode of a vertex buffer');
     }
->>>>>>> 34ab3ad3
     return enrichedThis;
   }
 
