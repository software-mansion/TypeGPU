--- conflicted
+++ resolved
@@ -15,28 +15,6 @@
 // ----------
 
 export interface Unmanaged {
-<<<<<<< HEAD
-  get device(): GPUDevice;
-  get buffer(): GPUBuffer;
-}
-
-type KeepUnion<T, U, N> = T extends U ? N & U : N;
-
-type UsageGuard<
-  TUsage extends BufferUsage,
-  TData extends AnyWgslData,
-  TAllows,
-> = TUsage extends TAllows ? WgslBufferUsage<TData, TUsage> : null;
-
-type AllowedUsages<
-  TData extends AnyWgslData,
-  TAllows extends BufferUsage = never,
-> = {
-  uniform: WgslBufferUsage<TData, TAllows | 'uniform'> | null;
-  mutable: WgslBufferUsage<TData, TAllows | 'mutable'> | null;
-  readonly: WgslBufferUsage<TData, TAllows | 'readonly'> | null;
-  vertex: WgslBufferUsage<TData, TAllows | 'vertex'> | null;
-=======
   readonly device: GPUDevice;
   readonly buffer: GPUBuffer;
 }
@@ -59,40 +37,11 @@
   mutable: WgslBufferUsage<TData, 'mutable'> | null;
   readonly: WgslBufferUsage<TData, 'readonly'> | null;
   vertex: WgslBufferUsage<TData, 'vertex'> | null;
->>>>>>> cbd0b4fb
 };
 
 export interface WgslBuffer<TData extends AnyWgslData>
   extends WgslAllocatable<TData>,
     WgslNamable {
-<<<<<<< HEAD
-  $allowUniform(): KeepUnion<
-    this,
-    Unmanaged,
-    WgslBuffer<TData, TAllows | 'uniform'>
-  >;
-  $allowReadonly(): KeepUnion<
-    this,
-    Unmanaged,
-    WgslBuffer<TData, TAllows | 'readonly'>
-  >;
-  $allowMutable(): KeepUnion<
-    this,
-    Unmanaged,
-    WgslBuffer<TData, TAllows | 'mutable'>
-  >;
-  $allowVertex(
-    stepMode: 'vertex' | 'instance',
-  ): KeepUnion<this, Unmanaged, WgslBuffer<TData, TAllows | 'vertex'>>;
-  $addFlags(
-    flags: GPUBufferUsageFlags,
-  ): KeepUnion<this, Unmanaged, WgslBuffer<TData, TAllows>>;
-  $device(device: GPUDevice): WgslBuffer<TData, TAllows> & Unmanaged;
-
-  get buffer(): GPUBuffer;
-
-  _usages: AllowedUsages<TData, TAllows>;
-=======
   $allowUniform(): this & AllowUniform;
   $allowReadonly(): this & AllowReadonly;
   $allowMutable(): this & AllowMutable;
@@ -101,28 +50,12 @@
   $device(device: GPUDevice): this & Unmanaged;
 
   _usages: AllowedUsages<TData>;
->>>>>>> cbd0b4fb
   readonly label: string | undefined;
 }
 
 export function buffer<TData extends AnyWgslData>(
   typeSchema: TData,
   initial?: Parsed<TData> | WgslPlum<Parsed<TData>> | undefined,
-<<<<<<< HEAD
-): WgslBuffer<TData, TUsage>;
-
-export function buffer<
-  TData extends AnyWgslData,
-  TUsage extends BufferUsage = never,
->(typeSchema: TData, gpuBuffer: GPUBuffer): WgslBuffer<TData, TUsage>;
-export function buffer<
-  TData extends AnyWgslData,
-  TUsage extends BufferUsage = never,
->(
-  typeSchema: TData,
-  initialOrBuffer?: Parsed<TData> | WgslPlum<Parsed<TData>> | GPUBuffer,
-): WgslBuffer<TData, TUsage> {
-=======
 ): WgslBuffer<TData>;
 
 export function buffer<TData extends AnyWgslData>(
@@ -134,7 +67,6 @@
   typeSchema: TData,
   initialOrBuffer?: Parsed<TData> | WgslPlum<Parsed<TData>> | GPUBuffer,
 ): WgslBuffer<TData> {
->>>>>>> cbd0b4fb
   return new WgslBufferImpl(typeSchema, initialOrBuffer);
 }
 
@@ -216,15 +148,6 @@
 
   $allowUniform() {
     this.$addFlags(GPUBufferUsage.UNIFORM);
-<<<<<<< HEAD
-
-    const enrichedThis = this as KeepUnion<
-      this,
-      Unmanaged,
-      WgslBuffer<TData, TAllows | 'uniform'>
-    >;
-=======
->>>>>>> cbd0b4fb
     if (!this._usages.uniform) {
       this._usages.uniform = bufferUsage(this, 'uniform');
     }
@@ -235,14 +158,6 @@
   $allowReadonly() {
     this.$addFlags(GPUBufferUsage.STORAGE);
 
-<<<<<<< HEAD
-    const enrichedThis = this as KeepUnion<
-      this,
-      Unmanaged,
-      WgslBuffer<TData, TAllows | 'readonly'>
-    >;
-=======
->>>>>>> cbd0b4fb
     if (!this._usages.readonly) {
       this._usages.readonly = bufferUsage(this, 'readonly');
     }
@@ -253,14 +168,6 @@
   $allowMutable() {
     this.$addFlags(GPUBufferUsage.STORAGE);
 
-<<<<<<< HEAD
-    const enrichedThis = this as KeepUnion<
-      this,
-      Unmanaged,
-      WgslBuffer<TData, TAllows | 'mutable'>
-    >;
-=======
->>>>>>> cbd0b4fb
     if (!this._usages.mutable) {
       this._usages.mutable = bufferUsage(this, 'mutable');
     }
@@ -271,14 +178,6 @@
   $allowVertex(stepMode: 'vertex' | 'instance' = 'vertex') {
     this.$addFlags(GPUBufferUsage.VERTEX);
 
-<<<<<<< HEAD
-    const enrichedThis = this as KeepUnion<
-      this,
-      Unmanaged,
-      WgslBuffer<TData, TAllows | 'vertex'>
-    >;
-=======
->>>>>>> cbd0b4fb
     if (!this.vertexLayout) {
       if (this.dataType instanceof SimpleWgslData) {
         this.vertexLayout = {
@@ -314,11 +213,7 @@
 
   $device(device: GPUDevice) {
     this._device = device;
-<<<<<<< HEAD
-    return this as WgslBuffer<TData, TAllows> & Unmanaged;
-=======
     return this;
->>>>>>> cbd0b4fb
   }
 
   toString(): string {
