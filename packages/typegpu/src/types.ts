import type { Block } from 'tinyest';
import type { TgpuBufferUsage } from './core/buffer/bufferUsage';
import type { TgpuConst } from './core/constant/tgpuConstant';
import type { TgpuDeclare } from './core/declare/tgpuDeclare';
import type { TgpuComputeFn } from './core/function/tgpuComputeFn';
import type { TgpuFn } from './core/function/tgpuFn';
import type { TgpuFragmentFn } from './core/function/tgpuFragmentFn';
import type { TgpuVertexFn } from './core/function/tgpuVertexFn';
import type { TgpuComputePipeline } from './core/pipeline/computePipeline';
import type { TgpuRenderPipeline } from './core/pipeline/renderPipeline';
import type { TgpuSampler } from './core/sampler/sampler';
import {
  type Eventual,
  type SlotValuePair,
  type TgpuAccessor,
  isDerived,
  isProviding,
  isSlot,
} from './core/slot/slotTypes';
import type { TgpuExternalTexture } from './core/texture/externalTexture';
import type { TgpuAnyTextureView, TgpuTexture } from './core/texture/texture';
import type { TgpuVar } from './core/variable/tgpuVariable';
import {
  type AnyMatInstance,
  type AnyVecInstance,
  type AnyWgslData,
  type BaseWgslData,
  isWgslData,
} from './data/wgslTypes';
import type { NameRegistry } from './nameRegistry';
import type { Infer } from './shared/repr';
import type {
  TgpuBindGroupLayout,
  TgpuLayoutEntry,
} from './tgpuBindGroupLayout';

export type ResolvableObject =
  | SelfResolvable
  | TgpuBufferUsage
  | TgpuConst
  | TgpuDeclare
  | TgpuFn
  | TgpuComputeFn
  | TgpuFragmentFn
  | TgpuComputePipeline
  | TgpuRenderPipeline
  | TgpuVertexFn
  | TgpuSampler
  | TgpuAccessor
  | TgpuExternalTexture
  | TgpuTexture
  | TgpuAnyTextureView
  | TgpuVar
  | AnyVecInstance
  | AnyMatInstance
  | AnyWgslData
  // biome-ignore lint/suspicious/noExplicitAny: <has to be more permissive than unknown>
  | TgpuFn<any, any>;

export type Wgsl = Eventual<string | number | boolean | ResolvableObject>;

export const UnknownData = Symbol('Unknown data type');
export type UnknownData = typeof UnknownData;

export type Resource = {
  value: unknown;
  dataType: AnyWgslData | UnknownData;
};

export type TgpuShaderStage = 'compute' | 'vertex' | 'fragment';

export interface FnToWgslOptions {
  args: Resource[];
  returnType: AnyWgslData;
  body: Block;
  externalMap: Record<string, unknown>;
}

/**
 * Passed into each resolvable item. All items in a tree share a resolution ctx,
 * but there can be layers added and removed from the item stack when going down
 * and up the tree.
 */
export interface ResolutionCtx {
  readonly names: NameRegistry;

  addDeclaration(declaration: string): void;

  /**
   * Reserves a bind group number, and returns a placeholder that will be replaced
   * with a concrete number at the end of the resolution process.
   */
  allocateLayoutEntry(layout: TgpuBindGroupLayout): string;

  /**
   * Reserves a spot in the catch-all bind group, without the indirection of a bind-group.
   * This means the resource is 'fixed', and cannot be swapped between code execution.
   */
  allocateFixedEntry(
    layoutEntry: TgpuLayoutEntry,
    resource: object,
  ): {
    group: string;
    binding: number;
  };

  withSlots<T>(pairs: SlotValuePair<unknown>[], callback: () => T): T;

  /**
   * Unwraps all layers of slot/derived indirection and returns the concrete value if available.
   * @throws {MissingSlotValueError}
   */
  unwrap<T>(eventual: Eventual<T>): T;

  resolve(item: unknown): string;
  resolveValue<T extends BaseWgslData>(value: Infer<T>, schema: T): string;

  transpileFn(fn: string): {
    argNames: string[];
    body: Block;
    externalNames: string[];
  };
  fnToWgsl(options: FnToWgslOptions): {
    head: Wgsl;
    body: Wgsl;
  };
}

/**
 * Houses a method '~resolve` that returns a code string
 * representing it, as opposed to offloading the resolution
 * to another mechanism.
 */
export interface SelfResolvable {
  '~resolve'(ctx: ResolutionCtx): string;
<<<<<<< HEAD
}

export interface Labelled {
  readonly label?: string | undefined;
  toString(): string;
}

=======
  toString(): string;
}

export interface Labelled {
  readonly label?: string | undefined;
}

>>>>>>> 6edcbb13
export function isSelfResolvable(value: unknown): value is SelfResolvable {
  return typeof (value as SelfResolvable)?.['~resolve'] === 'function';
}

export function isWgsl(value: unknown): value is Wgsl {
  return (
    typeof value === 'number' ||
    typeof value === 'boolean' ||
    typeof value === 'string' ||
    isSelfResolvable(value) ||
    isWgslData(value) ||
    isSlot(value) ||
    isDerived(value) ||
    isProviding(value)
  );
}

export type BindableBufferUsage = 'uniform' | 'readonly' | 'mutable';
export type BufferUsage = 'uniform' | 'readonly' | 'mutable' | 'vertex';

export function isGPUBuffer(value: unknown): value is GPUBuffer {
  return (
    !!value &&
    typeof value === 'object' &&
    'getMappedRange' in value &&
    'mapAsync' in value
  );
}<|MERGE_RESOLUTION|>--- conflicted
+++ resolved
@@ -133,15 +133,6 @@
  */
 export interface SelfResolvable {
   '~resolve'(ctx: ResolutionCtx): string;
-<<<<<<< HEAD
-}
-
-export interface Labelled {
-  readonly label?: string | undefined;
-  toString(): string;
-}
-
-=======
   toString(): string;
 }
 
@@ -149,7 +140,6 @@
   readonly label?: string | undefined;
 }
 
->>>>>>> 6edcbb13
 export function isSelfResolvable(value: unknown): value is SelfResolvable {
   return typeof (value as SelfResolvable)?.['~resolve'] === 'function';
 }
