import type { ISchema, Unwrap } from 'typed-binary';
<<<<<<< HEAD
import type { TgpuBuffer } from './core/buffer/buffer';
import type { TgpuBufferUsage } from './core/buffer/bufferUsage';
import type { TgpuNamable } from './namable';
import type { Block } from './smol';
import type { TgpuFn, TgpuFnShell } from './tgpuFn';
=======
import type { TgpuFnShellBase } from './core/function/fnCore';
import type { TgpuNamable } from './namable';
import type { Block } from './smol';
import type { TgpuBuffer } from './tgpuBuffer';
import type { TgpuBufferUsage } from './tgpuBufferUsage';
>>>>>>> 50894992

export type Wgsl = string | number | TgpuResolvable | symbol | boolean;

export const UnknownData = Symbol('Unknown data type');
export type UnknownData = typeof UnknownData;

export type Resource = {
  value: unknown;
  dataType: AnyTgpuData | UnknownData;
};

export type TgpuShaderStage = 'compute' | 'vertex' | 'fragment';

/**
 * Removes properties from record type that extend `Prop`
 */
export type OmitProps<T extends Record<string, unknown>, Prop> = Pick<
  T,
  {
    [Key in keyof T]: T[Key] extends Prop ? never : Key;
  }[keyof T]
>;

/**
 * Passed into each resolvable item. All sibling items share a resolution ctx,
 * and a new resolution ctx is made when going down each level in the tree.
 */
export interface ResolutionCtx {
  addDeclaration(item: TgpuResolvable): void;
  addBinding(bindable: TgpuBindable, identifier: TgpuIdentifier): void;
  addRenderResource(
    resource: TgpuRenderResource,
    identifier: TgpuIdentifier,
  ): void;
  addBuiltin(builtin: symbol): void;
  nameFor(token: TgpuResolvable): string;
  /**
   * Unwraps all layers of slot indirection and returns the concrete value if available.
   * @throws {MissingSlotValueError}
   */
  unwrap<T>(eventual: Eventual<T>): T;
  resolve(item: Wgsl, slotValueOverrides?: SlotValuePair<unknown>[]): string;
  transpileFn(fn: string): {
    argNames: string[];
    body: Block;
    externalNames: string[];
  };
  fnToWgsl(
    // biome-ignore lint/suspicious/noExplicitAny: <no need for generic magic>
    shell: TgpuFnShellBase<any, AnyTgpuData | undefined>,
    argNames: string[],
    body: Block,
    externalMap: Record<string, unknown>,
  ): {
    head: Wgsl;
    body: Wgsl;
  };
}

export interface TgpuResolvable {
  readonly label?: string | undefined;
  resolve(ctx: ResolutionCtx): string;
}

export interface TgpuIdentifier extends TgpuNamable, TgpuResolvable {}

export interface Builtin {
  symbol: symbol;
  name: string;
  stage: 'vertex' | 'fragment' | 'compute';
  direction: 'input' | 'output';
  identifier: TgpuIdentifier;
}

export function isResolvable(value: unknown): value is TgpuResolvable {
  return (
    !!value &&
    (typeof value === 'object' || typeof value === 'function') &&
    'resolve' in value
  );
}

export function isWgsl(value: unknown): value is Wgsl {
  return (
    typeof value === 'number' ||
    typeof value === 'boolean' ||
    typeof value === 'string' ||
    isResolvable(value)
  );
}

/**
 * Represents a value that is available at resolution time.
 */
export type Eventual<T> = T | TgpuSlot<T>;

export type EventualGetter = <T>(value: Eventual<T>) => T;

export type InlineResolve = (get: EventualGetter) => Wgsl;

export interface TgpuResolvableSlot<T extends Wgsl>
  extends TgpuResolvable,
    TgpuSlot<T> {}

export type SlotValuePair<T> = [TgpuSlot<T>, T];

export interface TgpuBindable<
  TData extends AnyTgpuData = AnyTgpuData,
  TUsage extends BufferUsage = BufferUsage,
> extends TgpuResolvable {
  readonly allocatable: TgpuBuffer<TData>;
  readonly usage: TUsage;
}

export type TgpuSamplerType = 'sampler' | 'sampler_comparison';
export type TgpuTypedTextureType =
  | 'texture_1d'
  | 'texture_2d'
  | 'texture_2d_array'
  | 'texture_3d'
  | 'texture_cube'
  | 'texture_cube_array'
  | 'texture_multisampled_2d';
export type TgpuDepthTextureType =
  | 'texture_depth_2d'
  | 'texture_depth_2d_array'
  | 'texture_depth_cube'
  | 'texture_depth_cube_array'
  | 'texture_depth_multisampled_2d';
export type TgpuStorageTextureType =
  | 'texture_storage_1d'
  | 'texture_storage_2d'
  | 'texture_storage_2d_array'
  | 'texture_storage_3d';
export type TgpuExternalTextureType = 'texture_external';

export type TgpuRenderResourceType =
  | TgpuSamplerType
  | TgpuTypedTextureType
  | TgpuDepthTextureType
  | TgpuStorageTextureType
  | TgpuExternalTextureType;

export interface TgpuRenderResource extends TgpuResolvable {
  readonly type: TgpuRenderResourceType;
}

export type BufferUsage = 'uniform' | 'readonly' | 'mutable' | 'vertex';
export type TextureUsage = 'sampled' | 'storage';

export function isSamplerType(
  type: TgpuRenderResourceType,
): type is TgpuSamplerType {
  return type === 'sampler' || type === 'sampler_comparison';
}

export function isTypedTextureType(
  type: TgpuRenderResourceType,
): type is TgpuTypedTextureType {
  return [
    'texture_1d',
    'texture_2d',
    'texture_2d_array',
    'texture_3d',
    'texture_cube',
    'texture_cube_array',
    'texture_multisampled_2d',
  ].includes(type);
}

export function isDepthTextureType(
  type: TgpuRenderResourceType,
): type is TgpuDepthTextureType {
  return [
    'texture_depth_2d',
    'texture_depth_2d_array',
    'texture_depth_cube',
    'texture_depth_cube_array',
    'texture_depth_multisampled_2d',
  ].includes(type);
}

export function isStorageTextureType(
  type: TgpuRenderResourceType,
): type is TgpuStorageTextureType {
  return [
    'texture_storage_1d',
    'texture_storage_2d',
    'texture_storage_2d_array',
    'texture_storage_3d',
  ].includes(type);
}

export function isExternalTextureType(
  type: TgpuRenderResourceType,
): type is TgpuExternalTextureType {
  return type === 'texture_external';
}

export type ValueOf<T> = T extends TgpuSlot<infer I>
  ? ValueOf<I>
  : T extends TgpuBufferUsage<infer D>
    ? ValueOf<D>
    : T extends TgpuData<unknown>
      ? Unwrap<T>
      : T;

export interface TgpuData<TInner> extends ISchema<TInner>, TgpuResolvable {
  readonly isLoose: false;
  readonly byteAlignment: number;
  readonly size: number;
}

export interface TgpuLooseData<TInner> extends ISchema<TInner> {
  readonly isLoose: true;
  readonly byteAlignment: number;
  readonly size: number;
}

export type AnyTgpuData = TgpuData<unknown>;
export type AnyTgpuLooseData = TgpuLooseData<unknown>;

export function isDataLoose<T>(
  data: TgpuData<T> | TgpuLooseData<T>,
): data is TgpuLooseData<T> {
  return data.isLoose;
}
export function isDataNotLoose<T>(
  data: TgpuData<T> | TgpuLooseData<T>,
): data is TgpuData<T> {
  return !data.isLoose;
}

export interface TgpuPointer<
  TScope extends 'function',
  TInner extends AnyTgpuData,
> {
  readonly scope: TScope;
  readonly pointsTo: TInner;
}

/**
 * A virtual representation of a WGSL value.
 */
export type TgpuValue<TDataType> = {
  readonly __dataType: TDataType;
};

export type AnyTgpuPointer = TgpuPointer<'function', AnyTgpuData>;

export type TgpuFnArgument = AnyTgpuPointer | AnyTgpuData;

export function isPointer(
  value: AnyTgpuPointer | AnyTgpuData,
): value is AnyTgpuPointer {
  return 'pointsTo' in value;
}

export function isGPUBuffer(value: unknown): value is GPUBuffer {
  return (
    !!value &&
    typeof value === 'object' &&
    'getMappedRange' in value &&
    'mapAsync' in value
  );
}

// -----------------
// TypeGPU Resources
// -----------------

// Code

export interface BoundTgpuCode extends TgpuResolvable {
  with<T>(slot: TgpuSlot<T>, value: Eventual<T>): BoundTgpuCode;
}

export interface TgpuCode extends BoundTgpuCode, TgpuNamable {}

// Slot

export interface TgpuSlot<T> extends TgpuNamable {
  readonly __brand: 'TgpuSlot';

  readonly defaultValue: T | undefined;

  readonly label?: string | undefined;
  /**
   * Used to determine if code generated using either value `a` or `b` in place
   * of the slot will be equivalent. Defaults to `Object.is`.
   */
  areEqual(a: T, b: T): boolean;

  value: ValueOf<T>;
}

export function isSlot<T>(value: unknown | TgpuSlot<T>): value is TgpuSlot<T> {
  return (value as TgpuSlot<T>).__brand === 'TgpuSlot';
}<|MERGE_RESOLUTION|>--- conflicted
+++ resolved
@@ -1,17 +1,9 @@
 import type { ISchema, Unwrap } from 'typed-binary';
-<<<<<<< HEAD
 import type { TgpuBuffer } from './core/buffer/buffer';
 import type { TgpuBufferUsage } from './core/buffer/bufferUsage';
-import type { TgpuNamable } from './namable';
-import type { Block } from './smol';
-import type { TgpuFn, TgpuFnShell } from './tgpuFn';
-=======
 import type { TgpuFnShellBase } from './core/function/fnCore';
 import type { TgpuNamable } from './namable';
 import type { Block } from './smol';
-import type { TgpuBuffer } from './tgpuBuffer';
-import type { TgpuBufferUsage } from './tgpuBufferUsage';
->>>>>>> 50894992
 
 export type Wgsl = string | number | TgpuResolvable | symbol | boolean;
 
