import type { ISchema, Parsed, Unwrap } from 'typed-binary';
import type { F32, I32, U32, Vec4f, Vec4i, Vec4u } from './data';
import type { WgslBufferUsage } from './wgslBufferUsage';
import type { Builtin } from './wgslBuiltin';
import type { TgpuIdentifier } from './wgslIdentifier';
import type { TgpuPlum } from './wgslPlum';

export type Wgsl = string | number | TgpuResolvable | symbol | boolean;

/**
 * Passed into each resolvable item. All sibling items share a resolution ctx,
 * and a new resolution ctx is made when going down each level in the tree.
 */
export interface ResolutionCtx {
  /**
   * Slots that were used by items resolved by this context.
   */
  readonly usedSlots: Iterable<TgpuSlot<unknown>>;

  addDeclaration(item: TgpuResolvable): void;
  addBinding(bindable: TgpuBindable, identifier: TgpuIdentifier): void;
  addRenderResource(
    resource: TgpuRenderResource,
    identifier: TgpuIdentifier,
  ): void;
  addBuiltin(builtin: Builtin): void;
  nameFor(token: TgpuResolvable): string;
  /**
   * Unwraps all layers of slot indirection and returns the concrete value if available.
   * @throws {MissingSlotValueError}
   */
  unwrap<T>(eventual: Eventual<T>): T;
  resolve(item: Wgsl, slotValueOverrides?: SlotValuePair<unknown>[]): string;
}

export interface TgpuResolvable {
  readonly label?: string | undefined;
  resolve(ctx: ResolutionCtx): string;
}

/**
 * Can be assigned a name. Not to be confused with
 * being able to HAVE a name.
 */
export interface TgpuNamable {
  $name(label?: string | undefined): this;
}

export function isResolvable(value: unknown): value is TgpuResolvable {
  return (
    !!value &&
    (typeof value === 'object' || typeof value === 'function') &&
    'resolve' in value
  );
}

export function isNamable(value: unknown): value is TgpuNamable {
  return (
    !!value &&
    (typeof value === 'object' || typeof value === 'function') &&
    '$name' in value
  );
}

export function isWgsl(value: unknown): value is Wgsl {
  return (
    typeof value === 'number' ||
    typeof value === 'boolean' ||
    typeof value === 'string' ||
    isResolvable(value)
  );
}

export interface TgpuSlot<T> extends TgpuNamable {
  readonly __brand: 'TgpuSlot';

  readonly defaultValue: T | undefined;

  readonly label?: string | undefined;
  /**
   * Used to determine if code generated using either value `a` or `b` in place
   * of the slot will be equivalent. Defaults to `Object.is`.
   */
  areEqual(a: T, b: T): boolean;

  value: ValueOf<T>;
}

export function isSlot<T>(value: unknown | TgpuSlot<T>): value is TgpuSlot<T> {
  return (value as TgpuSlot<T>).__brand === 'TgpuSlot';
}

/**
 * Represents a value that is available at resolution time.
 */
export type Eventual<T> = T | TgpuSlot<T>;

export type EventualGetter = <T>(value: Eventual<T>) => T;

export type InlineResolve = (get: EventualGetter) => Wgsl;

export interface TgpuResolvableSlot<T extends Wgsl>
  extends TgpuResolvable,
    TgpuSlot<T> {}

export type SlotValuePair<T> = [TgpuSlot<T>, T];

export interface TgpuAllocatable<TData extends AnyTgpuData = AnyTgpuData> {
  /**
   * The data type this allocatable was constructed with.
   * It informs the size and format of data in both JS and
   * binary.
   */
  readonly dataType: TData;
  vertexLayout: Omit<GPUVertexBufferLayout, 'attributes'> | null;
  readonly initial?: Parsed<TData> | TgpuPlum<Parsed<TData>> | undefined;
  readonly flags: GPUBufferUsageFlags;
}

export function isAllocatable(value: unknown): value is TgpuAllocatable {
  return (
    !!value &&
    typeof value === 'object' &&
    'dataType' in value &&
    'flags' in value
  );
}

export interface TgpuBindable<
  TData extends AnyTgpuData = AnyTgpuData,
  TUsage extends BufferUsage = BufferUsage,
> extends TgpuResolvable {
  readonly allocatable: TgpuAllocatable<TData>;
  readonly usage: TUsage;
}

export type TgpuSamplerType = 'sampler' | 'sampler_comparison';
export type TgpuTypedTextureType =
  | 'texture_1d'
  | 'texture_2d'
  | 'texture_2d_array'
  | 'texture_3d'
  | 'texture_cube'
  | 'texture_cube_array'
  | 'texture_multisampled_2d';
export type TgpuDepthTextureType =
  | 'texture_depth_2d'
  | 'texture_depth_2d_array'
  | 'texture_depth_cube'
  | 'texture_depth_cube_array'
  | 'texture_depth_multisampled_2d';
export type TgpuStorageTextureType =
  | 'texture_storage_1d'
  | 'texture_storage_2d'
  | 'texture_storage_2d_array'
  | 'texture_storage_3d';
export type TgpuExternalTextureType = 'texture_external';

export type TgpuRenderResourceType =
  | TgpuSamplerType
  | TgpuTypedTextureType
  | TgpuDepthTextureType
  | TgpuStorageTextureType
  | TgpuExternalTextureType;

export interface TgpuRenderResource extends TgpuResolvable {
  readonly type: TgpuRenderResourceType;
}

export type BufferUsage = 'uniform' | 'readonly' | 'mutable' | 'vertex';
export type TextureUsage = 'sampled' | 'storage';
export type StorageTextureAccess = 'read' | 'write' | 'read_write';

export type StorageTextureParams = {
  type: TgpuStorageTextureType;
  access: StorageTextureAccess;
  descriptor?: GPUTextureViewDescriptor;
};
export type SampledTextureParams = {
  type: TgpuTypedTextureType;
  dataType: TextureScalarFormat;
  descriptor?: GPUTextureViewDescriptor;
};

export function isSamplerType(
  type: TgpuRenderResourceType,
): type is TgpuSamplerType {
  return type === 'sampler' || type === 'sampler_comparison';
}

export function isTypedTextureType(
  type: TgpuRenderResourceType,
): type is TgpuTypedTextureType {
  return [
    'texture_1d',
    'texture_2d',
    'texture_2d_array',
    'texture_3d',
    'texture_cube',
    'texture_cube_array',
    'texture_multisampled_2d',
  ].includes(type);
}

export function isDepthTextureType(
  type: TgpuRenderResourceType,
): type is TgpuDepthTextureType {
  return [
    'texture_depth_2d',
    'texture_depth_2d_array',
    'texture_depth_cube',
    'texture_depth_cube_array',
    'texture_depth_multisampled_2d',
  ].includes(type);
}

export function isStorageTextureType(
  type: TgpuRenderResourceType,
): type is TgpuStorageTextureType {
  return [
    'texture_storage_1d',
    'texture_storage_2d',
    'texture_storage_2d_array',
    'texture_storage_3d',
  ].includes(type);
}

export function isExternalTextureType(
  type: TgpuRenderResourceType,
): type is TgpuExternalTextureType {
  return type === 'texture_external';
}

<<<<<<< HEAD
export type ValueOf<T> = T extends WgslSlot<infer I>
  ? ValueOf<I>
  : T extends WgslBufferUsage<infer D>
    ? ValueOf<D>
    : T extends WgslData<unknown>
      ? Unwrap<T>
      : T;

export interface WgslData<TInner> extends ISchema<TInner>, WgslResolvable {
=======
export interface TgpuData<TInner> extends ISchema<TInner>, TgpuResolvable {
>>>>>>> 59189c70
  readonly byteAlignment: number;
  readonly size: number;
}

export type AnyTgpuData = TgpuData<unknown>;
export type TextureScalarFormat = U32 | I32 | F32;
export type TexelFormat = Vec4u | Vec4i | Vec4f;

export interface TgpuPointer<
  TScope extends 'function',
  TInner extends AnyTgpuData,
> {
  readonly scope: TScope;
  readonly pointsTo: TInner;
}

/**
 * A virtual representation of a WGSL value.
 */
export type TgpuValue<TDataType> = {
  readonly __dataType: TDataType;
};

export type AnyTgpuPointer = TgpuPointer<'function', AnyTgpuData>;

export type TgpuFnArgument = AnyTgpuPointer | AnyTgpuData;

export function isPointer(
  value: AnyTgpuPointer | AnyTgpuData,
): value is AnyTgpuPointer {
  return 'pointsTo' in value;
}

export function isGPUBuffer(value: unknown): value is GPUBuffer {
  return (
    !!value &&
    typeof value === 'object' &&
    'getMappedRange' in value &&
    'mapAsync' in value
  );
}<|MERGE_RESOLUTION|>--- conflicted
+++ resolved
@@ -1,6 +1,6 @@
 import type { ISchema, Parsed, Unwrap } from 'typed-binary';
 import type { F32, I32, U32, Vec4f, Vec4i, Vec4u } from './data';
-import type { WgslBufferUsage } from './wgslBufferUsage';
+import type { TgpuBufferUsage } from './wgslBufferUsage';
 import type { Builtin } from './wgslBuiltin';
 import type { TgpuIdentifier } from './wgslIdentifier';
 import type { TgpuPlum } from './wgslPlum';
@@ -231,19 +231,15 @@
   return type === 'texture_external';
 }
 
-<<<<<<< HEAD
-export type ValueOf<T> = T extends WgslSlot<infer I>
+export type ValueOf<T> = T extends TgpuSlot<infer I>
   ? ValueOf<I>
-  : T extends WgslBufferUsage<infer D>
+  : T extends TgpuBufferUsage<infer D>
     ? ValueOf<D>
-    : T extends WgslData<unknown>
+    : T extends TgpuData<unknown>
       ? Unwrap<T>
       : T;
 
-export interface WgslData<TInner> extends ISchema<TInner>, WgslResolvable {
-=======
 export interface TgpuData<TInner> extends ISchema<TInner>, TgpuResolvable {
->>>>>>> 59189c70
   readonly byteAlignment: number;
   readonly size: number;
 }
