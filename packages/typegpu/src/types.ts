import type { Block } from 'tinyest';
<<<<<<< HEAD
import type { ISchema, Unwrap } from 'typed-binary';
import type { TgpuBufferUsage } from './core/buffer/bufferUsage';
import type { TgpuFnShellBase } from './core/function/fnCore';
=======
import type { ISchema } from 'typed-binary';
>>>>>>> 02cd328c
import type { TgpuNamable } from './namable';
import type { NameRegistry } from './nameRegistry';
import type { TgpuBindGroupLayout } from './tgpuBindGroupLayout';

export type Wgsl = string | number | TgpuResolvable | symbol | boolean;

export const UnknownData = Symbol('Unknown data type');
export type UnknownData = typeof UnknownData;

export type Resource = {
  value: unknown;
  dataType: AnyTgpuData | UnknownData;
};

export type TgpuShaderStage = 'compute' | 'vertex' | 'fragment';

export interface NumberArrayView {
  readonly length: number;
  [n: number]: number;
}

export interface FnToWgslOptions {
  args: Resource[];
  returnType: AnyTgpuData;
  body: Block;
  externalMap: Record<string, unknown>;
}

/**
 * Passed into each resolvable item. All items in a tree share a resolution ctx,
 * but there can be layers added and removed from the item stack when going down
 * and up the tree.
 */
export interface ResolutionCtx {
  readonly names: NameRegistry;

  addDeclaration(declaration: string): void;
<<<<<<< HEAD

  /**
   * Reserves a bind group number, and returns a placeholder that will be replaced
   * with a concrete number at the end of the resolution process.
   */
  allocateLayoutEntry(layout: TgpuBindGroupLayout): string;

  /**
   * Reserves a spot in the catch-all bind group, without the indirection of a bind-group.
   * This means the resource is 'fixed', and cannot be swapped between code execution.
   */
  allocateFixedEntry(resource: object): {
    group: string;
    binding: number;
  };

=======
  addBinding(bindable: TgpuBindable, identifier: string): void;
  addRenderResource(resource: TgpuRenderResource, identifier: string): void;
>>>>>>> 02cd328c
  /**
   * Unwraps all layers of slot indirection and returns the concrete value if available.
   * @throws {MissingSlotValueError}
   */
  unwrap<T>(eventual: Eventual<T>): T;

  resolve(item: Wgsl, slotValueOverrides?: SlotValuePair<unknown>[]): string;

  transpileFn(fn: string): {
    argNames: string[];
    body: Block;
    externalNames: string[];
  };
<<<<<<< HEAD

  fnToWgsl(
    // biome-ignore lint/suspicious/noExplicitAny: <no need for generic magic>
    shell: TgpuFnShellBase<any, any>,
    argNames: string[],
    body: Block,
    externalMap: Record<string, unknown>,
  ): {
=======
  fnToWgsl(options: FnToWgslOptions): {
>>>>>>> 02cd328c
    head: Wgsl;
    body: Wgsl;
  };
}

export interface TgpuResolvable {
  readonly label?: string | undefined;
  resolve(ctx: ResolutionCtx): string;
}

<<<<<<< HEAD
export interface TgpuIdentifier extends TgpuNamable, TgpuResolvable {}

=======
>>>>>>> 02cd328c
export function isResolvable(value: unknown): value is TgpuResolvable {
  return (
    !!value &&
    (typeof value === 'object' || typeof value === 'function') &&
    'resolve' in value
  );
}

export function isWgsl(value: unknown): value is Wgsl {
  return (
    typeof value === 'number' ||
    typeof value === 'boolean' ||
    typeof value === 'string' ||
    isResolvable(value)
  );
}

/**
 * Represents a value that is available at resolution time.
 */
export type Eventual<T> = T | TgpuSlot<T>;

export type EventualGetter = <T>(value: Eventual<T>) => T;

export type InlineResolve = (get: EventualGetter) => Wgsl;

export interface TgpuResolvableSlot<T extends Wgsl>
  extends TgpuResolvable,
    TgpuSlot<T> {}

export type SlotValuePair<T> = [TgpuSlot<T>, T];

<<<<<<< HEAD
export type BindableBufferUsage = 'uniform' | 'readonly' | 'mutable';
export type BufferUsage = 'uniform' | 'readonly' | 'mutable' | 'vertex';

export type ValueOf<T> = T extends TgpuSlot<infer I>
  ? ValueOf<I>
  : T extends TgpuBufferUsage<infer D>
    ? ValueOf<D>
    : T extends TgpuData<unknown>
      ? Unwrap<T>
      : T;
=======
export interface TgpuBindable<
  TData extends AnyTgpuData = AnyTgpuData,
  TUsage extends BufferUsage = BufferUsage,
> extends TgpuResolvable {
  readonly allocatable: unknown;
  readonly usage: TUsage;
}

export type TgpuSamplerType = 'sampler' | 'sampler_comparison';
export type TgpuTypedTextureType =
  | 'texture_1d'
  | 'texture_2d'
  | 'texture_2d_array'
  | 'texture_3d'
  | 'texture_cube'
  | 'texture_cube_array'
  | 'texture_multisampled_2d';
export type TgpuDepthTextureType =
  | 'texture_depth_2d'
  | 'texture_depth_2d_array'
  | 'texture_depth_cube'
  | 'texture_depth_cube_array'
  | 'texture_depth_multisampled_2d';
export type TgpuExternalTextureType = 'texture_external';

export type TgpuRenderResourceType =
  | TgpuSamplerType
  | TgpuTypedTextureType
  | TgpuDepthTextureType
  | TgpuExternalTextureType;

export interface TgpuRenderResource extends TgpuResolvable {
  readonly type: TgpuRenderResourceType;
}

export type BindableBufferUsage = 'uniform' | 'readonly' | 'mutable';
export type BufferUsage = 'uniform' | 'readonly' | 'mutable' | 'vertex';

export function isSamplerType(
  type: TgpuRenderResourceType,
): type is TgpuSamplerType {
  return type === 'sampler' || type === 'sampler_comparison';
}

export function isDepthTextureType(
  type: TgpuRenderResourceType,
): type is TgpuDepthTextureType {
  return [
    'texture_depth_2d',
    'texture_depth_2d_array',
    'texture_depth_cube',
    'texture_depth_cube_array',
    'texture_depth_multisampled_2d',
  ].includes(type);
}

export function isExternalTextureType(
  type: TgpuRenderResourceType,
): type is TgpuExternalTextureType {
  return type === 'texture_external';
}
>>>>>>> 02cd328c

export interface TgpuData<TInner> extends ISchema<TInner>, TgpuResolvable {
  readonly isLoose: false;
  readonly byteAlignment: number;
  readonly size: number;
}

export interface TgpuLooseData<TInner> extends ISchema<TInner> {
  readonly isLoose: true;
  readonly byteAlignment: number;
  readonly size: number;
}

export type AnyTgpuData = TgpuData<unknown>;
export type AnyTgpuLooseData = TgpuLooseData<unknown>;

export function isDataLoose<T>(
  data: TgpuData<T> | TgpuLooseData<T>,
): data is TgpuLooseData<T> {
  return data.isLoose;
}
export function isDataNotLoose<T>(
  data: TgpuData<T> | TgpuLooseData<T>,
): data is TgpuData<T> {
  return !data.isLoose;
}

export function isGPUBuffer(value: unknown): value is GPUBuffer {
  return (
    !!value &&
    typeof value === 'object' &&
    'getMappedRange' in value &&
    'mapAsync' in value
  );
}

// -----------------
// TypeGPU Resources
// -----------------

// Slot

export interface TgpuSlot<T> extends TgpuNamable {
  readonly __brand: 'TgpuSlot';

  readonly defaultValue: T | undefined;

  readonly label?: string | undefined;
  /**
   * Used to determine if code generated using either value `a` or `b` in place
   * of the slot will be equivalent. Defaults to `Object.is`.
   */
  areEqual(a: T, b: T): boolean;

  readonly value: T;
}

export function isSlot<T>(value: unknown | TgpuSlot<T>): value is TgpuSlot<T> {
  return (value as TgpuSlot<T>).__brand === 'TgpuSlot';
}<|MERGE_RESOLUTION|>--- conflicted
+++ resolved
@@ -1,11 +1,5 @@
 import type { Block } from 'tinyest';
-<<<<<<< HEAD
-import type { ISchema, Unwrap } from 'typed-binary';
-import type { TgpuBufferUsage } from './core/buffer/bufferUsage';
-import type { TgpuFnShellBase } from './core/function/fnCore';
-=======
 import type { ISchema } from 'typed-binary';
->>>>>>> 02cd328c
 import type { TgpuNamable } from './namable';
 import type { NameRegistry } from './nameRegistry';
 import type { TgpuBindGroupLayout } from './tgpuBindGroupLayout';
@@ -43,7 +37,6 @@
   readonly names: NameRegistry;
 
   addDeclaration(declaration: string): void;
-<<<<<<< HEAD
 
   /**
    * Reserves a bind group number, and returns a placeholder that will be replaced
@@ -60,10 +53,6 @@
     binding: number;
   };
 
-=======
-  addBinding(bindable: TgpuBindable, identifier: string): void;
-  addRenderResource(resource: TgpuRenderResource, identifier: string): void;
->>>>>>> 02cd328c
   /**
    * Unwraps all layers of slot indirection and returns the concrete value if available.
    * @throws {MissingSlotValueError}
@@ -77,18 +66,7 @@
     body: Block;
     externalNames: string[];
   };
-<<<<<<< HEAD
-
-  fnToWgsl(
-    // biome-ignore lint/suspicious/noExplicitAny: <no need for generic magic>
-    shell: TgpuFnShellBase<any, any>,
-    argNames: string[],
-    body: Block,
-    externalMap: Record<string, unknown>,
-  ): {
-=======
   fnToWgsl(options: FnToWgslOptions): {
->>>>>>> 02cd328c
     head: Wgsl;
     body: Wgsl;
   };
@@ -99,11 +77,6 @@
   resolve(ctx: ResolutionCtx): string;
 }
 
-<<<<<<< HEAD
-export interface TgpuIdentifier extends TgpuNamable, TgpuResolvable {}
-
-=======
->>>>>>> 02cd328c
 export function isResolvable(value: unknown): value is TgpuResolvable {
   return (
     !!value &&
@@ -136,80 +109,8 @@
 
 export type SlotValuePair<T> = [TgpuSlot<T>, T];
 
-<<<<<<< HEAD
 export type BindableBufferUsage = 'uniform' | 'readonly' | 'mutable';
 export type BufferUsage = 'uniform' | 'readonly' | 'mutable' | 'vertex';
-
-export type ValueOf<T> = T extends TgpuSlot<infer I>
-  ? ValueOf<I>
-  : T extends TgpuBufferUsage<infer D>
-    ? ValueOf<D>
-    : T extends TgpuData<unknown>
-      ? Unwrap<T>
-      : T;
-=======
-export interface TgpuBindable<
-  TData extends AnyTgpuData = AnyTgpuData,
-  TUsage extends BufferUsage = BufferUsage,
-> extends TgpuResolvable {
-  readonly allocatable: unknown;
-  readonly usage: TUsage;
-}
-
-export type TgpuSamplerType = 'sampler' | 'sampler_comparison';
-export type TgpuTypedTextureType =
-  | 'texture_1d'
-  | 'texture_2d'
-  | 'texture_2d_array'
-  | 'texture_3d'
-  | 'texture_cube'
-  | 'texture_cube_array'
-  | 'texture_multisampled_2d';
-export type TgpuDepthTextureType =
-  | 'texture_depth_2d'
-  | 'texture_depth_2d_array'
-  | 'texture_depth_cube'
-  | 'texture_depth_cube_array'
-  | 'texture_depth_multisampled_2d';
-export type TgpuExternalTextureType = 'texture_external';
-
-export type TgpuRenderResourceType =
-  | TgpuSamplerType
-  | TgpuTypedTextureType
-  | TgpuDepthTextureType
-  | TgpuExternalTextureType;
-
-export interface TgpuRenderResource extends TgpuResolvable {
-  readonly type: TgpuRenderResourceType;
-}
-
-export type BindableBufferUsage = 'uniform' | 'readonly' | 'mutable';
-export type BufferUsage = 'uniform' | 'readonly' | 'mutable' | 'vertex';
-
-export function isSamplerType(
-  type: TgpuRenderResourceType,
-): type is TgpuSamplerType {
-  return type === 'sampler' || type === 'sampler_comparison';
-}
-
-export function isDepthTextureType(
-  type: TgpuRenderResourceType,
-): type is TgpuDepthTextureType {
-  return [
-    'texture_depth_2d',
-    'texture_depth_2d_array',
-    'texture_depth_cube',
-    'texture_depth_cube_array',
-    'texture_depth_multisampled_2d',
-  ].includes(type);
-}
-
-export function isExternalTextureType(
-  type: TgpuRenderResourceType,
-): type is TgpuExternalTextureType {
-  return type === 'texture_external';
-}
->>>>>>> 02cd328c
 
 export interface TgpuData<TInner> extends ISchema<TInner>, TgpuResolvable {
   readonly isLoose: false;
