--- conflicted
+++ resolved
@@ -126,7 +126,6 @@
   };
 }
 
-<<<<<<< HEAD
 /**
  * Houses a method '~resolve` that returns a code string
  * representing it, as opposed to offloading the resolution
@@ -134,16 +133,11 @@
  */
 export interface SelfResolvable {
   '~resolve'(ctx: ResolutionCtx): string;
-=======
-export interface TgpuResolvable {
-  readonly label?: string | undefined;
-  resolve(ctx: ResolutionCtx): string;
-  toString(): string;
->>>>>>> f5cfbe23
 }
 
 export interface Labelled {
-  label?: string | undefined;
+  readonly label?: string | undefined;
+  toString(): string;
 }
 
 export function isSelfResolvable(value: unknown): value is SelfResolvable {
