--- conflicted
+++ resolved
@@ -37,15 +37,11 @@
   resolve(ctx: ResolutionCtx): string;
 }
 
-<<<<<<< HEAD
-export interface TgpuNamable {
-=======
 /**
  * Can be assigned a name. Not to be confused with
  * being able to HAVE a name.
  */
-export interface WgslNamable {
->>>>>>> 31c2d389
+export interface TgpuNamable {
   $name(label?: string | undefined): this;
 }
 
@@ -57,7 +53,7 @@
   );
 }
 
-export function isNamable(value: unknown): value is WgslNamable {
+export function isNamable(value: unknown): value is TgpuNamable {
   return (
     !!value &&
     (typeof value === 'object' || typeof value === 'function') &&
