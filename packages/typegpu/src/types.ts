import type { Block } from 'tinyest';
import type { TgpuBuffer } from './core/buffer/buffer.ts';
import type {
  TgpuBufferMutable,
  TgpuBufferReadonly,
  TgpuBufferUniform,
  TgpuBufferUsage,
} from './core/buffer/bufferUsage.ts';
import type { TgpuConst } from './core/constant/tgpuConstant.ts';
import type { TgpuDeclare } from './core/declare/tgpuDeclare.ts';
import type { TgpuComputeFn } from './core/function/tgpuComputeFn.ts';
import type { TgpuFn } from './core/function/tgpuFn.ts';
import type { TgpuFragmentFn } from './core/function/tgpuFragmentFn.ts';
import type { TgpuVertexFn } from './core/function/tgpuVertexFn.ts';
import type { TgpuComputePipeline } from './core/pipeline/computePipeline.ts';
import type { TgpuRenderPipeline } from './core/pipeline/renderPipeline.ts';
import type { TgpuSampler } from './core/sampler/sampler.ts';
import {
  type Eventual,
  isDerived,
  isProviding,
  isSlot,
  type SlotValuePair,
  type TgpuAccessor,
  type TgpuSlot,
} from './core/slot/slotTypes.ts';
import type { TgpuExternalTexture } from './core/texture/externalTexture.ts';
import type {
  TgpuAnyTextureView,
  TgpuTexture,
} from './core/texture/texture.ts';
import type { TgpuVar } from './core/variable/tgpuVariable.ts';
import type { AnyData, UnknownData } from './data/dataTypes.ts';
import type { Snippet } from './data/snippet.ts';
import {
  type AnyMatInstance,
  type AnyVecInstance,
  type AnyWgslData,
  type BaseData,
  isWgslData,
} from './data/wgslTypes.ts';
<<<<<<< HEAD
import type { NameRegistry } from './nameRegistry.ts';
import {
  $gpuValueOf,
  $internal,
  $ownSnippet,
  $resolve,
} from './shared/symbols.ts';
=======
import { $internal } from './shared/symbols.ts';
>>>>>>> b044416d
import type {
  TgpuBindGroupLayout,
  TgpuLayoutEntry,
} from './tgpuBindGroupLayout.ts';
import type { WgslExtension } from './wgslExtensions.ts';

export type ResolvableObject =
  | SelfResolvable
  | TgpuBufferUsage
  | TgpuConst
  | TgpuDeclare
  | TgpuFn
  | TgpuComputeFn
  | TgpuFragmentFn
  | TgpuComputePipeline
  | TgpuRenderPipeline
  | TgpuVertexFn
  | TgpuSampler
  | TgpuAccessor
  | TgpuExternalTexture
  | TgpuTexture
  | TgpuAnyTextureView
  | TgpuVar
  | AnyVecInstance
  | AnyMatInstance
  | AnyData
  | TgpuFn;

export type Wgsl = Eventual<string | number | boolean | ResolvableObject>;

export type TgpuShaderStage = 'compute' | 'vertex' | 'fragment';

export interface FnToWgslOptions {
  args: Snippet[];
  argAliases: Record<string, Snippet>;
  returnType: AnyData;
  body: Block;
  externalMap: Record<string, unknown>;
}

export type ItemLayer = {
  type: 'item';
  usedSlots: Set<TgpuSlot<unknown>>;
};

export interface ItemStateStack {
  readonly itemDepth: number;
  readonly topItem: ItemLayer;

  pushItem(): void;
  popItem(): void;
  pushSlotBindings(pairs: SlotValuePair<unknown>[]): void;
  popSlotBindings(): void;
  pushFunctionScope(
    args: Snippet[],
    argAliases: Record<string, Snippet>,
    returnType: AnyData,
    externalMap: Record<string, unknown>,
  ): void;
  popFunctionScope(): void;
  pushBlockScope(): void;
  popBlockScope(): void;
  topFunctionReturnType: AnyData;
  pop(type?: 'functionScope' | 'blockScope' | 'slotBinding' | 'item'): void;
  readSlot<T>(slot: TgpuSlot<T>): T | undefined;
  getSnippetById(id: string): Snippet | undefined;
  defineBlockVariable(id: string, type: AnyWgslData | UnknownData): Snippet;
}

/**
 * # What are execution modes/states? 🤷‍♂️
 * They're used to control how each TypeGPU resource reacts
 * to actions upon them.
 *
 * ## Normal mode
 * This is the default mode, where resources are acted upon
 * by code either:
 * - Not wrapped inside any of our execution-altering APIs
 * like tgpu.resolve or tgpu.simulate.
 * - Inside tgpu.derived definitions, where we're taking a break
 *   from codegen/simulation to create resources on-demand.
 *
 * ```ts
 * const count = tgpu.privateVar(d.f32);
 * count.$ += 1; // Illegal in top-level
 *
 * const root = await tgpu.init();
 * const countMutable = root.createMutable(d.f32);
 * countMutable.$ = [1, 2, 3]; // Illegal in top-level
 * countMutable.write([1, 2, 3]); // OK!
 * ```
 *
 * ## Codegen mode
 * Brought upon by `tgpu.resolve()` (or higher-level APIs using it like our pipelines).
 * Resources are expected to generate WGSL code that represents them, instead of
 * fulfilling their task in JS.
 *
 * ```ts
 * const foo = tgpu.fn([], d.f32)(() => 123);
 * // The following is running in `codegen` mode
 * console.log(foo()); // Prints `foo_0()`
 * ```
 *
 * ## Simulate mode
 * Callbacks passed to `tgpu.simulate()` are executed in this mode. Each 'simulation'
 * is isolated, and does not share state with other simulations (even nested ones).
 * Variables and buffers can be accessed and mutated directly, and their state
 * is returned at the end of the simulation.
 *
 * ```ts
 * const var = tgpu.privateVar(d.f32, 0);
 *
 * const result = tgpu.simulate(() => {
 *   // This is running in `simulate` mode
 *   var.$ += 1; // Direct access is legal
 *   return var.$; // Returns 1
 * });
 *
 * console.log(result.value); // Prints 1
 * ```
 */
export type ExecMode = 'normal' | 'codegen' | 'simulate';

export class NormalState {
  readonly type = 'normal' as const;
}

export class CodegenState {
  readonly type = 'codegen' as const;
}

export class SimulationState {
  readonly type = 'simulate' as const;

  constructor(
    readonly buffers: Map<TgpuBuffer<AnyData>, unknown>,
    readonly vars: {
      private: Map<TgpuVar, unknown>;
      workgroup: Map<TgpuVar, unknown>;
    },
  ) {}
}

export type ExecState =
  | NormalState
  | CodegenState
  | SimulationState;

/**
 * Passed into each resolvable item. All items in a tree share a resolution ctx,
 * but there can be layers added and removed from the item stack when going down
 * and up the tree.
 */
export interface ResolutionCtx {
  [$internal]: {
    itemStateStack: ItemStateStack;
  };

  readonly mode: ExecState;
  readonly enableExtensions: WgslExtension[] | undefined;

  addDeclaration(declaration: string): void;
  withResetIndentLevel<T>(callback: () => T): T;

  /**
   * Reserves a bind group number, and returns a placeholder that will be replaced
   * with a concrete number at the end of the resolution process.
   */
  allocateLayoutEntry(layout: TgpuBindGroupLayout): string;

  /**
   * Reserves a spot in the catch-all bind group, without the indirection of a bind-group.
   * This means the resource is 'fixed', and cannot be swapped between code execution.
   */
  allocateFixedEntry(
    layoutEntry: TgpuLayoutEntry,
    resource: object,
  ): {
    group: string;
    binding: number;
  };

  withSlots<T>(pairs: SlotValuePair<unknown>[], callback: () => T): T;

  pushMode(state: ExecState): void;
  popMode(expected?: ExecMode | undefined): void;

  /**
   * Unwraps all layers of slot/derived indirection and returns the concrete value if available.
   * @throws {MissingSlotValueError}
   */
  unwrap<T>(eventual: Eventual<T>): T;

  /**
   * Returns the WGSL code representing `item`.
   *
   * @param item The value to resolve
   * @param schema Additional information about the item's data type
   * @param exact Should the inferred value of the resulting code be typed exactly as `schema` (true),
   *              or is being assignable to `schema` enough (false). Default is false.
   */
  resolve(
    item: unknown,
    schema?: AnyData | UnknownData | undefined,
    exact?: boolean | undefined,
  ): string;

  fnToWgsl(options: FnToWgslOptions): {
    head: Wgsl;
    body: Wgsl;
  };

  withVaryingLocations<T>(
    locations: Record<string, number>,
    callback: () => T,
  ): T;

  get varyingLocations(): Record<string, number> | undefined;

  getUniqueName(resource: object): string;
}

/**
 * Houses a method on the symbol '$resolve` that returns a
 * code string representing it, as opposed to offloading the
 * resolution to another mechanism.
 */
export interface SelfResolvable {
  [$internal]: unknown;
  [$resolve]: (ctx: ResolutionCtx) => string;
  toString(): string;
}

export function isSelfResolvable(value: unknown): value is SelfResolvable {
  return !!(value as SelfResolvable)?.[$resolve];
}

export interface WithGPUValue<T> {
  readonly [$gpuValueOf]: T;
}

export interface WithOwnSnippet {
  readonly [$ownSnippet]: Snippet;
}

export function getOwnSnippet(value: unknown): Snippet | undefined {
  return (value as WithOwnSnippet)?.[$ownSnippet];
}

export function isWgsl(value: unknown): value is Wgsl {
  return (
    typeof value === 'number' ||
    typeof value === 'boolean' ||
    typeof value === 'string' ||
    isSelfResolvable(value) ||
    isWgslData(value) ||
    isSlot(value) ||
    isDerived(value) ||
    isProviding(value)
  );
}

export type BindableBufferUsage = 'uniform' | 'readonly' | 'mutable';
export type BufferUsage = 'uniform' | 'readonly' | 'mutable' | 'vertex';
export type ConversionStrategy =
  | 'keep'
  | 'unify';

/**
 * Optional hints for converting function argument types during resolution.
 * In case of tgpu functions, this is just the array of argument schemas.
 * In case of raw dualImpls (e.g. in std), this is either a function that converts the snippets appropriately,
 * or a string defining a conversion strategy.
 * The strategy 'keep' is the default.
 */
export type FnArgsConversionHint =
  | AnyData[]
  | ((...args: Snippet[]) => AnyWgslData[])
  | ConversionStrategy;

export function isGPUBuffer(value: unknown): value is GPUBuffer {
  return (
    !!value &&
    typeof value === 'object' &&
    'getMappedRange' in value &&
    'mapAsync' in value
  );
}

export function isBufferUsage<
  T extends
    | TgpuBufferUniform<BaseData>
    | TgpuBufferReadonly<BaseData>
    | TgpuBufferMutable<BaseData>,
>(value: T | unknown): value is T {
  return (value as T)?.resourceType === 'buffer-usage';
}

export function isMarkedInternal(
  value: unknown,
): value is { [$internal]: Record<string, unknown> } {
  return !!(value as { [$internal]: Record<string, unknown> })?.[$internal];
}<|MERGE_RESOLUTION|>--- conflicted
+++ resolved
@@ -39,17 +39,12 @@
   type BaseData,
   isWgslData,
 } from './data/wgslTypes.ts';
-<<<<<<< HEAD
-import type { NameRegistry } from './nameRegistry.ts';
 import {
   $gpuValueOf,
   $internal,
   $ownSnippet,
   $resolve,
 } from './shared/symbols.ts';
-=======
-import { $internal } from './shared/symbols.ts';
->>>>>>> b044416d
 import type {
   TgpuBindGroupLayout,
   TgpuLayoutEntry,
