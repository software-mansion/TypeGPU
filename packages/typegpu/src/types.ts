--- conflicted
+++ resolved
@@ -1,16 +1,8 @@
-<<<<<<< HEAD
 import type { ISchema, Parsed, Unwrap } from 'typed-binary';
-import type { F32, I32, U32, Vec4f, Vec4i, Vec4u } from './data';
+import type { TgpuNamable } from './namable';
+import type { TgpuBufferUsage } from './tgpuBufferUsage';
 import type { TgpuFn } from './tgpuFn';
-import type { TgpuBufferUsage } from './wgslBufferUsage';
-import type { Builtin } from './wgslBuiltin';
-import type { TgpuIdentifier } from './wgslIdentifier';
-import type { TgpuPlum } from './wgslPlum';
-=======
-import type { ISchema, Parsed } from 'typed-binary';
-import type { TgpuNamable } from './namable';
 import type { TgpuPlum } from './tgpuPlumTypes';
->>>>>>> 74579b4e
 
 export type Wgsl = string | number | TgpuResolvable | symbol | boolean;
 
@@ -80,28 +72,6 @@
   );
 }
 
-<<<<<<< HEAD
-export interface TgpuSlot<T> extends TgpuNamable {
-  readonly __brand: 'TgpuSlot';
-
-  readonly defaultValue: T | undefined;
-
-  readonly label?: string | undefined;
-  /**
-   * Used to determine if code generated using either value `a` or `b` in place
-   * of the slot will be equivalent. Defaults to `Object.is`.
-   */
-  areEqual(a: T, b: T): boolean;
-
-  value: ValueOf<T>;
-}
-
-export function isSlot<T>(value: unknown | TgpuSlot<T>): value is TgpuSlot<T> {
-  return (value as TgpuSlot<T>).__brand === 'TgpuSlot';
-}
-
-=======
->>>>>>> 74579b4e
 /**
  * Represents a value that is available at resolution time.
  */
@@ -304,6 +274,8 @@
    * of the slot will be equivalent. Defaults to `Object.is`.
    */
   areEqual(a: T, b: T): boolean;
+
+  value: ValueOf<T>;
 }
 
 export function isSlot<T>(value: unknown | TgpuSlot<T>): value is TgpuSlot<T> {
