import type * as smol from 'tinyest';
import * as d from '../data';
import { abstractFloat, abstractInt } from '../data/numeric';
import * as wgsl from '../data/wgslTypes';
import {
  type ResolutionCtx,
  type Resource,
  UnknownData,
  type Wgsl,
  isWgsl,
} from '../types';

const parenthesizedOps = [
  '==',
  '!=',
  '<',
  '<=',
  '>',
  '>=',
  '<<',
  '>>',
  '+',
  '-',
  '*',
  '/',
  '%',
  '|',
  '^',
  '&',
  '&&',
  '||',
];

function binaryOperatorToType<
  TL extends wgsl.AnyWgslData | UnknownData,
  TR extends wgsl.AnyWgslData | UnknownData,
>(
  lhs: TL,
  op: smol.BinaryOperator | smol.AssignmentOperator | smol.LogicalOperator,
  rhs: TR,
): TL | TR | wgsl.Bool {
  if (
    op === '==' ||
    op === '!=' ||
    op === '<' ||
    op === '<=' ||
    op === '>' ||
    op === '>=' ||
    op === '&&' ||
    op === '||'
  ) {
    return d.bool;
  }

  if (op === '=') {
    return rhs;
  }

  return lhs;
}

export type GenerationCtx = ResolutionCtx & {
  readonly pre: string;
  readonly callStack: unknown[];
  indent(): string;
  dedent(): string;
  pushBlockScope(): void;
  popBlockScope(): void;
  getById(id: string): Resource | null;
  defineVariable(
    id: string,
    dataType: wgsl.AnyWgslData | UnknownData,
  ): Resource;
};

export function resolveRes(ctx: GenerationCtx, res: Resource): string {
  if (isWgsl(res.value) || wgsl.isWgslData(res.value)) {
    return ctx.resolve(res.value);
  }

  return String(res.value);
}

function assertExhaustive(value: never): never {
  throw new Error(
    `'${JSON.stringify(value)}' was not handled by the WGSL generator.`,
  );
}

export function generateBoolean(ctx: GenerationCtx, value: boolean): Resource {
  return value
    ? { value: 'true', dataType: d.bool }
    : { value: 'false', dataType: d.bool };
}

export function generateBlock(ctx: GenerationCtx, value: smol.Block): string {
  ctx.pushBlockScope();
  try {
    return `${ctx.indent()}{
${value.b.map((statement) => generateStatement(ctx, statement)).join('\n')}
${ctx.dedent()}}`;
  } finally {
    ctx.popBlockScope();
  }
<<<<<<< HEAD
}

export function registerBlockVariable(
  ctx: GenerationCtx,
  id: string,
  dataType: wgsl.AnyWgslData | UnknownData,
): Resource {
  return ctx.defineVariable(id, dataType);
}

export function generateIdentifier(ctx: GenerationCtx, id: string): Resource {
  const res = ctx.getById(id);
  if (!res) {
    throw new Error(`Identifier ${id} not found`);
  }

  return res;
}

=======
}

export function registerBlockVariable(
  ctx: GenerationCtx,
  id: string,
  dataType: wgsl.AnyWgslData | UnknownData,
): Resource {
  return ctx.defineVariable(id, dataType);
}

export function generateIdentifier(ctx: GenerationCtx, id: string): Resource {
  const res = ctx.getById(id);
  if (!res) {
    throw new Error(`Identifier ${id} not found`);
  }

  return res;
}

>>>>>>> ff302cab
export function generateExpression(
  ctx: GenerationCtx,
  expression: smol.Expression,
): Resource {
  if (typeof expression === 'string') {
    return generateIdentifier(ctx, expression);
  }

  if (typeof expression === 'boolean') {
    return generateBoolean(ctx, expression);
  }

  if ('x' in expression) {
    // Logical/Binary/Assignment Expression

    const [lhs, op, rhs] = expression.x;
    const lhsExpr = generateExpression(ctx, lhs);
    const lhsStr = resolveRes(ctx, lhsExpr);
    const rhsExpr = generateExpression(ctx, rhs);
    const rhsStr = resolveRes(ctx, rhsExpr);

    const type = binaryOperatorToType(lhsExpr.dataType, op, rhsExpr.dataType);

    return {
      value: parenthesizedOps.includes(op)
        ? `(${lhsStr} ${op} ${rhsStr})`
        : `${lhsStr} ${op} ${rhsStr}`,
      dataType: type,
    };
  }

  if ('u' in expression) {
    // Unary Expression

    const [op, arg] = expression.u;
    const argExpr = resolveRes(ctx, generateExpression(ctx, arg));
    return {
      value: `${op}${argExpr}`,
      // TODO: Infer data type from expression type and arguments.
      dataType: UnknownData,
    };
  }

  if ('a' in expression) {
    // Member Access

    const [targetId, property] = expression.a;
    const target = generateExpression(ctx, targetId);
    const propertyStr = resolveRes(ctx, generateExpression(ctx, property));

    if (typeof target.value === 'string') {
      return {
        value: `${target.value}.${propertyStr}`,
        // TODO: Infer data type
        dataType: UnknownData,
      };
    }

    if (isWgsl(target.value)) {
      return {
        // biome-ignore lint/suspicious/noExplicitAny: <sorry TypeScript>
        value: (target.value as any)[propertyStr],
        // TODO: Infer data type
        dataType: UnknownData,
      };
    }

    if (typeof target.value === 'object') {
      return {
        // biome-ignore lint/suspicious/noExplicitAny: <sorry TypeScript>
        value: (target.value as any)[propertyStr],
        // TODO: Infer data type
        dataType: UnknownData,
      };
    }

    throw new Error(`Cannot access member ${propertyStr} of ${target.value}`);
  }

  if ('i' in expression) {
    // Index Access

    const [target, property] = expression.i;
    const targetStr = resolveRes(ctx, generateExpression(ctx, target));
    const propertyStr = resolveRes(ctx, generateExpression(ctx, property));

    return {
      value: `${targetStr}[${propertyStr}]`,
      // TODO: Infer data type
      dataType: UnknownData,
    };
  }

  if ('n' in expression) {
    // Numeric Literal
    const value = expression.n;

    // Hex literals (since JS does not have float hex literals, we'll assume it's an int)
    const hexRegex = /^0x[0-9a-f]+$/i;
    if (hexRegex.test(value)) {
      return { value: value, dataType: abstractInt };
    }

    // Binary literals
    const binRegex = /^0b[01]+$/i;
    if (binRegex.test(value)) {
      // Since wgsl doesn't support binary literals, we'll convert it to a decimal number
      return {
        value: `${Number.parseInt(value.slice(2), 2)}`,
        dataType: abstractInt,
      };
    }
<<<<<<< HEAD

    const floatRegex = /^-?(?:\d+\.\d*|\d*\.\d+)$/;
    if (floatRegex.test(value)) {
      return { value, dataType: abstractFloat };
    }

    // Floating point literals with scientific notation
    const sciFloatRegex = /^-?\d+\.\d+e-?\d+$/;
    if (sciFloatRegex.test(value)) {
      return {
        value: value,
        dataType: abstractFloat,
      };
    }

    // Integer literals
    const intRegex = /^-?\d+$/;
    if (intRegex.test(value)) {
      return { value: value, dataType: abstractInt };
    }

=======

    const floatRegex = /^-?(?:\d+\.\d*|\d*\.\d+)$/;
    if (floatRegex.test(value)) {
      return { value, dataType: abstractFloat };
    }

    // Floating point literals with scientific notation
    const sciFloatRegex = /^-?\d+\.\d+e-?\d+$/;
    if (sciFloatRegex.test(value)) {
      return {
        value: value,
        dataType: abstractFloat,
      };
    }

    // Integer literals
    const intRegex = /^-?\d+$/;
    if (intRegex.test(value)) {
      return { value: value, dataType: abstractInt };
    }

>>>>>>> ff302cab
    throw new Error(`Invalid numeric literal ${value}`);
  }

  if ('f' in expression) {
    // Function Call

    const [callee, args] = expression.f;
    const id = generateExpression(ctx, callee);
    const idValue = id.value;

    ctx.callStack.push(idValue);

    const argResources = args.map((arg) => generateExpression(ctx, arg));
    const argValues = argResources.map((res) => resolveRes(ctx, res));

    ctx.callStack.pop();

    if (typeof idValue === 'string') {
      return {
        value: `${idValue}(${argValues.join(', ')})`,
        dataType: UnknownData,
      };
    }

    if (wgsl.isWgslStruct(idValue)) {
      const id = ctx.resolve(idValue);

      return {
        value: `${id}(${argValues.join(', ')})`,
        dataType: UnknownData,
      };
    }

    // Assuming that `id` is callable
    // TODO: Pass in resources, not just values.
    const result = (idValue as unknown as (...args: unknown[]) => unknown)(
      ...argValues,
    ) as Wgsl;
    // TODO: Make function calls return resources instead of just values.
    return { value: result, dataType: UnknownData };
  }

  if ('o' in expression) {
    const obj = expression.o;
    const callee = ctx.callStack[ctx.callStack.length - 1];

    const generateEntries = (values: smol.Expression[]) =>
      values
        .map((value) => {
          const valueRes = generateExpression(ctx, value);
          return resolveRes(ctx, valueRes);
        })
        .join(', ');

    if (wgsl.isWgslStruct(callee)) {
      const propKeys = Object.keys(callee.propTypes);
      const values = propKeys.map((key) => {
        const val = obj[key];
        if (val === undefined) {
          throw new Error(
            `Missing property ${key} in object literal for struct ${callee}`,
          );
        }
        return val;
      });

      return {
        value: generateEntries(values),
        dataType: callee,
      };
    }

    return {
      value: generateEntries(Object.values(obj)),
      dataType: UnknownData,
    };
  }

  if ('s' in expression) {
    throw new Error('Cannot use string literals in TGSL.');
  }

  assertExhaustive(expression);
}

export function generateStatement(
  ctx: GenerationCtx,
  statement: smol.Statement,
): string {
  if (typeof statement === 'string') {
    return `${ctx.pre}${resolveRes(ctx, generateIdentifier(ctx, statement))};`;
  }

  if (typeof statement === 'boolean') {
    return `${ctx.pre}${resolveRes(ctx, generateBoolean(ctx, statement))};`;
  }

  if ('r' in statement) {
    // check if the thing at the top of the call stack is a struct and the statement is a plain JS object
    // if so wrap the value returned in a constructor of the struct (its resolved name)
    if (
      wgsl.isWgslStruct(ctx.callStack[ctx.callStack.length - 1]) &&
      statement.r !== null &&
      typeof statement.r === 'object' &&
      'o' in statement.r
    ) {
      const resource = resolveRes(ctx, generateExpression(ctx, statement.r));
      const resolvedStruct = ctx.resolve(
        ctx.callStack[ctx.callStack.length - 1],
      );
      return `${ctx.pre}return ${resolvedStruct}(${resource});`;
    }

    return statement.r === null
      ? `${ctx.pre}return;`
      : `${ctx.pre}return ${resolveRes(ctx, generateExpression(ctx, statement.r))};`;
  }

  if ('q' in statement) {
    const [cond, cons, alt] = statement.q;
    const condition = resolveRes(ctx, generateExpression(ctx, cond));

    ctx.indent(); // {
    const consequent = generateStatement(ctx, cons);
    ctx.dedent(); // }

    ctx.indent(); // {
    const alternate = alt ? generateStatement(ctx, alt) : undefined;
    ctx.dedent(); // }

    if (!alternate) {
      return `\
${ctx.pre}if (${condition})
${consequent}`;
    }

    return `\
${ctx.pre}if (${condition})
${consequent}
${ctx.pre}else
${alternate}`;
  }

  if ('l' in statement || 'c' in statement) {
    const [rawId, rawValue] = 'l' in statement ? statement.l : statement.c;
    const eq = rawValue ? generateExpression(ctx, rawValue) : undefined;

    if (!eq || !rawValue) {
      throw new Error('Cannot create variable without an initial value.');
    }

    registerBlockVariable(ctx, rawId, eq.dataType);
    const id = resolveRes(ctx, generateIdentifier(ctx, rawId));

    // If the value is a plain JS object it has to be an output struct
    if (
      typeof rawValue === 'object' &&
      'o' in rawValue &&
      wgsl.isWgslStruct(ctx.callStack[ctx.callStack.length - 1])
    ) {
      const resolvedStruct = ctx.resolve(
        ctx.callStack[ctx.callStack.length - 1],
      );
      return `${ctx.pre}var ${id} = ${resolvedStruct}(${resolveRes(ctx, eq)});`;
    }

    return `${ctx.pre}var ${id} = ${resolveRes(ctx, eq)};`;
  }

  if ('b' in statement) {
    ctx.pushBlockScope();
    try {
      return generateBlock(ctx, statement);
    } finally {
      ctx.popBlockScope();
    }
  }

  // 'j' stands for for (trust me)
  if ('j' in statement) {
    const [init, condition, update, body] = statement.j;
<<<<<<< HEAD
    const initStatement = init ? generateStatement(ctx, init) : undefined;
    const initStr = initStatement ? initStatement.slice(0, -1) : '';
=======

    const initStatement = init ? generateStatement(ctx, init) : undefined;
    const initStr = initStatement ? initStatement.slice(0, -1) : '';

>>>>>>> ff302cab
    const conditionExpr = condition
      ? generateExpression(ctx, condition)
      : undefined;
    const conditionStr = conditionExpr ? resolveRes(ctx, conditionExpr) : '';
<<<<<<< HEAD
    const updateStatement = update ? generateStatement(ctx, update) : undefined;
    const updateStr = updateStatement ? updateStatement.slice(0, -1) : '';
    const bodyStr = generateStatement(ctx, body);

    return `\
${ctx.pre}for (${initStr}; ${conditionStr}; ${updateStr})
${bodyStr}
${ctx.pre}`;
=======

    const updateStatement = update ? generateStatement(ctx, update) : undefined;
    const updateStr = updateStatement ? updateStatement.slice(0, -1) : '';

    ctx.indent();
    const bodyStr = generateStatement(ctx, body);
    ctx.dedent();

    return `\
${ctx.pre}for (${initStr}; ${conditionStr}; ${updateStr})
${bodyStr}`;
>>>>>>> ff302cab
  }

  if ('w' in statement) {
    const [condition, body] = statement.w;
    const conditionStr = resolveRes(ctx, generateExpression(ctx, condition));
<<<<<<< HEAD
    const bodyStr = generateStatement(ctx, body);

    return `\
      while (${conditionStr})
        ${bodyStr}
      `;
=======

    ctx.indent();
    const bodyStr = generateStatement(ctx, body);
    ctx.dedent();

    return `\
${ctx.pre}while (${conditionStr})
${bodyStr}`;
>>>>>>> ff302cab
  }

  if ('k' in statement) {
    return `${ctx.pre}continue;`;
  }

  if ('d' in statement) {
    return `${ctx.pre}break;`;
  }

  return `${ctx.pre}${resolveRes(ctx, generateExpression(ctx, statement))};`;
}

export function generateFunction(ctx: GenerationCtx, body: smol.Block): string {
  return generateBlock(ctx, body);
}<|MERGE_RESOLUTION|>--- conflicted
+++ resolved
@@ -102,7 +102,6 @@
   } finally {
     ctx.popBlockScope();
   }
-<<<<<<< HEAD
 }
 
 export function registerBlockVariable(
@@ -122,27 +121,6 @@
   return res;
 }
 
-=======
-}
-
-export function registerBlockVariable(
-  ctx: GenerationCtx,
-  id: string,
-  dataType: wgsl.AnyWgslData | UnknownData,
-): Resource {
-  return ctx.defineVariable(id, dataType);
-}
-
-export function generateIdentifier(ctx: GenerationCtx, id: string): Resource {
-  const res = ctx.getById(id);
-  if (!res) {
-    throw new Error(`Identifier ${id} not found`);
-  }
-
-  return res;
-}
-
->>>>>>> ff302cab
 export function generateExpression(
   ctx: GenerationCtx,
   expression: smol.Expression,
@@ -255,7 +233,6 @@
         dataType: abstractInt,
       };
     }
-<<<<<<< HEAD
 
     const floatRegex = /^-?(?:\d+\.\d*|\d*\.\d+)$/;
     if (floatRegex.test(value)) {
@@ -277,29 +254,6 @@
       return { value: value, dataType: abstractInt };
     }
 
-=======
-
-    const floatRegex = /^-?(?:\d+\.\d*|\d*\.\d+)$/;
-    if (floatRegex.test(value)) {
-      return { value, dataType: abstractFloat };
-    }
-
-    // Floating point literals with scientific notation
-    const sciFloatRegex = /^-?\d+\.\d+e-?\d+$/;
-    if (sciFloatRegex.test(value)) {
-      return {
-        value: value,
-        dataType: abstractFloat,
-      };
-    }
-
-    // Integer literals
-    const intRegex = /^-?\d+$/;
-    if (intRegex.test(value)) {
-      return { value: value, dataType: abstractInt };
-    }
-
->>>>>>> ff302cab
     throw new Error(`Invalid numeric literal ${value}`);
   }
 
@@ -481,20 +435,12 @@
   // 'j' stands for for (trust me)
   if ('j' in statement) {
     const [init, condition, update, body] = statement.j;
-<<<<<<< HEAD
     const initStatement = init ? generateStatement(ctx, init) : undefined;
     const initStr = initStatement ? initStatement.slice(0, -1) : '';
-=======
-
-    const initStatement = init ? generateStatement(ctx, init) : undefined;
-    const initStr = initStatement ? initStatement.slice(0, -1) : '';
-
->>>>>>> ff302cab
     const conditionExpr = condition
       ? generateExpression(ctx, condition)
       : undefined;
     const conditionStr = conditionExpr ? resolveRes(ctx, conditionExpr) : '';
-<<<<<<< HEAD
     const updateStatement = update ? generateStatement(ctx, update) : undefined;
     const updateStr = updateStatement ? updateStatement.slice(0, -1) : '';
     const bodyStr = generateStatement(ctx, body);
@@ -503,41 +449,62 @@
 ${ctx.pre}for (${initStr}; ${conditionStr}; ${updateStr})
 ${bodyStr}
 ${ctx.pre}`;
-=======
-
-    const updateStatement = update ? generateStatement(ctx, update) : undefined;
-    const updateStr = updateStatement ? updateStatement.slice(0, -1) : '';
-
-    ctx.indent();
-    const bodyStr = generateStatement(ctx, body);
-    ctx.dedent();
-
-    return `\
-${ctx.pre}for (${initStr}; ${conditionStr}; ${updateStr})
-${bodyStr}`;
->>>>>>> ff302cab
   }
 
   if ('w' in statement) {
     const [condition, body] = statement.w;
     const conditionStr = resolveRes(ctx, generateExpression(ctx, condition));
-<<<<<<< HEAD
     const bodyStr = generateStatement(ctx, body);
 
     return `\
       while (${conditionStr})
         ${bodyStr}
       `;
-=======
+  }
+
+  if ('k' in statement) {
+    return `${ctx.pre}continue;`;
+  }
+
+  if ('d' in statement) {
+    return `${ctx.pre}break;`;
+  }
+
+  // 'j' stands for for (trust me)
+  if ('j' in statement) {
+    const [init, condition, update, body] = statement.j;
+
+    const initStatement = init ? generateStatement(ctx, init) : undefined;
+    const initStr = initStatement ? initStatement.slice(0, -1) : '';
+
+    const conditionExpr = condition
+      ? generateExpression(ctx, condition)
+      : undefined;
+    const conditionStr = conditionExpr ? resolveRes(ctx, conditionExpr) : '';
+
+    const updateStatement = update ? generateStatement(ctx, update) : undefined;
+    const updateStr = updateStatement ? updateStatement.slice(0, -1) : '';
 
     ctx.indent();
     const bodyStr = generateStatement(ctx, body);
     ctx.dedent();
 
     return `\
+${ctx.pre}for (${initStr}; ${conditionStr}; ${updateStr})
+${bodyStr}`;
+  }
+
+  if ('w' in statement) {
+    const [condition, body] = statement.w;
+    const conditionStr = resolveRes(ctx, generateExpression(ctx, condition));
+
+    ctx.indent();
+    const bodyStr = generateStatement(ctx, body);
+    ctx.dedent();
+
+    return `\
 ${ctx.pre}while (${conditionStr})
 ${bodyStr}`;
->>>>>>> ff302cab
   }
 
   if ('k' in statement) {
