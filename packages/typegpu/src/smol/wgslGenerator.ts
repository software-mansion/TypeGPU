import type * as smol from 'tinyest';
import * as d from '../data';
<<<<<<< HEAD
import type { AnyData } from '../data/dataTypes';
import * as wgsl from '../data/wgslTypes';
=======
import { abstractInt } from '../data/numeric.js';
import * as wgsl from '../data/wgslTypes.js';
>>>>>>> c82dc93b
import {
  type ResolutionCtx,
  type Resource,
  UnknownData,
  isMarkedInternal,
  isWgsl,
} from '../types.js';
import {
  getTypeForIndexAccess,
  getTypeForPropAccess,
  getTypeFromWgsl,
  numericLiteralToResource,
} from './generationHelpers.js';

const parenthesizedOps = [
  '==',
  '!=',
  '<',
  '<=',
  '>',
  '>=',
  '<<',
  '>>',
  '+',
  '-',
  '*',
  '/',
  '%',
  '|',
  '^',
  '&',
  '&&',
  '||',
];

const binaryLogicalOps = ['&&', '||', '==', '!=', '<', '<=', '>', '>='];

type Operator =
  | smol.BinaryOperator
  | smol.AssignmentOperator
  | smol.LogicalOperator
  | smol.UnaryOperator;

function operatorToType<
  TL extends AnyData | UnknownData,
  TR extends AnyData | UnknownData,
>(lhs: TL, op: Operator, rhs?: TR): TL | TR | wgsl.Bool {
  if (!rhs) {
    if (op === '!' || op === '~') {
      return d.bool;
    }

    return lhs;
  }

  if (binaryLogicalOps.includes(op)) {
    return d.bool;
  }

  if (op === '=') {
    return rhs;
  }

  return lhs;
}

export type GenerationCtx = ResolutionCtx & {
  readonly pre: string;
  readonly callStack: unknown[];
  indent(): string;
  dedent(): string;
  pushBlockScope(): void;
  popBlockScope(): void;
  getById(id: string): Resource | null;
  defineVariable(
    id: string,
    dataType: wgsl.AnyWgslData | UnknownData,
  ): Resource;
};

export function resolveRes(ctx: GenerationCtx, res: Resource): string {
  if (isWgsl(res.value)) {
    return ctx.resolve(res.value);
  }

  return String(res.value);
}

function assertExhaustive(value: never): never {
  throw new Error(
    `'${JSON.stringify(value)}' was not handled by the WGSL generator.`,
  );
}

export function generateBoolean(ctx: GenerationCtx, value: boolean): Resource {
  return { value: value ? 'true' : 'false', dataType: d.bool };
}

export function generateBlock(ctx: GenerationCtx, value: smol.Block): string {
  ctx.pushBlockScope();
  try {
    return `${ctx.indent()}{
${value.b.map((statement) => generateStatement(ctx, statement)).join('\n')}
${ctx.dedent()}}`;
  } finally {
    ctx.popBlockScope();
  }
}

export function registerBlockVariable(
  ctx: GenerationCtx,
  id: string,
  dataType: wgsl.AnyWgslData | UnknownData,
): Resource {
  return ctx.defineVariable(id, dataType);
}

export function generateIdentifier(ctx: GenerationCtx, id: string): Resource {
  const res = ctx.getById(id);
  if (!res) {
    throw new Error(`Identifier ${id} not found`);
  }

  return res;
}

export function generateExpression(
  ctx: GenerationCtx,
  expression: smol.Expression,
): Resource {
  if (typeof expression === 'string') {
    return generateIdentifier(ctx, expression);
  }
  if (typeof expression === 'boolean') {
    return generateBoolean(ctx, expression);
  }

  if ('x' in expression) {
    // Logical/Binary/Assignment Expression
    const [lhs, op, rhs] = expression.x;
    const lhsExpr = generateExpression(ctx, lhs);
    const rhsExpr = generateExpression(ctx, rhs);

    const lhsStr = resolveRes(ctx, lhsExpr);
    const rhsStr = resolveRes(ctx, rhsExpr);
    const type = operatorToType(lhsExpr.dataType, op, rhsExpr.dataType);

    return {
      value: parenthesizedOps.includes(op)
        ? `(${lhsStr} ${op} ${rhsStr})`
        : `${lhsStr} ${op} ${rhsStr}`,
      dataType: type,
    };
  }

  if ('p' in expression) {
    // Update Expression
    const [op, arg] = expression.p;
    const argExpr = generateExpression(ctx, arg);
    const argStr = resolveRes(ctx, argExpr);

    return {
      value: `${argStr}${op}`,
      dataType: argExpr.dataType,
    };
  }

  if ('u' in expression) {
    // Unary Expression
    const [op, arg] = expression.u;
    const argExpr = generateExpression(ctx, arg);
    const argStr = resolveRes(ctx, argExpr);

    const type = operatorToType(argExpr.dataType, op);
    return {
      value: `${op}${argStr}`,
      dataType: type,
    };
  }

  if ('a' in expression) {
    // Member Access
    const [targetId, property] = expression.a;
    const target = generateExpression(ctx, targetId);

    if (typeof target.value === 'string') {
      return {
        value: `${target.value}.${property}`,
        dataType: d.isData(target.dataType)
          ? getTypeForPropAccess(target.dataType, property)
          : UnknownData,
      };
    }

    if (wgsl.isWgslArray(target.dataType)) {
      if (property === 'length') {
        if (target.dataType.elementCount === 0) {
          // Dynamically-sized array
          return {
            value: `arrayLength(&${ctx.resolve(target.value)})`,
            dataType: d.u32,
          };
        }

        return {
          value: String(target.dataType.elementCount),
          dataType: abstractInt,
        };
      }
    }

    // biome-ignore lint/suspicious/noExplicitAny: <sorry TypeScript>
    const propValue = (target.value as any)[property];

    if (target.dataType.type !== 'unknown') {
      if (wgsl.isMat(target.dataType) && property === 'columns') {
        return {
          value: target.value,
          dataType: target.dataType,
        };
      }

      return {
        value: propValue,
        dataType: getTypeForPropAccess(target.dataType, property),
      };
    }

    if (isWgsl(target.value)) {
      return {
        value: propValue,
        dataType: getTypeForPropAccess(target.value, property),
      };
    }

    if (typeof target.value === 'object') {
      const dataType = isWgsl(propValue)
        ? getTypeFromWgsl(propValue)
        : UnknownData;

      return {
        value: propValue,
        dataType,
      };
    }

    throw new Error(`Cannot access member ${property} of ${target.value}`);
  }

  if ('i' in expression) {
    // Index Access
    const [target, property] = expression.i;
    const targetExpr = generateExpression(ctx, target);
    const propertyExpr = generateExpression(ctx, property);
    const targetStr = resolveRes(ctx, targetExpr);
    const propertyStr = resolveRes(ctx, propertyExpr);

    return {
      value: `${targetStr}[${propertyStr}]`,
      dataType: d.isData(targetExpr.dataType)
        ? getTypeForIndexAccess(targetExpr.dataType)
        : UnknownData,
    };
  }

  if ('n' in expression) {
    // Numeric Literal
    const type = numericLiteralToResource(expression.n);
    if (!type) {
      throw new Error(`Invalid numeric literal ${expression.n}`);
    }
    return type;
  }

  if ('f' in expression) {
    // Function Call
    const [callee, args] = expression.f;
    const id = generateExpression(ctx, callee);
    const idValue = id.value;

    ctx.callStack.push(idValue);

    const argResources = args.map((arg) => generateExpression(ctx, arg));
    const resolvedResources = argResources.map((res) => ({
      value: resolveRes(ctx, res),
      dataType: res.dataType,
    }));
    const argValues = resolvedResources.map((res) => res.value);

    ctx.callStack.pop();

    if (typeof idValue === 'string') {
      return {
        value: `${idValue}(${argValues.join(', ')})`,
        dataType: id.dataType,
      };
    }

    if (wgsl.isWgslStruct(idValue)) {
      const resolvedId = ctx.resolve(idValue);

      return {
        value: `${resolvedId}(${argValues.join(', ')})`,
        dataType: id.dataType,
      };
    }

    if (!isMarkedInternal(idValue)) {
      throw new Error(
        `Function ${String(idValue)} has not been created using TypeGPU APIs. Did you mean to wrap the function with tgpu.fn(args, return)(...) ?`,
      );
    }

    // Assuming that `id` is callable
    const fnRes = (idValue as unknown as (...args: unknown[]) => unknown)(
      ...resolvedResources,
    ) as Resource;

    return {
      value: resolveRes(ctx, fnRes),
      dataType: fnRes.dataType,
    };
  }

  if ('o' in expression) {
    // Object Literal
    const obj = expression.o;
    const callee = ctx.callStack[ctx.callStack.length - 1];

    const generateEntries = (values: smol.Expression[]) =>
      values
        .map((value) => {
          const valueRes = generateExpression(ctx, value);
          return resolveRes(ctx, valueRes);
        })
        .join(', ');

    if (wgsl.isWgslStruct(callee)) {
      const propKeys = Object.keys(callee.propTypes);
      const values = propKeys.map((key) => {
        const val = obj[key];
        if (val === undefined) {
          throw new Error(
            `Missing property ${key} in object literal for struct ${callee}`,
          );
        }
        return val;
      });

      return {
        value: generateEntries(values),
        dataType: callee,
      };
    }

    return {
      value: generateEntries(Object.values(obj)),
      dataType: UnknownData,
    };
  }

  if ('y' in expression) {
    // Array Expression
    const values = expression.y.map((value) => {
      return generateExpression(ctx, value);
    });
    if (values.length === 0) {
      throw new Error('Cannot create empty array literal.');
    }

    let type = values[0]?.dataType;
    const mismatchedType = values.find((value) => value.dataType !== type);
    if (mismatchedType) {
      throw new Error(
        `Cannot mix types in array literal. Type ${mismatchedType.dataType.type} does not match expected type ${type?.type}.`,
      );
    }

    if (!wgsl.isWgslData(type)) {
      throw new Error('Cannot use non-WGSL data types in array literals.');
    }

    type =
      type.type === 'abstractInt'
        ? d.u32
        : type.type === 'abstractFloat'
          ? d.f32
          : type;

    const typeId = ctx.resolve(type);

    const arrayType = `array<${typeId}, ${values.length}>`;
    const arrayValues = values.map((value) => resolveRes(ctx, value));

    return {
      value: `${arrayType}( ${arrayValues.join(', ')} )`,
      dataType: d.arrayOf(type, values.length) as d.AnyWgslData,
    };
  }

  if ('s' in expression) {
    throw new Error('Cannot use string literals in TGSL.');
  }

  assertExhaustive(expression);
}

export function generateStatement(
  ctx: GenerationCtx,
  statement: smol.Statement,
): string {
  if (typeof statement === 'string') {
    return `${ctx.pre}${resolveRes(ctx, generateIdentifier(ctx, statement))};`;
  }

  if (typeof statement === 'boolean') {
    return `${ctx.pre}${resolveRes(ctx, generateBoolean(ctx, statement))};`;
  }

  if ('r' in statement) {
    // check if the thing at the top of the call stack is a struct and the statement is a plain JS object
    // if so wrap the value returned in a constructor of the struct (its resolved name)
    if (
      wgsl.isWgslStruct(ctx.callStack[ctx.callStack.length - 1]) &&
      statement.r !== null &&
      typeof statement.r === 'object' &&
      'o' in statement.r
    ) {
      const resource = resolveRes(ctx, generateExpression(ctx, statement.r));
      const resolvedStruct = ctx.resolve(
        ctx.callStack[ctx.callStack.length - 1],
      );
      return `${ctx.pre}return ${resolvedStruct}(${resource});`;
    }

    return statement.r === null
      ? `${ctx.pre}return;`
      : `${ctx.pre}return ${resolveRes(
          ctx,
          generateExpression(ctx, statement.r),
        )};`;
  }

  if ('q' in statement) {
    const [cond, cons, alt] = statement.q;
    const condition = resolveRes(ctx, generateExpression(ctx, cond));

    ctx.indent(); // {
    const consequent = generateStatement(ctx, cons);
    ctx.dedent(); // }

    ctx.indent(); // {
    const alternate = alt ? generateStatement(ctx, alt) : undefined;
    ctx.dedent(); // }

    if (!alternate) {
      return `\
${ctx.pre}if (${condition})
${consequent}`;
    }

    return `\
${ctx.pre}if (${condition})
${consequent}
${ctx.pre}else
${alternate}`;
  }

  if ('l' in statement || 'c' in statement) {
    const [rawId, rawValue] = 'l' in statement ? statement.l : statement.c;
    const eq = rawValue ? generateExpression(ctx, rawValue) : undefined;

    if (!eq || !rawValue) {
      throw new Error('Cannot create variable without an initial value.');
    }

    if (d.isLooseData(eq.dataType)) {
      throw new Error('Cannot create variable with loose data type.');
    }

    registerBlockVariable(ctx, rawId, eq.dataType);
    const id = resolveRes(ctx, generateIdentifier(ctx, rawId));

    // If the value is a plain JS object it has to be an output struct
    if (
      typeof rawValue === 'object' &&
      'o' in rawValue &&
      wgsl.isWgslStruct(ctx.callStack[ctx.callStack.length - 1])
    ) {
      const resolvedStruct = ctx.resolve(
        ctx.callStack[ctx.callStack.length - 1],
      );
      return `${ctx.pre}var ${id} = ${resolvedStruct}(${resolveRes(ctx, eq)});`;
    }

    return `${ctx.pre}var ${id} = ${resolveRes(ctx, eq)};`;
  }

  if ('b' in statement) {
    ctx.pushBlockScope();
    try {
      return generateBlock(ctx, statement);
    } finally {
      ctx.popBlockScope();
    }
  }

  // 'j' stands for for (trust me)
  if ('j' in statement) {
    const [init, condition, update, body] = statement.j;

    const initStatement = init ? generateStatement(ctx, init) : undefined;
    const initStr = initStatement ? initStatement.slice(0, -1) : '';

    const conditionExpr = condition
      ? generateExpression(ctx, condition)
      : undefined;
    const conditionStr = conditionExpr ? resolveRes(ctx, conditionExpr) : '';

    const updateStatement = update ? generateStatement(ctx, update) : undefined;
    const updateStr = updateStatement ? updateStatement.slice(0, -1) : '';

    ctx.indent();
    const bodyStr = generateStatement(ctx, body);
    ctx.dedent();

    return `\
${ctx.pre}for (${initStr}; ${conditionStr}; ${updateStr})
${bodyStr}`;
  }

  if ('w' in statement) {
    const [condition, body] = statement.w;
    const conditionStr = resolveRes(ctx, generateExpression(ctx, condition));

    ctx.indent();
    const bodyStr = generateStatement(ctx, body);
    ctx.dedent();

    return `\
${ctx.pre}while (${conditionStr})
${bodyStr}`;
  }

  if ('k' in statement) {
    return `${ctx.pre}continue;`;
  }

  if ('d' in statement) {
    return `${ctx.pre}break;`;
  }

  return `${ctx.pre}${resolveRes(ctx, generateExpression(ctx, statement))};`;
}

export function generateFunction(ctx: GenerationCtx, body: smol.Block): string {
  return generateBlock(ctx, body);
}<|MERGE_RESOLUTION|>--- conflicted
+++ resolved
@@ -1,12 +1,8 @@
 import type * as smol from 'tinyest';
 import * as d from '../data';
-<<<<<<< HEAD
 import type { AnyData } from '../data/dataTypes';
-import * as wgsl from '../data/wgslTypes';
-=======
 import { abstractInt } from '../data/numeric.js';
 import * as wgsl from '../data/wgslTypes.js';
->>>>>>> c82dc93b
 import {
   type ResolutionCtx,
   type Resource,
