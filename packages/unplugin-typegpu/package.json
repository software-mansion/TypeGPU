{
  "name": "unplugin-typegpu",
  "version": "0.1.0-alpha.9",
  "description": "Build plugins for TypeGPU, enabling seamless JavaScript -> WGSL transpilation and improved debugging.",
  "keywords": [
    "rollup-plugin",
    "unplugin",
    "babel-plugin",
    "vite-plugin",
    "typegpu",
    "gpgpu",
    "webgpu",
    "wgpu",
    "wgsl",
    "typescript",
    "shaders"
  ],
  "license": "MIT",
  "type": "module",
  "exports": {
    ".": "./src/index.ts",
    "./rollup": "./src/rollup.ts",
    "./babel": "./src/babel.ts",
    "./esbuild": "./src/esbuild.ts",
    "./farm": "./src/farm.ts",
    "./rolldown": "./src/rolldown.ts",
    "./rspack": "./src/rspack.ts",
    "./vite": "./src/vite.ts",
    "./webpack": "./src/webpack.ts"
  },
  "publishConfig": {
    "directory": "dist",
    "linkDirectory": false,
    "main": "./dist/index.js",
    "types": "./dist/index.d.ts",
    "exports": {
      ".": {
        "types": "./dist/index.d.ts",
        "module": "./dist/index.js",
        "import": "./dist/index.js",
        "default": "./dist/index.cjs"
      },
      "./rollup": {
        "types": "./dist/rollup.d.ts",
        "module": "./dist/rollup.js",
        "import": "./dist/rollup.js",
        "default": "./dist/rollup.cjs"
      },
      "./babel": {
        "types": "./dist/babel.d.ts",
        "module": "./dist/babel.js",
        "import": "./dist/babel.js",
        "default": "./dist/babel.cjs"
      },
      "./esbuild": {
        "types": "./dist/esbuild.d.ts",
        "module": "./dist/esbuild.js",
        "import": "./dist/esbuild.js",
        "default": "./dist/esbuild.cjs"
      },
      "./farm": {
        "types": "./dist/farm.d.ts",
        "module": "./dist/farm.js",
        "import": "./dist/farm.js",
        "default": "./dist/farm.cjs"
      },
      "./rolldown": {
        "types": "./dist/rolldown.d.ts",
        "module": "./dist/rolldown.js",
        "import": "./dist/rolldown.js",
        "default": "./dist/rolldown.cjs"
      },
      "./rspack": {
        "types": "./dist/rspack.d.ts",
        "module": "./dist/rspack.js",
        "import": "./dist/rspack.js",
        "default": "./dist/rspack.cjs"
      },
      "./vite": {
        "types": "./dist/vite.d.ts",
        "module": "./dist/vite.js",
        "import": "./dist/vite.js",
        "default": "./dist/vite.cjs"
      },
      "./webpack": {
        "types": "./dist/webpack.d.ts",
        "module": "./dist/webpack.js",
        "import": "./dist/webpack.js",
        "default": "./dist/webpack.cjs"
      }
    }
  },
  "sideEffects": false,
  "repository": {
    "type": "git",
    "url": "git+https://github.com/software-mansion/TypeGPU.git"
  },
  "bugs": {
    "url": "https://github.com/software-mansion/TypeGPU/issues"
  },
  "homepage": "https://typegpu.com",
  "scripts": {
    "build": "tsup",
    "test:types": "pnpm tsc --p ./tsconfig.json --noEmit",
    "prepublishOnly": "tgpu-dev-cli prepack"
  },
  "dependencies": {
    "@babel/standalone": "^7.27.0",
    "estree-walker": "^3.0.3",
    "magic-string-ast": "^0.9.1",
    "picomatch": "^4.0.2",
<<<<<<< HEAD
    "defu": "^6.1.4",
    "tinyest-for-wgsl": "workspace:~0.1.0-alpha.8",
=======
    "tinyest-for-wgsl": "workspace:~0.1.0-alpha.9",
>>>>>>> 650706ca
    "unplugin": "^2.3.1"
  },
  "peerDependencies": {
    "typegpu": "^0.5.4"
  },
  "devDependencies": {
    "@babel/template": "^7.25.9",
    "@babel/types": "^7.26.5",
    "@rollup/plugin-virtual": "^3.0.2",
    "@typegpu/tgpu-dev-cli": "workspace:*",
    "@types/babel__standalone": "^7.1.9",
    "@types/babel__template": "^7.4.4",
    "@types/babel__traverse": "^7.20.7",
    "@types/picomatch": "^4.0.0",
    "acorn": "^8.14.1",
    "rollup": "~4.37.0",
    "tsup": "catalog:",
    "typescript": "catalog:"
  }
}<|MERGE_RESOLUTION|>--- conflicted
+++ resolved
@@ -109,12 +109,8 @@
     "estree-walker": "^3.0.3",
     "magic-string-ast": "^0.9.1",
     "picomatch": "^4.0.2",
-<<<<<<< HEAD
     "defu": "^6.1.4",
-    "tinyest-for-wgsl": "workspace:~0.1.0-alpha.8",
-=======
     "tinyest-for-wgsl": "workspace:~0.1.0-alpha.9",
->>>>>>> 650706ca
     "unplugin": "^2.3.1"
   },
   "peerDependencies": {
