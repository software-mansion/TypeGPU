--- conflicted
+++ resolved
@@ -112,13 +112,8 @@
     "estree-walker": "^3.0.3",
     "magic-string-ast": "^0.9.1",
     "picomatch": "^4.0.2",
-<<<<<<< HEAD
     "tinyest": "workspace:~0.1.0",
-    "tinyest-for-wgsl": "workspace:~0.1.1",
-=======
-    "defu": "^6.1.4",
     "tinyest-for-wgsl": "workspace:~0.1.2",
->>>>>>> 9a75abe5
     "unplugin": "^2.3.1"
   },
   "peerDependencies": {
