import * as Babel from '@babel/standalone';
import type TemplateGenerator from '@babel/template';
import type { TraverseOptions } from '@babel/traverse';
import type * as babel from '@babel/types';
import { transpileFn } from 'tinyest-for-wgsl';
import { FORMAT_VERSION } from 'tinyest';
import {
  type Context,
  embedJSON,
  gatherTgpuAliases,
  getErrorMessage,
  isShellImplementationCall,
  type KernelDirective,
  kernelDirectives,
  type Options,
} from './common.ts';
import { createFilterForId } from './filter.ts';

// NOTE: @babel/standalone does expose internal packages, as specified in the docs, but the
// typing for @babel/standalone does not expose them.
const template = (
  Babel as unknown as { packages: { template: typeof TemplateGenerator } }
).packages.template;
const types = (Babel as unknown as { packages: { types: typeof babel } })
  .packages.types;

function getKernelDirective(
  node:
    | babel.FunctionDeclaration
    | babel.FunctionExpression
    | babel.ArrowFunctionExpression,
): KernelDirective | undefined {
  const directives = (
    'directives' in node.body ? (node.body?.directives ?? []) : []
  ).map((directive) => directive.value.value);

  for (const directive of kernelDirectives) {
    if (directives.includes(directive)) {
      return directive;
    }
  }
}

function i(identifier: string): babel.Identifier {
  return types.identifier(identifier);
}

function functionToTranspiled(
  node: babel.ArrowFunctionExpression | babel.FunctionExpression,
  directive: KernelDirective | undefined,
  name?: string | undefined,
): babel.CallExpression | null {
  if (!directive) {
    return null;
  }

<<<<<<< HEAD
  const { argNames, body, externalNames } = transpileFn(node);

  const metadata = `{
    v: ${FORMAT_VERSION},
    ast: ${embedJSON({ argNames, body, externalNames })},
    externals: {${externalNames.join(', ')}},
  }`;

  const jsImpl = directive === 'kernel & js'
    ? node
    : types.arrowFunctionExpression(
      [],
      types.blockStatement(
        [types.throwStatement(
          types.newExpression(i('Error'), [
            types.stringLiteral(getErrorMessage(name)),
          ]),
        )],
      ),
=======
  const { params, body, externalNames } = transpileFn(node);
  const tgpuAlias = ctx.tgpuAliases.values().next().value;
  if (tgpuAlias === undefined) {
    throw new Error(
      `No tgpu import found, cannot assign ast to function in file: ${
        ctx.fileId ?? ''
      }`,
>>>>>>> 68fd55c6
    );

  return types.callExpression(
<<<<<<< HEAD
    types.arrowFunctionExpression(
      [i('$')],
      types.logicalExpression(
        '&&',
        types.callExpression(
          types.memberExpression(
            types.assignmentExpression(
              '??=',
              types.memberExpression(i('globalThis'), i('__TYPEGPU_META__')),
              types.newExpression(i('WeakMap'), []),
            ),
            i('set'),
          ),
          [
            types.assignmentExpression(
              '=',
              types.memberExpression(i('$'), i('f')),
              jsImpl,
            ),
            template.expression`${metadata}`(),
          ],
=======
    template.expression(`${tgpuAlias}.__assignAst`)(),
    [
      directive === 'kernel & js'
        ? node
        : template.expression`${tgpuAlias}.__removedJsImpl(${
          name ? `"${name}"` : ''
        })`(),
      template.expression`${embedJSON({ params, body, externalNames })}`(),
      types.objectExpression(
        externalNames.map((name) =>
          types.objectProperty(types.identifier(name), types.identifier(name))
>>>>>>> 68fd55c6
        ),
        types.memberExpression(i('$'), i('f')),
      ),
    ),
    [types.objectExpression([])],
  );
}

function functionVisitor(ctx: Context): TraverseOptions {
  return {
    ImportDeclaration(path) {
      gatherTgpuAliases(path.node, ctx);
    },

    ArrowFunctionExpression(path) {
      const transpiled = functionToTranspiled(
        path.node,
        getKernelDirective(path.node),
        path.parentPath.node.type === 'VariableDeclarator'
          ? path.parentPath.node.id.type === 'Identifier'
            ? path.parentPath.node.id.name
            : undefined
          : undefined,
      );
      if (transpiled) {
        path.replaceWith(transpiled);
        path.skip();
      }
    },

    FunctionExpression(path) {
      const transpiled = functionToTranspiled(
        path.node,
        getKernelDirective(path.node),
        path.node.id?.name
          ? path.node.id.name
          : path.parentPath.node.type === 'VariableDeclarator'
          ? path.parentPath.node.id.type === 'Identifier'
            ? path.parentPath.node.id.name
            : undefined
          : undefined,
      );
      if (transpiled) {
        path.replaceWith(transpiled);
        path.skip();
      }
    },

    FunctionDeclaration(path) {
      const node = path.node;
      const expression = types.functionExpression(
        node.id,
        node.params,
        node.body,
      );
      const transpiled = functionToTranspiled(
        expression,
        getKernelDirective(path.node),
        node.id?.name,
      );
      if (transpiled && node.id) {
        path.replaceWith(
          types.variableDeclaration('const', [
            types.variableDeclarator(node.id, transpiled),
          ]),
        );
        path.skip();
      }
    },

    CallExpression(path) {
      const node = path.node;

      if (isShellImplementationCall(node, ctx)) {
        const implementation = node.arguments[0];

        if (
          implementation &&
          (implementation.type === 'FunctionExpression' ||
            implementation.type === 'ArrowFunctionExpression')
        ) {
<<<<<<< HEAD
          const transpiled = functionToTranspiled(
            implementation,
            getKernelDirective(implementation) ?? 'kernel',
          ) as babel.CallExpression;

          path.replaceWith(
            types.callExpression(node.callee, [
              transpiled,
=======
          const { params, body, externalNames } = transpileFn(implementation);
          const tgpuAlias = ctx.tgpuAliases.values().next().value;
          if (tgpuAlias === undefined) {
            throw new Error(
              `No tgpu import found, cannot assign ast to function in file: ${
                ctx.fileId ?? ''
              }`,
            );
          }

          const directive = getKernelDirective(implementation);

          path.replaceWith(
            types.callExpression(node.callee, [
              types.callExpression(
                template.expression(`${tgpuAlias}.__assignAst`)(),
                [
                  directive !== 'kernel & js'
                    ? template.expression`${tgpuAlias}.__removedJsImpl()`()
                    : implementation,
                  template.expression`${
                    embedJSON({ params, body, externalNames })
                  }`(),
                  types.objectExpression(
                    externalNames.map((name) =>
                      types.objectProperty(
                        types.identifier(name),
                        types.identifier(name),
                      )
                    ),
                  ),
                ],
              ),
>>>>>>> 68fd55c6
            ]),
          );

          path.skip();
        }
      }
    },
  };
}

export default function () {
  return {
    visitor: {
      Program(path, state) {
        // biome-ignore lint/suspicious/noExplicitAny: <oh babel babel...>
        const code: string | undefined = (state as any).file?.code;
        // biome-ignore lint/suspicious/noExplicitAny: <oh babel babel...>
        const options: Options | undefined = (state as any).opts;
        // biome-ignore lint/suspicious/noExplicitAny: <oh babel babel...>
        const id: string | undefined = (state as any).filename;

        const filter = createFilterForId(options);
        if (id && filter && !filter?.(id)) {
          return;
        }

        const ctx: Context = {
          tgpuAliases: new Set<string>(
            options?.forceTgpuAlias ? [options.forceTgpuAlias] : [],
          ),
          fileId: id,
        };

        path.traverse(functionVisitor(ctx));
      },
    } satisfies TraverseOptions,
  };
}<|MERGE_RESOLUTION|>--- conflicted
+++ resolved
@@ -2,8 +2,8 @@
 import type TemplateGenerator from '@babel/template';
 import type { TraverseOptions } from '@babel/traverse';
 import type * as babel from '@babel/types';
+import { FORMAT_VERSION } from 'tinyest';
 import { transpileFn } from 'tinyest-for-wgsl';
-import { FORMAT_VERSION } from 'tinyest';
 import {
   type Context,
   embedJSON,
@@ -54,7 +54,6 @@
     return null;
   }
 
-<<<<<<< HEAD
   const { argNames, body, externalNames } = transpileFn(node);
 
   const metadata = `{
@@ -74,19 +73,9 @@
           ]),
         )],
       ),
-=======
-  const { params, body, externalNames } = transpileFn(node);
-  const tgpuAlias = ctx.tgpuAliases.values().next().value;
-  if (tgpuAlias === undefined) {
-    throw new Error(
-      `No tgpu import found, cannot assign ast to function in file: ${
-        ctx.fileId ?? ''
-      }`,
->>>>>>> 68fd55c6
     );
 
   return types.callExpression(
-<<<<<<< HEAD
     types.arrowFunctionExpression(
       [i('$')],
       types.logicalExpression(
@@ -108,19 +97,6 @@
             ),
             template.expression`${metadata}`(),
           ],
-=======
-    template.expression(`${tgpuAlias}.__assignAst`)(),
-    [
-      directive === 'kernel & js'
-        ? node
-        : template.expression`${tgpuAlias}.__removedJsImpl(${
-          name ? `"${name}"` : ''
-        })`(),
-      template.expression`${embedJSON({ params, body, externalNames })}`(),
-      types.objectExpression(
-        externalNames.map((name) =>
-          types.objectProperty(types.identifier(name), types.identifier(name))
->>>>>>> 68fd55c6
         ),
         types.memberExpression(i('$'), i('f')),
       ),
@@ -202,7 +178,6 @@
           (implementation.type === 'FunctionExpression' ||
             implementation.type === 'ArrowFunctionExpression')
         ) {
-<<<<<<< HEAD
           const transpiled = functionToTranspiled(
             implementation,
             getKernelDirective(implementation) ?? 'kernel',
@@ -211,41 +186,6 @@
           path.replaceWith(
             types.callExpression(node.callee, [
               transpiled,
-=======
-          const { params, body, externalNames } = transpileFn(implementation);
-          const tgpuAlias = ctx.tgpuAliases.values().next().value;
-          if (tgpuAlias === undefined) {
-            throw new Error(
-              `No tgpu import found, cannot assign ast to function in file: ${
-                ctx.fileId ?? ''
-              }`,
-            );
-          }
-
-          const directive = getKernelDirective(implementation);
-
-          path.replaceWith(
-            types.callExpression(node.callee, [
-              types.callExpression(
-                template.expression(`${tgpuAlias}.__assignAst`)(),
-                [
-                  directive !== 'kernel & js'
-                    ? template.expression`${tgpuAlias}.__removedJsImpl()`()
-                    : implementation,
-                  template.expression`${
-                    embedJSON({ params, body, externalNames })
-                  }`(),
-                  types.objectExpression(
-                    externalNames.map((name) =>
-                      types.objectProperty(
-                        types.identifier(name),
-                        types.identifier(name),
-                      )
-                    ),
-                  ),
-                ],
-              ),
->>>>>>> 68fd55c6
             ]),
           );
 
