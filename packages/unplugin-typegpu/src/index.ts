--- conflicted
+++ resolved
@@ -2,8 +2,8 @@
 import defu from 'defu';
 import { type Node, walk } from 'estree-walker';
 import { generateTransform, MagicStringAST } from 'magic-string-ast';
+import { FORMAT_VERSION } from 'tinyest';
 import { transpileFn } from 'tinyest-for-wgsl';
-import { FORMAT_VERSION } from 'tinyest';
 import { createUnplugin, type UnpluginInstance } from 'unplugin';
 import babel from './babel.ts';
 import {
@@ -174,11 +174,7 @@
                 $.f = (`,
             ).appendRight(
               def.end,
-<<<<<<< HEAD
               `) , ${metadata}) && $.f))({})`,
-=======
-              `, ${embedJSON({ params, body, externalNames })}`,
->>>>>>> 68fd55c6
             );
 
             if (removeJsImplementation) {
