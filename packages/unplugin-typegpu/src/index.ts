import { createUnplugin } from 'unplugin';
import { rollUpImpl } from './rollup-impl.ts';

<<<<<<< HEAD
type FunctionNode =
  | acorn.FunctionDeclaration
  | acorn.AnonymousFunctionDeclaration
  | acorn.FunctionExpression
  | acorn.ArrowFunctionExpression;

function containsKernelDirective(node: FunctionNode): boolean {
  if (node.body.type === 'BlockStatement') {
    for (const statement of node.body.body) {
      if (
        statement.type === 'ExpressionStatement' &&
        statement.directive === kernelDirective
      ) {
        return true;
      }
    }
  }
  return false;
}

function removeKernelDirective(node: FunctionNode) {
  const cloned = structuredClone(node);

  if (cloned.body.type === 'BlockStatement') {
    cloned.body.body = cloned.body.body.filter(
      (statement) =>
        !(
          statement.type === 'ExpressionStatement' &&
          statement.directive === kernelDirective
        ),
    );
  }

  return cloned;
}

function assignMetadata(
  magicString: MagicStringAST,
  node: acorn.AnyNode,
  metadata: string,
) {
  magicString.prependLeft(
    node.start,
    '(($ => (globalThis.__TYPEGPU_META__ ??= new WeakMap()).set($.f = (',
  ).appendRight(
    node.end,
    `), ${metadata}) && $.f)({}))`,
  );
}

function wrapInAutoName(
  magicString: MagicStringAST,
  node: acorn.Node,
  name: string,
) {
  magicString
    .prependLeft(
      node.start,
      '((globalThis.__TYPEGPU_AUTONAME__ ?? (a => a))(',
    )
    .appendRight(node.end, `, "${name}"))`);
}

const typegpu: UnpluginInstance<Options, false> = createUnplugin(
  (rawOptions) => {
    const options = defu(rawOptions, defaultOptions);

    return {
      name: 'unplugin-typegpu' as const,
      enforce: options.enforce,
      transform: {
        filter: options.earlyPruning
          ? {
            id: options,
            code: earlyPruneRegex,
          }
          : {
            id: options,
          },
        handler(code, id) {
          const ctx: Context = {
            tgpuAliases: new Set<string>(
              options.forceTgpuAlias ? [options.forceTgpuAlias] : [],
            ),
            fileId: id,
            autoNamingEnabled: options.autoNamingEnabled,
          };

          let ast: Node;
          try {
            ast = this.parse(code, {
              lang: 'ts',
              allowReturnOutsideFunction: true,
            }) as Node;
          } catch (cause) {
            console.warn(
              `[unplugin-typegpu] Failed to parse ${id}. Cause: ${
                typeof cause === 'object' && cause && 'message' in cause
                  ? cause.message
                  : cause
              }`,
            );
            return undefined;
          }

          const tgslFunctionDefs: {
            def: FunctionNode;
            name?: string | undefined;
          }[] = [];

          const magicString = new MagicStringAST(code);

          walk(ast, {
            enter(_node, _parent, _prop, _index) {
              const node = _node as acorn.AnyNode;
              const parent = _parent as acorn.AnyNode;

              performExpressionNaming(ctx, node, (node, name) => {
                wrapInAutoName(magicString, node, name);
              });

              if (node.type === 'ImportDeclaration') {
                gatherTgpuAliases(node, ctx);
              }

              if (node.type === 'CallExpression') {
                if (isShellImplementationCall(node, ctx)) {
                  const implementation = node.arguments[0];

                  if (
                    implementation &&
                    (implementation.type === 'FunctionExpression' ||
                      implementation.type === 'ArrowFunctionExpression')
                  ) {
                    tgslFunctionDefs.push({
                      def: removeKernelDirective(implementation),
                    });
                    this.skip();
                  }
                }
              }

              if (
                node.type === 'ArrowFunctionExpression' ||
                node.type === 'FunctionExpression' ||
                node.type === 'FunctionDeclaration'
              ) {
                if (containsKernelDirective(node)) {
                  tgslFunctionDefs.push({
                    def: removeKernelDirective(node),
                    name: getFunctionName(node, parent),
                  });
                  this.skip();
                }
              }
            },
          });

          for (const { def, name } of tgslFunctionDefs) {
            const { params, body, externalNames } = transpileFn(def);
            const isFunctionStatement = def.type === 'FunctionDeclaration';

            if (
              isFunctionStatement &&
              name &&
              code.slice(0, def.start)
                  .search(new RegExp(`(?<![\\w_.])${name}(?![\\w_])`)) !== -1
            ) {
              console.warn(
                `File ${id}: function "${name}" might have been referenced before its usage. Function statements are no longer hoisted after being transformed by the plugin.`,
              );
            }

            const metadata = `{
              v: ${FORMAT_VERSION},
              name: ${name ? `"${name}"` : 'undefined'},
              ast: ${embedJSON({ params, body, externalNames })},
              get externals() { return {${externalNames.join(', ')}}; },
            }`;

            assignMetadata(magicString, def, metadata);

            if (isFunctionStatement && name) {
              magicString.prependLeft(def.start, `const ${name} = `);
            }
          }

          return generateTransform(magicString, id);
        },
      },
    };
  },
);
=======
const typegpu = createUnplugin(rollUpImpl);
>>>>>>> 653d78e1

export type { Options } from './common.ts';

export default typegpu;

export const vitePlugin = typegpu.vite;
export const rollupPlugin = typegpu.rollup;
export const rolldownPlugin = typegpu.rolldown;
export const webpackPlugin = typegpu.webpack;
export const rspackPlugin = typegpu.rspack;
export const esbuildPlugin = typegpu.esbuild;
export const farmPlugin = typegpu.farm;

export { default as babelPlugin } from './babel.ts';
export { default as bunPlugin } from './bun.ts';
export { default as rolldownBrowserPlugin } from './rolldown-browser.ts';<|MERGE_RESOLUTION|>--- conflicted
+++ resolved
@@ -1,203 +1,7 @@
 import { createUnplugin } from 'unplugin';
 import { rollUpImpl } from './rollup-impl.ts';
 
-<<<<<<< HEAD
-type FunctionNode =
-  | acorn.FunctionDeclaration
-  | acorn.AnonymousFunctionDeclaration
-  | acorn.FunctionExpression
-  | acorn.ArrowFunctionExpression;
-
-function containsKernelDirective(node: FunctionNode): boolean {
-  if (node.body.type === 'BlockStatement') {
-    for (const statement of node.body.body) {
-      if (
-        statement.type === 'ExpressionStatement' &&
-        statement.directive === kernelDirective
-      ) {
-        return true;
-      }
-    }
-  }
-  return false;
-}
-
-function removeKernelDirective(node: FunctionNode) {
-  const cloned = structuredClone(node);
-
-  if (cloned.body.type === 'BlockStatement') {
-    cloned.body.body = cloned.body.body.filter(
-      (statement) =>
-        !(
-          statement.type === 'ExpressionStatement' &&
-          statement.directive === kernelDirective
-        ),
-    );
-  }
-
-  return cloned;
-}
-
-function assignMetadata(
-  magicString: MagicStringAST,
-  node: acorn.AnyNode,
-  metadata: string,
-) {
-  magicString.prependLeft(
-    node.start,
-    '(($ => (globalThis.__TYPEGPU_META__ ??= new WeakMap()).set($.f = (',
-  ).appendRight(
-    node.end,
-    `), ${metadata}) && $.f)({}))`,
-  );
-}
-
-function wrapInAutoName(
-  magicString: MagicStringAST,
-  node: acorn.Node,
-  name: string,
-) {
-  magicString
-    .prependLeft(
-      node.start,
-      '((globalThis.__TYPEGPU_AUTONAME__ ?? (a => a))(',
-    )
-    .appendRight(node.end, `, "${name}"))`);
-}
-
-const typegpu: UnpluginInstance<Options, false> = createUnplugin(
-  (rawOptions) => {
-    const options = defu(rawOptions, defaultOptions);
-
-    return {
-      name: 'unplugin-typegpu' as const,
-      enforce: options.enforce,
-      transform: {
-        filter: options.earlyPruning
-          ? {
-            id: options,
-            code: earlyPruneRegex,
-          }
-          : {
-            id: options,
-          },
-        handler(code, id) {
-          const ctx: Context = {
-            tgpuAliases: new Set<string>(
-              options.forceTgpuAlias ? [options.forceTgpuAlias] : [],
-            ),
-            fileId: id,
-            autoNamingEnabled: options.autoNamingEnabled,
-          };
-
-          let ast: Node;
-          try {
-            ast = this.parse(code, {
-              lang: 'ts',
-              allowReturnOutsideFunction: true,
-            }) as Node;
-          } catch (cause) {
-            console.warn(
-              `[unplugin-typegpu] Failed to parse ${id}. Cause: ${
-                typeof cause === 'object' && cause && 'message' in cause
-                  ? cause.message
-                  : cause
-              }`,
-            );
-            return undefined;
-          }
-
-          const tgslFunctionDefs: {
-            def: FunctionNode;
-            name?: string | undefined;
-          }[] = [];
-
-          const magicString = new MagicStringAST(code);
-
-          walk(ast, {
-            enter(_node, _parent, _prop, _index) {
-              const node = _node as acorn.AnyNode;
-              const parent = _parent as acorn.AnyNode;
-
-              performExpressionNaming(ctx, node, (node, name) => {
-                wrapInAutoName(magicString, node, name);
-              });
-
-              if (node.type === 'ImportDeclaration') {
-                gatherTgpuAliases(node, ctx);
-              }
-
-              if (node.type === 'CallExpression') {
-                if (isShellImplementationCall(node, ctx)) {
-                  const implementation = node.arguments[0];
-
-                  if (
-                    implementation &&
-                    (implementation.type === 'FunctionExpression' ||
-                      implementation.type === 'ArrowFunctionExpression')
-                  ) {
-                    tgslFunctionDefs.push({
-                      def: removeKernelDirective(implementation),
-                    });
-                    this.skip();
-                  }
-                }
-              }
-
-              if (
-                node.type === 'ArrowFunctionExpression' ||
-                node.type === 'FunctionExpression' ||
-                node.type === 'FunctionDeclaration'
-              ) {
-                if (containsKernelDirective(node)) {
-                  tgslFunctionDefs.push({
-                    def: removeKernelDirective(node),
-                    name: getFunctionName(node, parent),
-                  });
-                  this.skip();
-                }
-              }
-            },
-          });
-
-          for (const { def, name } of tgslFunctionDefs) {
-            const { params, body, externalNames } = transpileFn(def);
-            const isFunctionStatement = def.type === 'FunctionDeclaration';
-
-            if (
-              isFunctionStatement &&
-              name &&
-              code.slice(0, def.start)
-                  .search(new RegExp(`(?<![\\w_.])${name}(?![\\w_])`)) !== -1
-            ) {
-              console.warn(
-                `File ${id}: function "${name}" might have been referenced before its usage. Function statements are no longer hoisted after being transformed by the plugin.`,
-              );
-            }
-
-            const metadata = `{
-              v: ${FORMAT_VERSION},
-              name: ${name ? `"${name}"` : 'undefined'},
-              ast: ${embedJSON({ params, body, externalNames })},
-              get externals() { return {${externalNames.join(', ')}}; },
-            }`;
-
-            assignMetadata(magicString, def, metadata);
-
-            if (isFunctionStatement && name) {
-              magicString.prependLeft(def.start, `const ${name} = `);
-            }
-          }
-
-          return generateTransform(magicString, id);
-        },
-      },
-    };
-  },
-);
-=======
 const typegpu = createUnplugin(rollUpImpl);
->>>>>>> 653d78e1
 
 export type { Options } from './common.ts';
 
