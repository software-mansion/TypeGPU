import type * as babel from '@babel/types';
import type * as acorn from 'acorn';
import * as tinyest from 'tinyest';
import { FuncParameterType } from 'tinyest';

const { NodeTypeCatalog: NODE } = tinyest;

type Scope = {
  /** identifiers declared in this scope */
  declaredNames: string[];
};

type Context = {
  /** Holds a set of all identifiers that were used in code, but were not declared in code. */
  externalNames: Set<string>;
  /** Used to signal to identifiers that they should not treat their resolution as possible external uses. */
  ignoreExternalDepth: number;
  stack: Scope[];
};

type JsNode = babel.Node | acorn.AnyNode;

function isDeclared(ctx: Context, name: string) {
  return ctx.stack.some((scope) => scope.declaredNames.includes(name));
}

const BINARY_OP_MAP = {
  '==': '==',
  '!=': '!=',
  '===': '==',
  '!==': '!=',
  '<': '<',
  '<=': '<=',
  '>': '>',
  '>=': '>=',
  '<<': '<<',
  '>>': '>>',
  get '>>>'(): never {
    throw new Error('The `>>>` operator is unsupported in TGSL.');
  },
  '+': '+',
  '-': '-',
  '*': '*',
  '/': '/',
  '%': '%',
  '|': '|',
  '^': '^',
  '&': '&',
  get in(): never {
    throw new Error('The `in` operator is unsupported in TGSL.');
  },
  get instanceof(): never {
    throw new Error('The `instanceof` operator is unsupported in TGSL.');
  },
  '**': '**',
  get '|>'(): never {
    throw new Error('The `|>` operator is unsupported in TGSL.');
  },
} as const;

const LOGICAL_OP_MAP = {
  '||': '||',
  '&&': '&&',
  get '??'(): never {
    throw new Error('The `??` operator is unsupported in TGSL.');
  },
} as const;

const ASSIGNMENT_OP_MAP = {
  '=': '=',
  '+=': '+=',
  '-=': '-=',
  '*=': '*=',
  '/=': '/=',
  '%=': '%=',
  '<<=': '<<=',
  '>>=': '>>=',
  get '>>>='(): never {
    throw new Error('The `>>>=` operator is unsupported in TGSL.');
  },
  '|=': '|=',
  '^=': '^=',
  '&=': '&=',
  get '**='(): never {
    throw new Error('The `**=` operator is unsupported in TGSL.');
  },
  '||=': '||=',
  '&&=': '&&=',
  get '??='(): never {
    throw new Error('The `??=` operator is unsupported in TGSL.');
  },
} as const;

const Transpilers: Partial<
  {
    [Type in JsNode['type']]: (
      ctx: Context,
      node: Extract<JsNode, { type: Type }>,
    ) => tinyest.AnyNode;
  }
> = {
  Program(ctx, node) {
    const body = node.body[0];

    if (!body) {
      throw new Error('tgpu.fn was not implemented correctly.');
    }

    return transpile(ctx, body);
  },

  ExpressionStatement: (ctx, node) => transpile(ctx, node.expression),

  ArrowFunctionExpression: (ctx, node) => {
    throw new Error('Arrow functions are not supported inside TGSL.');
  },

  BlockStatement(ctx, node) {
    ctx.stack.push({ declaredNames: [] });

    const result = [
      NODE.block,
      node.body.map(
        (statement) => transpile(ctx, statement) as tinyest.Statement,
      ),
    ] as const;

    ctx.stack.pop();

    return result;
  },

  ReturnStatement: (ctx, node) =>
    node.argument
      ? [NODE.return, transpile(ctx, node.argument) as tinyest.Expression]
      : [NODE.return],

  Identifier(ctx, node) {
    if (ctx.ignoreExternalDepth === 0 && !isDeclared(ctx, node.name)) {
      ctx.externalNames.add(node.name);
    }

    return node.name;
  },

  ThisExpression(ctx) {
<<<<<<< HEAD
    if (ctx.ignoreExternalDepth === 0) {
      ctx.externalNames.add('this');
    }

=======
    ctx.externalNames.add('this');
>>>>>>> 55bbb418
    return 'this';
  },

  BinaryExpression(ctx, node) {
    const wgslOp = BINARY_OP_MAP[node.operator];
    const left = transpile(ctx, node.left) as tinyest.Expression;
    const right = transpile(ctx, node.right) as tinyest.Expression;
    return [NODE.binaryExpr, left, wgslOp, right];
  },

  LogicalExpression(ctx, node) {
    const wgslOp = LOGICAL_OP_MAP[node.operator];
    const left = transpile(ctx, node.left) as tinyest.Expression;
    const right = transpile(ctx, node.right) as tinyest.Expression;
    return [NODE.logicalExpr, left, wgslOp, right];
  },

  AssignmentExpression(ctx, node) {
    const wgslOp = ASSIGNMENT_OP_MAP[node.operator as acorn.AssignmentOperator];
    const left = transpile(ctx, node.left) as tinyest.Expression;
    const right = transpile(ctx, node.right) as tinyest.Expression;
    return [NODE.assignmentExpr, left, wgslOp, right];
  },

  UnaryExpression(ctx, node) {
    const wgslOp = node.operator;
    const argument = transpile(ctx, node.argument) as tinyest.Expression;
    return [NODE.unaryExpr, wgslOp, argument] as tinyest.UnaryExpression;
  },

  MemberExpression(ctx, node) {
    const object = transpile(ctx, node.object) as tinyest.Expression;

    // If the property is computed, it could potentially be an external identifier.
    if (node.computed) {
      const property = transpile(ctx, node.property) as tinyest.Expression;
      return [NODE.indexAccess, object, property];
    }

    // If the property is not computed, we don't want to register identifiers as external.
    ctx.ignoreExternalDepth++;
    const property = transpile(ctx, node.property) as tinyest.Expression;
    ctx.ignoreExternalDepth--;

    if (typeof property !== 'string') {
      throw new Error('Expected identifier as property access key.');
    }

    return [NODE.memberAccess, object, property];
  },

  UpdateExpression(ctx, node) {
    const operator = node.operator;
    const argument = transpile(ctx, node.argument) as tinyest.Expression;
    if (node.prefix) {
      throw new Error('Prefix update expressions are not supported in WGSL.');
    }
    return [NODE.postUpdate, operator, argument];
  },

  Literal(ctx, node) {
    if (typeof node.value === 'boolean') {
      return node.value;
    }
    if (typeof node.value === 'string') {
      return [NODE.stringLiteral, node.value];
    }
    if (node.regex) {
      throw new Error(
        'Regular expression literals are not representable in WGSL.',
      );
    }
    if (node.bigint) {
      console.warn(
        'BigInt literals are represented as numbers - loss of precision may occur.',
      );
    }
    return [NODE.numericLiteral, String(Number(node.value)) ?? ''];
  },

  NumericLiteral(ctx, node) {
    return [NODE.numericLiteral, String(node.value) ?? ''];
  },

  BigIntLiteral(ctx, node) {
    console.warn(
      'BigInt literals are represented as numbers - loss of precision may occur.',
    );
    return [NODE.numericLiteral, String(Number.parseInt(node.value))];
  },

  BooleanLiteral(ctx, node) {
    return node.value;
  },

  StringLiteral(ctx, node) {
    return [NODE.stringLiteral, node.value];
  },

  CallExpression(ctx, node) {
    const callee = transpile(ctx, node.callee) as tinyest.Expression;

    const args = node.arguments.map((arg) =>
      transpile(ctx, arg)
    ) as tinyest.Expression[];

    return [NODE.call, callee, args];
  },

  ArrayExpression: (ctx, node) => [
    NODE.arrayExpr,
    node.elements.map((elem) => {
      if (!elem || elem.type === 'SpreadElement') {
        throw new Error('Spread elements are not supported in TGSL.');
      }
      return transpile(ctx, elem) as tinyest.Expression;
    }),
  ],

  VariableDeclaration(ctx, node) {
    if (node.declarations.length !== 1 || !node.declarations[0]) {
      throw new Error(
        'Currently only one declaration in a statement is supported.',
      );
    }

    const decl = node.declarations[0];
    ctx.ignoreExternalDepth++;
    const id = transpile(ctx, decl.id);
    ctx.ignoreExternalDepth--;

    if (typeof id !== 'string') {
      throw new Error('Invalid variable declaration, expected identifier.');
    }

    ctx.stack[ctx.stack.length - 1]?.declaredNames.push(id);

    const init = decl.init
      ? (transpile(ctx, decl.init) as tinyest.Expression)
      : undefined;

    if (node.kind === 'var') {
      throw new Error('`var` declarations are not supported.');
    }

    if (node.kind === 'const') {
      if (init === undefined) {
        throw new Error(
          'Did not provide initial value in `const` declaration.',
        );
      }
      return [NODE.const, id, init];
    }

    return init !== undefined ? [NODE.let, id, init] : [NODE.let, id];
  },

  IfStatement(ctx, node) {
    const test = transpile(ctx, node.test) as tinyest.Expression;
    const consequent = transpile(ctx, node.consequent) as tinyest.Statement;
    const alternate = node.alternate
      ? (transpile(ctx, node.alternate) as tinyest.Statement)
      : undefined;

    return alternate
      ? [NODE.if, test, consequent, alternate]
      : [NODE.if, test, consequent];
  },

  ObjectExpression(ctx, node) {
    const properties: Record<string, tinyest.Expression> = {};

    for (const prop of node.properties) {
      // TODO: Handle SpreadElement
      if (prop.type === 'SpreadElement') {
        throw new Error('Spread elements are not supported in TGSL.');
      }

      // TODO: Handle computed properties
      if (prop.key.type !== 'Identifier' && prop.key.type !== 'Literal') {
        throw new Error(
          'Only Identifier and Literal keys are supported as object keys.',
        );
      }

      // TODO: Handle Object method
      if (prop.type === 'ObjectMethod') {
        throw new Error('Object method elements are not supported in TGSL.');
      }

      ctx.ignoreExternalDepth++;
      const key = prop.key.type === 'Identifier'
        ? (transpile(ctx, prop.key) as string)
        : String(prop.key.value);
      ctx.ignoreExternalDepth--;
      const value = transpile(ctx, prop.value) as tinyest.Expression;

      properties[key] = value;
    }

    return [NODE.objectExpr, properties];
  },

  ForStatement(ctx, node) {
    const init = node.init
      ? (transpile(ctx, node.init) as tinyest.Statement)
      : null;
    const condition = node.test
      ? (transpile(ctx, node.test) as tinyest.Expression)
      : null;
    const update = node.update
      ? (transpile(ctx, node.update) as tinyest.Statement)
      : null;
    const body = transpile(ctx, node.body) as tinyest.Statement;

    return [NODE.for, init, condition, update, body];
  },

  WhileStatement(ctx, node) {
    const condition = transpile(ctx, node.test) as tinyest.Expression;
    const body = transpile(ctx, node.body) as tinyest.Statement;
    return [NODE.while, condition, body];
  },

  ContinueStatement() {
    return [NODE.continue];
  },

  BreakStatement() {
    return [NODE.break];
  },

  TSAsExpression(ctx, node) {
    return transpile(ctx, node.expression);
  },

  TSSatisfiesExpression(ctx, node) {
    return transpile(ctx, node.expression);
  },
};

function transpile(ctx: Context, node: JsNode): tinyest.AnyNode {
  const transpiler = Transpilers[node.type];

  if (!transpiler) {
    throw new Error(`Unsupported JS functionality: ${node.type}`);
  }

  // @ts-expect-error <too much for typescript, it seems :/ >
  return transpiler(ctx, node);
}

export type TranspilationResult = {
  params: tinyest.FuncParameter[];
  body: tinyest.Block;
  /**
   * All identifiers found in the function code that are not declared in the
   * function itself, or in the block that is accessing that identifier.
   */
  externalNames: string[];
};

export function extractFunctionParts(rootNode: JsNode): {
  params: tinyest.FuncParameter[];
  body:
    | acorn.BlockStatement
    | acorn.Expression
    | babel.BlockStatement
    | babel.Expression;
} {
  let functionNode:
    | acorn.ArrowFunctionExpression
    | acorn.FunctionExpression
    | acorn.FunctionDeclaration
    | acorn.AnonymousFunctionDeclaration
    | babel.ArrowFunctionExpression
    | babel.FunctionExpression
    | babel.FunctionDeclaration
    | null = null;

  // Unwrapping until we get to a function
  let unwrappedNode = rootNode;
  while (true) {
    if (unwrappedNode.type === 'Program') {
      const statement = unwrappedNode.body.filter(
        (n) =>
          n.type === 'ExpressionStatement' || n.type === 'FunctionDeclaration',
      )[0]; // <- assuming only one function declaration

      if (!statement) {
        break;
      }

      unwrappedNode = statement;
    } else if (unwrappedNode.type === 'ExpressionStatement') {
      unwrappedNode = unwrappedNode.expression;
    } else if (unwrappedNode.type === 'ArrowFunctionExpression') {
      functionNode = unwrappedNode;
      break; // We got a function
    } else if (unwrappedNode.type === 'FunctionExpression') {
      functionNode = unwrappedNode;
      break; // We got a function
    } else if (unwrappedNode.type === 'FunctionDeclaration') {
      functionNode = unwrappedNode;
      break; // We got a function
    } else {
      // Unsupported node
      break;
    }
  }

  if (!functionNode) {
    throw new Error(
      `tgpu.fn expected a single function to be passed as implementation ${
        JSON.stringify(unwrappedNode)
      }`,
    );
  }

  if (functionNode.async) {
    throw new Error('tgpu.fn cannot be async');
  }

  if (functionNode.generator) {
    throw new Error('tgpu.fn cannot be a generator');
  }

  const unsupportedTypes = new Set(
    functionNode.params.flatMap((param) =>
      param.type === 'ObjectPattern' || param.type === 'Identifier'
        ? []
        : [param.type]
    ),
  );
  if (unsupportedTypes.size > 0) {
    throw new Error(
      `Unsupported function parameter type(s): ${[...unsupportedTypes]}`,
    );
  }

  return {
    params: (functionNode
      .params as (
        | babel.Identifier
        | acorn.Identifier
        | babel.ObjectPattern
        | acorn.ObjectPattern
      )[]).map((param) =>
        param.type === 'ObjectPattern'
          ? {
            type: FuncParameterType.destructuredObject,
            props: param.properties.flatMap((prop) =>
              (prop.type === 'Property' || prop.type === 'ObjectProperty') &&
                prop.key.type === 'Identifier' &&
                prop.value.type === 'Identifier'
                ? [{ name: prop.key.name, alias: prop.value.name }]
                : []
            ),
          }
          : {
            type: FuncParameterType.identifier,
            name: param.name,
          }
      ),
    body: functionNode.body,
  };
}

export function transpileFn(rootNode: JsNode): TranspilationResult {
  const { params, body } = extractFunctionParts(rootNode);

  const ctx: Context = {
    externalNames: new Set(),
    ignoreExternalDepth: 0,
    stack: [
      {
        declaredNames: params.flatMap((param) =>
          param.type === FuncParameterType.identifier
            ? param.name
            : param.props.map((prop) => prop.alias)
        ),
      },
    ],
  };

  const tinyestBody = transpile(ctx, body);
  const externalNames = [...ctx.externalNames];

  if (body.type === 'BlockStatement') {
    return {
      params,
      body: tinyestBody as tinyest.Block,
      externalNames,
    };
  }

  return {
    params,
    body: [NODE.block, [[NODE.return, tinyestBody as tinyest.Expression]]],
    externalNames,
  };
}

export function transpileNode(node: JsNode): tinyest.AnyNode {
  const ctx: Context = {
    externalNames: new Set(),
    ignoreExternalDepth: 0,
    stack: [
      {
        declaredNames: [],
      },
    ],
  };

  return transpile(ctx, node);
}<|MERGE_RESOLUTION|>--- conflicted
+++ resolved
@@ -144,14 +144,7 @@
   },
 
   ThisExpression(ctx) {
-<<<<<<< HEAD
-    if (ctx.ignoreExternalDepth === 0) {
-      ctx.externalNames.add('this');
-    }
-
-=======
     ctx.externalNames.add('this');
->>>>>>> 55bbb418
     return 'this';
   },
 
