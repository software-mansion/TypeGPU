import type * as babel from '@babel/types';
import type * as acorn from 'acorn';
import * as tinyest from 'tinyest';
import { FuncParameterType } from 'tinyest';

const { NodeTypeCatalog: NODE } = tinyest;

type Scope = {
  /** identifiers declared in this scope */
  declaredNames: string[];
};

type Context = {
  /** Holds a set of all identifiers that were used in code, but were not declared in code. */
  externalNames: Set<string>;
  /** Used to signal to identifiers that they should not treat their resolution as possible external uses. */
  ignoreExternalDepth: number;
  stack: Scope[];
};

type JsNode = babel.Node | acorn.AnyNode;

function isDeclared(ctx: Context, name: string) {
  return ctx.stack.some((scope) => scope.declaredNames.includes(name));
}

const BINARY_OP_MAP = {
  '==': '==',
  '!=': '!=',
  '===': '==',
  '!==': '!=',
  '<': '<',
  '<=': '<=',
  '>': '>',
  '>=': '>=',
  '<<': '<<',
  '>>': '>>',
  get '>>>'(): never {
    throw new Error('The `>>>` operator is unsupported in TGSL.');
  },
  '+': '+',
  '-': '-',
  '*': '*',
  '/': '/',
  '%': '%',
  '|': '|',
  '^': '^',
  '&': '&',
  get in(): never {
    throw new Error('The `in` operator is unsupported in TGSL.');
  },
  get instanceof(): never {
    throw new Error('The `instanceof` operator is unsupported in TGSL.');
  },
  '**': '**',
  get '|>'(): never {
    throw new Error('The `|>` operator is unsupported in TGSL.');
  },
} as const;

const LOGICAL_OP_MAP = {
  '||': '||',
  '&&': '&&',
  get '??'(): never {
    throw new Error('The `??` operator is unsupported in TGSL.');
  },
} as const;

const ASSIGNMENT_OP_MAP = {
  '=': '=',
  '+=': '+=',
  '-=': '-=',
  '*=': '*=',
  '/=': '/=',
  '%=': '%=',
  '<<=': '<<=',
  '>>=': '>>=',
  get '>>>='(): never {
    throw new Error('The `>>>=` operator is unsupported in TGSL.');
  },
  '|=': '|=',
  '^=': '^=',
  '&=': '&=',
  get '**='(): never {
    throw new Error('The `**=` operator is unsupported in TGSL.');
  },
  '||=': '||=',
  '&&=': '&&=',
  get '??='(): never {
    throw new Error('The `??=` operator is unsupported in TGSL.');
  },
} as const;

const Transpilers: Partial<
  {
    [Type in JsNode['type']]: (
      ctx: Context,
      node: Extract<JsNode, { type: Type }>,
    ) => tinyest.AnyNode;
  }
> = {
  Program(ctx, node) {
    const body = node.body[0];

    if (!body) {
      throw new Error('tgpu.fn was not implemented correctly.');
    }

    return transpile(ctx, body);
  },

  ExpressionStatement: (ctx, node) => transpile(ctx, node.expression),

  ArrowFunctionExpression: (ctx, node) => {
    throw new Error('Arrow functions are not supported inside TGSL.');
  },

  BlockStatement(ctx, node) {
    ctx.stack.push({ declaredNames: [] });

    const result = [
      NODE.block,
      node.body.map(
        (statement) => transpile(ctx, statement) as tinyest.Statement,
      ),
    ] as const;

    ctx.stack.pop();

    return result;
  },

  ReturnStatement: (ctx, node) =>
    node.argument
      ? [NODE.return, transpile(ctx, node.argument) as tinyest.Expression]
      : [NODE.return],

  Identifier(ctx, node) {
    if (ctx.ignoreExternalDepth === 0 && !isDeclared(ctx, node.name)) {
      ctx.externalNames.add(node.name);
    }

    return node.name;
  },

  ThisExpression(ctx) {
<<<<<<< HEAD
<<<<<<< HEAD
    if (ctx.ignoreExternalDepth === 0) {
      ctx.externalNames.add('this');
    }

=======
    ctx.externalNames.add('this');
>>>>>>> main
=======
    ctx.externalNames.add('this');
>>>>>>> d983684f
    return 'this';
  },

  BinaryExpression(ctx, node) {
    const wgslOp = BINARY_OP_MAP[node.operator];
    const left = transpile(ctx, node.left) as tinyest.Expression;
    const right = transpile(ctx, node.right) as tinyest.Expression;
    return [NODE.binaryExpr, left, wgslOp, right];
  },

  LogicalExpression(ctx, node) {
    const wgslOp = LOGICAL_OP_MAP[node.operator];
    const left = transpile(ctx, node.left) as tinyest.Expression;
    const right = transpile(ctx, node.right) as tinyest.Expression;
    return [NODE.logicalExpr, left, wgslOp, right];
  },

  AssignmentExpression(ctx, node) {
    const wgslOp = ASSIGNMENT_OP_MAP[node.operator as acorn.AssignmentOperator];
    const left = transpile(ctx, node.left) as tinyest.Expression;
    const right = transpile(ctx, node.right) as tinyest.Expression;
    return [NODE.assignmentExpr, left, wgslOp, right];
  },

  UnaryExpression(ctx, node) {
    const wgslOp = node.operator;
    const argument = transpile(ctx, node.argument) as tinyest.Expression;
    return [NODE.unaryExpr, wgslOp, argument] as tinyest.UnaryExpression;
  },

  MemberExpression(ctx, node) {
    const object = transpile(ctx, node.object) as tinyest.Expression;

    // If the property is computed, it could potentially be an external identifier.
    if (node.computed) {
      const property = transpile(ctx, node.property) as tinyest.Expression;
      return [NODE.indexAccess, object, property];
    }

    // If the property is not computed, we don't want to register identifiers as external.
    ctx.ignoreExternalDepth++;
    const property = transpile(ctx, node.property) as tinyest.Expression;
    ctx.ignoreExternalDepth--;

    if (typeof property !== 'string') {
      throw new Error('Expected identifier as property access key.');
    }

    return [NODE.memberAccess, object, property];
  },

  UpdateExpression(ctx, node) {
    const operator = node.operator;
    const argument = transpile(ctx, node.argument) as tinyest.Expression;
    if (node.prefix) {
      throw new Error('Prefix update expressions are not supported in WGSL.');
    }
    return [NODE.postUpdate, operator, argument];
  },

  Literal(ctx, node) {
    if (typeof node.value === 'boolean') {
      return node.value;
    }
    if (typeof node.value === 'string') {
      return [NODE.stringLiteral, node.value];
    }
    if (node.regex) {
      throw new Error(
        'Regular expression literals are not representable in WGSL.',
      );
    }
    if (node.bigint) {
      console.warn(
        'BigInt literals are represented as numbers - loss of precision may occur.',
      );
    }
    return [NODE.numericLiteral, String(Number(node.value)) ?? ''];
  },

  NumericLiteral(ctx, node) {
    return [NODE.numericLiteral, String(node.value) ?? ''];
  },

  BigIntLiteral(ctx, node) {
    console.warn(
      'BigInt literals are represented as numbers - loss of precision may occur.',
    );
    return [NODE.numericLiteral, String(Number.parseInt(node.value))];
  },

  BooleanLiteral(ctx, node) {
    return node.value;
  },

  StringLiteral(ctx, node) {
    return [NODE.stringLiteral, node.value];
  },

  CallExpression(ctx, node) {
    const callee = transpile(ctx, node.callee) as tinyest.Expression;

    const args = node.arguments.map((arg) =>
      transpile(ctx, arg)
    ) as tinyest.Expression[];

    return [NODE.call, callee, args];
  },

  ArrayExpression: (ctx, node) => [
    NODE.arrayExpr,
    node.elements.map((elem) => {
      if (!elem || elem.type === 'SpreadElement') {
        throw new Error('Spread elements are not supported in TGSL.');
      }
      return transpile(ctx, elem) as tinyest.Expression;
    }),
  ],

  VariableDeclaration(ctx, node) {
    if (node.declarations.length !== 1 || !node.declarations[0]) {
      throw new Error(
        'Currently only one declaration in a statement is supported.',
      );
    }

    const decl = node.declarations[0];
    ctx.ignoreExternalDepth++;
    const id = transpile(ctx, decl.id);
    ctx.ignoreExternalDepth--;

    if (typeof id !== 'string') {
      throw new Error('Invalid variable declaration, expected identifier.');
    }

    ctx.stack[ctx.stack.length - 1]?.declaredNames.push(id);

    const init = decl.init
      ? (transpile(ctx, decl.init) as tinyest.Expression)
      : undefined;

    if (node.kind === 'var') {
      throw new Error('`var` declarations are not supported.');
    }

    if (node.kind === 'const') {
      if (init === undefined) {
        throw new Error(
          'Did not provide initial value in `const` declaration.',
        );
      }
      return [NODE.const, id, init];
    }

    return init !== undefined ? [NODE.let, id, init] : [NODE.let, id];
  },

  IfStatement(ctx, node) {
    const test = transpile(ctx, node.test) as tinyest.Expression;
    const consequent = transpile(ctx, node.consequent) as tinyest.Statement;
    const alternate = node.alternate
      ? (transpile(ctx, node.alternate) as tinyest.Statement)
      : undefined;

    return alternate
      ? [NODE.if, test, consequent, alternate]
      : [NODE.if, test, consequent];
  },

  ObjectExpression(ctx, node) {
    const properties: Record<string, tinyest.Expression> = {};

    for (const prop of node.properties) {
      // TODO: Handle SpreadElement
      if (prop.type === 'SpreadElement') {
        throw new Error('Spread elements are not supported in TGSL.');
      }

      // TODO: Handle computed properties
      if (prop.key.type !== 'Identifier' && prop.key.type !== 'Literal') {
        throw new Error(
          'Only Identifier and Literal keys are supported as object keys.',
        );
      }

      // TODO: Handle Object method
      if (prop.type === 'ObjectMethod') {
        throw new Error('Object method elements are not supported in TGSL.');
      }

      ctx.ignoreExternalDepth++;
      const key = prop.key.type === 'Identifier'
        ? (transpile(ctx, prop.key) as string)
        : String(prop.key.value);
      ctx.ignoreExternalDepth--;
      const value = transpile(ctx, prop.value) as tinyest.Expression;

      properties[key] = value;
    }

    return [NODE.objectExpr, properties];
  },

  ForStatement(ctx, node) {
    const init = node.init
      ? (transpile(ctx, node.init) as tinyest.Statement)
      : null;
    const condition = node.test
      ? (transpile(ctx, node.test) as tinyest.Expression)
      : null;
    const update = node.update
      ? (transpile(ctx, node.update) as tinyest.Statement)
      : null;
    const body = transpile(ctx, node.body) as tinyest.Statement;

    return [NODE.for, init, condition, update, body];
  },

  WhileStatement(ctx, node) {
    const condition = transpile(ctx, node.test) as tinyest.Expression;
    const body = transpile(ctx, node.body) as tinyest.Statement;
    return [NODE.while, condition, body];
  },

  ContinueStatement() {
    return [NODE.continue];
  },

  BreakStatement() {
    return [NODE.break];
  },

  TSAsExpression(ctx, node) {
    return transpile(ctx, node.expression);
  },

  TSSatisfiesExpression(ctx, node) {
    return transpile(ctx, node.expression);
  },
};

function transpile(ctx: Context, node: JsNode): tinyest.AnyNode {
  const transpiler = Transpilers[node.type];

  if (!transpiler) {
    throw new Error(`Unsupported JS functionality: ${node.type}`);
  }

  // @ts-expect-error <too much for typescript, it seems :/ >
  return transpiler(ctx, node);
}

export type TranspilationResult = {
  params: tinyest.FuncParameter[];
  body: tinyest.Block;
  /**
   * All identifiers found in the function code that are not declared in the
   * function itself, or in the block that is accessing that identifier.
   */
  externalNames: string[];
};

export function extractFunctionParts(rootNode: JsNode): {
  params: tinyest.FuncParameter[];
  body:
    | acorn.BlockStatement
    | acorn.Expression
    | babel.BlockStatement
    | babel.Expression;
} {
  let functionNode:
    | acorn.ArrowFunctionExpression
    | acorn.FunctionExpression
    | acorn.FunctionDeclaration
    | acorn.AnonymousFunctionDeclaration
    | babel.ArrowFunctionExpression
    | babel.FunctionExpression
    | babel.FunctionDeclaration
    | null = null;

  // Unwrapping until we get to a function
  let unwrappedNode = rootNode;
  while (true) {
    if (unwrappedNode.type === 'Program') {
      const statement = unwrappedNode.body.filter(
        (n) =>
          n.type === 'ExpressionStatement' || n.type === 'FunctionDeclaration',
      )[0]; // <- assuming only one function declaration

      if (!statement) {
        break;
      }

      unwrappedNode = statement;
    } else if (unwrappedNode.type === 'ExpressionStatement') {
      unwrappedNode = unwrappedNode.expression;
    } else if (unwrappedNode.type === 'ArrowFunctionExpression') {
      functionNode = unwrappedNode;
      break; // We got a function
    } else if (unwrappedNode.type === 'FunctionExpression') {
      functionNode = unwrappedNode;
      break; // We got a function
    } else if (unwrappedNode.type === 'FunctionDeclaration') {
      functionNode = unwrappedNode;
      break; // We got a function
    } else {
      // Unsupported node
      break;
    }
  }

  if (!functionNode) {
    throw new Error(
      `tgpu.fn expected a single function to be passed as implementation ${
        JSON.stringify(unwrappedNode)
      }`,
    );
  }

  if (functionNode.async) {
    throw new Error('tgpu.fn cannot be async');
  }

  if (functionNode.generator) {
    throw new Error('tgpu.fn cannot be a generator');
  }

  const unsupportedTypes = new Set(
    functionNode.params.flatMap((param) =>
      param.type === 'ObjectPattern' || param.type === 'Identifier'
        ? []
        : [param.type]
    ),
  );
  if (unsupportedTypes.size > 0) {
    throw new Error(
      `Unsupported function parameter type(s): ${[...unsupportedTypes]}`,
    );
  }

  return {
    params: (functionNode
      .params as (
        | babel.Identifier
        | acorn.Identifier
        | babel.ObjectPattern
        | acorn.ObjectPattern
      )[]).map((param) =>
        param.type === 'ObjectPattern'
          ? {
            type: FuncParameterType.destructuredObject,
            props: param.properties.flatMap((prop) =>
              (prop.type === 'Property' || prop.type === 'ObjectProperty') &&
                prop.key.type === 'Identifier' &&
                prop.value.type === 'Identifier'
                ? [{ name: prop.key.name, alias: prop.value.name }]
                : []
            ),
          }
          : {
            type: FuncParameterType.identifier,
            name: param.name,
          }
      ),
    body: functionNode.body,
  };
}

export function transpileFn(rootNode: JsNode): TranspilationResult {
  const { params, body } = extractFunctionParts(rootNode);

  const ctx: Context = {
    externalNames: new Set(),
    ignoreExternalDepth: 0,
    stack: [
      {
        declaredNames: params.flatMap((param) =>
          param.type === FuncParameterType.identifier
            ? param.name
            : param.props.map((prop) => prop.alias)
        ),
      },
    ],
  };

  const tinyestBody = transpile(ctx, body);
  const externalNames = [...ctx.externalNames];

  if (body.type === 'BlockStatement') {
    return {
      params,
      body: tinyestBody as tinyest.Block,
      externalNames,
    };
  }

  return {
    params,
    body: [NODE.block, [[NODE.return, tinyestBody as tinyest.Expression]]],
    externalNames,
  };
}

export function transpileNode(node: JsNode): tinyest.AnyNode {
  const ctx: Context = {
    externalNames: new Set(),
    ignoreExternalDepth: 0,
    stack: [
      {
        declaredNames: [],
      },
    ],
  };

  return transpile(ctx, node);
}<|MERGE_RESOLUTION|>--- conflicted
+++ resolved
@@ -144,18 +144,7 @@
   },
 
   ThisExpression(ctx) {
-<<<<<<< HEAD
-<<<<<<< HEAD
-    if (ctx.ignoreExternalDepth === 0) {
-      ctx.externalNames.add('this');
-    }
-
-=======
     ctx.externalNames.add('this');
->>>>>>> main
-=======
-    ctx.externalNames.add('this');
->>>>>>> d983684f
     return 'this';
   },
 
