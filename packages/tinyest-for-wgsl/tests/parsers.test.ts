--- conflicted
+++ resolved
@@ -147,22 +147,7 @@
         }`),
       );
 
-<<<<<<< HEAD
-      expect(argNames).toStrictEqual({
-        type: 'destructured-object',
-        props: [
-          {
-            alias: 'pos',
-            prop: 'pos',
-          },
-          {
-            alias: 'b',
-            prop: 'a',
-          },
-        ],
-      } satisfies ArgNames);
-=======
-      expect(argNames).toEqual(
+      expect(argNames).toStrictEqual(
         {
           type: 'destructured-object',
           props: [
@@ -177,7 +162,6 @@
           ],
         } satisfies ArgNames,
       );
->>>>>>> cf8e5551
 
       expect(externalNames).toStrictEqual([]);
     }),
