--- conflicted
+++ resolved
@@ -1,13 +1,8 @@
 import { buffer } from './wgslBuffer';
 import { code } from './wgslCode';
 import { constant } from './wgslConstant';
-<<<<<<< HEAD
-import { fn as fun } from './wgslFunction';
-import { fn } from './wgslFunctionOld';
-=======
 import { fn } from './wgslFunction';
 import { fn as fun } from './wgslFunctionExperimental';
->>>>>>> a5f34567
 import { slot } from './wgslSlot';
 import { variable } from './wgslVariable';
 
