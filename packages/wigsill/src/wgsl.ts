import { buffer } from './wgslBuffer';
import { builtin } from './wgslBuiltin';
import { code } from './wgslCode';
import { constant } from './wgslConstant';
import { fn } from './wgslFunction';
import { fn as fun } from './wgslFunctionExperimental';
<<<<<<< HEAD
import { sampler } from './wgslSampler';
=======
import { plum, plumFromEvent } from './wgslPlum';
>>>>>>> 32974cdc
import { slot } from './wgslSlot';
import { texture, textureExternal } from './wgslTexture';
import { variable } from './wgslVariable';

export default Object.assign(code, {
  code,
  fn,
  fun,
  buffer,
  plum,
  plumFromEvent,
  slot,
  constant,
  var: variable,
  sampler,
  texture,
  textureExternal,
  builtin,
});<|MERGE_RESOLUTION|>--- conflicted
+++ resolved
@@ -4,11 +4,8 @@
 import { constant } from './wgslConstant';
 import { fn } from './wgslFunction';
 import { fn as fun } from './wgslFunctionExperimental';
-<<<<<<< HEAD
+import { plum, plumFromEvent } from './wgslPlum';
 import { sampler } from './wgslSampler';
-=======
-import { plum, plumFromEvent } from './wgslPlum';
->>>>>>> 32974cdc
 import { slot } from './wgslSlot';
 import { texture, textureExternal } from './wgslTexture';
 import { variable } from './wgslVariable';
