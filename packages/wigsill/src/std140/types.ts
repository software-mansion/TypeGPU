import type { ISchema } from 'typed-binary';
import type { WgslResolvable } from '../types';

export interface WgslData<TInner> extends ISchema<TInner>, WgslResolvable {
  readonly byteAlignment: number;
  readonly size: number;
}

export type AnyWgslData = WgslData<unknown>;

export interface WgslPointer<
  TScope extends 'function',
  TInner extends AnyWgslData,
> {
  readonly scope: TScope;
  readonly pointsTo: TInner;
}

/**
 * A virtual representation of a WGSL value.
 */
export type WgslValue<TDataType> = {
  readonly __dataType: TDataType;
};

<<<<<<< HEAD
export type AnyWGSLPointerType = WGSLPointerType<'function', AnyWgslData>;

export type WGSLFnArgument = AnyWGSLPointerType | AnyWgslData;

export function isPointer(
  value: AnyWGSLPointerType | AnyWgslData,
): value is AnyWGSLPointerType {
=======
export type AnyWgslPointer = WgslPointer<'function', AnyWgslData>;

export type WgslFnArgument = AnyWgslPointer | AnyWgslData;

export function isPointer(
  value: AnyWgslPointer | AnyWgslData,
): value is AnyWgslPointer {
>>>>>>> a5f34567
  return 'pointsTo' in value;
}<|MERGE_RESOLUTION|>--- conflicted
+++ resolved
@@ -23,15 +23,6 @@
   readonly __dataType: TDataType;
 };
 
-<<<<<<< HEAD
-export type AnyWGSLPointerType = WGSLPointerType<'function', AnyWgslData>;
-
-export type WGSLFnArgument = AnyWGSLPointerType | AnyWgslData;
-
-export function isPointer(
-  value: AnyWGSLPointerType | AnyWgslData,
-): value is AnyWGSLPointerType {
-=======
 export type AnyWgslPointer = WgslPointer<'function', AnyWgslData>;
 
 export type WgslFnArgument = AnyWgslPointer | AnyWgslData;
@@ -39,6 +30,5 @@
 export function isPointer(
   value: AnyWgslPointer | AnyWgslData,
 ): value is AnyWgslPointer {
->>>>>>> a5f34567
   return 'pointsTo' in value;
 }