--- conflicted
+++ resolved
@@ -10,27 +10,16 @@
   WgslRenderResourceType,
   WgslResolvable,
   WgslSlot,
+  Eventual,
 } from './types';
 import {
-<<<<<<< HEAD
-  type BufferUsage,
-  type Eventual,
-  type ResolutionCtx,
-  type SlotValuePair,
-  type Wgsl,
-  type WgslBindable,
-  type WgslResolvable,
-  type WgslSlot,
-  isResolvable,
   isSlot,
-=======
   isDepthTextureType,
   isExternalTextureType,
   isResolvable,
   isSamplerType,
   isStorageTextureType,
   isTypedTextureType,
->>>>>>> acbd0ad2
 } from './types';
 import { code } from './wgslCode';
 import type { WgslIdentifier } from './wgslIdentifier';
