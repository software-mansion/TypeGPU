import type { ResolutionCtx, WgslResolvable } from './types';

/**
 * Helpful when creating new Resolvable types. For internal use.
 */
export class WgslIdentifier implements WgslResolvable {
  debugLabel?: string | undefined;

<<<<<<< HEAD
  alias(label: string | undefined) {
    this.debugLabel = label;
    return this;
=======
  $name(debugLabel: string) {
    this.debugLabel = debugLabel;
>>>>>>> a5f34567
  }

  resolve(ctx: ResolutionCtx): string {
    return ctx.nameFor(this);
  }
}<|MERGE_RESOLUTION|>--- conflicted
+++ resolved
@@ -6,14 +6,9 @@
 export class WgslIdentifier implements WgslResolvable {
   debugLabel?: string | undefined;
 
-<<<<<<< HEAD
-  alias(label: string | undefined) {
-    this.debugLabel = label;
+  $name(debugLabel: string | undefined) {
+    this.debugLabel = debugLabel;
     return this;
-=======
-  $name(debugLabel: string) {
-    this.debugLabel = debugLabel;
->>>>>>> a5f34567
   }
 
   resolve(ctx: ResolutionCtx): string {
