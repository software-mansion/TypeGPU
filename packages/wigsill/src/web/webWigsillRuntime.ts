import { BufferReader, BufferWriter, type Parsed } from 'typed-binary';
import type { SimpleWgslData } from '../data';
import { roundUp } from '../mathUtils';
<<<<<<< HEAD
import {
  ComputeProgramBuilder,
  type Program,
  RenderProgramBuilder,
} from '../programBuilder';
import { TaskQueue } from '../taskQueue';
import type { AnyWgslData, WgslAllocatable } from '../types';
import type { WgslCode } from '../wgslCode';
import type { WgslSampler } from '../wgslSampler';
=======
import { PlumStore } from '../plumStore';
import ProgramBuilder, { type Program } from '../programBuilder';
import type { WgslSettable } from '../settableTrait';
import { TaskQueue } from '../taskQueue';
import type { AnyWgslData, WgslAllocatable } from '../types';
import { code } from '../wgslCode';
import {
  type ExtractPlumValue,
  type Unsubscribe,
  type WgslPlum,
  isPlum,
} from '../wgslPlum';
>>>>>>> 32974cdc
import type {
  WgslAnyTexture,
  WgslAnyTextureView,
  WgslTextureExternal,
} from '../wgslTexture';
import {
  type ComputePipelineExecutorOptions,
  type WigsillRuntime,
  deriveVertexFormat,
} from '../wigsillRuntime';

/**
 * Holds all data that is necessary to facilitate CPU and GPU communication.
 * Programs that share a runtime can interact via GPU buffers.
 */
class WebWigsillRuntime {
  private _entryToBufferMap = new Map<WgslAllocatable, GPUBuffer>();
  private _samplers = new WeakMap<WgslSampler, GPUSampler>();
  private _textures = new WeakMap<WgslAnyTexture, GPUTexture>();
  private _textureViews = new WeakMap<WgslAnyTextureView, GPUTextureView>();
  private _pipelineExecutors: PipelineExecutor<
    GPURenderPipeline | GPUComputePipeline
  >[] = [];
  private _commandEncoder: GPUCommandEncoder | null = null;

  // Used for reading GPU buffers ad hoc.
  private _readBuffer: GPUBuffer | null = null;
  private _taskQueue = new TaskQueue();
  private readonly _plumStore = new PlumStore();
  private readonly _allocSubscriptions = new Map<
    WgslAllocatable,
    Unsubscribe
  >();

  constructor(public readonly device: GPUDevice) {}

  get commandEncoder() {
    if (!this._commandEncoder) {
      this._commandEncoder = this.device.createCommandEncoder();
    }

    return this._commandEncoder;
  }

  dispose() {
    for (const unsub of this._allocSubscriptions.values()) {
      unsub();
    }
    this._allocSubscriptions.clear();

    for (const buffer of this._entryToBufferMap.values()) {
      buffer.destroy();
    }

    this._entryToBufferMap.clear();

    this._readBuffer?.destroy();
  }

  bufferFor(allocatable: WgslAllocatable) {
    let buffer = this._entryToBufferMap.get(allocatable);

    if (!buffer) {
      buffer = this.device.createBuffer({
        usage: allocatable.flags,
        size: roundUp(
          allocatable.dataType.size,
          allocatable.dataType.byteAlignment,
        ),
        mappedAtCreation: allocatable.initial !== undefined,
      });

      if (!buffer) {
        throw new Error(`Failed to create buffer for ${allocatable}`);
      }

      if (allocatable.initial !== undefined) {
        const writer = new BufferWriter(buffer.getMappedRange());

        if (isPlum(allocatable.initial)) {
          const plum = allocatable.initial;

          allocatable.dataType.write(writer, this._plumStore.get(plum));

          this._allocSubscriptions.set(
            allocatable,
            this._plumStore.subscribe(plum, () => {
              this.writeBuffer(allocatable, this._plumStore.get(plum));
            }),
          );
        } else {
          allocatable.dataType.write(writer, allocatable.initial);
        }

        buffer.unmap();
      }

      this._entryToBufferMap.set(allocatable, buffer);
    }

    return buffer;
  }

  textureFor(view: WgslAnyTexture | WgslAnyTextureView): GPUTexture {
    let source: WgslAnyTexture;
    if ('texture' in view) {
      source = view.texture;
    } else {
      source = view;
    }

    let texture = this._textures.get(source);

    if (!texture) {
      const descriptor = {
        ...source.descriptor,
        usage: source.flags,
      } as GPUTextureDescriptor;
      texture = this.device.createTexture(descriptor);

      if (!texture) {
        throw new Error(`Failed to create texture for ${view}`);
      }
      this._textures.set(source, texture);
    }

    return texture;
  }

  viewFor(view: WgslAnyTextureView): GPUTextureView {
    let textureView = this._textureViews.get(view);
    if (!textureView) {
      textureView = this.textureFor(view.texture).createView(view.descriptor);
    }
    return textureView;
  }

  externalTextureFor(texture: WgslTextureExternal): GPUExternalTexture {
    return this.device.importExternalTexture(texture.descriptor);
  }

  samplerFor(sampler: WgslSampler): GPUSampler {
    let gpuSampler = this._samplers.get(sampler);

    if (!gpuSampler) {
      gpuSampler = this.device.createSampler(sampler.descriptor);

      if (!gpuSampler) {
        throw new Error(`Failed to create sampler for ${sampler}`);
      }
      this._samplers.set(sampler, gpuSampler);
    }

    return gpuSampler;
  }

  async readBuffer<TData extends AnyWgslData>(
    allocatable: WgslAllocatable<TData>,
  ): Promise<Parsed<TData>> {
    return this._taskQueue.enqueue(async () => {
      if (
        !this._readBuffer ||
        this._readBuffer.size < allocatable.dataType.size
      ) {
        // destroying the previous buffer
        this._readBuffer?.destroy();

        this._readBuffer = this.device.createBuffer({
          usage: GPUBufferUsage.COPY_DST | GPUBufferUsage.MAP_READ,
          size: allocatable.dataType.size,
        });
      }

      const buffer = this.bufferFor(allocatable);
      const commandEncoder = this.device.createCommandEncoder();
      commandEncoder.copyBufferToBuffer(
        buffer,
        0,
        this._readBuffer,
        0,
        allocatable.dataType.size,
      );
      this.device.queue.submit([commandEncoder.finish()]);
      await this.device.queue.onSubmittedWorkDone();
      await this._readBuffer.mapAsync(
        GPUMapMode.READ,
        0,
        allocatable.dataType.size,
      );
      const mappedBuffer = this._readBuffer.getMappedRange().slice(0);

      const res = allocatable.dataType.read(
        new BufferReader(mappedBuffer),
      ) as Parsed<TData>;

      this._readBuffer.unmap();

      return res;
    });
  }

  writeBuffer<TValue extends AnyWgslData>(
    allocatable: WgslAllocatable<TValue>,
    data: Parsed<TValue>,
  ) {
    const gpuBuffer = this.bufferFor(allocatable);

    const size = roundUp(
      allocatable.dataType.size,
      allocatable.dataType.byteAlignment,
    );

    const hostBuffer = new ArrayBuffer(size);
    allocatable.dataType.write(new BufferWriter(hostBuffer), data);
    this.device.queue.writeBuffer(gpuBuffer, 0, hostBuffer, 0, size);
  }

<<<<<<< HEAD
  makeRenderPipeline(options: {
    vertex: {
      code: WgslCode;
      output: {
        [K in symbol]: string;
      } & {
        [K in string]: [AnyWgslData, string];
      };
    };
    fragment: {
      code: WgslCode;
      target: Iterable<GPUColorTargetState | null>;
    };
    primitive: GPUPrimitiveState;
    label?: string;
  }): RenderPipelineExecutor {
    const [vertexProgram, fragmentProgram, vertexBuffers] =
      new RenderProgramBuilder(
        this,
        options.vertex.code,
        options.fragment.code,
        options.vertex.output,
      ).build({
        bindingGroup: 0,
      });
=======
  readPlum<TPlum extends WgslPlum>(plum: TPlum): ExtractPlumValue<TPlum> {
    return this._plumStore.get(plum);
  }

  setPlum<TPlum extends WgslPlum & WgslSettable>(
    plum: TPlum,
    value: ExtractPlumValue<TPlum>,
  ) {
    this._plumStore.set(plum, value);
  }

  onPlumChange<TValue>(
    plum: WgslPlum<TValue>,
    listener: () => unknown,
  ): Unsubscribe {
    return this._plumStore.subscribe(plum, listener);
  }

  makeRenderPipeline(options: RenderPipelineOptions): RenderPipelineExecutor {
    const vertexProgram = new ProgramBuilder(
      this,
      code`
        @vertex fn main_vertex(${options.vertex.args.flatMap((arg) => [arg, ', '])}) -> ${options.vertex.output} {
          ${options.vertex.code}
        }

        ${options.externalDeclarations?.flatMap((arg) => [arg, '\n']) ?? ''}
      `,
    ).build({
      bindingGroup: (options.externalLayouts ?? []).length,
      shaderStage: GPUShaderStage.VERTEX,
    });

    const fragmentProgram = new ProgramBuilder(
      this,
      code`
        @fragment fn main_frag(${options.fragment.args.flatMap((arg) => [arg, ', '])}) -> ${options.fragment.output} {
          ${options.fragment.code}
        }
>>>>>>> 32974cdc

    const vertexBufferDescriptors = vertexBuffers.map((buffer, idx) => {
      if (!buffer.allocatable.vertexLayout) {
        throw new Error(
          `Buffer ${buffer.allocatable} does not have a vertex layout`,
        );
      }
      return {
        ...buffer.allocatable.vertexLayout,
        attributes: [
          {
            shaderLocation: idx,
            offset: 0,
            format: deriveVertexFormat(
              buffer.allocatable.dataType as SimpleWgslData<AnyWgslData>,
            ),
          },
        ],
      };
    });

    const vertexShaderModule = this.device.createShaderModule({
      code: vertexProgram.code,
    });
    const fragmentShaderModule = this.device.createShaderModule({
      code: fragmentProgram.code,
    });

    const pipelineLayout = this.device.createPipelineLayout({
      label: options.label ?? '',
      bindGroupLayouts: [
        vertexProgram.bindGroupLayout,
        fragmentProgram.bindGroupLayout,
      ],
    });

    const renderPipeline = this.device.createRenderPipeline({
      label: options.label ?? '',
      layout: pipelineLayout,
      vertex: {
        module: vertexShaderModule,
        buffers: vertexBufferDescriptors,
      },
      fragment: {
        module: fragmentShaderModule,
        targets: options.fragment?.target ?? [],
      },
      primitive: options.primitive,
    });

    const buffers = vertexBuffers.map(
      (buffer, idx) => [this.bufferFor(buffer.allocatable), idx] as const,
    );

    const executor = new RenderPipelineExecutor(
      this,
      renderPipeline,
      vertexProgram,
      fragmentProgram,
      0,
      buffers,
    );

    this._pipelineExecutors.push(executor);
    return executor;
  }

  makeComputePipeline(options: {
    workgroupSize: [number, number?, number?];
    code: WgslCode;
    label?: string;
  }) {
    const program = new ComputeProgramBuilder(
      this,
      options.code,
      options.workgroupSize,
    ).build({
      bindingGroup: 0,
    });

    const shaderModule = this.device.createShaderModule({
      code: program.code,
    });

    const pipelineLayout = this.device.createPipelineLayout({
      label: options.label ?? '',
      bindGroupLayouts: [program.bindGroupLayout],
    });

    const computePipeline = this.device.createComputePipeline({
      label: options.label ?? '',
      layout: pipelineLayout,
      compute: {
        module: shaderModule,
      },
    });

    const executor = new ComputePipelineExecutor(
      this,
      computePipeline,
      [program],
      0,
    );
    this._pipelineExecutors.push(executor);
    return executor;
  }

  flush() {
    if (!this._commandEncoder) {
      return;
    }

    this.device.queue.submit([this._commandEncoder.finish()]);
    this._commandEncoder = null;
  }
}

class PipelineExecutor<T extends GPURenderPipeline | GPUComputePipeline> {
  constructor(
    protected _runtime: WigsillRuntime,
    public pipeline: T,
    public programs: Program[],
    public externalLayoutCount: number,
    protected label?: string,
  ) {}
}

class RenderPipelineExecutor extends PipelineExecutor<GPURenderPipeline> {
  private _vertexProgram: Program;
  private _fragmentProgram: Program;
  private _usedVertexBuffers: Set<readonly [GPUBuffer, number]>;

  constructor(
    runtime: WigsillRuntime,
    pipeline: GPURenderPipeline,
    vertexProgram: Program,
    fragmentProgram: Program,
    externalLayoutCount: number,
    usedVertexBuffers: (readonly [GPUBuffer, number])[],
  ) {
    super(
      runtime,
      pipeline,
      [vertexProgram, fragmentProgram],
      externalLayoutCount,
    );
    this._vertexProgram = vertexProgram;
    this._fragmentProgram = fragmentProgram;
    this._usedVertexBuffers = new Set(usedVertexBuffers);
  }
  execute(
    options: GPURenderPassDescriptor & {
      vertexCount: number;
      instanceCount?: number;
      firstVertex?: number;
      firstInstance?: number;
      externalBindGroups?: GPUBindGroup[];
      externalVertexBuffers?: GPUBuffer[];
    },
  ) {
    const {
      vertexCount,
      instanceCount,
      firstVertex,
      firstInstance,
      externalBindGroups,
      ...descriptor
    } = options;

    if ((externalBindGroups?.length ?? 0) !== this.externalLayoutCount) {
      throw new Error(
        `External bind group count doesn't match the external bind group layout configuration. Expected ${this.externalLayoutCount}, got: ${externalBindGroups?.length ?? 0}`,
      );
    }

    const passEncoder = this._runtime.commandEncoder.beginRenderPass({
      ...descriptor,
      label: this.label ?? '',
    });
    passEncoder.setPipeline(this.pipeline);

    (externalBindGroups ?? []).forEach((group, index) =>
      passEncoder.setBindGroup(index, group),
    );

    passEncoder.setBindGroup(
      (externalBindGroups ?? []).length,
      this._vertexProgram.bindGroup,
    );
    passEncoder.setBindGroup(
      (externalBindGroups ?? []).length + 1,
      this._fragmentProgram.bindGroup,
    );

    for (const [buffer, index] of this._usedVertexBuffers) {
      passEncoder.setVertexBuffer(index, buffer);
    }

    passEncoder.draw(vertexCount, instanceCount, firstVertex, firstInstance);
    passEncoder.end();
  }
}

class ComputePipelineExecutor extends PipelineExecutor<GPUComputePipeline> {
  execute(options: ComputePipelineExecutorOptions) {
    const { workgroups, externalBindGroups } = options;

    if ((externalBindGroups?.length ?? 0) !== this.externalLayoutCount) {
      throw new Error(
        `External bind group count doesn't match the external bind group layout configuration. Expected ${this.externalLayoutCount}, got: ${externalBindGroups?.length ?? 0}`,
      );
    }

    const passEncoder = this._runtime.commandEncoder.beginComputePass({
      label: this.label ?? '',
    });
    passEncoder.setPipeline(this.pipeline);

    (externalBindGroups ?? []).forEach((group, index) =>
      passEncoder.setBindGroup(index, group),
    );

    this.programs.forEach((program, i) =>
      passEncoder.setBindGroup(
        (externalBindGroups ?? []).length + i,
        program.bindGroup,
      ),
    );
    passEncoder.dispatchWorkgroups(...workgroups);
    passEncoder.end();
  }
}

/**
 * Options passed into {@link createRuntime}.
 */
export type CreateRuntimeOptions = {
  adapter: GPURequestAdapterOptions | undefined;
  device: GPUDeviceDescriptor | undefined;
};

/**
 * @param options
 * @returns
 *
 * @example
 * When given no options, the function will ask the browser for a suitable GPU device.
 * ```ts
 * createRuntime();
 * ```
 *
 * @example
 * If there are specific options that should be used when requesting a device, you can pass those in.
 * ```ts
 * const adapterOptions: GPURequestAdapterOptions = ...;
 * const deviceDescriptor: GPUDeviceDescriptor = ...;
 * createRuntime({ adapter: adapterOptions, device: deviceDescriptor });
 * ```
 *
 * @example
 * If a specific device should be used instead, it can be passed in as a parameter.
 * ```ts
 * const device: GPUDevice = ...;
 * createRuntime(device);
 * ```
 */
export async function createRuntime(
  options?: CreateRuntimeOptions | GPUDevice,
): Promise<WigsillRuntime> {
  if (options instanceof GPUDevice) {
    return new WebWigsillRuntime(options);
  }

  if (!navigator.gpu) {
    throw new Error('WebGPU is not supported by this browser.');
  }

  const adapter = await navigator.gpu.requestAdapter(options?.adapter);

  if (!adapter) {
    throw new Error('Could not find a compatible GPU');
  }

  return new WebWigsillRuntime(await adapter.requestDevice(options?.device));
}<|MERGE_RESOLUTION|>--- conflicted
+++ resolved
@@ -1,30 +1,23 @@
 import { BufferReader, BufferWriter, type Parsed } from 'typed-binary';
 import type { SimpleWgslData } from '../data';
 import { roundUp } from '../mathUtils';
-<<<<<<< HEAD
+import { PlumStore } from '../plumStore';
 import {
   ComputeProgramBuilder,
   type Program,
   RenderProgramBuilder,
 } from '../programBuilder';
+import type { WgslSettable } from '../settableTrait';
 import { TaskQueue } from '../taskQueue';
 import type { AnyWgslData, WgslAllocatable } from '../types';
 import type { WgslCode } from '../wgslCode';
-import type { WgslSampler } from '../wgslSampler';
-=======
-import { PlumStore } from '../plumStore';
-import ProgramBuilder, { type Program } from '../programBuilder';
-import type { WgslSettable } from '../settableTrait';
-import { TaskQueue } from '../taskQueue';
-import type { AnyWgslData, WgslAllocatable } from '../types';
-import { code } from '../wgslCode';
 import {
   type ExtractPlumValue,
   type Unsubscribe,
   type WgslPlum,
   isPlum,
 } from '../wgslPlum';
->>>>>>> 32974cdc
+import type { WgslSampler } from '../wgslSampler';
 import type {
   WgslAnyTexture,
   WgslAnyTextureView,
@@ -242,7 +235,24 @@
     this.device.queue.writeBuffer(gpuBuffer, 0, hostBuffer, 0, size);
   }
 
-<<<<<<< HEAD
+  readPlum<TPlum extends WgslPlum>(plum: TPlum): ExtractPlumValue<TPlum> {
+    return this._plumStore.get(plum);
+  }
+
+  setPlum<TPlum extends WgslPlum & WgslSettable>(
+    plum: TPlum,
+    value: ExtractPlumValue<TPlum>,
+  ) {
+    this._plumStore.set(plum, value);
+  }
+
+  onPlumChange<TValue>(
+    plum: WgslPlum<TValue>,
+    listener: () => unknown,
+  ): Unsubscribe {
+    return this._plumStore.subscribe(plum, listener);
+  }
+
   makeRenderPipeline(options: {
     vertex: {
       code: WgslCode;
@@ -268,47 +278,6 @@
       ).build({
         bindingGroup: 0,
       });
-=======
-  readPlum<TPlum extends WgslPlum>(plum: TPlum): ExtractPlumValue<TPlum> {
-    return this._plumStore.get(plum);
-  }
-
-  setPlum<TPlum extends WgslPlum & WgslSettable>(
-    plum: TPlum,
-    value: ExtractPlumValue<TPlum>,
-  ) {
-    this._plumStore.set(plum, value);
-  }
-
-  onPlumChange<TValue>(
-    plum: WgslPlum<TValue>,
-    listener: () => unknown,
-  ): Unsubscribe {
-    return this._plumStore.subscribe(plum, listener);
-  }
-
-  makeRenderPipeline(options: RenderPipelineOptions): RenderPipelineExecutor {
-    const vertexProgram = new ProgramBuilder(
-      this,
-      code`
-        @vertex fn main_vertex(${options.vertex.args.flatMap((arg) => [arg, ', '])}) -> ${options.vertex.output} {
-          ${options.vertex.code}
-        }
-
-        ${options.externalDeclarations?.flatMap((arg) => [arg, '\n']) ?? ''}
-      `,
-    ).build({
-      bindingGroup: (options.externalLayouts ?? []).length,
-      shaderStage: GPUShaderStage.VERTEX,
-    });
-
-    const fragmentProgram = new ProgramBuilder(
-      this,
-      code`
-        @fragment fn main_frag(${options.fragment.args.flatMap((arg) => [arg, ', '])}) -> ${options.fragment.output} {
-          ${options.fragment.code}
-        }
->>>>>>> 32974cdc
 
     const vertexBufferDescriptors = vertexBuffers.map((buffer, idx) => {
       if (!buffer.allocatable.vertexLayout) {
