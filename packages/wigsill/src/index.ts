--- conflicted
+++ resolved
@@ -21,11 +21,7 @@
 export type { WgslCode } from './wgslCode';
 export type { WgslConst } from './wgslConstant';
 export type { WgslFn } from './wgslFunction';
-<<<<<<< HEAD
+export type { WgslFn as WgslFnExperimental } from './wgslFunctionExperimental';
 export type { WgslVar } from './wgslVariable';
 export type { WgslSampler } from './wgslSampler';
-export type { WgslTexture, WgslTextureExternal } from './wgslTexture';
-=======
-export type { WgslFn as WgslFnExperimental } from './wgslFunctionExperimental';
-export type { WgslVar } from './wgslVariable';
->>>>>>> 613ccdff
+export type { WgslTexture, WgslTextureExternal } from './wgslTexture';