/**
 * @module wigsill
 */

export * from './errors';
export * from './types';
export { AsCallable, ICallable } from './callable';
export * from './wigsillRuntime';
export { default as ProgramBuilder, type Program } from './programBuilder';
export { StrictNameRegistry, RandomNameRegistry } from './nameRegistry';

// Can import `wgsl` in two ways:
//   import { wgsl } from 'wigsill';
// and:
//   import wgsl from 'wigsill';
export { default as wgsl } from './wgsl';
export { default } from './wgsl';

export type { WgslBuffer } from './wgslBuffer';
export type { WgslCode } from './wgslCode';
export type { WgslConst } from './wgslConstant';
export type { WgslFn } from './wgslFunction';
<<<<<<< HEAD
export type { WgslPlum } from './wgslPlum';
export type { WgslSettable } from './settableTrait';
=======
export type { WgslFn as WgslFnExperimental } from './wgslFunctionExperimental';
>>>>>>> ca09f1f5
export type { WgslVar } from './wgslVariable';<|MERGE_RESOLUTION|>--- conflicted
+++ resolved
@@ -20,10 +20,7 @@
 export type { WgslCode } from './wgslCode';
 export type { WgslConst } from './wgslConstant';
 export type { WgslFn } from './wgslFunction';
-<<<<<<< HEAD
 export type { WgslPlum } from './wgslPlum';
 export type { WgslSettable } from './settableTrait';
-=======
 export type { WgslFn as WgslFnExperimental } from './wgslFunctionExperimental';
->>>>>>> ca09f1f5
 export type { WgslVar } from './wgslVariable';