/**
 * @module wigsill
 */

export * from './errors';
export * from './types';
export { AsCallable, ICallable } from './callable';
export * from './wigsillRuntime';
export { default as ProgramBuilder, type Program } from './programBuilder';
export { StrictNameRegistry, RandomNameRegistry } from './nameRegistry';

// Can import `wgsl` in two ways:
//   import { wgsl } from 'wigsill';
// and:
//   import wgsl from 'wigsill';
export { default as wgsl } from './wgsl';
export { default } from './wgsl';

export type { WgslBuffer } from './wgslBuffer';
export type { WgslCode } from './wgslCode';
export type { WgslConst } from './wgslConstant';
export type { WgslFn } from './wgslFunction';
<<<<<<< HEAD
export type { WgslFn as WgslFnExperimental } from './wgslFunction';
export type { WgslPlum, WgslSettable } from './wgslPlum';
=======
>>>>>>> 9bf9add2
export type { WgslVar } from './wgslVariable';<|MERGE_RESOLUTION|>--- conflicted
+++ resolved
@@ -20,9 +20,5 @@
 export type { WgslCode } from './wgslCode';
 export type { WgslConst } from './wgslConstant';
 export type { WgslFn } from './wgslFunction';
-<<<<<<< HEAD
-export type { WgslFn as WgslFnExperimental } from './wgslFunction';
 export type { WgslPlum, WgslSettable } from './wgslPlum';
-=======
->>>>>>> 9bf9add2
 export type { WgslVar } from './wgslVariable';