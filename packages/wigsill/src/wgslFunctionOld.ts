<<<<<<< HEAD
import StructDataType from './std140/struct';
import { ResolutionCtx, WGSLItem, WGSLSegment } from './types';
import { WGSLCode, code } from './wgslCode';
=======
import type { ResolutionCtx, WGSLItem, WGSLSegment } from './types';
import { code } from './wgslCode';
>>>>>>> 40fb0de8
import { WGSLIdentifier } from './wgslIdentifier';

export class WGSLFunction implements WGSLItem {
  private identifier = new WGSLIdentifier();

  constructor(private readonly body: WGSLSegment) {}

  alias(debugLabel: string) {
    this.identifier.alias(debugLabel);
    return this;
  }

  resolve(ctx: ResolutionCtx): string {
    ctx.addDependency(code`fn ${this.identifier}${this.body}`);

    return ctx.resolve(this.identifier);
  }
}

export class WGSLVertexFunction implements WGSLItem {
  private identifier = new WGSLIdentifier();
  private _args: WGSLSegment[];
  private _code: WGSLCode;
  private _output: StructDataType<any>;

  alias(debugLabel: string) {
    this.identifier.alias(debugLabel);
    return this;
  }

  constructor({
    args,
    code,
    output,
  }: {
    args: WGSLSegment[];
    code: WGSLCode;
    output: StructDataType<any>;
  }) {
    this._args = args;
    this._code = code;
    this._output = output;
  }

  resolve(ctx: ResolutionCtx): string {
    return code`@vertex fn ${this.identifier}(${this._args}) -> ${this._output} {
      ${this._code}
    }`.resolve(ctx);
  }
}

export class WGSLFragmentFunction implements WGSLItem {
  private identifier = new WGSLIdentifier();
  private _args: WGSLSegment[];
  private _code: WGSLCode;
  private _output: WGSLSegment;

  alias(debugLabel: string) {
    this.identifier.alias(debugLabel);
    return this;
  }

  constructor({
    args,
    code,
    output,
  }: {
    args: WGSLSegment[];
    code: WGSLCode;
    output: WGSLSegment;
  }) {
    this._args = args;
    this._code = code;
    this._output = output;
  }

  resolve(ctx: ResolutionCtx): string {
    return code`@fragment fn ${this.identifier}(${this._args}) -> ${this._output} {
      ${this._code}
    }`.resolve(ctx);
  }
}

export class WGSLComputeFunction implements WGSLItem {
  private identifier = new WGSLIdentifier();
  private _args: WGSLSegment[];
  private _code: WGSLCode;
  private _workgroupSize: [number, number?, number?];

  alias(debugLabel: string) {
    this.identifier.alias(debugLabel);
    return this;
  }

  constructor({
    args,
    code,
    workgroupSize,
  }: {
    args: WGSLSegment[];
    code: WGSLCode;
    workgroupSize: [number, number?, number?];
  }) {
    this._args = args;
    this._code = code;
    this._workgroupSize = workgroupSize;
  }

  resolve(ctx: ResolutionCtx): string {
    return code`@compute @workgroup_size(${this._workgroupSize.join(', ')}) fn ${this.identifier}(${this._args}) {
      ${this._code}
    }`.resolve(ctx);
  }
}

export function fn(debugLabel?: string) {
  return (
    strings: TemplateStringsArray,
    ...params: WGSLSegment[]
  ): WGSLFunction => {
    const func = new WGSLFunction(code(strings, ...params));
    if (debugLabel) {
      func.alias(debugLabel);
    }
    return func;
  };
}

export function vertexFn({
  args,
  code,
  output,
}: {
  args: WGSLSegment[];
  code: WGSLCode;
  output: StructDataType<any>;
}) {
  return new WGSLVertexFunction({ args, code, output });
}

export function fragmentFn({
  args,
  code,
  output,
}: {
  args: WGSLSegment[];
  code: WGSLCode;
  output: WGSLSegment;
}) {
  return new WGSLFragmentFunction({ args, code, output });
}

export function computeFn({
  args,
  code,
  workgroupSize,
}: {
  args: WGSLSegment[];
  code: WGSLCode;
  workgroupSize: [number, number?, number?];
}) {
  return new WGSLComputeFunction({ args, code, workgroupSize });
}<|MERGE_RESOLUTION|>--- conflicted
+++ resolved
@@ -1,11 +1,6 @@
-<<<<<<< HEAD
-import StructDataType from './std140/struct';
-import { ResolutionCtx, WGSLItem, WGSLSegment } from './types';
-import { WGSLCode, code } from './wgslCode';
-=======
+import type StructDataType from './std140/struct';
 import type { ResolutionCtx, WGSLItem, WGSLSegment } from './types';
-import { code } from './wgslCode';
->>>>>>> 40fb0de8
+import { type WGSLCode, code } from './wgslCode';
 import { WGSLIdentifier } from './wgslIdentifier';
 
 export class WGSLFunction implements WGSLItem {
@@ -29,6 +24,7 @@
   private identifier = new WGSLIdentifier();
   private _args: WGSLSegment[];
   private _code: WGSLCode;
+  // biome-ignore lint/suspicious/noExplicitAny:
   private _output: StructDataType<any>;
 
   alias(debugLabel: string) {
@@ -43,6 +39,7 @@
   }: {
     args: WGSLSegment[];
     code: WGSLCode;
+    // biome-ignore lint/suspicious/noExplicitAny:
     output: StructDataType<any>;
   }) {
     this._args = args;
@@ -141,6 +138,7 @@
 }: {
   args: WGSLSegment[];
   code: WGSLCode;
+  // biome-ignore lint/suspicious/noExplicitAny: <explanation>
   output: StructDataType<any>;
 }) {
   return new WGSLVertexFunction({ args, code, output });
