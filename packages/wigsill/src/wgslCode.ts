<<<<<<< HEAD
import { ResolutionCtx, WGSLItem, WGSLSegment, isWGSLItem } from './types';
=======
import {
  type ResolutionCtx,
  type WGSLItem,
  type WGSLSegment,
  isWGSLItem,
} from './types';
>>>>>>> 57059911

export class WGSLCode implements WGSLItem {
  constructor(public readonly segments: WGSLSegment[]) {}

  resolve(ctx: ResolutionCtx) {
    let code = '';

    for (const s of this.segments) {
      if (isWGSLItem(s)) {
        code += ctx.resolve(s);
      } else {
        code += String(s);
      }
    }

    return code;
  }
}

export function code(
  strings: TemplateStringsArray,
  ...params: (WGSLSegment | WGSLSegment[])[]
): WGSLCode {
  const segments: WGSLSegment[] = strings.flatMap((string, idx) => {
    const param = params[idx];
    if (param === undefined) {
      return [string];
    }

    return Array.isArray(param) ? [string, ...param] : [string, param];
  });

  return new WGSLCode(segments);
}<|MERGE_RESOLUTION|>--- conflicted
+++ resolved
@@ -1,13 +1,9 @@
-<<<<<<< HEAD
-import { ResolutionCtx, WGSLItem, WGSLSegment, isWGSLItem } from './types';
-=======
 import {
   type ResolutionCtx,
   type WGSLItem,
   type WGSLSegment,
   isWGSLItem,
 } from './types';
->>>>>>> 57059911
 
 export class WGSLCode implements WGSLItem {
   constructor(public readonly segments: WGSLSegment[]) {}
