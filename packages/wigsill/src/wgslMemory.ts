--- conflicted
+++ resolved
@@ -1,14 +1,8 @@
 import { BufferWriter, type Parsed } from 'typed-binary';
 import { NotAllocatedMemoryError } from './errors';
-<<<<<<< HEAD
-import { AnyWGSLDataType } from './std140/types';
-import { ResolutionCtx, WGSLItem, WGSLMemoryTrait } from './types';
-import { WGSLCode, code } from './wgslCode';
-=======
 import type { AnyWGSLDataType } from './std140/types';
 import type { ResolutionCtx, WGSLItem, WGSLMemoryTrait } from './types';
 import { type WGSLCode, code } from './wgslCode';
->>>>>>> 57059911
 import { identifier } from './wgslIdentifier';
 import type WGSLRuntime from './wgslRuntime';
 
