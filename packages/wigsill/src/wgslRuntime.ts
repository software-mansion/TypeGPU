--- conflicted
+++ resolved
@@ -1,15 +1,9 @@
-<<<<<<< HEAD
-import { MemoryArena } from './memoryArena';
+import type { MemoryArena } from './memoryArena';
 import ProgramBuilder, { type Program } from './programBuilder';
-import StructDataType from './std140/struct';
+import type StructDataType from './std140/struct';
 import type { MemoryLocation, WGSLMemoryTrait, WGSLSegment } from './types';
 import wgsl from './wgsl';
-import { WGSLCode } from './wgslCode';
-=======
-import type { MemoryArena } from './memoryArena';
-import type { MemoryLocation, WGSLMemoryTrait } from './types';
->>>>>>> 40fb0de8
-
+import type { WGSLCode } from './wgslCode';
 /**
  * Holds all data that is necessary to facilitate CPU and GPU communication.
  * Programs that share a runtime can interact via GPU buffers.
@@ -71,6 +65,7 @@
     vertex?: {
       args: WGSLSegment[];
       code: WGSLCode;
+      // biome-ignore lint/suspicious/noExplicitAny:
       output: StructDataType<any>;
     };
     fragment?: {
