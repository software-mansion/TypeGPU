import Callable, { type AsCallable } from './callable';
import {
  type AnyWGSLDataType,
  type WGSLFnArgument,
  type WGSLValue,
  isPointer,
} from './std140/types';
<<<<<<< HEAD
import { ResolutionCtx, WGSLItem, WGSLSegment } from './types';
import { WGSLCode, code } from './wgslCode';
=======
import type { ResolutionCtx, WGSLItem, WGSLSegment } from './types';
import { type WGSLCode, code } from './wgslCode';
>>>>>>> 57059911
import { WGSLIdentifier, identifier } from './wgslIdentifier';

type ValuesFromTypes<TArgTypes extends WGSLFnArgument[]> = {
  [K in keyof TArgTypes]: WGSLValue<TArgTypes[K]> & WGSLIdentifier;
};

type PairsFromTypes<TArgTypes extends WGSLFnArgument[]> = {
  [K in keyof TArgTypes]: readonly [WGSLIdentifier, TArgTypes[K]];
};

type SegmentsFromTypes<TArgTypes extends WGSLFnArgument[]> = {
  [K in keyof TArgTypes]: WGSLSegment;
};

class WGSLFunctionCall<
  TArgTypes extends [WGSLFnArgument, ...WGSLFnArgument[]] | [],
  TReturn extends AnyWGSLDataType | undefined = undefined,
> implements WGSLItem
{
  constructor(
    private usedFn: WGSLFunction<TArgTypes, TReturn>,
    private readonly args: SegmentsFromTypes<TArgTypes>,
  ) {}

  resolve(ctx: ResolutionCtx): string {
    const argsCode = this.args.map((argSegment, idx) => {
      const comma = idx < this.args.length - 1 ? ', ' : '';
      return code`${argSegment}${comma}`;
    });

    return ctx.resolve(code`${this.usedFn}(${argsCode})`);
  }
}

export class WGSLFunction<
    TArgTypes extends [WGSLFnArgument, ...WGSLFnArgument[]] | [],
    // TArgPairs extends (readonly [WGSLIdentifier, WGSLFnArgument])[],
    TReturn extends AnyWGSLDataType | undefined = undefined,
  >
  extends Callable<SegmentsFromTypes<TArgTypes>, WGSLFunctionCall<TArgTypes>>
  implements WGSLItem
{
  private identifier = new WGSLIdentifier();

  constructor(
    private argPairs: PairsFromTypes<TArgTypes>,
    private returnType: TReturn | undefined,
    private readonly body: WGSLSegment,
  ) {
    super();
  }

  alias(debugLabel: string) {
    this.identifier.alias(debugLabel);
    return this;
  }

  resolve(ctx: ResolutionCtx): string {
    const argsCode = this.argPairs.map(([ident, argType], idx) => {
      const comma = idx < this.argPairs.length - 1 ? ', ' : '';

      if (isPointer(argType)) {
        return code`${ident}: ptr<${argType.scope}, ${argType.pointsTo}>${comma}`;
      }

      return code`${ident}: ${argType}${comma}`;
    });

    if (this.returnType !== undefined) {
      ctx.addDependency(code`fn ${this.identifier}(${argsCode}) -> ${this.returnType} {
        ${this.body}
      }`);
    } else {
      ctx.addDependency(code`fn ${this.identifier}(${argsCode}) {
        ${this.body}
      }`);
    }

    return ctx.resolve(this.identifier);
  }

  _call(...args: SegmentsFromTypes<TArgTypes>) {
    return new WGSLFunctionCall(this, args);
  }
}

export function fn<
  TArgTypes extends [WGSLFnArgument, ...WGSLFnArgument[]] | [],
  TReturn extends AnyWGSLDataType | undefined = undefined,
>(argTypes: TArgTypes, returnType?: TReturn) {
  const argPairs = argTypes.map(
    (argType) => [identifier(), argType] as const,
  ) as PairsFromTypes<TArgTypes>;

  const argValues = argPairs.map(
    ([argIdent, argType]) =>
      argIdent as WGSLValue<typeof argType> & WGSLIdentifier,
  );

  type TArgValues = ValuesFromTypes<TArgTypes>;
  return (bodyProducer: (...args: TArgValues) => WGSLCode) => {
    const body = bodyProducer(...(argValues as TArgValues));

    const fnInstance = new WGSLFunction<TArgTypes, TReturn>(
      argPairs,
      returnType,
      body,
    );

    return fnInstance as AsCallable<
      typeof fnInstance,
      SegmentsFromTypes<TArgTypes>,
      WGSLFunctionCall<TArgTypes>
    >;
  };
}<|MERGE_RESOLUTION|>--- conflicted
+++ resolved
@@ -5,13 +5,8 @@
   type WGSLValue,
   isPointer,
 } from './std140/types';
-<<<<<<< HEAD
-import { ResolutionCtx, WGSLItem, WGSLSegment } from './types';
-import { WGSLCode, code } from './wgslCode';
-=======
 import type { ResolutionCtx, WGSLItem, WGSLSegment } from './types';
 import { type WGSLCode, code } from './wgslCode';
->>>>>>> 57059911
 import { WGSLIdentifier, identifier } from './wgslIdentifier';
 
 type ValuesFromTypes<TArgTypes extends WGSLFnArgument[]> = {
