--- conflicted
+++ resolved
@@ -1,46 +1,7 @@
-<<<<<<< HEAD
-import Callable, { type AsCallable } from './callable';
-import {
-  type AnyWgslData,
-  type WGSLFnArgument,
-  type WGSLValue,
-  isPointer,
-} from './std140/types';
-=======
->>>>>>> a5f34567
 import type { ResolutionCtx, Wgsl, WgslResolvable } from './types';
 import { code } from './wgslCode';
 import { WgslIdentifier } from './wgslIdentifier';
 
-<<<<<<< HEAD
-type ValuesFromTypes<TArgTypes extends WGSLFnArgument[]> = {
-  [K in keyof TArgTypes]: WGSLValue<TArgTypes[K]> & WgslIdentifier;
-};
-
-type PairsFromTypes<TArgTypes extends WGSLFnArgument[]> = {
-  [K in keyof TArgTypes]: readonly [WgslIdentifier, TArgTypes[K]];
-};
-
-type SegmentsFromTypes<TArgTypes extends WGSLFnArgument[]> = {
-  [K in keyof TArgTypes]: Wgsl;
-};
-
-class WGSLFunctionCall<
-  TArgTypes extends [WGSLFnArgument, ...WGSLFnArgument[]] | [],
-  TReturn extends AnyWgslData | undefined = undefined,
-> implements WgslResolvable
-{
-  constructor(
-    private usedFn: WGSLFunction<TArgTypes, TReturn>,
-    private readonly args: SegmentsFromTypes<TArgTypes>,
-  ) {}
-
-  resolve(ctx: ResolutionCtx): string {
-    const argsCode = this.args.map((argSegment, idx) => {
-      const comma = idx < this.args.length - 1 ? ', ' : '';
-      return code`${argSegment}${comma}`;
-    });
-=======
 // ----------
 // Public API
 // ----------
@@ -48,7 +9,6 @@
 export interface WgslFn extends WgslResolvable {
   $name(debugLabel: string): WgslFn;
 }
->>>>>>> a5f34567
 
 export function fn(debugLabel?: string) {
   return (strings: TemplateStringsArray, ...params: Wgsl[]): WgslFn => {
@@ -60,32 +20,12 @@
   };
 }
 
-<<<<<<< HEAD
-export class WGSLFunction<
-    TArgTypes extends [WGSLFnArgument, ...WGSLFnArgument[]] | [],
-    // TArgPairs extends (readonly [WgslIdentifier, WGSLFnArgument])[],
-    TReturn extends AnyWgslData | undefined = undefined,
-  >
-  extends Callable<SegmentsFromTypes<TArgTypes>, WGSLFunctionCall<TArgTypes>>
-  implements WgslResolvable
-{
-  private identifier = new WgslIdentifier();
-
-  constructor(
-    private argPairs: PairsFromTypes<TArgTypes>,
-    private returnType: TReturn | undefined,
-    private readonly body: Wgsl,
-  ) {
-    super();
-  }
-=======
 // --------------
 // Implementation
 // --------------
 
 class WgslFnImpl implements WgslFn {
   private identifier = new WgslIdentifier();
->>>>>>> a5f34567
 
   constructor(private readonly body: Wgsl) {}
 
@@ -99,42 +39,4 @@
 
     return ctx.resolve(this.identifier);
   }
-<<<<<<< HEAD
-
-  _call(...args: SegmentsFromTypes<TArgTypes>) {
-    return new WGSLFunctionCall(this, args);
-  }
-}
-
-export function fn<
-  TArgTypes extends [WGSLFnArgument, ...WGSLFnArgument[]] | [],
-  TReturn extends AnyWgslData | undefined = undefined,
->(argTypes: TArgTypes, returnType?: TReturn) {
-  const argPairs = argTypes.map(
-    (argType) => [new WgslIdentifier(), argType] as const,
-  ) as PairsFromTypes<TArgTypes>;
-
-  const argValues = argPairs.map(
-    ([argIdent, argType]) =>
-      argIdent as WGSLValue<typeof argType> & WgslIdentifier,
-  );
-
-  type TArgValues = ValuesFromTypes<TArgTypes>;
-  return (bodyProducer: (...args: TArgValues) => Wgsl) => {
-    const body = bodyProducer(...(argValues as TArgValues));
-
-    const fnInstance = new WGSLFunction<TArgTypes, TReturn>(
-      argPairs,
-      returnType,
-      body,
-    );
-
-    return fnInstance as AsCallable<
-      typeof fnInstance,
-      SegmentsFromTypes<TArgTypes>,
-      WGSLFunctionCall<TArgTypes>
-    >;
-  };
-=======
->>>>>>> a5f34567
 }