import type { ResolutionCtx, Wgsl, WgslResolvable } from './types';
import { code } from './wgslCode';
import { WgslIdentifier } from './wgslIdentifier';

// ----------
// Public API
// ----------

export interface WgslConst extends WgslResolvable {
<<<<<<< HEAD
  alias(label: string): WgslConst;
=======
  $name(label: string): WgslConst;
>>>>>>> a5f34567
}

/**
 * Creates a constant is computed at shader initialization according
 * to the passed in expression.
 */
export function constant(expr: Wgsl): WgslConst {
  return new WgslConstImpl(expr);
}

// --------------
// Implementation
// --------------

class WgslConstImpl implements WgslConst {
  public debugLabel?: string | undefined;
<<<<<<< HEAD
=======
  public identifier = new WgslIdentifier();
>>>>>>> a5f34567

  constructor(private readonly expr: Wgsl) {}

  $name(debugLabel: string) {
    this.debugLabel = debugLabel;
<<<<<<< HEAD
=======
    this.identifier.$name(debugLabel);
>>>>>>> a5f34567
    return this;
  }

  resolve(ctx: ResolutionCtx): string {
    const identifier = new WgslIdentifier().alias(this.debugLabel);

<<<<<<< HEAD
    ctx.addDependency(code`const ${identifier} = ${this.expr};`);

    return ctx.resolve(identifier);
=======
    return ctx.resolve(this.identifier);
>>>>>>> a5f34567
  }
}<|MERGE_RESOLUTION|>--- conflicted
+++ resolved
@@ -7,11 +7,7 @@
 // ----------
 
 export interface WgslConst extends WgslResolvable {
-<<<<<<< HEAD
-  alias(label: string): WgslConst;
-=======
   $name(label: string): WgslConst;
->>>>>>> a5f34567
 }
 
 /**
@@ -28,31 +24,19 @@
 
 class WgslConstImpl implements WgslConst {
   public debugLabel?: string | undefined;
-<<<<<<< HEAD
-=======
-  public identifier = new WgslIdentifier();
->>>>>>> a5f34567
 
   constructor(private readonly expr: Wgsl) {}
 
   $name(debugLabel: string) {
     this.debugLabel = debugLabel;
-<<<<<<< HEAD
-=======
-    this.identifier.$name(debugLabel);
->>>>>>> a5f34567
     return this;
   }
 
   resolve(ctx: ResolutionCtx): string {
-    const identifier = new WgslIdentifier().alias(this.debugLabel);
+    const identifier = new WgslIdentifier().$name(this.debugLabel);
 
-<<<<<<< HEAD
     ctx.addDependency(code`const ${identifier} = ${this.expr};`);
 
     return ctx.resolve(identifier);
-=======
-    return ctx.resolve(this.identifier);
->>>>>>> a5f34567
   }
 }