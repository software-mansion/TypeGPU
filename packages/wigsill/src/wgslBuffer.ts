--- conflicted
+++ resolved
@@ -1,12 +1,6 @@
-<<<<<<< HEAD
-import type { AnyWgslData } from './std140/types';
-import type { BufferUsage, WgslAllocatable } from './types';
+import type { AnyWgslData, BufferUsage, WgslAllocatable } from './types';
 import { type WgslBufferUsage, bufferUsage } from './wgslBufferUsage';
 import type { WgslPlum } from './wgslPlum';
-=======
-import type { AnyWgslData, BufferUsage, WgslAllocatable } from './types';
-import { type WgslBufferUsage, bufferUsage } from './wgslBufferUsage';
->>>>>>> a0af7258
 
 // ----------
 // Public API
