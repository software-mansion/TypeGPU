--- conflicted
+++ resolved
@@ -70,14 +70,8 @@
 
   constructor(public readonly dataType: TData) {}
 
-<<<<<<< HEAD
   $name(label: string) {
     this.label = label;
-    this.fieldIdentifier.$name(label);
-=======
-  $name(debugLabel: string) {
-    this.debugLabel = debugLabel;
->>>>>>> b9c93136
     return this;
   }
 
