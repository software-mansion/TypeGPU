--- conflicted
+++ resolved
@@ -1,11 +1,4 @@
-<<<<<<< HEAD
-import type { AnyWgslData } from './data';
-=======
-import { BufferReader, BufferWriter, type Parsed } from 'typed-binary';
-import { roundUp } from './mathUtils';
-import type { AnyWgslData } from './std140/types';
->>>>>>> 7649da74
-import type { BufferUsage, WgslAllocatable } from './types';
+import type { AnyWgslData, BufferUsage, WgslAllocatable } from './types';
 import { type WgslBufferUsage, bufferUsage } from './wgslBufferUsage';
 
 // ----------
@@ -80,27 +73,6 @@
     return this;
   }
 
-<<<<<<< HEAD
-=======
-  write(runtime: WigsillRuntime, data: Parsed<TData>): void {
-    const gpuBuffer = runtime.bufferFor(this);
-
-    const size = roundUp(this.dataType.size, this.dataType.byteAlignment);
-    const hostBuffer = new ArrayBuffer(size);
-    this.dataType.write(new BufferWriter(hostBuffer), data);
-    runtime.device.queue.writeBuffer(gpuBuffer, 0, hostBuffer, 0, size);
-  }
-
-  async read(runtime: WigsillRuntime): Promise<Parsed<TData>> {
-    const arrayBuffer = await runtime.valueFor(this);
-
-    const res = this.dataType.read(
-      new BufferReader(arrayBuffer),
-    ) as Parsed<TData>;
-    return res;
-  }
-
->>>>>>> 7649da74
   $allowUniform() {
     const enrichedThis = this as WgslBuffer<TData, TAllows | 'uniform'>;
     this.$addFlags(GPUBufferUsage.UNIFORM);
