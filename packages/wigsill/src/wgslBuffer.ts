--- conflicted
+++ resolved
@@ -1,16 +1,6 @@
-<<<<<<< HEAD
-import {
-  type AnySchema,
-  BufferReader,
-  BufferWriter,
-  type Parsed,
-} from 'typed-binary';
-import { SimpleWgslData } from './std140';
-import type { AnyWgslData } from './std140/types';
-import type { BufferUsage, WgslAllocatable } from './types';
-=======
+import type { AnySchema } from 'typed-binary';
+import { SimpleWgslData } from './data';
 import type { AnyWgslData, BufferUsage, WgslAllocatable } from './types';
->>>>>>> 9bf9add2
 import { type WgslBufferUsage, bufferUsage } from './wgslBufferUsage';
 
 // ----------
