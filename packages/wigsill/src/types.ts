import type { ISchema } from 'typed-binary';
import type { WgslIdentifier } from './wgslIdentifier';

export type Wgsl = string | number | WgslResolvable | symbol;

/**
 * Passed into each resolvable item. All sibling items share a resolution ctx,
 * and a new resolution ctx is made when going down each level in the tree.
 */
export interface ResolutionCtx {
  /**
   * Slots that were used by items resolved by this context.
   */
  readonly usedSlots: Iterable<WgslSlot<unknown>>;

  addDeclaration(item: WgslResolvable): void;
  addBinding(bindable: WgslBindable, identifier: WgslIdentifier): void;
  addRenderResource(
    resource: WgslRenderResource<WgslRenderResourceType>,
    identifier: WgslIdentifier,
  ): void;
  nameFor(token: WgslResolvable): string;
  /**
   * Unwraps all layers of slot indirection and returns the concrete value if available.
   * @throws {MissingSlotValueError}
   */
  unwrap<T>(eventual: Eventual<T>): T;
  resolve(item: Wgsl, slotValueOverrides?: SlotValuePair<unknown>[]): string;
}

export interface WgslResolvable {
  readonly label?: string | undefined;

  resolve(ctx: ResolutionCtx): string;
}

export function isResolvable(value: unknown): value is WgslResolvable {
  return (
    !!value &&
    (typeof value === 'object' || typeof value === 'function') &&
    'resolve' in value
  );
}

export function isWgsl(value: unknown): value is Wgsl {
  return (
    typeof value === 'number' ||
    typeof value === 'string' ||
    isResolvable(value)
  );
}

export interface WgslSlot<T> {
  readonly __brand: 'WgslSlot';

  readonly defaultValue: T | undefined;

  readonly label?: string | undefined;

  $name(label: string): WgslSlot<T>;

  /**
   * Used to determine if code generated using either value `a` or `b` in place
   * of the slot will be equivalent. Defaults to `Object.is`.
   */
  areEqual(a: T, b: T): boolean;
}

export function isSlot<T>(value: unknown | WgslSlot<T>): value is WgslSlot<T> {
  return (value as WgslSlot<T>).__brand === 'WgslSlot';
}

/**
 * Represents a value that is available at resolution time.
 */
export type Eventual<T> = T | WgslSlot<T>;

export type EventualGetter = <T>(value: Eventual<T>) => T;

export type InlineResolve = (get: EventualGetter) => Wgsl;

export interface WgslResolvableSlot<T extends Wgsl>
  extends WgslResolvable,
    WgslSlot<T> {
  $name(label: string): WgslResolvableSlot<T>;
}

export type SlotValuePair<T> = [WgslSlot<T>, T];

export interface WgslAllocatable<TData extends AnyWgslData = AnyWgslData> {
  /**
   * The data type this allocatable was constructed with.
   * It informs the size and format of data in both JS and
   * binary.
   */
  readonly dataType: TData;
  vertexLayout: Omit<GPUVertexBufferLayout, 'attributes'> | null;
  readonly flags: GPUBufferUsageFlags | GPUTextureUsageFlags;
  get label(): string | undefined;
}

export interface WgslBindable<
  TData extends AnyWgslData = AnyWgslData,
  TUsage extends BufferUsage = BufferUsage,
> extends WgslResolvable {
  readonly allocatable: WgslAllocatable<TData>;
  readonly usage: TUsage;
  vertexUsage: 'uniform' | 'readonly_storage' | 'mutable_storage';
}

<<<<<<< HEAD
export type WgslSamplerType = 'sampler' | 'sampler_comparison';
export type WgslTypedTextureType =
  | 'texture_1d'
  | 'texture_2d'
  | 'texture_2d_array'
  | 'texture_3d'
  | 'texture_cube'
  | 'texture_cube_array'
  | 'texture_multisampled_2d';
export type WgslDepthTextureType =
  | 'texture_depth_2d'
  | 'texture_depth_2d_array'
  | 'texture_depth_cube'
  | 'texture_depth_cube_array'
  | 'texture_depth_multisampled_2d';
export type WgslStorageTextureType =
  | 'texture_storage_1d'
  | 'texture_storage_2d'
  | 'texture_storage_2d_array'
  | 'texture_storage_3d';
export type WgslExternalTextureType = 'texture_external';

export type WgslRenderResourceType =
  | WgslSamplerType
  | WgslTypedTextureType
  | WgslDepthTextureType
  | WgslStorageTextureType
  | WgslExternalTextureType;

export interface WgslRenderResource<T extends WgslRenderResourceType>
  extends WgslResolvable {
  readonly type: T;
}

export type BufferUsage =
  | 'uniform'
  | 'readonly_storage'
  | 'mutable_storage'
  | 'vertex';
export type StorageTextureAccess = 'read' | 'write' | 'read_write';

export function isSamplerType(
  type: WgslRenderResourceType,
): type is WgslSamplerType {
  return type === 'sampler' || type === 'sampler_comparison';
}

export function isTypedTextureType(
  type: WgslRenderResourceType,
): type is WgslTypedTextureType {
  return [
    'texture_1d',
    'texture_2d',
    'texture_2d_array',
    'texture_3d',
    'texture_cube',
    'texture_cube_array',
    'texture_multisampled_2d',
  ].includes(type);
}

export function isDepthTextureType(
  type: WgslRenderResourceType,
): type is WgslDepthTextureType {
  return [
    'texture_depth_2d',
    'texture_depth_2d_array',
    'texture_depth_cube',
    'texture_depth_cube_array',
    'texture_depth_multisampled_2d',
  ].includes(type);
}

export function isStorageTextureType(
  type: WgslRenderResourceType,
): type is WgslStorageTextureType {
  return [
    'texture_storage_1d',
    'texture_storage_2d',
    'texture_storage_2d_array',
    'texture_storage_3d',
  ].includes(type);
}

export function isExternalTextureType(
  type: WgslRenderResourceType,
): type is WgslExternalTextureType {
  return type === 'texture_external';
=======
export type BufferUsage = 'uniform' | 'readonly_storage' | 'mutable_storage';

export interface WgslData<TInner> extends ISchema<TInner>, WgslResolvable {
  readonly byteAlignment: number;
  readonly size: number;
}

export type AnyWgslData = WgslData<unknown>;

export interface WgslPointer<
  TScope extends 'function',
  TInner extends AnyWgslData,
> {
  readonly scope: TScope;
  readonly pointsTo: TInner;
}

/**
 * A virtual representation of a WGSL value.
 */
export type WgslValue<TDataType> = {
  readonly __dataType: TDataType;
};

export type AnyWgslPointer = WgslPointer<'function', AnyWgslData>;

export type WgslFnArgument = AnyWgslPointer | AnyWgslData;

export function isPointer(
  value: AnyWgslPointer | AnyWgslData,
): value is AnyWgslPointer {
  return 'pointsTo' in value;
>>>>>>> 9bf9add2
}<|MERGE_RESOLUTION|>--- conflicted
+++ resolved
@@ -108,7 +108,6 @@
   vertexUsage: 'uniform' | 'readonly_storage' | 'mutable_storage';
 }
 
-<<<<<<< HEAD
 export type WgslSamplerType = 'sampler' | 'sampler_comparison';
 export type WgslTypedTextureType =
   | 'texture_1d'
@@ -197,8 +196,7 @@
   type: WgslRenderResourceType,
 ): type is WgslExternalTextureType {
   return type === 'texture_external';
-=======
-export type BufferUsage = 'uniform' | 'readonly_storage' | 'mutable_storage';
+}
 
 export interface WgslData<TInner> extends ISchema<TInner>, WgslResolvable {
   readonly byteAlignment: number;
@@ -230,5 +228,4 @@
   value: AnyWgslPointer | AnyWgslData,
 ): value is AnyWgslPointer {
   return 'pointsTo' in value;
->>>>>>> 9bf9add2
 }