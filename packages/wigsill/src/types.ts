<<<<<<< HEAD
import type { WGSLCode } from './wgslCode';
=======
import type { MemoryArena } from './memoryArena';
import type { AnyWgslData } from './std140/types';
>>>>>>> a5f34567

export type Wgsl = string | number | WgslResolvable;

export interface ResolutionCtx {
<<<<<<< HEAD
  addDependency(item: WGSLItem): void;
  nameFor(token: WGSLItem): string;
  /** @throws {MissingBindingError}  */
  requireBinding<T>(bindable: WGSLBindableTrait<T>): T;
  tryBinding<T>(bindable: WGSLBindableTrait<T>, defaultValue: T): T;
  resolve(item: WGSLSegment): string;
  registerMemory(memoryEntry: WGSLMemoryTrait): void;
=======
  addDependency(item: WgslResolvable): void;
  addAllocatable(allocatable: WgslAllocatable): void;
  nameFor(token: WgslResolvable): string;
  arenaFor(memoryEntry: WgslAllocatable): MemoryArena | null;
  /** @throws {MissingBindingError}  */
  requireBinding<T>(bindable: WgslBindable<T>): T;
  tryBinding<T>(bindable: WgslBindable<T>, defaultValue: T): T;
  resolve(item: Wgsl): string;
>>>>>>> a5f34567
}

export interface WgslResolvable {
  readonly debugLabel?: string | undefined;

  resolve(ctx: ResolutionCtx): string;
}

export function isResolvable(value: unknown): value is WgslResolvable {
  return (
    !!value &&
    (typeof value === 'object' || typeof value === 'function') &&
    'resolve' in value
  );
}

export function isWgsl(value: unknown): value is Wgsl {
  return (
    typeof value === 'number' ||
    typeof value === 'string' ||
    isResolvable(value)
  );
}

export interface WgslBindable<TBinding> {
  /** type-token, not available at runtime */
  readonly __bindingType: TBinding;

  readonly debugLabel?: string | undefined;
}

<<<<<<< HEAD
export type WGSLBindPair<T> = [WGSLBindableTrait<T>, T];

export interface WGSLMemoryTrait extends WGSLItem {
  readonly size: number;
  readonly baseAlignment: number;
  usage: 'uniform' | 'storage';
  flags: GPUBufferUsageFlags;
  definitionCode(bindingGroup: number, bindingIdx: number): WGSLCode;
=======
export type BindPair<T> = [WgslBindable<T>, T];

export interface WgslAllocatable<TData extends AnyWgslData = AnyWgslData>
  extends WgslResolvable {
  /**
   * The data type this allocatable was constructed with.
   * It informs the size and format of data in both JS and
   * binary.
   */
  readonly dataType: TData;

  /**
   * @deprecated to be removed along with memory arenas.
   */
  readonly structFieldDefinition: Wgsl;
>>>>>>> a5f34567
}

export type MemoryLocation = { gpuBuffer: GPUBuffer; offset: number };<|MERGE_RESOLUTION|>--- conflicted
+++ resolved
@@ -1,31 +1,15 @@
-<<<<<<< HEAD
-import type { WGSLCode } from './wgslCode';
-=======
-import type { MemoryArena } from './memoryArena';
 import type { AnyWgslData } from './std140/types';
->>>>>>> a5f34567
 
 export type Wgsl = string | number | WgslResolvable;
 
 export interface ResolutionCtx {
-<<<<<<< HEAD
-  addDependency(item: WGSLItem): void;
-  nameFor(token: WGSLItem): string;
-  /** @throws {MissingBindingError}  */
-  requireBinding<T>(bindable: WGSLBindableTrait<T>): T;
-  tryBinding<T>(bindable: WGSLBindableTrait<T>, defaultValue: T): T;
-  resolve(item: WGSLSegment): string;
-  registerMemory(memoryEntry: WGSLMemoryTrait): void;
-=======
   addDependency(item: WgslResolvable): void;
   addAllocatable(allocatable: WgslAllocatable): void;
   nameFor(token: WgslResolvable): string;
-  arenaFor(memoryEntry: WgslAllocatable): MemoryArena | null;
   /** @throws {MissingBindingError}  */
   requireBinding<T>(bindable: WgslBindable<T>): T;
   tryBinding<T>(bindable: WgslBindable<T>, defaultValue: T): T;
   resolve(item: Wgsl): string;
->>>>>>> a5f34567
 }
 
 export interface WgslResolvable {
@@ -57,16 +41,6 @@
   readonly debugLabel?: string | undefined;
 }
 
-<<<<<<< HEAD
-export type WGSLBindPair<T> = [WGSLBindableTrait<T>, T];
-
-export interface WGSLMemoryTrait extends WGSLItem {
-  readonly size: number;
-  readonly baseAlignment: number;
-  usage: 'uniform' | 'storage';
-  flags: GPUBufferUsageFlags;
-  definitionCode(bindingGroup: number, bindingIdx: number): WGSLCode;
-=======
 export type BindPair<T> = [WgslBindable<T>, T];
 
 export interface WgslAllocatable<TData extends AnyWgslData = AnyWgslData>
@@ -77,12 +51,9 @@
    * binary.
    */
   readonly dataType: TData;
-
-  /**
-   * @deprecated to be removed along with memory arenas.
-   */
-  readonly structFieldDefinition: Wgsl;
->>>>>>> a5f34567
+  flags: GPUBufferUsageFlags;
+  usage: 'uniform' | 'storage' | 'read-only-storage';
+  definitionCode(bindingGroup: number, bindingIdx: number): WgslResolvable;
 }
 
 export type MemoryLocation = { gpuBuffer: GPUBuffer; offset: number };