--- conflicted
+++ resolved
@@ -94,12 +94,8 @@
    * binary.
    */
   readonly dataType: TData;
-<<<<<<< HEAD
-  readonly flags: GPUBufferUsageFlags;
   vertexLayout: Omit<GPUVertexBufferLayout, 'attributes'> | null;
-=======
   readonly flags: GPUBufferUsageFlags | GPUTextureUsageFlags;
->>>>>>> acbd0ad2
 }
 
 export interface WgslBindable<
@@ -110,13 +106,6 @@
   readonly usage: TUsage;
 }
 
-<<<<<<< HEAD
-export type BufferUsage =
-  | 'uniform'
-  | 'readonly_storage'
-  | 'mutable_storage'
-  | 'vertex';
-=======
 export type WgslSamplerType = 'sampler' | 'sampler_comparison';
 export type WgslTypedTextureType =
   | 'texture_1d'
@@ -151,7 +140,11 @@
   readonly type: T;
 }
 
-export type BufferUsage = 'uniform' | 'readonly_storage' | 'mutable_storage';
+export type BufferUsage =
+  | 'uniform'
+  | 'readonly_storage'
+  | 'mutable_storage'
+  | 'vertex';
 export type StorageTextureAccess = 'read' | 'write' | 'read_write';
 
 export function isSamplerType(
@@ -201,5 +194,4 @@
   type: WgslRenderResourceType,
 ): type is WgslExternalTextureType {
   return type === 'texture_external';
-}
->>>>>>> acbd0ad2
+}