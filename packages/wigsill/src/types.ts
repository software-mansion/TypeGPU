<<<<<<< HEAD
import type { ISchema } from 'typed-binary';
import type { F32, I32, U32, Vec4f, Vec4i, Vec4u } from './data';
=======
import type { ISchema, Parsed } from 'typed-binary';
>>>>>>> 32974cdc
import type { WgslIdentifier } from './wgslIdentifier';
import type { WgslPlum } from './wgslPlum';

export type Wgsl = string | number | WgslResolvable | symbol | boolean;

/**
 * Passed into each resolvable item. All sibling items share a resolution ctx,
 * and a new resolution ctx is made when going down each level in the tree.
 */
export interface ResolutionCtx {
  /**
   * Slots that were used by items resolved by this context.
   */
  readonly usedSlots: Iterable<WgslSlot<unknown>>;

  addDeclaration(item: WgslResolvable): void;
  addBinding(bindable: WgslBindable, identifier: WgslIdentifier): void;
  addRenderResource(
    resource: WgslRenderResource<WgslRenderResourceType>,
    identifier: WgslIdentifier,
  ): void;
  nameFor(token: WgslResolvable): string;
  /**
   * Unwraps all layers of slot indirection and returns the concrete value if available.
   * @throws {MissingSlotValueError}
   */
  unwrap<T>(eventual: Eventual<T>): T;
  resolve(item: Wgsl, slotValueOverrides?: SlotValuePair<unknown>[]): string;
}

export interface WgslResolvable {
  readonly label?: string | undefined;

  resolve(ctx: ResolutionCtx): string;
}

export function isResolvable(value: unknown): value is WgslResolvable {
  return (
    !!value &&
    (typeof value === 'object' || typeof value === 'function') &&
    'resolve' in value
  );
}

export function isWgsl(value: unknown): value is Wgsl {
  return (
    typeof value === 'number' ||
    typeof value === 'string' ||
    isResolvable(value)
  );
}

export interface WgslSlot<T> {
  readonly __brand: 'WgslSlot';

  readonly defaultValue: T | undefined;

  readonly label?: string | undefined;

  $name(label: string): WgslSlot<T>;

  /**
   * Used to determine if code generated using either value `a` or `b` in place
   * of the slot will be equivalent. Defaults to `Object.is`.
   */
  areEqual(a: T, b: T): boolean;
}

export function isSlot<T>(value: unknown | WgslSlot<T>): value is WgslSlot<T> {
  return (value as WgslSlot<T>).__brand === 'WgslSlot';
}

/**
 * Represents a value that is available at resolution time.
 */
export type Eventual<T> = T | WgslSlot<T>;

export type EventualGetter = <T>(value: Eventual<T>) => T;

export type InlineResolve = (get: EventualGetter) => Wgsl;

export interface WgslResolvableSlot<T extends Wgsl>
  extends WgslResolvable,
    WgslSlot<T> {
  $name(label: string): WgslResolvableSlot<T>;
}

export type SlotValuePair<T> = [WgslSlot<T>, T];

export interface WgslAllocatable<TData extends AnyWgslData = AnyWgslData> {
  /**
   * The data type this allocatable was constructed with.
   * It informs the size and format of data in both JS and
   * binary.
   */
  readonly dataType: TData;
<<<<<<< HEAD
  vertexLayout: Omit<GPUVertexBufferLayout, 'attributes'> | null;
=======
  readonly initial?: Parsed<TData> | WgslPlum<Parsed<TData>> | undefined;
>>>>>>> 32974cdc
  readonly flags: GPUBufferUsageFlags;
  get label(): string | undefined;
}

export interface WgslBindable<
  TData extends AnyWgslData = AnyWgslData,
  TUsage extends BufferUsage = BufferUsage,
> extends WgslResolvable {
  readonly allocatable: WgslAllocatable<TData>;
  readonly usage: TUsage;
  vertexUsage: 'uniform' | 'readonly_storage' | 'mutable_storage';
}

export type WgslSamplerType = 'sampler' | 'sampler_comparison';
export type WgslTypedTextureType =
  | 'texture_1d'
  | 'texture_2d'
  | 'texture_2d_array'
  | 'texture_3d'
  | 'texture_cube'
  | 'texture_cube_array'
  | 'texture_multisampled_2d';
export type WgslDepthTextureType =
  | 'texture_depth_2d'
  | 'texture_depth_2d_array'
  | 'texture_depth_cube'
  | 'texture_depth_cube_array'
  | 'texture_depth_multisampled_2d';
export type WgslStorageTextureType =
  | 'texture_storage_1d'
  | 'texture_storage_2d'
  | 'texture_storage_2d_array'
  | 'texture_storage_3d';
export type WgslExternalTextureType = 'texture_external';

export type WgslRenderResourceType =
  | WgslSamplerType
  | WgslTypedTextureType
  | WgslDepthTextureType
  | WgslStorageTextureType
  | WgslExternalTextureType;

export interface WgslRenderResource<T extends WgslRenderResourceType>
  extends WgslResolvable {
  readonly type: T;
}

export type BufferUsage =
  | 'uniform'
  | 'readonly_storage'
  | 'mutable_storage'
  | 'vertex';
export type TextureUsage = 'sampled' | 'storage';
export type StorageTextureAccess = 'read' | 'write' | 'read_write';

export type StorageTextureParams = {
  type: WgslStorageTextureType;
  access: StorageTextureAccess;
  descriptor?: GPUTextureViewDescriptor;
};
export type SampledTextureParams = {
  type: WgslTypedTextureType;
  dataType: AnyWgslPrimitive;
  descriptor?: GPUTextureViewDescriptor;
};

export function isSamplerType(
  type: WgslRenderResourceType,
): type is WgslSamplerType {
  return type === 'sampler' || type === 'sampler_comparison';
}

export function isTypedTextureType(
  type: WgslRenderResourceType,
): type is WgslTypedTextureType {
  return [
    'texture_1d',
    'texture_2d',
    'texture_2d_array',
    'texture_3d',
    'texture_cube',
    'texture_cube_array',
    'texture_multisampled_2d',
  ].includes(type);
}

export function isDepthTextureType(
  type: WgslRenderResourceType,
): type is WgslDepthTextureType {
  return [
    'texture_depth_2d',
    'texture_depth_2d_array',
    'texture_depth_cube',
    'texture_depth_cube_array',
    'texture_depth_multisampled_2d',
  ].includes(type);
}

export function isStorageTextureType(
  type: WgslRenderResourceType,
): type is WgslStorageTextureType {
  return [
    'texture_storage_1d',
    'texture_storage_2d',
    'texture_storage_2d_array',
    'texture_storage_3d',
  ].includes(type);
}

export function isExternalTextureType(
  type: WgslRenderResourceType,
): type is WgslExternalTextureType {
  return type === 'texture_external';
}

export interface WgslData<TInner> extends ISchema<TInner>, WgslResolvable {
  readonly byteAlignment: number;
  readonly size: number;
}

export type AnyWgslData = WgslData<unknown>;
export type AnyWgslPrimitive = U32 | I32 | F32;
export type AnyWgslTexelFormat = Vec4u | Vec4i | Vec4f;

export interface WgslPointer<
  TScope extends 'function',
  TInner extends AnyWgslData,
> {
  readonly scope: TScope;
  readonly pointsTo: TInner;
}

/**
 * A virtual representation of a WGSL value.
 */
export type WgslValue<TDataType> = {
  readonly __dataType: TDataType;
};

export type AnyWgslPointer = WgslPointer<'function', AnyWgslData>;

export type WgslFnArgument = AnyWgslPointer | AnyWgslData;

export function isPointer(
  value: AnyWgslPointer | AnyWgslData,
): value is AnyWgslPointer {
  return 'pointsTo' in value;
}<|MERGE_RESOLUTION|>--- conflicted
+++ resolved
@@ -1,9 +1,5 @@
-<<<<<<< HEAD
-import type { ISchema } from 'typed-binary';
+import type { ISchema, Parsed } from 'typed-binary';
 import type { F32, I32, U32, Vec4f, Vec4i, Vec4u } from './data';
-=======
-import type { ISchema, Parsed } from 'typed-binary';
->>>>>>> 32974cdc
 import type { WgslIdentifier } from './wgslIdentifier';
 import type { WgslPlum } from './wgslPlum';
 
@@ -100,11 +96,8 @@
    * binary.
    */
   readonly dataType: TData;
-<<<<<<< HEAD
   vertexLayout: Omit<GPUVertexBufferLayout, 'attributes'> | null;
-=======
   readonly initial?: Parsed<TData> | WgslPlum<Parsed<TData>> | undefined;
->>>>>>> 32974cdc
   readonly flags: GPUBufferUsageFlags;
   get label(): string | undefined;
 }
