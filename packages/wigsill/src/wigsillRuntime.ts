--- conflicted
+++ resolved
@@ -27,20 +27,12 @@
     let buffer = this._entryToBufferMap.get(allocatable);
 
     if (!buffer) {
-      const size = roundUp(
-        allocatable.dataType.size,
-        allocatable.dataType.byteAlignment,
-      );
       buffer = this.device.createBuffer({
         usage: allocatable.flags,
-<<<<<<< HEAD
-        size: size,
-=======
         size: roundUp(
           allocatable.dataType.size,
           allocatable.dataType.byteAlignment,
         ),
->>>>>>> e76a6e5a
       });
 
       if (!buffer) {
