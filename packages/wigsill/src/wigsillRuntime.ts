--- conflicted
+++ resolved
@@ -1,32 +1,20 @@
-<<<<<<< HEAD
-import type { AnyWgslData } from './std140/types';
-import type { BufferUsage, WgslAllocatable } from './types';
 import type { WgslBufferUsage } from './wgslBufferUsage';
-=======
-import type { MemoryArena } from './memoryArena';
 import ProgramBuilder, { type Program } from './programBuilder';
 import type StructDataType from './std140/struct';
 import type { AnyWgslData } from './std140/types';
-import type { MemoryLocation, Wgsl, WgslAllocatable } from './types';
+import type { BufferUsage, Wgsl, WgslAllocatable } from './types';
 import { type WgslCode, code } from './wgslCode';
->>>>>>> 0745cfa8
-
 /**
  * Holds all data that is necessary to facilitate CPU and GPU communication.
  * Programs that share a runtime can interact via GPU buffers.
  */
 class WigsillRuntime {
-<<<<<<< HEAD
   private _entryToBufferMap = new WeakMap<WgslAllocatable, GPUBuffer>();
   private _readBuffer: GPUBuffer | null = null;
   private _taskQueue = new TaskQueue();
-=======
-  private _arenaToBufferMap = new WeakMap<MemoryArena, GPUBuffer>();
-  private _entryToArenaMap = new WeakMap<WgslAllocatable, MemoryArena>();
   private _pipelineExecutors: PipelineExecutor<
     GPURenderPipeline | GPUComputePipeline
   >[] = [];
->>>>>>> 0745cfa8
 
   constructor(public readonly device: GPUDevice) {}
 
@@ -91,38 +79,6 @@
       return value;
     });
   }
-}
-
-class TaskQueue<T> {
-  private _queue: (() => Promise<void>)[] = [];
-  private _pending = false;
-
-  enqueue<T>(task: () => Promise<T>): Promise<T> {
-    return new Promise((resolve, reject) => {
-      this._queue.push(async () => {
-        try {
-          resolve(await task());
-        } catch (e) {
-          reject(e);
-        }
-      });
-      this._processQueue();
-    });
-  }
-
-  private async _processQueue() {
-    if (this._pending) {
-      return;
-    }
-    this._pending = true;
-    while (this._queue.length > 0) {
-      const task = this._queue.shift();
-      if (task) {
-        await task();
-      }
-    }
-    this._pending = false;
-  }
 
   makeRenderPipeline(options: {
     vertex?: {
@@ -137,7 +93,6 @@
       target: Iterable<GPUColorTargetState | null>;
     };
     primitive: GPUPrimitiveState;
-    arenas?: MemoryArena[];
     externalLayouts?: GPUBindGroupLayout[];
     externalDeclarations?: Wgsl[];
     label?: string;
@@ -169,7 +124,6 @@
       shaderStage:
         (options.vertex ? GPUShaderStage.VERTEX : 0) |
         (options.fragment ? GPUShaderStage.FRAGMENT : 0),
-      arenas: options.arenas ?? [],
     });
 
     const shaderModule = this.device.createShaderModule({
@@ -212,7 +166,6 @@
     workgroupSize: [number, number?, number?];
     args: Wgsl[];
     code: WgslCode;
-    arenas?: MemoryArena[];
     externalLayouts?: GPUBindGroupLayout[];
     externalDeclarations?: Wgsl[];
     label?: string;
@@ -223,13 +176,12 @@
         @compute @workgroup_size(${options.workgroupSize.join(', ')}) fn main_compute(${options.args.flatMap((arg) => [arg, ', '])}) {
           ${options.code}
         }
-          
+
         ${options.externalDeclarations?.flatMap((arg) => [arg, '\n']) ?? ''}
       `,
     ).build({
       bindingGroup: (options.externalLayouts ?? []).length,
       shaderStage: GPUShaderStage.COMPUTE,
-      arenas: options.arenas ?? [],
     });
 
     const shaderModule = this.device.createShaderModule({
@@ -268,6 +220,38 @@
         .map((executor) => executor.flush())
         .filter((encoded): encoded is GPUCommandBuffer => !!encoded),
     );
+  }
+}
+
+class TaskQueue<T> {
+  private _queue: (() => Promise<void>)[] = [];
+  private _pending = false;
+
+  enqueue<T>(task: () => Promise<T>): Promise<T> {
+    return new Promise((resolve, reject) => {
+      this._queue.push(async () => {
+        try {
+          resolve(await task());
+        } catch (e) {
+          reject(e);
+        }
+      });
+      this._processQueue();
+    });
+  }
+
+  private async _processQueue() {
+    if (this._pending) {
+      return;
+    }
+    this._pending = true;
+    while (this._queue.length > 0) {
+      const task = this._queue.shift();
+      if (task) {
+        await task();
+      }
+    }
+    this._pending = false;
   }
 }
 
