<<<<<<< HEAD
import type { AnySchema } from 'typed-binary';
import ProgramBuilder, {
  type Program,
  RenderProgramBuilder,
} from './programBuilder';
import type { SimpleWgslData } from './std140';
=======
import { roundUp } from './mathUtils';
import ProgramBuilder, { type Program } from './programBuilder';
import type StructDataType from './std140/struct';
>>>>>>> 4ddb8c33
import type { AnyWgslData } from './std140/types';
import type { Wgsl, WgslAllocatable } from './types';
import { type WgslCode, code } from './wgslCode';

/**
 * Holds all data that is necessary to facilitate CPU and GPU communication.
 * Programs that share a runtime can interact via GPU buffers.
 */
class WigsillRuntime {
  private _entryToBufferMap = new WeakMap<WgslAllocatable, GPUBuffer>();
  private _readBuffer: GPUBuffer | null = null;
  private _taskQueue = new TaskQueue();
  private _pipelineExecutors: PipelineExecutor<
    GPURenderPipeline | GPUComputePipeline
  >[] = [];

  constructor(public readonly device: GPUDevice) {}

  dispose() {
    // TODO: Clean up all buffers
  }

  bufferFor(allocatable: WgslAllocatable) {
    let buffer = this._entryToBufferMap.get(allocatable);

    if (!buffer) {
      buffer = this.device.createBuffer({
        usage: allocatable.flags,
        size: roundUp(
          allocatable.dataType.size,
          allocatable.dataType.byteAlignment,
        ),
      });

      if (!buffer) {
        throw new Error(`Failed to create buffer for ${allocatable}`);
      }
      this._entryToBufferMap.set(allocatable, buffer);
    }

    return buffer;
  }

  async valueFor(memory: WgslAllocatable): Promise<ArrayBuffer> {
    return this._taskQueue.enqueue(async () => {
      if (!this._readBuffer || this._readBuffer.size < memory.dataType.size) {
        // destroying the previous buffer
        this._readBuffer?.destroy();

        this._readBuffer = this.device.createBuffer({
          usage: GPUBufferUsage.COPY_DST | GPUBufferUsage.MAP_READ,
          size: memory.dataType.size,
        });
      }

      const buffer = this.bufferFor(memory);
      const commandEncoder = this.device.createCommandEncoder();
      commandEncoder.copyBufferToBuffer(
        buffer,
        0,
        this._readBuffer,
        0,
        memory.dataType.size,
      );
      this.device.queue.submit([commandEncoder.finish()]);
      await this.device.queue.onSubmittedWorkDone();
      await this._readBuffer.mapAsync(GPUMapMode.READ, 0, memory.dataType.size);
      const value = this._readBuffer.getMappedRange().slice(0);
      this._readBuffer.unmap();
      return value;
    });
  }

  makeRenderPipeline(options: {
    vertex: {
<<<<<<< HEAD
      code: WgslCode;
      output: {
        [K in symbol]: string;
      } & {
        [K in string]: [AnyWgslData, string];
      };
    };
    fragment: {
=======
      args: Wgsl[];
      code: WgslCode;
      output: StructDataType<Record<string, AnyWgslData>>;
      buffersLayouts?: Iterable<GPUVertexBufferLayout | null>;
    };
    fragment: {
      args: Wgsl[];
>>>>>>> 4ddb8c33
      code: WgslCode;
      target: Iterable<GPUColorTargetState | null>;
    };
    primitive: GPUPrimitiveState;
    label?: string;
  }) {
<<<<<<< HEAD
    const [vertexProgram, fragmentProgram, vertexBuffers] =
      new RenderProgramBuilder(
        this,
        options.vertex.code,
        options.fragment.code,
        options.vertex.output,
      ).build({
        bindingGroup: 0,
      });

    const vertexBufferDescriptors = vertexBuffers.map((buffer, idx) => {
      if (!buffer.allocatable.vertexLayout) {
        throw new Error(
          `Buffer ${buffer.allocatable} does not have a vertex layout`,
        );
      }
      return {
        ...buffer.allocatable.vertexLayout,
        attributes: [
          {
            shaderLocation: idx,
            offset: 0,
            format: deriveVertexFormat(
              buffer.allocatable.dataType as SimpleWgslData<AnySchema>,
            ),
          },
        ],
      };
    });

    const vertexShaderModule = this.device.createShaderModule({
      code: vertexProgram.code,
    });
=======
    const vertexProgram = new ProgramBuilder(
      this,
      code`
        @vertex fn main_vertex(${options.vertex.args.flatMap((arg) => [arg, ', '])}) -> ${options.vertex.output} {
          ${options.vertex.code}
        }

        ${options.externalDeclarations?.flatMap((arg) => [arg, '\n']) ?? ''}
      `,
    ).build({
      bindingGroup: (options.externalLayouts ?? []).length,
      shaderStage: GPUShaderStage.VERTEX,
    });

    const fragmentProgram = new ProgramBuilder(
      this,
      code`
        @fragment fn main_frag(${options.fragment.args.flatMap((arg) => [arg, ', '])}) -> ${options.fragment.output} {
            ${options.fragment.code}
        }

        ${options.externalDeclarations?.flatMap((arg) => [arg, '\n']) ?? ''}
      `,
    ).build({
      bindingGroup: (options.externalLayouts ?? []).length + 1,
      shaderStage: GPUShaderStage.FRAGMENT,
    });

    const vertexShaderModule = this.device.createShaderModule({
      code: vertexProgram.code,
    });

>>>>>>> 4ddb8c33
    const fragmentShaderModule = this.device.createShaderModule({
      code: fragmentProgram.code,
    });

    console.log('vertexProgram', vertexProgram.code);
    console.log('fragmentProgram', fragmentProgram.code);
    console.log('vertexBindGroupLayout', vertexProgram.bindGroupLayout);
    console.log('fragmentBindGroupLayout', fragmentProgram.bindGroupLayout);

    const pipelineLayout = this.device.createPipelineLayout({
      label: options.label ?? '',
      bindGroupLayouts: [
<<<<<<< HEAD
=======
        ...(options.externalLayouts ?? []),
>>>>>>> 4ddb8c33
        vertexProgram.bindGroupLayout,
        fragmentProgram.bindGroupLayout,
      ],
    });

    const renderPipeline = this.device.createRenderPipeline({
      label: options.label ?? '',
      layout: pipelineLayout,
      vertex: {
        module: vertexShaderModule,
<<<<<<< HEAD
        buffers: vertexBufferDescriptors,
      },
      fragment: {
        module: fragmentShaderModule,
        targets: options.fragment?.target ?? [],
=======
        buffers: options.vertex.buffersLayouts ?? [],
      },
      fragment: {
        module: fragmentShaderModule,
        targets: options.fragment.target ?? [],
>>>>>>> 4ddb8c33
      },
      primitive: options.primitive,
    });

    const buffers = vertexBuffers.map(
      (buffer, idx) => [this.bufferFor(buffer.allocatable), idx] as const,
    );

    const executor = new RenderPipelineExecutor(
      this.device,
      renderPipeline,
<<<<<<< HEAD
      vertexProgram,
      fragmentProgram,
      0,
      buffers,
=======
      [vertexProgram, fragmentProgram],
      options.externalLayouts?.length ?? 0,
>>>>>>> 4ddb8c33
    );

    this._pipelineExecutors.push(executor);
    return executor;
  }

  makeComputePipeline(options: {
    workgroupSize: [number, number?, number?];
    args: Wgsl[];
    code: WgslCode;
    externalLayouts?: GPUBindGroupLayout[];
    externalDeclarations?: Wgsl[];
    label?: string;
  }) {
    const program = new ProgramBuilder(
      this,
      code`
        @compute @workgroup_size(${options.workgroupSize.join(', ')}) fn main_compute(${options.args.flatMap((arg) => [arg, ', '])}) {
          ${options.code}
        }

        ${options.externalDeclarations?.flatMap((arg) => [arg, '\n']) ?? ''}
      `,
    ).build({
      bindingGroup: (options.externalLayouts ?? []).length,
      shaderStage: GPUShaderStage.COMPUTE,
    });

    const shaderModule = this.device.createShaderModule({
      code: program.code,
    });

    const pipelineLayout = this.device.createPipelineLayout({
      label: options.label ?? '',
      bindGroupLayouts: [
        ...(options.externalLayouts ?? []),
        program.bindGroupLayout,
      ],
    });

    const computePipeline = this.device.createComputePipeline({
      label: options.label ?? '',
      layout: pipelineLayout,
      compute: {
        module: shaderModule,
      },
    });

    const executor = new ComputePipelineExecutor(
      this.device,
      computePipeline,
      [program],
      options.externalLayouts?.length ?? 0,
    );
    this._pipelineExecutors.push(executor);
    return executor;
  }

  flush() {
    this.device.queue.submit(
      this._pipelineExecutors
        .map((executor) => executor.flush())
        .filter((encoded): encoded is GPUCommandBuffer => !!encoded),
    );
  }
}

class TaskQueue<T> {
  private _queue: (() => Promise<void>)[] = [];
  private _pending = false;

  enqueue<T>(task: () => Promise<T>): Promise<T> {
    return new Promise((resolve, reject) => {
      this._queue.push(async () => {
        try {
          resolve(await task());
        } catch (e) {
          reject(e);
        }
      });
      this._processQueue();
    });
  }

  private async _processQueue() {
    if (this._pending) {
      return;
    }
    this._pending = true;
    while (this._queue.length > 0) {
      const task = this._queue.shift();
      if (task) {
        await task();
      }
    }
    this._pending = false;
  }
}

class PipelineExecutor<T extends GPURenderPipeline | GPUComputePipeline> {
  public commandEncoder: GPUCommandEncoder | undefined;

  constructor(
    public device: GPUDevice,
    public pipeline: T,
    public programs: Program[],
    public externalLayoutCount: number,
    protected label?: string,
  ) {}

  flush() {
    const commandBuffer = this.commandEncoder?.finish();
    this.commandEncoder = undefined;
    return commandBuffer;
  }
}

class RenderPipelineExecutor extends PipelineExecutor<GPURenderPipeline> {
  private _vertexProgram: Program;
  private _fragmentProgram: Program;
  private _usedVertexBuffers: Set<readonly [GPUBuffer, number]>;

  constructor(
    device: GPUDevice,
    pipeline: GPURenderPipeline,
    vertexProgram: Program,
    fragmentProgram: Program,
    externalLayoutCount: number,
    usedVertexBuffers: (readonly [GPUBuffer, number])[],
  ) {
    super(device, pipeline, vertexProgram, externalLayoutCount);
    this._vertexProgram = vertexProgram;
    this._fragmentProgram = fragmentProgram;
    this._usedVertexBuffers = new Set(usedVertexBuffers);
  }
  execute(
    options: GPURenderPassDescriptor & {
      vertexCount: number;
      instanceCount?: number;
      firstVertex?: number;
      firstInstance?: number;
      externalBindGroups?: GPUBindGroup[];
      externalVertexBuffers?: GPUBuffer[];
    },
  ) {
    const {
      vertexCount,
      instanceCount,
      firstVertex,
      firstInstance,
      externalBindGroups,
<<<<<<< HEAD
=======
      externalVertexBuffers,
>>>>>>> 4ddb8c33
      ...descriptor
    } = options;

    if ((externalBindGroups?.length ?? 0) !== this.externalLayoutCount) {
      throw new Error(
        `External bind group count doesn't match the external bind group layout configuration. Expected ${this.externalLayoutCount}, got: ${externalBindGroups?.length ?? 0}`,
      );
    }

    if (!this.commandEncoder) {
      this.commandEncoder = this.device.createCommandEncoder({
        label: this.label ?? '',
      });
    }

    const passEncoder = this.commandEncoder.beginRenderPass({
      ...descriptor,
      label: this.label ?? '',
    });
    passEncoder.setPipeline(this.pipeline);

    (externalBindGroups ?? []).forEach((group, index) =>
      passEncoder.setBindGroup(index, group),
    );

<<<<<<< HEAD
    passEncoder.setBindGroup(
      (externalBindGroups ?? []).length,
      this._vertexProgram.bindGroup,
=======
    (externalVertexBuffers ?? []).forEach((group, index) =>
      passEncoder.setVertexBuffer(index, group),
>>>>>>> 4ddb8c33
    );
    passEncoder.setBindGroup(
      (externalBindGroups ?? []).length + 1,
      this._fragmentProgram.bindGroup,
    );

    for (const [buffer, index] of this._usedVertexBuffers) {
      passEncoder.setVertexBuffer(index, buffer);
    }

<<<<<<< HEAD
=======
    this.programs.forEach((program, i) => {
      passEncoder.setBindGroup(
        (externalBindGroups ?? []).length + i,
        program.bindGroup,
      );
    });

>>>>>>> 4ddb8c33
    passEncoder.draw(vertexCount, instanceCount, firstVertex, firstInstance);
    passEncoder.end();
  }
}

class ComputePipelineExecutor extends PipelineExecutor<GPUComputePipeline> {
  execute(workgroupCounts: [number, number?, number?]) {
    if (!this.commandEncoder) {
      this.commandEncoder = this.device.createCommandEncoder({
        label: this.label ?? '',
      });
    }

    const passEncoder = this.commandEncoder.beginComputePass({
      label: this.label ?? '',
    });
    passEncoder.setPipeline(this.pipeline);
    this.programs.forEach((program, i) =>
      passEncoder.setBindGroup(i, program.bindGroup),
    );
    passEncoder.dispatchWorkgroups(...workgroupCounts);
    passEncoder.end();
  }
}

export async function createRuntime(
  options?:
    | {
        adapter: GPURequestAdapterOptions | undefined;
        device: GPUDeviceDescriptor | undefined;
      }
    | GPUDevice,
) {
  let adapter: GPUAdapter | null = null;
  let device: GPUDevice | null = null;

  if (!navigator.gpu) {
    throw new Error('WebGPU is not supported by this browser.');
  }

  if (!options) {
    adapter = await navigator.gpu.requestAdapter();
    if (!adapter) {
      throw new Error('Could not find a compatible GPU');
    }
    device = await adapter.requestDevice();
    return new WigsillRuntime(device);
  }

  if (options instanceof GPUDevice) {
    return new WigsillRuntime(options);
  }

  adapter = await navigator.gpu.requestAdapter(options.adapter);
  if (!adapter) {
    throw new Error('Could not find a compatible GPU');
  }
  device = await adapter.requestDevice(options.device);
  return new WigsillRuntime(device);
}

const typeToVertexFormatMap: Record<string, GPUVertexFormat> = {
  f32: 'float32',
  vec2f: 'float32x2',
  vec3f: 'float32x3',
  vec4f: 'float32x4',
  u32: 'uint32',
  vec2u: 'uint32x2',
  vec3u: 'uint32x3',
  vec4u: 'uint32x4',
  i32: 'sint32',
  vec2i: 'sint32x2',
  vec3i: 'sint32x3',
  vec4i: 'sint32x4',
};

function deriveVertexFormat<TData extends SimpleWgslData<AnySchema>>(
  typeSchema: TData,
): GPUVertexFormat {
  if (!('code' in typeSchema)) {
    throw new Error(`Type schema must contain a 'code' field`);
  }
  const code = typeSchema.code as string;
  const vertexFormat = typeToVertexFormatMap[code];
  if (!vertexFormat) {
    throw new Error(`Unknown vertex format for type code: ${code}`);
  }
  return vertexFormat;
}

export default WigsillRuntime;<|MERGE_RESOLUTION|>--- conflicted
+++ resolved
@@ -1,18 +1,13 @@
-<<<<<<< HEAD
 import type { AnySchema } from 'typed-binary';
 import ProgramBuilder, {
   type Program,
   RenderProgramBuilder,
 } from './programBuilder';
 import type { SimpleWgslData } from './std140';
-=======
-import { roundUp } from './mathUtils';
-import ProgramBuilder, { type Program } from './programBuilder';
-import type StructDataType from './std140/struct';
->>>>>>> 4ddb8c33
 import type { AnyWgslData } from './std140/types';
 import type { Wgsl, WgslAllocatable } from './types';
 import { type WgslCode, code } from './wgslCode';
+import { roundUp } from './mathUtils';
 
 /**
  * Holds all data that is necessary to facilitate CPU and GPU communication.
@@ -85,7 +80,6 @@
 
   makeRenderPipeline(options: {
     vertex: {
-<<<<<<< HEAD
       code: WgslCode;
       output: {
         [K in symbol]: string;
@@ -94,22 +88,12 @@
       };
     };
     fragment: {
-=======
-      args: Wgsl[];
-      code: WgslCode;
-      output: StructDataType<Record<string, AnyWgslData>>;
-      buffersLayouts?: Iterable<GPUVertexBufferLayout | null>;
-    };
-    fragment: {
-      args: Wgsl[];
->>>>>>> 4ddb8c33
       code: WgslCode;
       target: Iterable<GPUColorTargetState | null>;
     };
     primitive: GPUPrimitiveState;
     label?: string;
   }) {
-<<<<<<< HEAD
     const [vertexProgram, fragmentProgram, vertexBuffers] =
       new RenderProgramBuilder(
         this,
@@ -143,40 +127,6 @@
     const vertexShaderModule = this.device.createShaderModule({
       code: vertexProgram.code,
     });
-=======
-    const vertexProgram = new ProgramBuilder(
-      this,
-      code`
-        @vertex fn main_vertex(${options.vertex.args.flatMap((arg) => [arg, ', '])}) -> ${options.vertex.output} {
-          ${options.vertex.code}
-        }
-
-        ${options.externalDeclarations?.flatMap((arg) => [arg, '\n']) ?? ''}
-      `,
-    ).build({
-      bindingGroup: (options.externalLayouts ?? []).length,
-      shaderStage: GPUShaderStage.VERTEX,
-    });
-
-    const fragmentProgram = new ProgramBuilder(
-      this,
-      code`
-        @fragment fn main_frag(${options.fragment.args.flatMap((arg) => [arg, ', '])}) -> ${options.fragment.output} {
-            ${options.fragment.code}
-        }
-
-        ${options.externalDeclarations?.flatMap((arg) => [arg, '\n']) ?? ''}
-      `,
-    ).build({
-      bindingGroup: (options.externalLayouts ?? []).length + 1,
-      shaderStage: GPUShaderStage.FRAGMENT,
-    });
-
-    const vertexShaderModule = this.device.createShaderModule({
-      code: vertexProgram.code,
-    });
-
->>>>>>> 4ddb8c33
     const fragmentShaderModule = this.device.createShaderModule({
       code: fragmentProgram.code,
     });
@@ -189,10 +139,6 @@
     const pipelineLayout = this.device.createPipelineLayout({
       label: options.label ?? '',
       bindGroupLayouts: [
-<<<<<<< HEAD
-=======
-        ...(options.externalLayouts ?? []),
->>>>>>> 4ddb8c33
         vertexProgram.bindGroupLayout,
         fragmentProgram.bindGroupLayout,
       ],
@@ -203,19 +149,11 @@
       layout: pipelineLayout,
       vertex: {
         module: vertexShaderModule,
-<<<<<<< HEAD
         buffers: vertexBufferDescriptors,
       },
       fragment: {
         module: fragmentShaderModule,
         targets: options.fragment?.target ?? [],
-=======
-        buffers: options.vertex.buffersLayouts ?? [],
-      },
-      fragment: {
-        module: fragmentShaderModule,
-        targets: options.fragment.target ?? [],
->>>>>>> 4ddb8c33
       },
       primitive: options.primitive,
     });
@@ -227,15 +165,10 @@
     const executor = new RenderPipelineExecutor(
       this.device,
       renderPipeline,
-<<<<<<< HEAD
       vertexProgram,
       fragmentProgram,
       0,
       buffers,
-=======
-      [vertexProgram, fragmentProgram],
-      options.externalLayouts?.length ?? 0,
->>>>>>> 4ddb8c33
     );
 
     this._pipelineExecutors.push(executor);
@@ -366,7 +299,12 @@
     externalLayoutCount: number,
     usedVertexBuffers: (readonly [GPUBuffer, number])[],
   ) {
-    super(device, pipeline, vertexProgram, externalLayoutCount);
+    super(
+      device,
+      pipeline,
+      [vertexProgram, fragmentProgram],
+      externalLayoutCount,
+    );
     this._vertexProgram = vertexProgram;
     this._fragmentProgram = fragmentProgram;
     this._usedVertexBuffers = new Set(usedVertexBuffers);
@@ -387,10 +325,6 @@
       firstVertex,
       firstInstance,
       externalBindGroups,
-<<<<<<< HEAD
-=======
-      externalVertexBuffers,
->>>>>>> 4ddb8c33
       ...descriptor
     } = options;
 
@@ -416,14 +350,9 @@
       passEncoder.setBindGroup(index, group),
     );
 
-<<<<<<< HEAD
     passEncoder.setBindGroup(
       (externalBindGroups ?? []).length,
       this._vertexProgram.bindGroup,
-=======
-    (externalVertexBuffers ?? []).forEach((group, index) =>
-      passEncoder.setVertexBuffer(index, group),
->>>>>>> 4ddb8c33
     );
     passEncoder.setBindGroup(
       (externalBindGroups ?? []).length + 1,
@@ -434,16 +363,6 @@
       passEncoder.setVertexBuffer(index, buffer);
     }
 
-<<<<<<< HEAD
-=======
-    this.programs.forEach((program, i) => {
-      passEncoder.setBindGroup(
-        (externalBindGroups ?? []).length + i,
-        program.bindGroup,
-      );
-    });
-
->>>>>>> 4ddb8c33
     passEncoder.draw(vertexCount, instanceCount, firstVertex, firstInstance);
     passEncoder.end();
   }
