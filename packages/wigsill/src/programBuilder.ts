import {
  MemoryArenaConflictError,
  MissingBindingError,
  NotAllocatedMemoryError,
} from './errors';
import type { MemoryArena } from './memoryArena';
import { type NameRegistry, RandomNameRegistry } from './nameRegistry';
import {
<<<<<<< HEAD
  ResolutionCtx,
  WGSLBindPair,
  WGSLBindableTrait,
  WGSLItem,
  WGSLMemoryTrait,
  WGSLSegment,
=======
  type ResolutionCtx,
  type WGSLBindPair,
  type WGSLBindableTrait,
  type WGSLItem,
  type WGSLMemoryTrait,
  type WGSLSegment,
>>>>>>> 57059911
  isWGSLItem,
} from './types';
import type WGSLRuntime from './wgslRuntime';

export type Program = {
  bindGroupLayout: GPUBindGroupLayout;
  bindGroup: GPUBindGroup;
  code: string;
};

function addUnique<T>(list: T[], value: T) {
  if (list.includes(value)) {
    return;
  }

  list.push(value);
}

export type ResolutionCtxImplOptions = {
  readonly memoryArenas?: MemoryArena[];
  readonly bindings?: WGSLBindPair<unknown>[];
  readonly names: NameRegistry;
};

<<<<<<< HEAD
class ResolutionCtxImpl implements ResolutionCtx {
=======
export class ResolutionCtxImpl implements ResolutionCtx {
>>>>>>> 57059911
  private _entryToArenaMap = new WeakMap<WGSLMemoryTrait, MemoryArena>();
  private readonly _bindings: WGSLBindPair<unknown>[];
  private readonly _names: NameRegistry;

  public dependencies: WGSLItem[] = [];
  public usedMemoryArenas = new WeakSet<MemoryArena>();
  public memoryArenaDeclarationIdxMap = new WeakMap<MemoryArena, number>();

  private _memoizedResults = new WeakMap<WGSLItem, string>();

  /**
   * @throws {MemoryArenaConflict}
   */
  constructor({
    memoryArenas = [],
    bindings = [],
    names,
  }: ResolutionCtxImplOptions) {
    this._bindings = bindings;
    this._names = names;

    for (const arena of memoryArenas) {
      for (const entry of arena.memoryEntries) {
        if (this._entryToArenaMap.has(entry)) {
          throw new MemoryArenaConflictError(entry);
        }

        this._entryToArenaMap.set(entry, arena);
      }
    }
  }

  addDependency(item: WGSLItem) {
    this.resolve(item);
    addUnique(this.dependencies, item);
  }

  /**
   * @throws {NotAllocatedMemoryError}
   */
  addMemory(memoryEntry: WGSLMemoryTrait): void {
    const arena = this._entryToArenaMap.get(memoryEntry);
    if (!arena) {
      throw new NotAllocatedMemoryError(memoryEntry);
    }

    this.memoryArenaDeclarationIdxMap.set(arena, this.dependencies.length);
  }

  nameFor(item: WGSLItem): string {
    return this._names.nameFor(item);
  }

  arenaFor(memoryEntry: WGSLMemoryTrait): MemoryArena | null {
    return this._entryToArenaMap.get(memoryEntry) ?? null;
  }

  requireBinding<T>(bindable: WGSLBindableTrait<T>): T {
    const binding = this._bindings.find(([b]) => b === bindable) as
      | WGSLBindPair<T>
      | undefined;

    if (!binding) {
      throw new MissingBindingError(bindable);
    }

    return binding[1];
  }

  tryBinding<T>(bindable: WGSLBindableTrait<T>, defaultValue: T): T {
    const binding = this._bindings.find(([b]) => b === bindable) as
      | WGSLBindPair<T>
      | undefined;

    if (!binding) {
      return defaultValue;
    }

    return binding[1];
  }

  resolve(item: WGSLSegment) {
    if (!isWGSLItem(item)) {
      return String(item);
    }

    const memoizedResult = this._memoizedResults.get(item);
    if (memoizedResult !== undefined) {
      return memoizedResult;
    }

    const result = item.resolve(this);
    this._memoizedResults.set(item, result);
    return result;
  }
}

type BuildOptions = {
  shaderStage: number;
  bindingGroup: number;
  arenas?: MemoryArena[];
  nameRegistry?: NameRegistry;
};

export default class ProgramBuilder {
  private bindings: WGSLBindPair<unknown>[] = [];

  constructor(
    private runtime: WGSLRuntime,
    private root: WGSLItem,
  ) {}

  provide<T>(bindable: WGSLBindableTrait<T>, value: T) {
    this.bindings.push([bindable, value]);
    return this;
  }

  build(options: BuildOptions): Program {
    const arenas = options.arenas ?? [];

<<<<<<< HEAD
    const ctx = new ResolutionCtxImpl(this.runtime, arenas, this.bindings);
=======
    const ctx = new ResolutionCtxImpl({
      memoryArenas: arenas,
      bindings: this.bindings,
      names: options.nameRegistry ?? new RandomNameRegistry(),
    });
>>>>>>> 57059911

    // Resolving memory arenas
    arenas.forEach((arena, idx) => {
      const definitionCode = arena.definitionCode(options.bindingGroup, idx);

      if (!definitionCode) {
        return;
      }

      this.runtime.registerArena(arena);
      ctx.addDependency(definitionCode);

      // dependencies.splice(
      //   ctx.memoryArenaDeclarationIdxMap.get(arena) ?? 0,
      //   0,
      //   definitionCode,
      // );
    });

    // Resolving code
    const codeString = ctx.resolve(this.root);

    const bindGroupLayout = this.runtime.device.createBindGroupLayout({
      entries: arenas.map((arena, idx) => ({
        binding: idx,
        visibility: options.shaderStage,
        buffer: {
          type: arena.bufferBindingType,
        },
      })),
    });

    const bindGroup = this.runtime.device.createBindGroup({
      layout: bindGroupLayout,
      entries: arenas.map((arena, idx) => ({
        binding: idx,
        resource: {
          buffer: this.runtime.bufferFor(arena),
        },
      })),
    });

    const dependencies = ctx.dependencies.slice();

    return {
      bindGroupLayout,
      bindGroup,
      code: `${dependencies.map((d) => ctx.resolve(d)).join('\n')}\n${codeString}`,
    };
  }
}<|MERGE_RESOLUTION|>--- conflicted
+++ resolved
@@ -6,21 +6,12 @@
 import type { MemoryArena } from './memoryArena';
 import { type NameRegistry, RandomNameRegistry } from './nameRegistry';
 import {
-<<<<<<< HEAD
-  ResolutionCtx,
-  WGSLBindPair,
-  WGSLBindableTrait,
-  WGSLItem,
-  WGSLMemoryTrait,
-  WGSLSegment,
-=======
   type ResolutionCtx,
   type WGSLBindPair,
   type WGSLBindableTrait,
   type WGSLItem,
   type WGSLMemoryTrait,
   type WGSLSegment,
->>>>>>> 57059911
   isWGSLItem,
 } from './types';
 import type WGSLRuntime from './wgslRuntime';
@@ -45,11 +36,7 @@
   readonly names: NameRegistry;
 };
 
-<<<<<<< HEAD
-class ResolutionCtxImpl implements ResolutionCtx {
-=======
 export class ResolutionCtxImpl implements ResolutionCtx {
->>>>>>> 57059911
   private _entryToArenaMap = new WeakMap<WGSLMemoryTrait, MemoryArena>();
   private readonly _bindings: WGSLBindPair<unknown>[];
   private readonly _names: NameRegistry;
@@ -170,15 +157,11 @@
   build(options: BuildOptions): Program {
     const arenas = options.arenas ?? [];
 
-<<<<<<< HEAD
-    const ctx = new ResolutionCtxImpl(this.runtime, arenas, this.bindings);
-=======
     const ctx = new ResolutionCtxImpl({
       memoryArenas: arenas,
       bindings: this.bindings,
       names: options.nameRegistry ?? new RandomNameRegistry(),
     });
->>>>>>> 57059911
 
     // Resolving memory arenas
     arenas.forEach((arena, idx) => {
