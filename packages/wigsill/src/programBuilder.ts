<<<<<<< HEAD
import type { MemoryArena } from './memoryArena';
import { type NameRegistry, RandomNameRegistry } from './nameRegistry';
import { ResolutionCtxImpl } from './resolutionCtx';
import type { WgslResolvable } from './types';
=======
import { MissingBindingError } from './errors';
import { type NameRegistry, RandomNameRegistry } from './nameRegistry';
import {
  type BindPair,
  type BufferUsage,
  type ResolutionCtx,
  type Wgsl,
  type WgslBindable,
  type WgslBufferBindable,
  type WgslResolvable,
  isResolvable,
} from './types';
import { code } from './wgslCode';
>>>>>>> b9c93136
import type WigsillRuntime from './wigsillRuntime';

export type Program = {
  bindGroupLayout: GPUBindGroupLayout;
  bindGroup: GPUBindGroup;
  code: string;
};

function addUnique<T>(list: T[], value: T) {
  if (list.includes(value)) {
    return;
  }

  list.push(value);
}

<<<<<<< HEAD
=======
export type ResolutionCtxImplOptions = {
  readonly bindings?: BindPair<unknown>[];
  readonly names: NameRegistry;
};

export class ResolutionCtxImpl implements ResolutionCtx {
  private readonly _bindings: BindPair<unknown>[];
  private readonly _names: NameRegistry;

  public dependencies: WgslResolvable[] = [];
  public usedBindables = new Set<WgslBufferBindable>();

  private _memoizedResults = new WeakMap<WgslResolvable, string>();

  constructor({ bindings = [], names }: ResolutionCtxImplOptions) {
    this._bindings = bindings;
    this._names = names;
  }

  addDependency(item: WgslResolvable) {
    this.resolve(item);
    addUnique(this.dependencies, item);
  }

  addBinding(bindable: WgslBufferBindable): void {
    this.usedBindables.add(bindable);
  }

  nameFor(item: WgslResolvable): string {
    return this._names.nameFor(item);
  }

  requireBinding<T>(bindable: WgslBindable<T>): T {
    const binding = this._bindings.find(([b]) => b === bindable) as
      | BindPair<T>
      | undefined;

    if (!binding) {
      throw new MissingBindingError(bindable);
    }

    return binding[1];
  }

  tryBinding<T>(bindable: WgslBindable<T>, defaultValue: T): T {
    const binding = this._bindings.find(([b]) => b === bindable) as
      | BindPair<T>
      | undefined;

    if (!binding) {
      return defaultValue;
    }

    return binding[1];
  }

  resolve(item: Wgsl) {
    if (!isResolvable(item)) {
      return String(item);
    }

    const memoizedResult = this._memoizedResults.get(item);
    if (memoizedResult !== undefined) {
      return memoizedResult;
    }

    const result = item.resolve(this);
    this._memoizedResults.set(item, result);
    return result;
  }
}

>>>>>>> b9c93136
type BuildOptions = {
  shaderStage: number;
  bindingGroup: number;
  nameRegistry?: NameRegistry;
};

const usageToBindingTypeMap: Record<BufferUsage, GPUBufferBindingType> = {
  uniform: 'uniform',
  mutable_storage: 'storage',
  readonly_storage: 'read-only-storage',
};

const usageToVarTemplateMap: Record<BufferUsage, string> = {
  uniform: 'uniform',
  mutable_storage: 'storage, read_write',
  readonly_storage: 'storage, read',
};

export default class ProgramBuilder {
  constructor(
    private runtime: WigsillRuntime,
    private root: WgslResolvable,
  ) {}

  build(options: BuildOptions): Program {
    const ctx = new ResolutionCtxImpl({
<<<<<<< HEAD
      memoryArenas: arenas,
=======
      bindings: this.bindings,
>>>>>>> b9c93136
      names: options.nameRegistry ?? new RandomNameRegistry(),
    });

    // Resolving code
    const codeString = ctx.resolve(this.root);
    const usedBindables = Array.from(ctx.usedBindables);

    usedBindables.forEach((bindable, idx) => {
      ctx.addDependency(
        code`@group(${options.bindingGroup}) @binding(${idx}) var<${usageToVarTemplateMap[bindable.usage]}> ${bindable}: ${bindable.allocatable.dataType};`,
      );
    });

    const bindGroupLayout = this.runtime.device.createBindGroupLayout({
<<<<<<< HEAD
      // TODO: Fix this
      entries: [],
=======
      entries: usedBindables.map((bindable, idx) => ({
        binding: idx,
        visibility: options.shaderStage,
        buffer: {
          type: usageToBindingTypeMap[bindable.usage],
        },
      })),
>>>>>>> b9c93136
    });

    const bindGroup = this.runtime.device.createBindGroup({
      layout: bindGroupLayout,
<<<<<<< HEAD
      // TODO: Fix this
      entries: [],
=======
      entries: usedBindables.map((bindable, idx) => ({
        binding: idx,
        resource: {
          buffer: this.runtime.bufferFor(bindable.allocatable),
        },
      })),
>>>>>>> b9c93136
    });

    return {
      bindGroupLayout,
      bindGroup,
      code: codeString,
    };
  }
}<|MERGE_RESOLUTION|>--- conflicted
+++ resolved
@@ -1,23 +1,6 @@
-<<<<<<< HEAD
-import type { MemoryArena } from './memoryArena';
 import { type NameRegistry, RandomNameRegistry } from './nameRegistry';
 import { ResolutionCtxImpl } from './resolutionCtx';
-import type { WgslResolvable } from './types';
-=======
-import { MissingBindingError } from './errors';
-import { type NameRegistry, RandomNameRegistry } from './nameRegistry';
-import {
-  type BindPair,
-  type BufferUsage,
-  type ResolutionCtx,
-  type Wgsl,
-  type WgslBindable,
-  type WgslBufferBindable,
-  type WgslResolvable,
-  isResolvable,
-} from './types';
-import { code } from './wgslCode';
->>>>>>> b9c93136
+import type { BufferUsage, WgslResolvable } from './types';
 import type WigsillRuntime from './wigsillRuntime';
 
 export type Program = {
@@ -26,89 +9,6 @@
   code: string;
 };
 
-function addUnique<T>(list: T[], value: T) {
-  if (list.includes(value)) {
-    return;
-  }
-
-  list.push(value);
-}
-
-<<<<<<< HEAD
-=======
-export type ResolutionCtxImplOptions = {
-  readonly bindings?: BindPair<unknown>[];
-  readonly names: NameRegistry;
-};
-
-export class ResolutionCtxImpl implements ResolutionCtx {
-  private readonly _bindings: BindPair<unknown>[];
-  private readonly _names: NameRegistry;
-
-  public dependencies: WgslResolvable[] = [];
-  public usedBindables = new Set<WgslBufferBindable>();
-
-  private _memoizedResults = new WeakMap<WgslResolvable, string>();
-
-  constructor({ bindings = [], names }: ResolutionCtxImplOptions) {
-    this._bindings = bindings;
-    this._names = names;
-  }
-
-  addDependency(item: WgslResolvable) {
-    this.resolve(item);
-    addUnique(this.dependencies, item);
-  }
-
-  addBinding(bindable: WgslBufferBindable): void {
-    this.usedBindables.add(bindable);
-  }
-
-  nameFor(item: WgslResolvable): string {
-    return this._names.nameFor(item);
-  }
-
-  requireBinding<T>(bindable: WgslBindable<T>): T {
-    const binding = this._bindings.find(([b]) => b === bindable) as
-      | BindPair<T>
-      | undefined;
-
-    if (!binding) {
-      throw new MissingBindingError(bindable);
-    }
-
-    return binding[1];
-  }
-
-  tryBinding<T>(bindable: WgslBindable<T>, defaultValue: T): T {
-    const binding = this._bindings.find(([b]) => b === bindable) as
-      | BindPair<T>
-      | undefined;
-
-    if (!binding) {
-      return defaultValue;
-    }
-
-    return binding[1];
-  }
-
-  resolve(item: Wgsl) {
-    if (!isResolvable(item)) {
-      return String(item);
-    }
-
-    const memoizedResult = this._memoizedResults.get(item);
-    if (memoizedResult !== undefined) {
-      return memoizedResult;
-    }
-
-    const result = item.resolve(this);
-    this._memoizedResults.set(item, result);
-    return result;
-  }
-}
-
->>>>>>> b9c93136
 type BuildOptions = {
   shaderStage: number;
   bindingGroup: number;
@@ -135,29 +35,15 @@
 
   build(options: BuildOptions): Program {
     const ctx = new ResolutionCtxImpl({
-<<<<<<< HEAD
-      memoryArenas: arenas,
-=======
-      bindings: this.bindings,
->>>>>>> b9c93136
       names: options.nameRegistry ?? new RandomNameRegistry(),
+      bindingGroup: options.bindingGroup,
     });
 
     // Resolving code
     const codeString = ctx.resolve(this.root);
     const usedBindables = Array.from(ctx.usedBindables);
 
-    usedBindables.forEach((bindable, idx) => {
-      ctx.addDependency(
-        code`@group(${options.bindingGroup}) @binding(${idx}) var<${usageToVarTemplateMap[bindable.usage]}> ${bindable}: ${bindable.allocatable.dataType};`,
-      );
-    });
-
     const bindGroupLayout = this.runtime.device.createBindGroupLayout({
-<<<<<<< HEAD
-      // TODO: Fix this
-      entries: [],
-=======
       entries: usedBindables.map((bindable, idx) => ({
         binding: idx,
         visibility: options.shaderStage,
@@ -165,22 +51,16 @@
           type: usageToBindingTypeMap[bindable.usage],
         },
       })),
->>>>>>> b9c93136
     });
 
     const bindGroup = this.runtime.device.createBindGroup({
       layout: bindGroupLayout,
-<<<<<<< HEAD
-      // TODO: Fix this
-      entries: [],
-=======
       entries: usedBindables.map((bindable, idx) => ({
         binding: idx,
         resource: {
           buffer: this.runtime.bufferFor(bindable.allocatable),
         },
       })),
->>>>>>> b9c93136
     });
 
     return {
