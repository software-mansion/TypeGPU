{
  "name": "wigsill",
  "private": true,
  "version": "0.0.0-alpha.4",
  "description": "A thin layer between JS and WebGPU/WGSL that improves development experience and allows for faster iteration.",
  "license": "MIT",
  "type": "module",
  "main": "./dist/index.js",
  "types": "./index.d.ts",
  "exports": {
    "./package.json": "./package.json",
    ".": {
      "types": "./dist/index.d.ts",
      "module": "./dist/index.js",
      "import": "./dist/index.js",
      "default": "./dist/index.cjs"
    },
    "./*": {
      "types": "./*.d.ts",
      "module": "./dist/*.js",
      "import": "./dist/*.js",
      "default": "./dist/*.cjs"
    },
<<<<<<< HEAD
=======
    "./data": {
      "types": "./dist/data/index.d.ts",
      "module": "./dist/data/index.js",
      "import": "./dist/data/index.js",
      "default": "./dist/data/index.cjs"
    },
    "./macro": {
      "types": "./dist/macro/index.d.ts",
      "module": "./dist/macro/index.js",
      "import": "./dist/macro/index.js",
      "default": "./dist/macro/index.cjs"
    },
>>>>>>> a0af7258
    "./web": {
      "types": "./dist/web/index.d.ts",
      "module": "./dist/web/index.js",
      "import": "./dist/web/index.js",
      "default": "./dist/web/index.cjs"
    }
  },
  "files": ["dist"],
  "sideEffects": false,
  "scripts": {
    "dev": "tsup --watch",
    "build": "tsup"
  },
  "engines": {
    "node": ">=12.20.0"
  },
  "repository": {
    "type": "git",
    "url": "git+https://github.com/software-mansion-labs/wigsill.git"
  },
  "keywords": ["webgpu", "wgpu", "wgsl"],
  "bugs": {
    "url": "https://github.com/software-mansion-labs/wigsill/issues"
  },
  "homepage": "https://github.com/software-mansion-labs/wigsill",
  "devDependencies": {
    "tsup": "^8.0.2",
    "typescript": "^5.3.3",
    "typed-binary": "^4.0.0",
    "@webgpu/types": "^0.1.43",
    "wigsill": "workspace:*",
    "@wigsill/parser": "workspace:*"
  },
  "packageManager": "pnpm@8.15.8+sha256.691fe176eea9a8a80df20e4976f3dfb44a04841ceb885638fe2a26174f81e65e",
  "peerDependencies": {
    "typed-binary": "^4.0.0"
  }
}<|MERGE_RESOLUTION|>--- conflicted
+++ resolved
@@ -21,8 +21,6 @@
       "import": "./dist/*.js",
       "default": "./dist/*.cjs"
     },
-<<<<<<< HEAD
-=======
     "./data": {
       "types": "./dist/data/index.d.ts",
       "module": "./dist/data/index.js",
@@ -35,7 +33,6 @@
       "import": "./dist/macro/index.js",
       "default": "./dist/macro/index.cjs"
     },
->>>>>>> a0af7258
     "./web": {
       "types": "./dist/web/index.d.ts",
       "module": "./dist/web/index.js",
