<div align="center">

![TypeGPU (light mode)](./apps/typegpu-docs/public/typegpu-logo-light.svg#gh-light-mode-only)
![TypeGPU (dark mode)](./apps/typegpu-docs/public/typegpu-logo-dark.svg#gh-dark-mode-only)

[Website](https://docs.swmansion.com/TypeGPU) — [Documentation](https://docs.swmansion.com/TypeGPU/getting-started)

</div>

**TypeGPU** is a TypeScript library that enhances the WebGPU API, allowing resource management in a type-safe, declarative way.

<div align="center">
<video width="512" autoplay muted loop playsinline src="https://github.com/user-attachments/assets/5bca716d-477d-44a1-a839-5df0c8d9044c"></video>

<!-- automd:badges color="plum" license name="typegpu" bundlephobia no-npmDownloads -->

[![npm version](https://img.shields.io/npm/v/typegpu?color=plum)](https://npmjs.com/package/typegpu)
[![bundle size](https://img.shields.io/bundlephobia/minzip/typegpu?color=plum)](https://bundlephobia.com/package/typegpu)
[![license](https://img.shields.io/github/license/software-mansion/TypeGPU?color=plum)](https://github.com/software-mansion/TypeGPU/blob/main/LICENSE)

<!-- /automd -->

</div>

<br>
<br>

**Table of contents:**
- [📚 TypeGPU for libraries](#typegpu-for-libraries)
- [⚙️ TypeGPU as a foundation](#typegpu-as-a-foundation)
- [🧩 TypeGPU as part of the puzzle](#typegpu-as-part-of-the-puzzle)
- [Documentation](#documentation)
- [What's next?](#whats-next)
- [Repository structure](#repository-structure)

## TypeGPU for libraries

When creating a type-safe WebGPU library, one can expect to encounter at least one of the following problems:
- Serializing/deserializing data.
- Dynamically generating parts of the WGSL shader.
- Complex type inference.

If implemented from scratch, interoperability with other libraries (ones that have a different focus, solve different problems) can be near impossible without going down to *untyped WebGPU land*, or copying data back to JS. Moreover, to keep up with demand from users, they can be tempted to go out of scope of their initial use-case, even though another library already solves that problem.

> TypeGPU can be used as an interoperability layer between use-case specific libraries!

Let's imagine `@xyz/gen` is a library for procedural generation using WebGPU compute shaders, and `@abc/plot` is a library for plots and visualization using WebGPU.

```ts
import tgpu from 'typegpu';
import gen from '@xyz/gen';
import plot from '@abc/plot';

// common root for allocating resources
const root = await tgpu.init();

const terrainBuffer = await gen.generateHeightMap(root, { ... });
//    ^? TgpuBuffer<WgslArray<WgslArray<F32>>> & StorageFlag

// ERROR: Argument of type 'TgpuBuffer<WgslArray<WgslArray<F32>>>' is
// not assignable to parameter of type 'TgpuBuffer<WgslArray<F32>>>'
plot.1dArray(root, terrainBuffer);

// SUCCESS!
plot.2dArray(root, terrainBuffer);
```

We can pass typed values around without the need to copy anything back to CPU-accessible memory! Lets see an example of how we can construct a type-safe API:

```ts
import type { TgpuBuffer, TgpuRoot, StorageFlag } from 'typegpu';
import * as d from 'typegpu/data';

// We can define schemas, or functions that return schemas...
const HeightMap = (width: number, height: number) =>
  d.arrayOf(d.arrayOf(d.f32, height), width);

// ...then infer types from them
type HeightMap = ReturnType<typeof HeightMap>;

export async function generateHeightMap(
  root: TgpuRoot,
  opts: { width: number, height: number },
): Promise<TgpuBuffer<HeightMap> & StorageFlag> {

  const buffer = root
    .createBuffer(HeightMap(opts.width, opts.height))
    .$usage('storage');

  const rawBuffer = root.unwrap(buffer); // => GPUBuffer

  // Here we can do anything we would usually do with a
  // WebGPU buffer, like populating it in a compute shader.
  // `rawBuffer` is the WebGPU resource that is backing the
  // typed `buffer` object, meaning any changes to it will
  // be visible in both.

  return buffer;
}
```

## TypeGPU as a foundation

Even though our plan is to (...)

## TypeGPU as part of the puzzle

(...)

## Documentation

We created a set of guides and tutorials to get you up and running fast. Check out our [Official Docs](https://docs.swmansion.com/TypeGPU/getting-started)!

## What's next?

- [Join the Software Mansion Community Discord](https://discord.gg/8jpfgDqPcM) to chat about TypeGPU or other Software Mansion libraries.

<<<<<<< HEAD
=======
## Projects using TypeGPU

<!-- automd:file src="./projects-using-typegpu.md" -->

- [Chaos Master](https://chaos-master.vercel.app) by deluksic & Komediruzecki
- [Apollonian Circles](https://deluksic.github.io/apollonian-circles/) by deluksic
- [Strange Forms](https://github.com/loganzartman/strangeforms) by Logan Zartman
- [WebGPU Stable Fluids](https://github.com/loganzartman/webgpu-stable-fluids) by Logan Zartman
- [Visual timer: Calm Jar](https://apps.apple.com/us/app/visual-timer-calm-jar/id6741375962) by Nathan Schmidt

<!-- /automd -->

>>>>>>> dec8e18f
## Repository structure
**Packages**:
- [packages/typegpu](/packages/typegpu) - The core library.
- [packages/unplugin-typegpu](/packages/unplugin-typegpu) - Build plugins for TypeGPU.
- [packages/tgpu-gen](/packages/tgpu-gen) - CLI tool for automatic TypeGPU code generation.
- [packages/tgpu-jit](/packages/tgpu-jit) - Just-In-Time transpiler for TypeGPU.
- [packages/tinyest](/packages/tinyest) - Type definitions for a JS embeddable syntax tree.
- [packages/tinyest-for-wgsl](/packages/tinyest-for-wgsl) - Transforms JavaScript into its *tinyest* form, to be used in generating equivalent (or close to) WGSL code.
- [packages/tgpu-wgsl-parser](/packages/tgpu-wgsl-parser) - WGSL code parser.
- [packages/tgpu-dev-cli](/packages/tgpu-dev-cli) - Development tools for packages in the monorepo.

**Apps**:
- [apps/typegpu-docs](/apps/typegpu-docs) - The documentation, examples and benchmarks webpage.

## TypeGPU is created by Software Mansion

[![swm](https://logo.swmansion.com/logo?color=white&variant=desktop&width=150&tag=typegpu-github 'Software Mansion')](https://swmansion.com)

<<<<<<< HEAD
Since 2012 [Software Mansion](https://swmansion.com) is a software agency with experience in building web and mobile apps. We are Core React Native Contributors and experts in dealing with all kinds of React Native issues. We can help you build your next dream product – [Hire us](https://swmansion.com/contact/projects?utm_source=typegpu&utm_medium=readme).
=======
Since 2012 [Software Mansion](https://swmansion.com) is a software agency with experience in building web and mobile apps. We are Core React Native Contributors and experts in dealing with all kinds of React Native issues. We can help you build your next dream product – [Hire us](https://swmansion.com/contact/projects?utm_source=typegpu&utm_medium=readme).

<!-- automd:contributors author="software-mansion" -->

Made by [@software-mansion](https://github.com/software-mansion) and [community](https://github.com/software-mansion/TypeGPU/graphs/contributors) 💛
<br><br>
<a href="https://github.com/software-mansion/TypeGPU/graphs/contributors">
<img src="https://contrib.rocks/image?repo=software-mansion/TypeGPU" />
</a>

<!-- /automd -->
>>>>>>> dec8e18f
<|MERGE_RESOLUTION|>--- conflicted
+++ resolved
@@ -31,6 +31,7 @@
 - [🧩 TypeGPU as part of the puzzle](#typegpu-as-part-of-the-puzzle)
 - [Documentation](#documentation)
 - [What's next?](#whats-next)
+- [Projects using TypeGPU](#projects-using-typegpu)
 - [Repository structure](#repository-structure)
 
 ## TypeGPU for libraries
@@ -115,8 +116,6 @@
 
 - [Join the Software Mansion Community Discord](https://discord.gg/8jpfgDqPcM) to chat about TypeGPU or other Software Mansion libraries.
 
-<<<<<<< HEAD
-=======
 ## Projects using TypeGPU
 
 <!-- automd:file src="./projects-using-typegpu.md" -->
@@ -129,7 +128,6 @@
 
 <!-- /automd -->
 
->>>>>>> dec8e18f
 ## Repository structure
 **Packages**:
 - [packages/typegpu](/packages/typegpu) - The core library.
@@ -148,9 +146,6 @@
 
 [![swm](https://logo.swmansion.com/logo?color=white&variant=desktop&width=150&tag=typegpu-github 'Software Mansion')](https://swmansion.com)
 
-<<<<<<< HEAD
-Since 2012 [Software Mansion](https://swmansion.com) is a software agency with experience in building web and mobile apps. We are Core React Native Contributors and experts in dealing with all kinds of React Native issues. We can help you build your next dream product – [Hire us](https://swmansion.com/contact/projects?utm_source=typegpu&utm_medium=readme).
-=======
 Since 2012 [Software Mansion](https://swmansion.com) is a software agency with experience in building web and mobile apps. We are Core React Native Contributors and experts in dealing with all kinds of React Native issues. We can help you build your next dream product – [Hire us](https://swmansion.com/contact/projects?utm_source=typegpu&utm_medium=readme).
 
 <!-- automd:contributors author="software-mansion" -->
@@ -161,5 +156,4 @@
 <img src="https://contrib.rocks/image?repo=software-mansion/TypeGPU" />
 </a>
 
-<!-- /automd -->
->>>>>>> dec8e18f
+<!-- /automd -->