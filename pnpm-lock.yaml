--- conflicted
+++ resolved
@@ -79,17 +79,10 @@
         version: 0.34.3(astro@5.7.13(@types/node@22.13.14)(jiti@2.4.2)(lightningcss@1.30.1)(rollup@4.34.8)(tsx@4.19.3)(typescript@5.8.3)(yaml@2.7.0))
       '@astrojs/starlight-tailwind':
         specifier: ^4.0.1
-<<<<<<< HEAD
         version: 4.0.1(@astrojs/starlight@0.34.3(astro@5.7.13(@types/node@22.13.14)(jiti@2.4.2)(lightningcss@1.30.1)(rollup@4.34.8)(tsx@4.19.3)(typescript@5.8.3)(yaml@2.7.0)))(tailwindcss@4.1.7)
       '@astrojs/tailwind':
         specifier: ^6.0.2
         version: 6.0.2(astro@5.7.13(@types/node@22.13.14)(jiti@2.4.2)(lightningcss@1.30.1)(rollup@4.34.8)(tsx@4.19.3)(typescript@5.8.3)(yaml@2.7.0))(tailwindcss@4.1.7)
-=======
-        version: 4.0.1(@astrojs/starlight@0.34.3(astro@5.7.12(@types/node@22.13.14)(jiti@2.4.2)(lightningcss@1.29.2)(rollup@4.34.8)(tsx@4.19.3)(typescript@5.8.3)(yaml@2.7.0)))(tailwindcss@4.1.7)
-      '@astrojs/tailwind':
-        specifier: ^6.0.2
-        version: 6.0.2(astro@5.7.12(@types/node@22.13.14)(jiti@2.4.2)(lightningcss@1.29.2)(rollup@4.34.8)(tsx@4.19.3)(typescript@5.8.3)(yaml@2.7.0))(tailwindcss@4.1.7)
->>>>>>> 9a75abe5
       '@loaders.gl/core':
         specifier: ^4.3.3
         version: 4.3.3
@@ -224,21 +217,14 @@
         specifier: ^10.4.16
         version: 10.4.20(postcss@8.5.3)
       tailwindcss:
-<<<<<<< HEAD
-        specifier: ^4.1.6
-=======
         specifier: ^4.1.7
->>>>>>> 9a75abe5
         version: 4.1.7
       tailwindcss-motion:
         specifier: ^1.0.1
         version: 1.1.0(tailwindcss@4.1.7)
-<<<<<<< HEAD
       vite-imagetools:
         specifier: ^7.1.0
         version: 7.1.0(rollup@4.34.8)
-=======
->>>>>>> 9a75abe5
       yaml:
         specifier: ^2.7.0
         version: 2.7.0
@@ -738,8 +724,8 @@
     engines: {node: '>=6.0.0'}
     hasBin: true
 
-  '@babel/parser@7.27.2':
-    resolution: {integrity: sha512-QYLs8299NA7WM/bZAdp+CviYYkVoYXlDW2rzliy3chxd1PQjej7JORuMJDJXJUb9g0TT+B99EwaVLKmX+sPXWw==}
+  '@babel/parser@7.27.3':
+    resolution: {integrity: sha512-xyYxRj6+tLNDTWi0KCBcZ9V7yg3/lwL9DWh9Uwh/RIVlIfFidggcgxKX3GCXwCiswwcGRawBKbEg2LG/Y8eJhw==}
     engines: {node: '>=6.0.0'}
     hasBin: true
 
@@ -783,8 +769,8 @@
     resolution: {integrity: sha512-H45s8fVLYjbhFH62dIJ3WtmJ6RSPt/3DRO0ZcT2SUiYiQyz3BLVb9ADEnLl91m74aQPS3AzzeajZHYOalWe3bg==}
     engines: {node: '>=6.9.0'}
 
-  '@babel/types@7.27.1':
-    resolution: {integrity: sha512-+EzkxvLNfiUeKMgy/3luqfsCWFRXLb7U6wNQTk60tovuckwB15B191tJWvpp4HjiQWdJkCxO3Wbvc6jlk3Xb2Q==}
+  '@babel/types@7.27.3':
+    resolution: {integrity: sha512-Y1GkI4ktrtvmawoSq+4FCVHNryea6uR+qUQy0AGxLSsjCX0nVmkYQMBLHDkXZuo5hGx7eYdnIaslsdBFm7zbUw==}
     engines: {node: '>=6.9.0'}
 
   '@biomejs/biome@1.9.4':
@@ -1357,13 +1343,8 @@
     cpu: [arm64]
     os: [darwin]
 
-<<<<<<< HEAD
-  '@img/sharp-darwin-arm64@0.34.1':
-    resolution: {integrity: sha512-pn44xgBtgpEbZsu+lWf2KNb6OAf70X68k+yk69Ic2Xz11zHR/w24/U49XT7AeRwJ0Px+mhALhU5LPci1Aymk7A==}
-=======
   '@img/sharp-darwin-arm64@0.34.2':
     resolution: {integrity: sha512-OfXHZPppddivUJnqyKoi5YVeHRkkNE2zUFT2gbpKxp/JZCFYEYubnMg+gOp6lWfasPrTS+KPosKqdI+ELYVDtg==}
->>>>>>> 9a75abe5
     engines: {node: ^18.17.0 || ^20.3.0 || >=21.0.0}
     cpu: [arm64]
     os: [darwin]
@@ -1374,13 +1355,8 @@
     cpu: [x64]
     os: [darwin]
 
-<<<<<<< HEAD
-  '@img/sharp-darwin-x64@0.34.1':
-    resolution: {integrity: sha512-VfuYgG2r8BpYiOUN+BfYeFo69nP/MIwAtSJ7/Zpxc5QF3KS22z8Pvg3FkrSFJBPNQ7mmcUcYQFBmEQp7eu1F8Q==}
-=======
   '@img/sharp-darwin-x64@0.34.2':
     resolution: {integrity: sha512-dYvWqmjU9VxqXmjEtjmvHnGqF8GrVjM2Epj9rJ6BUIXvk8slvNDJbhGFvIoXzkDhrJC2jUxNLz/GUjjvSzfw+g==}
->>>>>>> 9a75abe5
     engines: {node: ^18.17.0 || ^20.3.0 || >=21.0.0}
     cpu: [x64]
     os: [darwin]
@@ -1476,13 +1452,8 @@
     cpu: [arm64]
     os: [linux]
 
-<<<<<<< HEAD
-  '@img/sharp-linux-arm64@0.34.1':
-    resolution: {integrity: sha512-kX2c+vbvaXC6vly1RDf/IWNXxrlxLNpBVWkdpRq5Ka7OOKj6nr66etKy2IENf6FtOgklkg9ZdGpEu9kwdlcwOQ==}
-=======
   '@img/sharp-linux-arm64@0.34.2':
     resolution: {integrity: sha512-D8n8wgWmPDakc83LORcfJepdOSN6MvWNzzz2ux0MnIbOqdieRZwVYY32zxVx+IFUT8er5KPcyU3XXsn+GzG/0Q==}
->>>>>>> 9a75abe5
     engines: {node: ^18.17.0 || ^20.3.0 || >=21.0.0}
     cpu: [arm64]
     os: [linux]
@@ -1493,13 +1464,8 @@
     cpu: [arm]
     os: [linux]
 
-<<<<<<< HEAD
-  '@img/sharp-linux-arm@0.34.1':
-    resolution: {integrity: sha512-anKiszvACti2sGy9CirTlNyk7BjjZPiML1jt2ZkTdcvpLU1YH6CXwRAZCA2UmRXnhiIftXQ7+Oh62Ji25W72jA==}
-=======
   '@img/sharp-linux-arm@0.34.2':
     resolution: {integrity: sha512-0DZzkvuEOqQUP9mo2kjjKNok5AmnOr1jB2XYjkaoNRwpAYMDzRmAqUIa1nRi58S2WswqSfPOWLNOr0FDT3H5RQ==}
->>>>>>> 9a75abe5
     engines: {node: ^18.17.0 || ^20.3.0 || >=21.0.0}
     cpu: [arm]
     os: [linux]
@@ -1510,13 +1476,8 @@
     cpu: [s390x]
     os: [linux]
 
-<<<<<<< HEAD
-  '@img/sharp-linux-s390x@0.34.1':
-    resolution: {integrity: sha512-7s0KX2tI9mZI2buRipKIw2X1ufdTeaRgwmRabt5bi9chYfhur+/C1OXg3TKg/eag1W+6CCWLVmSauV1owmRPxA==}
-=======
   '@img/sharp-linux-s390x@0.34.2':
     resolution: {integrity: sha512-EGZ1xwhBI7dNISwxjChqBGELCWMGDvmxZXKjQRuqMrakhO8QoMgqCrdjnAqJq/CScxfRn+Bb7suXBElKQpPDiw==}
->>>>>>> 9a75abe5
     engines: {node: ^18.17.0 || ^20.3.0 || >=21.0.0}
     cpu: [s390x]
     os: [linux]
@@ -1527,13 +1488,8 @@
     cpu: [x64]
     os: [linux]
 
-<<<<<<< HEAD
-  '@img/sharp-linux-x64@0.34.1':
-    resolution: {integrity: sha512-wExv7SH9nmoBW3Wr2gvQopX1k8q2g5V5Iag8Zk6AVENsjwd+3adjwxtp3Dcu2QhOXr8W9NusBU6XcQUohBZ5MA==}
-=======
   '@img/sharp-linux-x64@0.34.2':
     resolution: {integrity: sha512-sD7J+h5nFLMMmOXYH4DD9UtSNBD05tWSSdWAcEyzqW8Cn5UxXvsHAxmxSesYUsTOBmUnjtxghKDl15EvfqLFbQ==}
->>>>>>> 9a75abe5
     engines: {node: ^18.17.0 || ^20.3.0 || >=21.0.0}
     cpu: [x64]
     os: [linux]
@@ -1544,13 +1500,8 @@
     cpu: [arm64]
     os: [linux]
 
-<<<<<<< HEAD
-  '@img/sharp-linuxmusl-arm64@0.34.1':
-    resolution: {integrity: sha512-DfvyxzHxw4WGdPiTF0SOHnm11Xv4aQexvqhRDAoD00MzHekAj9a/jADXeXYCDFH/DzYruwHbXU7uz+H+nWmSOQ==}
-=======
   '@img/sharp-linuxmusl-arm64@0.34.2':
     resolution: {integrity: sha512-NEE2vQ6wcxYav1/A22OOxoSOGiKnNmDzCYFOZ949xFmrWZOVII1Bp3NqVVpvj+3UeHMFyN5eP/V5hzViQ5CZNA==}
->>>>>>> 9a75abe5
     engines: {node: ^18.17.0 || ^20.3.0 || >=21.0.0}
     cpu: [arm64]
     os: [linux]
@@ -1561,13 +1512,8 @@
     cpu: [x64]
     os: [linux]
 
-<<<<<<< HEAD
-  '@img/sharp-linuxmusl-x64@0.34.1':
-    resolution: {integrity: sha512-pax/kTR407vNb9qaSIiWVnQplPcGU8LRIJpDT5o8PdAx5aAA7AS3X9PS8Isw1/WfqgQorPotjrZL3Pqh6C5EBg==}
-=======
   '@img/sharp-linuxmusl-x64@0.34.2':
     resolution: {integrity: sha512-DOYMrDm5E6/8bm/yQLCWyuDJwUnlevR8xtF8bs+gjZ7cyUNYXiSf/E8Kp0Ss5xasIaXSHzb888V1BE4i1hFhAA==}
->>>>>>> 9a75abe5
     engines: {node: ^18.17.0 || ^20.3.0 || >=21.0.0}
     cpu: [x64]
     os: [linux]
@@ -1577,13 +1523,6 @@
     engines: {node: ^18.17.0 || ^20.3.0 || >=21.0.0}
     cpu: [wasm32]
 
-<<<<<<< HEAD
-  '@img/sharp-wasm32@0.34.1':
-    resolution: {integrity: sha512-YDybQnYrLQfEpzGOQe7OKcyLUCML4YOXl428gOOzBgN6Gw0rv8dpsJ7PqTHxBnXnwXr8S1mYFSLSa727tpz0xg==}
-    engines: {node: ^18.17.0 || ^20.3.0 || >=21.0.0}
-    cpu: [wasm32]
-
-=======
   '@img/sharp-wasm32@0.34.2':
     resolution: {integrity: sha512-/VI4mdlJ9zkaq53MbIG6rZY+QRN3MLbR6usYlgITEzi4Rpx5S6LFKsycOQjkOGmqTNmkIdLjEvooFKwww6OpdQ==}
     engines: {node: ^18.17.0 || ^20.3.0 || >=21.0.0}
@@ -1595,20 +1534,14 @@
     cpu: [arm64]
     os: [win32]
 
->>>>>>> 9a75abe5
   '@img/sharp-win32-ia32@0.33.5':
     resolution: {integrity: sha512-T36PblLaTwuVJ/zw/LaH0PdZkRz5rd3SmMHX8GSmR7vtNSP5Z6bQkExdSK7xGWyxLw4sUknBuugTelgw2faBbQ==}
     engines: {node: ^18.17.0 || ^20.3.0 || >=21.0.0}
     cpu: [ia32]
     os: [win32]
 
-<<<<<<< HEAD
-  '@img/sharp-win32-ia32@0.34.1':
-    resolution: {integrity: sha512-WKf/NAZITnonBf3U1LfdjoMgNO5JYRSlhovhRhMxXVdvWYveM4kM3L8m35onYIdh75cOMCo1BexgVQcCDzyoWw==}
-=======
   '@img/sharp-win32-ia32@0.34.2':
     resolution: {integrity: sha512-QLjGGvAbj0X/FXl8n1WbtQ6iVBpWU7JO94u/P2M4a8CFYsvQi4GW2mRy/JqkRx0qpBzaOdKJKw8uc930EX2AHw==}
->>>>>>> 9a75abe5
     engines: {node: ^18.17.0 || ^20.3.0 || >=21.0.0}
     cpu: [ia32]
     os: [win32]
@@ -1619,13 +1552,8 @@
     cpu: [x64]
     os: [win32]
 
-<<<<<<< HEAD
-  '@img/sharp-win32-x64@0.34.1':
-    resolution: {integrity: sha512-hw1iIAHpNE8q3uMIRCgGOeDoz9KtFNarFLQclLxr/LK1VBkj8nby18RjFvr6aP7USRYAjTZW6yisnBWMX571Tw==}
-=======
   '@img/sharp-win32-x64@0.34.2':
     resolution: {integrity: sha512-aUdT6zEYtDKCaxkofmmJDJYGCf0+pJg3eU9/oBuqvEeoB9dKI6ZLc/1iLJCTuJQDO4ptntAlkUmHgGjyuobZbw==}
->>>>>>> 9a75abe5
     engines: {node: ^18.17.0 || ^20.3.0 || >=21.0.0}
     cpu: [x64]
     os: [win32]
@@ -4827,13 +4755,8 @@
     resolution: {integrity: sha512-haPVm1EkS9pgvHrQ/F3Xy+hgcuMV0Wm9vfIBSiwZ05k+xgb0PkBQpGsAA/oWdDobNaZTH5ppvHtzCFbnSEwHVw==}
     engines: {node: ^18.17.0 || ^20.3.0 || >=21.0.0}
 
-<<<<<<< HEAD
-  sharp@0.34.1:
-    resolution: {integrity: sha512-1j0w61+eVxu7DawFJtnfYcvSv6qPFvfTaqzTQ2BLknVhHTwGS8sc63ZBF4rzkWMBVKybo4S5OBtDdZahh2A1xg==}
-=======
   sharp@0.34.2:
     resolution: {integrity: sha512-lszvBmB9QURERtyKT2bNmsgxXK0ShJrL/fvqlonCo7e6xBF8nT8xU6pW+PMIbLsz0RxQk3rgH9kd8UmvOzlMJg==}
->>>>>>> 9a75abe5
     engines: {node: ^18.17.0 || ^20.3.0 || >=21.0.0}
 
   shebang-command@2.0.0:
@@ -4998,9 +4921,6 @@
     resolution: {integrity: sha512-0lK6rA4+367ffJdi1TtB72GlMCxJi2TP/xRiHc6An5pZSlU6WfIHhSvLxpcGilGZfBrOqc2q4woH1DEP/lCNbQ==}
     peerDependencies:
       tailwindcss: '>=3.0.0 || insiders'
-
-  tailwindcss@4.1.7:
-    resolution: {integrity: sha512-kr1o/ErIdNhTz8uzAYL7TpaUuzKIE6QPQ4qmSdxnoX/lo+5wmUHQA6h3L5yIqEImSRnAAURDirLu/BgiXGPAhg==}
 
   tailwindcss@4.1.7:
     resolution: {integrity: sha512-kr1o/ErIdNhTz8uzAYL7TpaUuzKIE6QPQ4qmSdxnoX/lo+5wmUHQA6h3L5yIqEImSRnAAURDirLu/BgiXGPAhg==}
@@ -5941,15 +5861,9 @@
       stream-replace-string: 2.0.0
       zod: 3.24.3
 
-<<<<<<< HEAD
   '@astrojs/starlight-tailwind@4.0.1(@astrojs/starlight@0.34.3(astro@5.7.13(@types/node@22.13.14)(jiti@2.4.2)(lightningcss@1.30.1)(rollup@4.34.8)(tsx@4.19.3)(typescript@5.8.3)(yaml@2.7.0)))(tailwindcss@4.1.7)':
     dependencies:
       '@astrojs/starlight': 0.34.3(astro@5.7.13(@types/node@22.13.14)(jiti@2.4.2)(lightningcss@1.30.1)(rollup@4.34.8)(tsx@4.19.3)(typescript@5.8.3)(yaml@2.7.0))
-=======
-  '@astrojs/starlight-tailwind@4.0.1(@astrojs/starlight@0.34.3(astro@5.7.12(@types/node@22.13.14)(jiti@2.4.2)(lightningcss@1.29.2)(rollup@4.34.8)(tsx@4.19.3)(typescript@5.8.3)(yaml@2.7.0)))(tailwindcss@4.1.7)':
-    dependencies:
-      '@astrojs/starlight': 0.34.3(astro@5.7.12(@types/node@22.13.14)(jiti@2.4.2)(lightningcss@1.29.2)(rollup@4.34.8)(tsx@4.19.3)(typescript@5.8.3)(yaml@2.7.0))
->>>>>>> 9a75abe5
       tailwindcss: 4.1.7
 
   '@astrojs/starlight@0.34.3(astro@5.7.13(@types/node@22.13.14)(jiti@2.4.2)(lightningcss@1.30.1)(rollup@4.34.8)(tsx@4.19.3)(typescript@5.8.3)(yaml@2.7.0))':
@@ -5985,11 +5899,7 @@
     transitivePeerDependencies:
       - supports-color
 
-<<<<<<< HEAD
   '@astrojs/tailwind@6.0.2(astro@5.7.13(@types/node@22.13.14)(jiti@2.4.2)(lightningcss@1.30.1)(rollup@4.34.8)(tsx@4.19.3)(typescript@5.8.3)(yaml@2.7.0))(tailwindcss@4.1.7)':
-=======
-  '@astrojs/tailwind@6.0.2(astro@5.7.12(@types/node@22.13.14)(jiti@2.4.2)(lightningcss@1.29.2)(rollup@4.34.8)(tsx@4.19.3)(typescript@5.8.3)(yaml@2.7.0))(tailwindcss@4.1.7)':
->>>>>>> 9a75abe5
     dependencies:
       astro: 5.7.13(@types/node@22.13.14)(jiti@2.4.2)(lightningcss@1.30.1)(rollup@4.34.8)(tsx@4.19.3)(typescript@5.8.3)(yaml@2.7.0)
       autoprefixer: 10.4.21(postcss@8.5.3)
@@ -6020,7 +5930,6 @@
       '@babel/helper-validator-identifier': 7.25.9
       js-tokens: 4.0.0
       picocolors: 1.1.1
-    optional: true
 
   '@babel/code-frame@7.27.1':
     dependencies:
@@ -6033,15 +5942,15 @@
   '@babel/core@7.26.10':
     dependencies:
       '@ampproject/remapping': 2.3.0
-      '@babel/code-frame': 7.27.1
+      '@babel/code-frame': 7.26.2
       '@babel/generator': 7.27.0
       '@babel/helper-compilation-targets': 7.27.0
       '@babel/helper-module-transforms': 7.26.0(@babel/core@7.26.10)
       '@babel/helpers': 7.27.0
-      '@babel/parser': 7.27.2
+      '@babel/parser': 7.27.0
       '@babel/template': 7.27.2
       '@babel/traverse': 7.27.0
-      '@babel/types': 7.27.1
+      '@babel/types': 7.27.0
       convert-source-map: 2.0.0
       debug: 4.4.0
       gensync: 1.0.0-beta.2
@@ -6052,8 +5961,8 @@
 
   '@babel/generator@7.27.0':
     dependencies:
-      '@babel/parser': 7.27.2
-      '@babel/types': 7.27.1
+      '@babel/parser': 7.27.0
+      '@babel/types': 7.27.0
       '@jridgewell/gen-mapping': 0.3.8
       '@jridgewell/trace-mapping': 0.3.25
       jsesc: 3.1.0
@@ -6077,7 +5986,7 @@
     dependencies:
       '@babel/core': 7.26.10
       '@babel/helper-module-imports': 7.25.9
-      '@babel/helper-validator-identifier': 7.27.1
+      '@babel/helper-validator-identifier': 7.25.9
       '@babel/traverse': 7.27.0
     transitivePeerDependencies:
       - supports-color
@@ -6097,7 +6006,7 @@
   '@babel/helpers@7.27.0':
     dependencies:
       '@babel/template': 7.27.2
-      '@babel/types': 7.27.1
+      '@babel/types': 7.27.0
 
   '@babel/parser@7.26.9':
     dependencies:
@@ -6107,9 +6016,9 @@
     dependencies:
       '@babel/types': 7.27.0
 
-  '@babel/parser@7.27.2':
-    dependencies:
-      '@babel/types': 7.27.1
+  '@babel/parser@7.27.3':
+    dependencies:
+      '@babel/types': 7.27.3
 
   '@babel/plugin-transform-react-jsx-self@7.25.9(@babel/core@7.26.10)':
     dependencies:
@@ -6130,16 +6039,16 @@
   '@babel/template@7.27.2':
     dependencies:
       '@babel/code-frame': 7.27.1
-      '@babel/parser': 7.27.2
-      '@babel/types': 7.27.1
+      '@babel/parser': 7.27.3
+      '@babel/types': 7.27.3
 
   '@babel/traverse@7.27.0':
     dependencies:
-      '@babel/code-frame': 7.27.1
+      '@babel/code-frame': 7.26.2
       '@babel/generator': 7.27.0
-      '@babel/parser': 7.27.2
+      '@babel/parser': 7.27.0
       '@babel/template': 7.27.2
-      '@babel/types': 7.27.1
+      '@babel/types': 7.27.0
       debug: 4.4.0
       globals: 11.12.0
     transitivePeerDependencies:
@@ -6160,7 +6069,7 @@
       '@babel/helper-string-parser': 7.25.9
       '@babel/helper-validator-identifier': 7.25.9
 
-  '@babel/types@7.27.1':
+  '@babel/types@7.27.3':
     dependencies:
       '@babel/helper-string-parser': 7.27.1
       '@babel/helper-validator-identifier': 7.27.1
@@ -6516,11 +6425,7 @@
       '@img/sharp-libvips-darwin-arm64': 1.0.4
     optional: true
 
-<<<<<<< HEAD
-  '@img/sharp-darwin-arm64@0.34.1':
-=======
   '@img/sharp-darwin-arm64@0.34.2':
->>>>>>> 9a75abe5
     optionalDependencies:
       '@img/sharp-libvips-darwin-arm64': 1.1.0
     optional: true
@@ -6530,11 +6435,7 @@
       '@img/sharp-libvips-darwin-x64': 1.0.4
     optional: true
 
-<<<<<<< HEAD
-  '@img/sharp-darwin-x64@0.34.1':
-=======
   '@img/sharp-darwin-x64@0.34.2':
->>>>>>> 9a75abe5
     optionalDependencies:
       '@img/sharp-libvips-darwin-x64': 1.1.0
     optional: true
@@ -6595,11 +6496,7 @@
       '@img/sharp-libvips-linux-arm64': 1.0.4
     optional: true
 
-<<<<<<< HEAD
-  '@img/sharp-linux-arm64@0.34.1':
-=======
   '@img/sharp-linux-arm64@0.34.2':
->>>>>>> 9a75abe5
     optionalDependencies:
       '@img/sharp-libvips-linux-arm64': 1.1.0
     optional: true
@@ -6609,11 +6506,7 @@
       '@img/sharp-libvips-linux-arm': 1.0.5
     optional: true
 
-<<<<<<< HEAD
-  '@img/sharp-linux-arm@0.34.1':
-=======
   '@img/sharp-linux-arm@0.34.2':
->>>>>>> 9a75abe5
     optionalDependencies:
       '@img/sharp-libvips-linux-arm': 1.1.0
     optional: true
@@ -6623,11 +6516,7 @@
       '@img/sharp-libvips-linux-s390x': 1.0.4
     optional: true
 
-<<<<<<< HEAD
-  '@img/sharp-linux-s390x@0.34.1':
-=======
   '@img/sharp-linux-s390x@0.34.2':
->>>>>>> 9a75abe5
     optionalDependencies:
       '@img/sharp-libvips-linux-s390x': 1.1.0
     optional: true
@@ -6637,11 +6526,7 @@
       '@img/sharp-libvips-linux-x64': 1.0.4
     optional: true
 
-<<<<<<< HEAD
-  '@img/sharp-linux-x64@0.34.1':
-=======
   '@img/sharp-linux-x64@0.34.2':
->>>>>>> 9a75abe5
     optionalDependencies:
       '@img/sharp-libvips-linux-x64': 1.1.0
     optional: true
@@ -6651,11 +6536,7 @@
       '@img/sharp-libvips-linuxmusl-arm64': 1.0.4
     optional: true
 
-<<<<<<< HEAD
-  '@img/sharp-linuxmusl-arm64@0.34.1':
-=======
   '@img/sharp-linuxmusl-arm64@0.34.2':
->>>>>>> 9a75abe5
     optionalDependencies:
       '@img/sharp-libvips-linuxmusl-arm64': 1.1.0
     optional: true
@@ -6665,11 +6546,7 @@
       '@img/sharp-libvips-linuxmusl-x64': 1.0.4
     optional: true
 
-<<<<<<< HEAD
-  '@img/sharp-linuxmusl-x64@0.34.1':
-=======
   '@img/sharp-linuxmusl-x64@0.34.2':
->>>>>>> 9a75abe5
     optionalDependencies:
       '@img/sharp-libvips-linuxmusl-x64': 1.1.0
     optional: true
@@ -6679,39 +6556,24 @@
       '@emnapi/runtime': 1.4.3
     optional: true
 
-<<<<<<< HEAD
-  '@img/sharp-wasm32@0.34.1':
-=======
   '@img/sharp-wasm32@0.34.2':
->>>>>>> 9a75abe5
     dependencies:
       '@emnapi/runtime': 1.4.3
     optional: true
 
-<<<<<<< HEAD
+  '@img/sharp-win32-arm64@0.34.2':
+    optional: true
+
   '@img/sharp-win32-ia32@0.33.5':
     optional: true
 
-  '@img/sharp-win32-ia32@0.34.1':
-=======
-  '@img/sharp-win32-arm64@0.34.2':
-    optional: true
-
-  '@img/sharp-win32-ia32@0.33.5':
-    optional: true
-
   '@img/sharp-win32-ia32@0.34.2':
->>>>>>> 9a75abe5
     optional: true
 
   '@img/sharp-win32-x64@0.33.5':
     optional: true
 
-<<<<<<< HEAD
-  '@img/sharp-win32-x64@0.34.1':
-=======
   '@img/sharp-win32-x64@0.34.2':
->>>>>>> 9a75abe5
     optional: true
 
   '@isaacs/cliui@8.0.2':
@@ -9665,7 +9527,7 @@
       pkg-types: 1.3.1
       postcss: 8.5.3
       postcss-nested: 7.0.2(postcss@8.5.3)
-      semver: 7.7.2
+      semver: 7.7.1
       tinyglobby: 0.2.13
     optionalDependencies:
       typescript: 5.8.3
@@ -10475,16 +10337,6 @@
       '@img/sharp-win32-x64': 0.33.5
     optional: true
 
-<<<<<<< HEAD
-  sharp@0.34.1:
-    dependencies:
-      color: 4.2.3
-      detect-libc: 2.0.4
-      semver: 7.7.1
-    optionalDependencies:
-      '@img/sharp-darwin-arm64': 0.34.1
-      '@img/sharp-darwin-x64': 0.34.1
-=======
   sharp@0.34.2:
     dependencies:
       color: 4.2.3
@@ -10493,7 +10345,6 @@
     optionalDependencies:
       '@img/sharp-darwin-arm64': 0.34.2
       '@img/sharp-darwin-x64': 0.34.2
->>>>>>> 9a75abe5
       '@img/sharp-libvips-darwin-arm64': 1.1.0
       '@img/sharp-libvips-darwin-x64': 1.1.0
       '@img/sharp-libvips-linux-arm': 1.1.0
@@ -10503,17 +10354,6 @@
       '@img/sharp-libvips-linux-x64': 1.1.0
       '@img/sharp-libvips-linuxmusl-arm64': 1.1.0
       '@img/sharp-libvips-linuxmusl-x64': 1.1.0
-<<<<<<< HEAD
-      '@img/sharp-linux-arm': 0.34.1
-      '@img/sharp-linux-arm64': 0.34.1
-      '@img/sharp-linux-s390x': 0.34.1
-      '@img/sharp-linux-x64': 0.34.1
-      '@img/sharp-linuxmusl-arm64': 0.34.1
-      '@img/sharp-linuxmusl-x64': 0.34.1
-      '@img/sharp-wasm32': 0.34.1
-      '@img/sharp-win32-ia32': 0.34.1
-      '@img/sharp-win32-x64': 0.34.1
-=======
       '@img/sharp-linux-arm': 0.34.2
       '@img/sharp-linux-arm64': 0.34.2
       '@img/sharp-linux-s390x': 0.34.2
@@ -10524,7 +10364,6 @@
       '@img/sharp-win32-arm64': 0.34.2
       '@img/sharp-win32-ia32': 0.34.2
       '@img/sharp-win32-x64': 0.34.2
->>>>>>> 9a75abe5
 
   shebang-command@2.0.0:
     dependencies:
@@ -10709,8 +10548,6 @@
   tailwindcss-motion@1.1.0(tailwindcss@4.1.7):
     dependencies:
       tailwindcss: 4.1.7
-
-  tailwindcss@4.1.7: {}
 
   tailwindcss@4.1.7: {}
 
@@ -10856,7 +10693,7 @@
 
   typescript-auto-import-cache@0.3.5:
     dependencies:
-      semver: 7.7.2
+      semver: 7.7.1
 
   typescript@5.8.3: {}
 
@@ -11055,7 +10892,7 @@
     dependencies:
       '@rollup/pluginutils': 5.1.4(rollup@4.34.8)
       imagetools-core: 7.1.0
-      sharp: 0.34.1
+      sharp: 0.34.2
     transitivePeerDependencies:
       - rollup
 
@@ -11197,7 +11034,7 @@
   volar-service-typescript@0.0.62(@volar/language-service@2.4.11):
     dependencies:
       path-browserify: 1.0.1
-      semver: 7.7.2
+      semver: 7.7.1
       typescript-auto-import-cache: 0.3.5
       vscode-languageserver-textdocument: 1.0.12
       vscode-nls: 5.2.0
