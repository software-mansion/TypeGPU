--- conflicted
+++ resolved
@@ -282,11 +282,7 @@
     devDependencies:
       vitest:
         specifier: 'catalog:'
-<<<<<<< HEAD
         version: 3.2.4(@types/debug@4.1.12)(@types/node@22.13.14)(jiti@2.4.2)(lightningcss@1.29.2)(tsx@4.19.3)(yaml@2.7.0)
-=======
-        version: 3.1.2(@types/debug@4.1.12)(@types/node@24.0.3)(jiti@2.4.2)(lightningcss@1.29.2)(tsx@4.19.3)(yaml@2.7.0)
->>>>>>> ff5850c6
 
   packages/tgpu-jit:
     dependencies:
@@ -311,11 +307,7 @@
         version: 5.8.3
       vitest:
         specifier: 'catalog:'
-<<<<<<< HEAD
         version: 3.2.4(@types/debug@4.1.12)(@types/node@22.13.14)(jiti@2.4.2)(lightningcss@1.29.2)(tsx@4.19.3)(yaml@2.7.0)
-=======
-        version: 3.1.2(@types/debug@4.1.12)(@types/node@24.0.3)(jiti@2.4.2)(lightningcss@1.29.2)(tsx@4.19.3)(yaml@2.7.0)
->>>>>>> ff5850c6
     publishDirectory: dist
 
   packages/tgpu-wgsl-parser:
@@ -350,11 +342,7 @@
         version: 5.8.3
       vitest:
         specifier: 'catalog:'
-<<<<<<< HEAD
         version: 3.2.4(@types/debug@4.1.12)(@types/node@22.13.14)(jiti@2.4.2)(lightningcss@1.29.2)(tsx@4.19.3)(yaml@2.7.0)
-=======
-        version: 3.1.2(@types/debug@4.1.12)(@types/node@24.0.3)(jiti@2.4.2)(lightningcss@1.29.2)(tsx@4.19.3)(yaml@2.7.0)
->>>>>>> ff5850c6
     publishDirectory: dist
 
   packages/tinyest:
@@ -5136,13 +5124,8 @@
     resolution: {integrity: sha512-tX5e7OM1HnYr2+a2C/4V0htOcSQcoSTH9KgJnVvNm5zm/cyEWKJ7j7YutsH9CxMdtOkkLFy2AHrMci9IM8IPZQ==}
     engines: {node: '>=12.0.0'}
 
-<<<<<<< HEAD
   tinypool@1.1.1:
     resolution: {integrity: sha512-Zba82s87IFq9A9XmjiX5uZA/ARWDrB03OHlq+Vw1fSdt0I+4/Kutwy8BP4Y/y/aORMo61FQ0vIb5j44vSo5Pkg==}
-=======
-  tinypool@1.0.2:
-    resolution: {integrity: sha512-al6n+QEANGFOMf/dmUMsuS5/r9B06uwlyNjZZql/zv8J7ybHCgoihBNORZCY2mzUuAnomQa2JdhyHKzZxPCrFA==}
->>>>>>> ff5850c6
     engines: {node: ^18.0.0 || >=20.0.0}
 
   tinyrainbow@2.0.0:
@@ -10815,17 +10798,10 @@
 
   tinyglobby@0.2.14:
     dependencies:
-<<<<<<< HEAD
       fdir: 6.4.4(picomatch@4.0.2)
       picomatch: 4.0.2
 
   tinypool@1.1.1: {}
-=======
-      fdir: 6.4.6(picomatch@4.0.2)
-      picomatch: 4.0.2
-
-  tinypool@1.0.2: {}
->>>>>>> ff5850c6
 
   tinyrainbow@2.0.0: {}
 
@@ -11140,8 +11116,6 @@
       es-module-lexer: 1.7.0
       pathe: 2.0.3
       vite: 6.3.5(@types/node@22.13.14)(jiti@2.4.2)(lightningcss@1.29.2)(tsx@4.19.3)(yaml@2.7.0)
-<<<<<<< HEAD
-=======
     transitivePeerDependencies:
       - '@types/node'
       - jiti
@@ -11155,64 +11129,6 @@
       - terser
       - tsx
       - yaml
-
-  vite-node@3.1.2(@types/node@24.0.3)(jiti@2.4.2)(lightningcss@1.29.2)(tsx@4.19.3)(yaml@2.7.0):
-    dependencies:
-      cac: 6.7.14
-      debug: 4.4.1
-      es-module-lexer: 1.7.0
-      pathe: 2.0.3
-      vite: 6.3.5(@types/node@24.0.3)(jiti@2.4.2)(lightningcss@1.29.2)(tsx@4.19.3)(yaml@2.7.0)
->>>>>>> ff5850c6
-    transitivePeerDependencies:
-      - '@types/node'
-      - jiti
-      - less
-      - lightningcss
-      - sass
-      - sass-embedded
-      - stylus
-      - sugarss
-      - supports-color
-      - terser
-      - tsx
-      - yaml
-
-<<<<<<< HEAD
-  vite@6.3.5(@types/node@22.13.14)(jiti@2.4.2)(lightningcss@1.29.2)(tsx@4.19.3)(yaml@2.7.0):
-=======
-  vite@6.3.3(@types/node@22.13.14)(jiti@2.4.2)(lightningcss@1.29.2)(tsx@4.19.3)(yaml@2.7.0):
-    dependencies:
-      esbuild: 0.25.5
-      fdir: 6.4.4(picomatch@4.0.2)
-      picomatch: 4.0.2
-      postcss: 8.5.3
-      rollup: 4.34.8
-      tinyglobby: 0.2.14
-    optionalDependencies:
-      '@types/node': 22.13.14
-      fsevents: 2.3.3
-      jiti: 2.4.2
-      lightningcss: 1.29.2
-      tsx: 4.19.3
-      yaml: 2.7.0
-
-  vite@6.3.3(@types/node@24.0.3)(jiti@2.4.2)(lightningcss@1.29.2)(tsx@4.19.3)(yaml@2.7.0):
->>>>>>> ff5850c6
-    dependencies:
-      esbuild: 0.25.5
-      fdir: 6.4.4(picomatch@4.0.2)
-      picomatch: 4.0.2
-      postcss: 8.5.3
-      rollup: 4.34.8
-      tinyglobby: 0.2.14
-    optionalDependencies:
-      '@types/node': 24.0.3
-      fsevents: 2.3.3
-      jiti: 2.4.2
-      lightningcss: 1.29.2
-      tsx: 4.19.3
-      yaml: 2.7.0
 
   vite@6.3.5(@types/node@22.13.14)(jiti@2.4.2)(lightningcss@1.29.2)(tsx@4.19.3)(yaml@2.7.0):
     dependencies:
