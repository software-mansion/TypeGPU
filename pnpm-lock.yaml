--- conflicted
+++ resolved
@@ -40,11 +40,7 @@
         version: link:packages/tgpu-dev-cli
       '@vitest/coverage-v8':
         specifier: 3.1.2
-<<<<<<< HEAD
         version: 3.1.2(vitest@3.2.4(@types/debug@4.1.12)(@types/node@22.13.14)(jiti@2.4.2)(lightningcss@1.29.2)(tsx@4.19.3)(yaml@2.7.0))
-=======
-        version: 3.1.2(vitest@3.1.2(@types/debug@4.1.12)(@types/node@24.0.3)(jiti@2.4.2)(lightningcss@1.29.2)(tsx@4.19.3)(yaml@2.7.0))
->>>>>>> 63a22472
       '@webgpu/types':
         specifier: 'catalog:'
         version: 0.1.54
@@ -62,11 +58,7 @@
         version: 5.8.3
       vitest:
         specifier: 'catalog:'
-<<<<<<< HEAD
         version: 3.2.4(@types/debug@4.1.12)(@types/node@22.13.14)(jiti@2.4.2)(lightningcss@1.29.2)(tsx@4.19.3)(yaml@2.7.0)
-=======
-        version: 3.1.2(@types/debug@4.1.12)(@types/node@24.0.3)(jiti@2.4.2)(lightningcss@1.29.2)(tsx@4.19.3)(yaml@2.7.0)
->>>>>>> 63a22472
 
   apps/infra-benchmarks:
     devDependencies:
@@ -2419,13 +2411,8 @@
   '@types/node@17.0.45':
     resolution: {integrity: sha512-w+tIMs3rq2afQdsPJlODhoUEKzFP1ayaoyl1CcnwtIlsVe7K7bA1NGm4s3PraqTLlXnbIN84zuBlxBWo1u9BLw==}
 
-<<<<<<< HEAD
   '@types/node@22.13.14':
     resolution: {integrity: sha512-Zs/Ollc1SJ8nKUAgc7ivOEdIBM8JAKgrqqUYi2J997JuKO7/tpQC+WCetQ1sypiKCQWHdvdg9wBNpUPEWZae7w==}
-=======
-  '@types/node@24.0.3':
-    resolution: {integrity: sha512-R4I/kzCYAdRLzfiCabn9hxWfbuHS573x+r0dJMkkzThEa7pbrcDWK+9zu3e7aBOouf+rQAciqPFMnxwr0aWgKg==}
->>>>>>> 63a22472
 
   '@types/picomatch@4.0.0':
     resolution: {integrity: sha512-J1Bng+wlyEERWSgJQU1Pi0HObCLVcr994xT/M+1wcl/yNRTGBupsCxthgkdYG+GCOMaQH7iSVUY3LJVBBqG7MQ==}
@@ -5100,13 +5087,8 @@
   uncrypto@0.1.3:
     resolution: {integrity: sha512-Ql87qFHB3s/De2ClA9e0gsnS6zXG27SkTiSJwjCc9MebbfapQfuPzumMIUMi38ezPZVNFcHI9sUIepeQfw8J8Q==}
 
-<<<<<<< HEAD
   undici-types@6.20.0:
     resolution: {integrity: sha512-Ny6QZ2Nju20vw1SRHe3d9jVu6gJ+4e3+MMpqu7pqE5HT6WsTSlce++GQmK5UXS8mzV8DSYHrQH+Xrf2jVcuKNg==}
-=======
-  undici-types@7.8.0:
-    resolution: {integrity: sha512-9UJ2xGDvQ43tYyVMpuHlsgApydB8ZKfVYTsLDhXkFL/6gfkp+U8xTGdh8pMJv1SpZna0zxG1DwsKZsreLbXBxw==}
->>>>>>> 63a22472
 
   undici@6.21.2:
     resolution: {integrity: sha512-uROZWze0R0itiAKVPsYhFov9LxrPMHLMEQFszeI2gCN6bnIIZ8twzBCJcN2LJrBBLfrP0t1FW0g+JmKVl8Vk1g==}
@@ -7336,15 +7318,9 @@
 
   '@types/node@17.0.45': {}
 
-<<<<<<< HEAD
-  '@types/node@22.13.14':
-    dependencies:
-      undici-types: 6.20.0
-=======
   '@types/node@24.0.3':
     dependencies:
       undici-types: 7.8.0
->>>>>>> 63a22472
 
   '@types/picomatch@4.0.0': {}
 
@@ -7397,11 +7373,7 @@
     transitivePeerDependencies:
       - supports-color
 
-<<<<<<< HEAD
-  '@vitest/coverage-v8@3.1.2(vitest@3.2.4(@types/debug@4.1.12)(@types/node@22.13.14)(jiti@2.4.2)(lightningcss@1.29.2)(tsx@4.19.3)(yaml@2.7.0))':
-=======
   '@vitest/coverage-v8@3.1.2(vitest@3.1.2(@types/debug@4.1.12)(@types/node@24.0.3)(jiti@2.4.2)(lightningcss@1.29.2)(tsx@4.19.3)(yaml@2.7.0))':
->>>>>>> 63a22472
     dependencies:
       '@ampproject/remapping': 2.3.0
       '@bcoe/v8-coverage': 1.0.2
@@ -7415,11 +7387,7 @@
       std-env: 3.9.0
       test-exclude: 7.0.1
       tinyrainbow: 2.0.0
-<<<<<<< HEAD
-      vitest: 3.2.4(@types/debug@4.1.12)(@types/node@22.13.14)(jiti@2.4.2)(lightningcss@1.29.2)(tsx@4.19.3)(yaml@2.7.0)
-=======
       vitest: 3.1.2(@types/debug@4.1.12)(@types/node@24.0.3)(jiti@2.4.2)(lightningcss@1.29.2)(tsx@4.19.3)(yaml@2.7.0)
->>>>>>> 63a22472
     transitivePeerDependencies:
       - supports-color
 
@@ -7431,21 +7399,13 @@
       chai: 5.2.0
       tinyrainbow: 2.0.0
 
-<<<<<<< HEAD
-  '@vitest/mocker@3.2.4(vite@6.3.5(@types/node@22.13.14)(jiti@2.4.2)(lightningcss@1.29.2)(tsx@4.19.3)(yaml@2.7.0))':
-=======
   '@vitest/mocker@3.1.2(vite@6.3.3(@types/node@24.0.3)(jiti@2.4.2)(lightningcss@1.29.2)(tsx@4.19.3)(yaml@2.7.0))':
->>>>>>> 63a22472
     dependencies:
       '@vitest/spy': 3.2.4
       estree-walker: 3.0.3
       magic-string: 0.30.17
     optionalDependencies:
-<<<<<<< HEAD
       vite: 6.3.5(@types/node@22.13.14)(jiti@2.4.2)(lightningcss@1.29.2)(tsx@4.19.3)(yaml@2.7.0)
-=======
-      vite: 6.3.3(@types/node@24.0.3)(jiti@2.4.2)(lightningcss@1.29.2)(tsx@4.19.3)(yaml@2.7.0)
->>>>>>> 63a22472
 
   '@vitest/pretty-format@3.2.4':
     dependencies:
@@ -10687,11 +10647,7 @@
 
   uncrypto@0.1.3: {}
 
-<<<<<<< HEAD
-  undici-types@6.20.0: {}
-=======
   undici-types@7.8.0: {}
->>>>>>> 63a22472
 
   undici@6.21.2: {}
 
@@ -10853,21 +10809,13 @@
     transitivePeerDependencies:
       - rollup
 
-<<<<<<< HEAD
   vite-node@3.2.4(@types/node@22.13.14)(jiti@2.4.2)(lightningcss@1.29.2)(tsx@4.19.3)(yaml@2.7.0):
-=======
-  vite-node@3.1.2(@types/node@24.0.3)(jiti@2.4.2)(lightningcss@1.29.2)(tsx@4.19.3)(yaml@2.7.0):
->>>>>>> 63a22472
     dependencies:
       cac: 6.7.14
       debug: 4.4.1
       es-module-lexer: 1.7.0
       pathe: 2.0.3
-<<<<<<< HEAD
       vite: 6.3.5(@types/node@22.13.14)(jiti@2.4.2)(lightningcss@1.29.2)(tsx@4.19.3)(yaml@2.7.0)
-=======
-      vite: 6.3.5(@types/node@24.0.3)(jiti@2.4.2)(lightningcss@1.29.2)(tsx@4.19.3)(yaml@2.7.0)
->>>>>>> 63a22472
     transitivePeerDependencies:
       - '@types/node'
       - jiti
@@ -10882,41 +10830,12 @@
       - tsx
       - yaml
 
-<<<<<<< HEAD
   vite@6.3.5(@types/node@22.13.14)(jiti@2.4.2)(lightningcss@1.29.2)(tsx@4.19.3)(yaml@2.7.0):
-=======
-  vite@6.3.3(@types/node@24.0.3)(jiti@2.4.2)(lightningcss@1.29.2)(tsx@4.19.3)(yaml@2.7.0):
->>>>>>> 63a22472
     dependencies:
       esbuild: 0.25.3
       fdir: 6.4.4(picomatch@4.0.2)
       picomatch: 4.0.2
       postcss: 8.5.3
-      rollup: 4.34.8
-<<<<<<< HEAD
-      tinyglobby: 0.2.13
-    optionalDependencies:
-      '@types/node': 22.13.14
-=======
-      tinyglobby: 0.2.14
-    optionalDependencies:
-      '@types/node': 24.0.3
->>>>>>> 63a22472
-      fsevents: 2.3.3
-      jiti: 2.4.2
-      lightningcss: 1.29.2
-      tsx: 4.19.3
-      yaml: 2.7.0
-
-<<<<<<< HEAD
-  vitefu@1.0.6(vite@6.3.5(@types/node@22.13.14)(jiti@2.4.2)(lightningcss@1.29.2)(tsx@4.19.3)(yaml@2.7.0)):
-=======
-  vite@6.3.5(@types/node@24.0.3)(jiti@2.4.2)(lightningcss@1.29.2)(tsx@4.19.3)(yaml@2.7.0):
-    dependencies:
-      esbuild: 0.25.5
-      fdir: 6.4.6(picomatch@4.0.2)
-      picomatch: 4.0.2
-      postcss: 8.5.6
       rollup: 4.34.8
       tinyglobby: 0.2.14
     optionalDependencies:
@@ -10927,12 +10846,10 @@
       tsx: 4.19.3
       yaml: 2.7.0
 
-  vitefu@1.0.6(vite@6.3.5(@types/node@24.0.3)(jiti@2.4.2)(lightningcss@1.29.2)(tsx@4.19.3)(yaml@2.7.0)):
->>>>>>> 63a22472
+  vitefu@1.0.6(vite@6.3.5(@types/node@22.13.14)(jiti@2.4.2)(lightningcss@1.29.2)(tsx@4.19.3)(yaml@2.7.0)):
     optionalDependencies:
       vite: 6.3.5(@types/node@22.13.14)(jiti@2.4.2)(lightningcss@1.29.2)(tsx@4.19.3)(yaml@2.7.0)
 
-<<<<<<< HEAD
   vitest@3.2.4(@types/debug@4.1.12)(@types/node@22.13.14)(jiti@2.4.2)(lightningcss@1.29.2)(tsx@4.19.3)(yaml@2.7.0):
     dependencies:
       '@types/chai': 5.2.2
@@ -10961,34 +10878,6 @@
     optionalDependencies:
       '@types/debug': 4.1.12
       '@types/node': 22.13.14
-=======
-  vitest@3.1.2(@types/debug@4.1.12)(@types/node@24.0.3)(jiti@2.4.2)(lightningcss@1.29.2)(tsx@4.19.3)(yaml@2.7.0):
-    dependencies:
-      '@vitest/expect': 3.1.2
-      '@vitest/mocker': 3.1.2(vite@6.3.3(@types/node@24.0.3)(jiti@2.4.2)(lightningcss@1.29.2)(tsx@4.19.3)(yaml@2.7.0))
-      '@vitest/pretty-format': 3.1.2
-      '@vitest/runner': 3.1.2
-      '@vitest/snapshot': 3.1.2
-      '@vitest/spy': 3.1.2
-      '@vitest/utils': 3.1.2
-      chai: 5.2.0
-      debug: 4.4.0
-      expect-type: 1.2.1
-      magic-string: 0.30.17
-      pathe: 2.0.3
-      std-env: 3.9.0
-      tinybench: 2.9.0
-      tinyexec: 0.3.2
-      tinyglobby: 0.2.13
-      tinypool: 1.0.2
-      tinyrainbow: 2.0.0
-      vite: 6.3.3(@types/node@24.0.3)(jiti@2.4.2)(lightningcss@1.29.2)(tsx@4.19.3)(yaml@2.7.0)
-      vite-node: 3.1.2(@types/node@24.0.3)(jiti@2.4.2)(lightningcss@1.29.2)(tsx@4.19.3)(yaml@2.7.0)
-      why-is-node-running: 2.3.0
-    optionalDependencies:
-      '@types/debug': 4.1.12
-      '@types/node': 24.0.3
->>>>>>> 63a22472
     transitivePeerDependencies:
       - jiti
       - less
