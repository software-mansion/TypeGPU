--- conflicted
+++ resolved
@@ -11,11 +11,7 @@
       version: 2.6.0
     tsdown:
       specifier: ^0.15.0
-<<<<<<< HEAD
       version: 0.15.11
-=======
-      version: 0.15.7
->>>>>>> f6aa9a0f
     tsup:
       specifier: ^8.5.0
       version: 8.5.0
@@ -43,11 +39,7 @@
       version: 3.2.4
   types:
     '@webgpu/types':
-<<<<<<< HEAD
-      specifier: ^0.1.65
-=======
       specifier: ^0.1.66
->>>>>>> f6aa9a0f
       version: 0.1.66
     typescript:
       specifier: ^5.8.2
@@ -224,11 +216,7 @@
         specifier: ^1.3.2
         version: 1.3.2
       motion:
-<<<<<<< HEAD
-        specifier: ^12.23.7
-=======
         specifier: ^12.23.24
->>>>>>> f6aa9a0f
         version: 12.23.24(react-dom@19.1.0(react@19.1.0))(react@19.1.0)
       pathe:
         specifier: ^2.0.3
@@ -553,11 +541,7 @@
         version: 0.1.66
       tsdown:
         specifier: catalog:build
-<<<<<<< HEAD
         version: 0.15.11(typescript@5.8.3)
-=======
-        version: 0.15.7(typescript@5.8.3)
->>>>>>> f6aa9a0f
       typegpu:
         specifier: workspace:*
         version: link:../typegpu
@@ -5389,22 +5373,13 @@
   robust-predicates@3.0.2:
     resolution: {integrity: sha512-IXgzBWvWQwE6PrDI05OvmXUIruQTcoMDzRsOd5CDvHCVLcLHMTSYvOK5Cm46kWqlV3yAbuSpBZdJ5oP5OUoStg==}
 
-<<<<<<< HEAD
   rolldown-plugin-dts@0.17.2:
     resolution: {integrity: sha512-tbLm7FoDvZAhAY33wJbq0ACw+srToKZ5xFqwn/K4tayGloZPXQHyOEPEYi7whEfTCaMndZWaho9+oiQTlwIe6Q==}
-=======
-  rolldown-plugin-dts@0.16.11:
-    resolution: {integrity: sha512-9IQDaPvPqTx3RjG2eQCK5GYZITo203BxKunGI80AGYicu1ySFTUyugicAaTZWRzFWh9DSnzkgNeMNbDWBbSs0w==}
->>>>>>> f6aa9a0f
     engines: {node: '>=20.18.0'}
     peerDependencies:
       '@ts-macro/tsc': ^0.3.6
       '@typescript/native-preview': '>=7.0.0-dev.20250601.1'
-<<<<<<< HEAD
       rolldown: ^1.0.0-beta.44
-=======
-      rolldown: ^1.0.0-beta.9
->>>>>>> f6aa9a0f
       typescript: ^5.0.0
       vue-tsc: ~3.1.0
     peerDependenciesMeta:
@@ -5816,13 +5791,8 @@
       typescript:
         optional: true
 
-<<<<<<< HEAD
   tsdown@0.15.11:
     resolution: {integrity: sha512-7k2OglWWt6LzvJKwEf1izbGvETvVfPYRBr9JgEYVRnz/R9LeJSp+B51FUMO46wUeEGtZ1jA3E3PtWWLlq3iygA==}
-=======
-  tsdown@0.15.7:
-    resolution: {integrity: sha512-uFaVgWAogjOMqjY+CQwrUt3C6wzy6ynt82CIoXymnbS17ipUZ8WDXUceJjkislUahF/BZc5+W44Ue3p2oWtqUg==}
->>>>>>> f6aa9a0f
     engines: {node: '>=20.19.0'}
     hasBin: true
     peerDependencies:
@@ -8085,7 +8055,7 @@
       estree-walker: 2.0.2
       fdir: 6.5.0(picomatch@4.0.3)
       is-reference: 1.2.1
-      magic-string: 0.30.19
+      magic-string: 0.30.21
       picomatch: 4.0.3
     optionalDependencies:
       rollup: 4.34.8
@@ -8109,7 +8079,7 @@
   '@rollup/plugin-replace@6.0.2(rollup@4.34.8)':
     dependencies:
       '@rollup/pluginutils': 5.3.0(rollup@4.34.8)
-      magic-string: 0.30.19
+      magic-string: 0.30.21
     optionalDependencies:
       rollup: 4.34.8
 
@@ -8594,7 +8564,7 @@
   '@vitest/snapshot@3.2.4':
     dependencies:
       '@vitest/pretty-format': 3.2.4
-      magic-string: 0.30.19
+      magic-string: 0.30.21
       pathe: 2.0.3
 
   '@vitest/spy@3.2.4':
@@ -8740,11 +8710,7 @@
 
   ast-kit@2.1.3:
     dependencies:
-<<<<<<< HEAD
       '@babel/parser': 7.28.5
-=======
-      '@babel/parser': 7.28.4
->>>>>>> f6aa9a0f
       pathe: 2.0.3
 
   astring@1.9.0: {}
@@ -9735,7 +9701,7 @@
 
   fix-dts-default-cjs-exports@1.0.0:
     dependencies:
-      magic-string: 0.30.19
+      magic-string: 0.30.21
       mlly: 1.7.4
       rollup: 4.34.8
 
@@ -11844,30 +11810,17 @@
 
   robust-predicates@3.0.2: {}
 
-<<<<<<< HEAD
   rolldown-plugin-dts@0.17.2(rolldown@1.0.0-beta.45)(typescript@5.8.3):
     dependencies:
       '@babel/generator': 7.28.5
       '@babel/parser': 7.28.5
       '@babel/types': 7.28.5
-=======
-  rolldown-plugin-dts@0.16.11(rolldown@1.0.0-beta.45)(typescript@5.8.3):
-    dependencies:
-      '@babel/generator': 7.28.3
-      '@babel/parser': 7.28.4
-      '@babel/types': 7.28.4
->>>>>>> f6aa9a0f
       ast-kit: 2.1.3
       birpc: 2.6.1
       debug: 4.4.3
       dts-resolver: 2.1.2
-<<<<<<< HEAD
       get-tsconfig: 4.13.0
       magic-string: 0.30.21
-=======
-      get-tsconfig: 4.10.1
-      magic-string: 0.30.19
->>>>>>> f6aa9a0f
       rolldown: 1.0.0-beta.45
     optionalDependencies:
       typescript: 5.8.3
@@ -11919,7 +11872,7 @@
 
   rollup-plugin-dts@6.1.1(rollup@4.34.8)(typescript@5.8.3):
     dependencies:
-      magic-string: 0.30.19
+      magic-string: 0.30.21
       rollup: 4.34.8
       typescript: 5.8.3
     optionalDependencies:
@@ -12357,11 +12310,7 @@
     optionalDependencies:
       typescript: 5.8.3
 
-<<<<<<< HEAD
   tsdown@0.15.11(typescript@5.8.3):
-=======
-  tsdown@0.15.7(typescript@5.8.3):
->>>>>>> f6aa9a0f
     dependencies:
       ansis: 4.2.0
       cac: 6.7.14
@@ -12371,20 +12320,13 @@
       empathic: 2.0.0
       hookable: 5.5.3
       rolldown: 1.0.0-beta.45
-<<<<<<< HEAD
       rolldown-plugin-dts: 0.17.2(rolldown@1.0.0-beta.45)(typescript@5.8.3)
-=======
-      rolldown-plugin-dts: 0.16.11(rolldown@1.0.0-beta.45)(typescript@5.8.3)
->>>>>>> f6aa9a0f
       semver: 7.7.3
       tinyexec: 1.0.1
       tinyglobby: 0.2.15
       tree-kill: 1.2.2
       unconfig: 7.3.3
-<<<<<<< HEAD
       unrun: 0.2.1
-=======
->>>>>>> f6aa9a0f
     optionalDependencies:
       typescript: 5.8.3
     transitivePeerDependencies:
@@ -12496,7 +12438,7 @@
       fix-dts-default-cjs-exports: 1.0.0
       hookable: 5.5.3
       jiti: 2.6.0
-      magic-string: 0.30.19
+      magic-string: 0.30.21
       mkdist: 2.2.0(typescript@5.8.3)
       mlly: 1.7.4
       pathe: 2.0.3
@@ -12782,7 +12724,7 @@
       chai: 5.2.0
       debug: 4.4.3
       expect-type: 1.2.1
-      magic-string: 0.30.19
+      magic-string: 0.30.21
       pathe: 2.0.3
       picomatch: 4.0.3
       std-env: 3.9.0
