--- conflicted
+++ resolved
@@ -538,7 +538,7 @@
         version: 19.1.8
       '@webgpu/types':
         specifier: catalog:types
-        version: 0.1.65
+        version: 0.1.66
       tsdown:
         specifier: catalog:build
         version: 0.15.7(typescript@5.8.3)
@@ -1716,17 +1716,15 @@
   '@oslojs/encoding@1.1.0':
     resolution: {integrity: sha512-70wQhgYmndg4GCPxPPxPGevRKqTIJ2Nh4OkiMWmDAVYsTQ+Ta7Sq+rPevXyXGdzr30/qZBnyOalCszoMxlyldQ==}
 
-<<<<<<< HEAD
-  '@oxc-project/types@0.94.0':
-    resolution: {integrity: sha512-+UgQT/4o59cZfH6Cp7G0hwmqEQ0wE+AdIwhikdwnhWI9Dp8CgSY081+Q3O67/wq3VJu8mgUEB93J9EHHn70fOw==}
-=======
   '@oxc-project/runtime@0.82.2':
     resolution: {integrity: sha512-cYxcj5CPn/vo5QSpCZcYzBiLidU5+GlFSqIeNaMgBDtcVRBsBJHZg3pHw999W6nHamFQ1EHuPPByB26tjaJiJw==}
     engines: {node: '>=6.9.0'}
 
   '@oxc-project/types@0.82.2':
     resolution: {integrity: sha512-WMGSwd9FsNBs/WfqIOH0h3k1LBdjZJQGYjGnC+vla/fh6HUsu5HzGPerRljiq1hgMQ6gs031YJR12VyP57b/hQ==}
->>>>>>> cfeb3c6a
+
+  '@oxc-project/types@0.95.0':
+    resolution: {integrity: sha512-vACy7vhpMPhjEJhULNxrdR0D943TkA/MigMpJCHmBHvMXxRStRi/dPtTlfQ3uDwWSzRpT8z+7ImjZVf8JWBocQ==}
 
   '@pagefind/darwin-arm64@1.3.0':
     resolution: {integrity: sha512-365BEGl6ChOsauRjyVpBjXybflXAOvoMROw3TucAROHIcdBvXk9/2AmEvGFU0r75+vdQI4LJdJdpH4Y6Yqaj4A==}
@@ -2048,166 +2046,159 @@
   '@radix-ui/rect@1.1.1':
     resolution: {integrity: sha512-HPwpGIzkl28mWyZqG52jiqDJ12waP11Pa1lGoiyUkIEuMLBP0oeK/C89esbXrxsky5we7dfd8U58nm0SgAWpVw==}
 
-<<<<<<< HEAD
-  '@rolldown/binding-android-arm64@1.0.0-beta.43':
-    resolution: {integrity: sha512-TP8bcPOb1s6UmY5syhXrDn9k0XkYcw+XaoylTN4cJxf0JOVS2j682I3aTcpfT51hOFGr2bRwNKN9RZ19XxeQbA==}
-    engines: {node: ^20.19.0 || >=22.12.0}
-    cpu: [arm64]
-    os: [android]
-
-  '@rolldown/binding-darwin-arm64@1.0.0-beta.43':
-    resolution: {integrity: sha512-kuVWnZsE4vEjMF/10SbSUyzucIW2zmdsqFghYMqy+fsjXnRHg0luTU6qWF8IqJf4Cbpm9NEZRnjIEPpAbdiSNQ==}
-    engines: {node: ^20.19.0 || >=22.12.0}
-    cpu: [arm64]
-    os: [darwin]
-
-  '@rolldown/binding-darwin-x64@1.0.0-beta.43':
-    resolution: {integrity: sha512-u9Ps4sh6lcmJ3vgLtyEg/x4jlhI64U0mM93Ew+tlfFdLDe7yKyA+Fe80cpr2n1mNCeZXrvTSbZluKpXQ0GxLjw==}
-    engines: {node: ^20.19.0 || >=22.12.0}
-    cpu: [x64]
-    os: [darwin]
-
-  '@rolldown/binding-freebsd-x64@1.0.0-beta.43':
-    resolution: {integrity: sha512-h9lUtVtXgfbk/tnicMpbFfZ3DJvk5Zn2IvmlC1/e0+nUfwoc/TFqpfrRRqcNBXk/e+xiWMSKv6b0MF8N+Rtvlg==}
-    engines: {node: ^20.19.0 || >=22.12.0}
-    cpu: [x64]
-    os: [freebsd]
-
-  '@rolldown/binding-linux-arm-gnueabihf@1.0.0-beta.43':
-    resolution: {integrity: sha512-IX2C6bA6wM2rX/RvD75ko+ix9yxPKjKGGq7pOhB8wGI4Z4fqX5B1nDHga/qMDmAdCAR1m9ymzxkmqhm/AFYf7A==}
-    engines: {node: ^20.19.0 || >=22.12.0}
-    cpu: [arm]
-    os: [linux]
-
-  '@rolldown/binding-linux-arm64-gnu@1.0.0-beta.43':
-    resolution: {integrity: sha512-mcjd57vEj+CEQbZAzUiaxNzNgwwgOpFtZBWcINm8DNscvkXl5b/s622Z1dqGNWSdrZmdjdC6LWMvu8iHM6v9sQ==}
-    engines: {node: ^20.19.0 || >=22.12.0}
-    cpu: [arm64]
-    os: [linux]
-
-  '@rolldown/binding-linux-arm64-musl@1.0.0-beta.43':
-    resolution: {integrity: sha512-Pa8QMwlkrztTo/1mVjZmPIQ44tCSci10TBqxzVBvXVA5CFh5EpiEi99fPSll2dHG2uT4dCOMeC6fIhyDdb0zXA==}
-    engines: {node: ^20.19.0 || >=22.12.0}
-    cpu: [arm64]
-    os: [linux]
-
-  '@rolldown/binding-linux-x64-gnu@1.0.0-beta.43':
-    resolution: {integrity: sha512-BgynXKMjeaX4AfWLARhOKDetBOOghnSiVRjAHVvhiAaDXgdQN8e65mSmXRiVoVtD3cHXx/cfU8Gw0p0K+qYKVQ==}
-    engines: {node: ^20.19.0 || >=22.12.0}
-    cpu: [x64]
-    os: [linux]
-
-  '@rolldown/binding-linux-x64-musl@1.0.0-beta.43':
-    resolution: {integrity: sha512-VIsoPlOB/tDSAw9CySckBYysoIBqLeps1/umNSYUD8pMtalJyzMTneAVI1HrUdf4ceFmQ5vARoLIXSsPwVFxNg==}
-    engines: {node: ^20.19.0 || >=22.12.0}
-    cpu: [x64]
-    os: [linux]
-
-  '@rolldown/binding-openharmony-arm64@1.0.0-beta.43':
-    resolution: {integrity: sha512-YDXTxVJG67PqTQMKyjVJSddoPbSWJ4yRz/E3xzTLHqNrTDGY0UuhG8EMr8zsYnfH/0cPFJ3wjQd/hJWHuR6nkA==}
-    engines: {node: ^20.19.0 || >=22.12.0}
-    cpu: [arm64]
-    os: [openharmony]
-
-  '@rolldown/binding-wasm32-wasi@1.0.0-beta.43':
-    resolution: {integrity: sha512-3M+2DmorXvDuAIGYQ9Z93Oy1G9ETkejLwdXXb1uRTgKN9pMcu7N+KG2zDrJwqyxeeLIFE22AZGtSJm3PJbNu9Q==}
-    engines: {node: '>=14.0.0'}
-    cpu: [wasm32]
-
-  '@rolldown/binding-win32-arm64-msvc@1.0.0-beta.43':
-    resolution: {integrity: sha512-/B1j1pJs33y9ywtslOMxryUPHq8zIGu/OGEc2gyed0slimJ8fX2uR/SaJVhB4+NEgCFIeYDR4CX6jynAkeRuCA==}
-    engines: {node: ^20.19.0 || >=22.12.0}
-    cpu: [arm64]
-    os: [win32]
-
-  '@rolldown/binding-win32-ia32-msvc@1.0.0-beta.43':
-    resolution: {integrity: sha512-29oG1swCz7hNP+CQYrsM4EtylsKwuYzM8ljqbqC5TsQwmKat7P8ouDpImsqg/GZxFSXcPP9ezQm0Q0wQwGM3JA==}
-    engines: {node: ^20.19.0 || >=22.12.0}
-    cpu: [ia32]
-    os: [win32]
-
-  '@rolldown/binding-win32-x64-msvc@1.0.0-beta.43':
-    resolution: {integrity: sha512-eWBV1Ef3gfGNehxVGCyXs7wLayRIgCmyItuCZwYYXW5bsk4EvR4n2GP5m3ohjnx7wdiY3nLmwQfH2Knb5gbNZw==}
-    engines: {node: ^20.19.0 || >=22.12.0}
-    cpu: [x64]
-    os: [win32]
-
-  '@rolldown/pluginutils@1.0.0-beta.27':
-    resolution: {integrity: sha512-+d0F4MKMCbeVUJwG96uQ4SgAznZNSq93I3V+9NHA4OpvqG8mRCpGdKmK8l/dl02h2CCDHwW2FqilnTyDcAnqjA==}
-
-  '@rolldown/pluginutils@1.0.0-beta.43':
-    resolution: {integrity: sha512-5Uxg7fQUCmfhax7FJke2+8B6cqgeUJUD9o2uXIKXhD+mG0mL6NObmVoi9wXEU1tY89mZKgAYA6fTbftx3q2ZPQ==}
-=======
   '@rolldown/binding-android-arm64@1.0.0-beta.33':
     resolution: {integrity: sha512-xhDQXKftRkEULIxCddrKMR8y0YO/Y+6BKk/XrQP2B29YjV2wr8DByoEz+AHX9BfLHb2srfpdN46UquBW2QXWpQ==}
     cpu: [arm64]
     os: [android]
 
+  '@rolldown/binding-android-arm64@1.0.0-beta.45':
+    resolution: {integrity: sha512-bfgKYhFiXJALeA/riil908+2vlyWGdwa7Ju5S+JgWZYdR4jtiPOGdM6WLfso1dojCh+4ZWeiTwPeV9IKQEX+4g==}
+    engines: {node: ^20.19.0 || >=22.12.0}
+    cpu: [arm64]
+    os: [android]
+
   '@rolldown/binding-darwin-arm64@1.0.0-beta.33':
     resolution: {integrity: sha512-7lhhY08v5ZtRq8JJQaJ49fnJombAPnqllKKCDLU/UvaqNAOEyTGC8J1WVOLC4EA4zbXO5U3CCRgVGyAFNH2VtQ==}
     cpu: [arm64]
     os: [darwin]
 
+  '@rolldown/binding-darwin-arm64@1.0.0-beta.45':
+    resolution: {integrity: sha512-xjCv4CRVsSnnIxTuyH1RDJl5OEQ1c9JYOwfDAHddjJDxCw46ZX9q80+xq7Eok7KC4bRSZudMJllkvOKv0T9SeA==}
+    engines: {node: ^20.19.0 || >=22.12.0}
+    cpu: [arm64]
+    os: [darwin]
+
   '@rolldown/binding-darwin-x64@1.0.0-beta.33':
     resolution: {integrity: sha512-U2iGjcDV7NWyYyhap8YuY0nwrLX6TvX/9i7gBtdEMPm9z3wIUVGNMVdGlA43uqg7xDpRGpEqGnxbeDgiEwYdnA==}
     cpu: [x64]
     os: [darwin]
 
+  '@rolldown/binding-darwin-x64@1.0.0-beta.45':
+    resolution: {integrity: sha512-ddcO9TD3D/CLUa/l8GO8LHzBOaZqWg5ClMy3jICoxwCuoz47h9dtqPsIeTiB6yR501LQTeDsjA4lIFd7u3Ljfw==}
+    engines: {node: ^20.19.0 || >=22.12.0}
+    cpu: [x64]
+    os: [darwin]
+
   '@rolldown/binding-freebsd-x64@1.0.0-beta.33':
     resolution: {integrity: sha512-gd6ASromVHFLlzrjJWMG5CXHkS7/36DEZ8HhvGt2NN8eZALCIuyEx8HMMLqvKA7z4EAztVkdToVrdxpGMsKZxw==}
     cpu: [x64]
     os: [freebsd]
 
+  '@rolldown/binding-freebsd-x64@1.0.0-beta.45':
+    resolution: {integrity: sha512-MBTWdrzW9w+UMYDUvnEuh0pQvLENkl2Sis15fHTfHVW7ClbGuez+RWopZudIDEGkpZXdeI4CkRXk+vdIIebrmg==}
+    engines: {node: ^20.19.0 || >=22.12.0}
+    cpu: [x64]
+    os: [freebsd]
+
   '@rolldown/binding-linux-arm-gnueabihf@1.0.0-beta.33':
     resolution: {integrity: sha512-xmeLfkfGthuynO1EpCdyTVr0r4G+wqvnKCuyR6rXOet+hLrq5HNAC2XtP/jU2TB4Bc6aiLYxl868B8CGtFDhcw==}
     cpu: [arm]
     os: [linux]
 
+  '@rolldown/binding-linux-arm-gnueabihf@1.0.0-beta.45':
+    resolution: {integrity: sha512-4YgoCFiki1HR6oSg+GxxfzfnVCesQxLF1LEnw9uXS/MpBmuog0EOO2rYfy69rWP4tFZL9IWp6KEfGZLrZ7aUog==}
+    engines: {node: ^20.19.0 || >=22.12.0}
+    cpu: [arm]
+    os: [linux]
+
   '@rolldown/binding-linux-arm64-gnu@1.0.0-beta.33':
     resolution: {integrity: sha512-cHGp8yfHL4pes6uaLbO5L58ceFkUK4efd8iE86jClD1QPPDLKiqEXJCFYeuK3OfODuF5EBOmf0SlcUZNEYGdmw==}
     cpu: [arm64]
     os: [linux]
 
+  '@rolldown/binding-linux-arm64-gnu@1.0.0-beta.45':
+    resolution: {integrity: sha512-LE1gjAwQRrbCOorJJ7LFr10s5vqYf5a00V5Ea9wXcT2+56n5YosJkcp8eQ12FxRBv2YX8dsdQJb+ZTtYJwb6XQ==}
+    engines: {node: ^20.19.0 || >=22.12.0}
+    cpu: [arm64]
+    os: [linux]
+
   '@rolldown/binding-linux-arm64-musl@1.0.0-beta.33':
     resolution: {integrity: sha512-wZ1t7JAvVeFgskH1L9y7c47ITitPytpL0s8FmAT8pVfXcaTmS58ZyoXT+y6cz8uCkQnETjrX3YezTGI18u3ecg==}
     cpu: [arm64]
     os: [linux]
 
+  '@rolldown/binding-linux-arm64-musl@1.0.0-beta.45':
+    resolution: {integrity: sha512-tdy8ThO/fPp40B81v0YK3QC+KODOmzJzSUOO37DinQxzlTJ026gqUSOM8tzlVixRbQJltgVDCTYF8HNPRErQTA==}
+    engines: {node: ^20.19.0 || >=22.12.0}
+    cpu: [arm64]
+    os: [linux]
+
   '@rolldown/binding-linux-x64-gnu@1.0.0-beta.33':
     resolution: {integrity: sha512-cDndWo3VEYbm7yeujOV6Ie2XHz0K8YX/R/vbNmMo03m1QwtBKKvbYNSyJb3B9+8igltDjd8zNM9mpiNNrq/ekQ==}
     cpu: [x64]
     os: [linux]
 
+  '@rolldown/binding-linux-x64-gnu@1.0.0-beta.45':
+    resolution: {integrity: sha512-lS082ROBWdmOyVY/0YB3JmsiClaWoxvC+dA8/rbhyB9VLkvVEaihLEOr4CYmrMse151C4+S6hCw6oa1iewox7g==}
+    engines: {node: ^20.19.0 || >=22.12.0}
+    cpu: [x64]
+    os: [linux]
+
   '@rolldown/binding-linux-x64-musl@1.0.0-beta.33':
     resolution: {integrity: sha512-bl7uzi6es/l6LT++NZcBpiX43ldLyKXCPwEZGY1rZJ99HQ7m1g3KxWwYCcGxtKjlb2ExVvDZicF6k+96vxOJKg==}
     cpu: [x64]
     os: [linux]
 
+  '@rolldown/binding-linux-x64-musl@1.0.0-beta.45':
+    resolution: {integrity: sha512-Hi73aYY0cBkr1/SvNQqH8Cd+rSV6S9RB5izCv0ySBcRnd/Wfn5plguUoGYwBnhHgFbh6cPw9m2dUVBR6BG1gxA==}
+    engines: {node: ^20.19.0 || >=22.12.0}
+    cpu: [x64]
+    os: [linux]
+
   '@rolldown/binding-openharmony-arm64@1.0.0-beta.33':
     resolution: {integrity: sha512-TrgzQanpLgcmmzolCbYA9BPZgF1gYxkIGZhU/HROnJPsq67gcyaYw/JBLioqQLjIwMipETkn25YY799D2OZzJA==}
     cpu: [arm64]
     os: [openharmony]
 
+  '@rolldown/binding-openharmony-arm64@1.0.0-beta.45':
+    resolution: {integrity: sha512-fljEqbO7RHHogNDxYtTzr+GNjlfOx21RUyGmF+NrkebZ8emYYiIqzPxsaMZuRx0rgZmVmliOzEp86/CQFDKhJQ==}
+    engines: {node: ^20.19.0 || >=22.12.0}
+    cpu: [arm64]
+    os: [openharmony]
+
   '@rolldown/binding-wasm32-wasi@1.0.0-beta.33':
     resolution: {integrity: sha512-z0LltdUfvoKak9SuaLz/M9AVSg+RTOZjFksbZXzC6Svl1odyW4ai21VHhZy3m2Faeeb/rl/9efVLayj+qYEGxw==}
     engines: {node: '>=14.0.0'}
     cpu: [wasm32]
 
+  '@rolldown/binding-wasm32-wasi@1.0.0-beta.45':
+    resolution: {integrity: sha512-ZJDB7lkuZE9XUnWQSYrBObZxczut+8FZ5pdanm8nNS1DAo8zsrPuvGwn+U3fwU98WaiFsNrA4XHngesCGr8tEQ==}
+    engines: {node: '>=14.0.0'}
+    cpu: [wasm32]
+
   '@rolldown/binding-win32-arm64-msvc@1.0.0-beta.33':
     resolution: {integrity: sha512-CpvOHyqDNOYx9riD4giyXQDIu72bWRU2Dwt1xFSPlBudk6NumK0OJl6Ch+LPnkp5podQHcQg0mMauAXPVKct7g==}
     cpu: [arm64]
     os: [win32]
 
+  '@rolldown/binding-win32-arm64-msvc@1.0.0-beta.45':
+    resolution: {integrity: sha512-zyzAjItHPUmxg6Z8SyRhLdXlJn3/D9KL5b9mObUrBHhWS/GwRH4665xCiFqeuktAhhWutqfc+rOV2LjK4VYQGQ==}
+    engines: {node: ^20.19.0 || >=22.12.0}
+    cpu: [arm64]
+    os: [win32]
+
   '@rolldown/binding-win32-ia32-msvc@1.0.0-beta.33':
     resolution: {integrity: sha512-/tNTvZTWHz6HiVuwpR3zR0kGIyCNb+/tFhnJmti+Aw2fAXs3l7Aj0DcXd0646eFKMX8L2w5hOW9H08FXTUkN0g==}
     cpu: [ia32]
     os: [win32]
 
+  '@rolldown/binding-win32-ia32-msvc@1.0.0-beta.45':
+    resolution: {integrity: sha512-wODcGzlfxqS6D7BR0srkJk3drPwXYLu7jPHN27ce2c4PUnVVmJnp9mJzUQGT4LpmHmmVdMZ+P6hKvyTGBzc1CA==}
+    engines: {node: ^20.19.0 || >=22.12.0}
+    cpu: [ia32]
+    os: [win32]
+
   '@rolldown/binding-win32-x64-msvc@1.0.0-beta.33':
     resolution: {integrity: sha512-Bb2qK3z7g2mf4zaKRvkohHzweaP1lLbaoBmXZFkY6jJWMm0Z8Pfnh8cOoRlH1IVM1Ufbo8ZZ1WXp1LbOpRMtXw==}
     cpu: [x64]
     os: [win32]
 
+  '@rolldown/binding-win32-x64-msvc@1.0.0-beta.45':
+    resolution: {integrity: sha512-wiU40G1nQo9rtfvF9jLbl79lUgjfaD/LTyUEw2Wg/gdF5OhjzpKMVugZQngO+RNdwYaNj+Fs+kWBWfp4VXPMHA==}
+    engines: {node: ^20.19.0 || >=22.12.0}
+    cpu: [x64]
+    os: [win32]
+
   '@rolldown/browser@1.0.0-beta.43':
     resolution: {integrity: sha512-l00mWA7r+8mEbu04lyH1xhO5t/J6mt7yUt6VidtHqike9e8obarB6ePpzr7EA0GvsnuUYgvHhKPqRbnqSKrXJQ==}
     hasBin: true
@@ -2217,7 +2208,9 @@
 
   '@rolldown/pluginutils@1.0.0-beta.33':
     resolution: {integrity: sha512-she25NCG6NoEPC/SEB4pHs5STcnfI4VBFOzjeI63maSPrWME5J2XC8ogrBgp8NaE/xzj28/kbpSaebiMvFRj+w==}
->>>>>>> cfeb3c6a
+
+  '@rolldown/pluginutils@1.0.0-beta.45':
+    resolution: {integrity: sha512-Le9ulGCrD8ggInzWw/k2J8QcbPz7eGIOWqfJ2L+1R0Opm7n6J37s2hiDWlh6LJN0Lk9L5sUzMvRHKW7UxBZsQA==}
 
   '@rollup/plugin-alias@5.1.1':
     resolution: {integrity: sha512-PR9zDb+rOzkRb2VD+EuKB7UC41vU5DIwZ5qqCpk0KJudcWAyi8rvYOhS7+L5aZCspw1stTViLgN5v6FF1p5cgQ==}
@@ -5349,7 +5342,6 @@
   robust-predicates@3.0.2:
     resolution: {integrity: sha512-IXgzBWvWQwE6PrDI05OvmXUIruQTcoMDzRsOd5CDvHCVLcLHMTSYvOK5Cm46kWqlV3yAbuSpBZdJ5oP5OUoStg==}
 
-<<<<<<< HEAD
   rolldown-plugin-dts@0.16.11:
     resolution: {integrity: sha512-9IQDaPvPqTx3RjG2eQCK5GYZITo203BxKunGI80AGYicu1ySFTUyugicAaTZWRzFWh9DSnzkgNeMNbDWBbSs0w==}
     engines: {node: '>=20.18.0'}
@@ -5369,13 +5361,13 @@
       vue-tsc:
         optional: true
 
-  rolldown@1.0.0-beta.43:
-    resolution: {integrity: sha512-6RcqyRx0tY1MlRLnjXPp/849Rl/CPFhzpGGwNPEPjKwqBMqPq/Rbbkxasa8s0x+IkUk46ty4jazb5skZ/Vgdhw==}
-    engines: {node: ^20.19.0 || >=22.12.0}
-=======
   rolldown@1.0.0-beta.33:
     resolution: {integrity: sha512-mgu118ZuRguC8unhPCbdZbyRbjQfEMiWqlojBA5aRIncBelRaBomnHNpGKYkYWeK7twRz5Cql30xgqqrA3Xelw==}
->>>>>>> cfeb3c6a
+    hasBin: true
+
+  rolldown@1.0.0-beta.45:
+    resolution: {integrity: sha512-iMmuD72XXLf26Tqrv1cryNYLX6NNPLhZ3AmNkSf8+xda0H+yijjGJ+wVT9UdBUHOpKzq9RjKtQKRCWoEKQQBZQ==}
+    engines: {node: ^20.19.0 || >=22.12.0}
     hasBin: true
 
   rollup-plugin-dts@6.1.1:
@@ -7021,10 +7013,6 @@
     dependencies:
       '@emnapi/wasi-threads': 1.1.0
       tslib: 2.8.1
-<<<<<<< HEAD
-    optional: true
-=======
->>>>>>> cfeb3c6a
 
   '@emnapi/runtime@1.4.3':
     dependencies:
@@ -7034,18 +7022,10 @@
   '@emnapi/runtime@1.5.0':
     dependencies:
       tslib: 2.8.1
-<<<<<<< HEAD
-    optional: true
-=======
->>>>>>> cfeb3c6a
 
   '@emnapi/wasi-threads@1.1.0':
     dependencies:
       tslib: 2.8.1
-<<<<<<< HEAD
-    optional: true
-=======
->>>>>>> cfeb3c6a
 
   '@esbuild/aix-ppc64@0.24.2':
     optional: true
@@ -7514,10 +7494,6 @@
       '@emnapi/core': 1.5.0
       '@emnapi/runtime': 1.5.0
       '@tybys/wasm-util': 0.10.1
-<<<<<<< HEAD
-    optional: true
-=======
->>>>>>> cfeb3c6a
 
   '@nodelib/fs.scandir@2.1.5':
     dependencies:
@@ -7623,13 +7599,11 @@
 
   '@oslojs/encoding@1.1.0': {}
 
-<<<<<<< HEAD
-  '@oxc-project/types@0.94.0': {}
-=======
   '@oxc-project/runtime@0.82.2': {}
 
   '@oxc-project/types@0.82.2': {}
->>>>>>> cfeb3c6a
+
+  '@oxc-project/types@0.95.0': {}
 
   '@pagefind/darwin-arm64@1.3.0':
     optional: true
@@ -7909,106 +7883,103 @@
 
   '@radix-ui/rect@1.1.1': {}
 
-<<<<<<< HEAD
-  '@rolldown/binding-android-arm64@1.0.0-beta.43':
-    optional: true
-
-  '@rolldown/binding-darwin-arm64@1.0.0-beta.43':
-    optional: true
-
-  '@rolldown/binding-darwin-x64@1.0.0-beta.43':
-    optional: true
-
-  '@rolldown/binding-freebsd-x64@1.0.0-beta.43':
-    optional: true
-
-  '@rolldown/binding-linux-arm-gnueabihf@1.0.0-beta.43':
-    optional: true
-
-  '@rolldown/binding-linux-arm64-gnu@1.0.0-beta.43':
-    optional: true
-
-  '@rolldown/binding-linux-arm64-musl@1.0.0-beta.43':
-    optional: true
-
-  '@rolldown/binding-linux-x64-gnu@1.0.0-beta.43':
-    optional: true
-
-  '@rolldown/binding-linux-x64-musl@1.0.0-beta.43':
-    optional: true
-
-  '@rolldown/binding-openharmony-arm64@1.0.0-beta.43':
-    optional: true
-
-  '@rolldown/binding-wasm32-wasi@1.0.0-beta.43':
-=======
   '@rolldown/binding-android-arm64@1.0.0-beta.33':
     optional: true
 
+  '@rolldown/binding-android-arm64@1.0.0-beta.45':
+    optional: true
+
   '@rolldown/binding-darwin-arm64@1.0.0-beta.33':
     optional: true
 
+  '@rolldown/binding-darwin-arm64@1.0.0-beta.45':
+    optional: true
+
   '@rolldown/binding-darwin-x64@1.0.0-beta.33':
     optional: true
 
+  '@rolldown/binding-darwin-x64@1.0.0-beta.45':
+    optional: true
+
   '@rolldown/binding-freebsd-x64@1.0.0-beta.33':
     optional: true
 
+  '@rolldown/binding-freebsd-x64@1.0.0-beta.45':
+    optional: true
+
   '@rolldown/binding-linux-arm-gnueabihf@1.0.0-beta.33':
     optional: true
 
+  '@rolldown/binding-linux-arm-gnueabihf@1.0.0-beta.45':
+    optional: true
+
   '@rolldown/binding-linux-arm64-gnu@1.0.0-beta.33':
     optional: true
 
+  '@rolldown/binding-linux-arm64-gnu@1.0.0-beta.45':
+    optional: true
+
   '@rolldown/binding-linux-arm64-musl@1.0.0-beta.33':
     optional: true
 
+  '@rolldown/binding-linux-arm64-musl@1.0.0-beta.45':
+    optional: true
+
   '@rolldown/binding-linux-x64-gnu@1.0.0-beta.33':
     optional: true
 
+  '@rolldown/binding-linux-x64-gnu@1.0.0-beta.45':
+    optional: true
+
   '@rolldown/binding-linux-x64-musl@1.0.0-beta.33':
     optional: true
 
+  '@rolldown/binding-linux-x64-musl@1.0.0-beta.45':
+    optional: true
+
   '@rolldown/binding-openharmony-arm64@1.0.0-beta.33':
     optional: true
 
+  '@rolldown/binding-openharmony-arm64@1.0.0-beta.45':
+    optional: true
+
   '@rolldown/binding-wasm32-wasi@1.0.0-beta.33':
->>>>>>> cfeb3c6a
     dependencies:
       '@napi-rs/wasm-runtime': 1.0.7
     optional: true
 
-<<<<<<< HEAD
-  '@rolldown/binding-win32-arm64-msvc@1.0.0-beta.43':
-    optional: true
-
-  '@rolldown/binding-win32-ia32-msvc@1.0.0-beta.43':
-    optional: true
-
-  '@rolldown/binding-win32-x64-msvc@1.0.0-beta.43':
-    optional: true
+  '@rolldown/binding-wasm32-wasi@1.0.0-beta.45':
+    dependencies:
+      '@napi-rs/wasm-runtime': 1.0.7
+    optional: true
+
+  '@rolldown/binding-win32-arm64-msvc@1.0.0-beta.33':
+    optional: true
+
+  '@rolldown/binding-win32-arm64-msvc@1.0.0-beta.45':
+    optional: true
+
+  '@rolldown/binding-win32-ia32-msvc@1.0.0-beta.33':
+    optional: true
+
+  '@rolldown/binding-win32-ia32-msvc@1.0.0-beta.45':
+    optional: true
+
+  '@rolldown/binding-win32-x64-msvc@1.0.0-beta.33':
+    optional: true
+
+  '@rolldown/binding-win32-x64-msvc@1.0.0-beta.45':
+    optional: true
+
+  '@rolldown/browser@1.0.0-beta.43':
+    dependencies:
+      '@napi-rs/wasm-runtime': 1.0.7
 
   '@rolldown/pluginutils@1.0.0-beta.27': {}
 
-  '@rolldown/pluginutils@1.0.0-beta.43': {}
-=======
-  '@rolldown/binding-win32-arm64-msvc@1.0.0-beta.33':
-    optional: true
-
-  '@rolldown/binding-win32-ia32-msvc@1.0.0-beta.33':
-    optional: true
-
-  '@rolldown/binding-win32-x64-msvc@1.0.0-beta.33':
-    optional: true
-
-  '@rolldown/browser@1.0.0-beta.43':
-    dependencies:
-      '@napi-rs/wasm-runtime': 1.0.7
-
-  '@rolldown/pluginutils@1.0.0-beta.27': {}
-
   '@rolldown/pluginutils@1.0.0-beta.33': {}
->>>>>>> cfeb3c6a
+
+  '@rolldown/pluginutils@1.0.0-beta.45': {}
 
   '@rollup/plugin-alias@5.1.1(rollup@4.34.8)':
     optionalDependencies:
@@ -8283,10 +8254,6 @@
   '@tybys/wasm-util@0.10.1':
     dependencies:
       tslib: 2.8.1
-<<<<<<< HEAD
-    optional: true
-=======
->>>>>>> cfeb3c6a
 
   '@types/acorn@4.0.6':
     dependencies:
@@ -11772,8 +11739,7 @@
 
   robust-predicates@3.0.2: {}
 
-<<<<<<< HEAD
-  rolldown-plugin-dts@0.16.11(rolldown@1.0.0-beta.43)(typescript@5.8.3):
+  rolldown-plugin-dts@0.16.11(rolldown@1.0.0-beta.45)(typescript@5.8.3):
     dependencies:
       '@babel/generator': 7.28.3
       '@babel/parser': 7.28.4
@@ -11784,34 +11750,13 @@
       dts-resolver: 2.1.2
       get-tsconfig: 4.10.1
       magic-string: 0.30.19
-      rolldown: 1.0.0-beta.43
+      rolldown: 1.0.0-beta.45
     optionalDependencies:
       typescript: 5.8.3
     transitivePeerDependencies:
       - oxc-resolver
       - supports-color
 
-  rolldown@1.0.0-beta.43:
-    dependencies:
-      '@oxc-project/types': 0.94.0
-      '@rolldown/pluginutils': 1.0.0-beta.43
-      ansis: 4.2.0
-    optionalDependencies:
-      '@rolldown/binding-android-arm64': 1.0.0-beta.43
-      '@rolldown/binding-darwin-arm64': 1.0.0-beta.43
-      '@rolldown/binding-darwin-x64': 1.0.0-beta.43
-      '@rolldown/binding-freebsd-x64': 1.0.0-beta.43
-      '@rolldown/binding-linux-arm-gnueabihf': 1.0.0-beta.43
-      '@rolldown/binding-linux-arm64-gnu': 1.0.0-beta.43
-      '@rolldown/binding-linux-arm64-musl': 1.0.0-beta.43
-      '@rolldown/binding-linux-x64-gnu': 1.0.0-beta.43
-      '@rolldown/binding-linux-x64-musl': 1.0.0-beta.43
-      '@rolldown/binding-openharmony-arm64': 1.0.0-beta.43
-      '@rolldown/binding-wasm32-wasi': 1.0.0-beta.43
-      '@rolldown/binding-win32-arm64-msvc': 1.0.0-beta.43
-      '@rolldown/binding-win32-ia32-msvc': 1.0.0-beta.43
-      '@rolldown/binding-win32-x64-msvc': 1.0.0-beta.43
-=======
   rolldown@1.0.0-beta.33:
     dependencies:
       '@oxc-project/runtime': 0.82.2
@@ -11833,7 +11778,26 @@
       '@rolldown/binding-win32-arm64-msvc': 1.0.0-beta.33
       '@rolldown/binding-win32-ia32-msvc': 1.0.0-beta.33
       '@rolldown/binding-win32-x64-msvc': 1.0.0-beta.33
->>>>>>> cfeb3c6a
+
+  rolldown@1.0.0-beta.45:
+    dependencies:
+      '@oxc-project/types': 0.95.0
+      '@rolldown/pluginutils': 1.0.0-beta.45
+    optionalDependencies:
+      '@rolldown/binding-android-arm64': 1.0.0-beta.45
+      '@rolldown/binding-darwin-arm64': 1.0.0-beta.45
+      '@rolldown/binding-darwin-x64': 1.0.0-beta.45
+      '@rolldown/binding-freebsd-x64': 1.0.0-beta.45
+      '@rolldown/binding-linux-arm-gnueabihf': 1.0.0-beta.45
+      '@rolldown/binding-linux-arm64-gnu': 1.0.0-beta.45
+      '@rolldown/binding-linux-arm64-musl': 1.0.0-beta.45
+      '@rolldown/binding-linux-x64-gnu': 1.0.0-beta.45
+      '@rolldown/binding-linux-x64-musl': 1.0.0-beta.45
+      '@rolldown/binding-openharmony-arm64': 1.0.0-beta.45
+      '@rolldown/binding-wasm32-wasi': 1.0.0-beta.45
+      '@rolldown/binding-win32-arm64-msvc': 1.0.0-beta.45
+      '@rolldown/binding-win32-ia32-msvc': 1.0.0-beta.45
+      '@rolldown/binding-win32-x64-msvc': 1.0.0-beta.45
 
   rollup-plugin-dts@6.1.1(rollup@4.34.8)(typescript@5.8.3):
     dependencies:
@@ -12280,8 +12244,8 @@
       diff: 8.0.2
       empathic: 2.0.0
       hookable: 5.5.3
-      rolldown: 1.0.0-beta.43
-      rolldown-plugin-dts: 0.16.11(rolldown@1.0.0-beta.43)(typescript@5.8.3)
+      rolldown: 1.0.0-beta.45
+      rolldown-plugin-dts: 0.16.11(rolldown@1.0.0-beta.45)(typescript@5.8.3)
       semver: 7.7.3
       tinyexec: 1.0.1
       tinyglobby: 0.2.15
