lockfileVersion: '9.0'

settings:
  autoInstallPeers: true
  excludeLinksFromLockfile: false

catalogs:
  build:
    jiti:
      specifier: ^2.6.0
      version: 2.6.0
    tsup:
      specifier: ^8.5.0
      version: 8.5.0
    unbuild:
      specifier: ^3.5.0
      version: 3.5.0
  default:
    arktype:
      specifier: ^2.1.22
      version: 2.1.22
  example:
    wgpu-matrix:
      specifier: ^3.4.0
      version: 3.4.0
  frontend:
    fuse.js:
      specifier: ^7.1.0
      version: 7.1.0
    vite-imagetools:
      specifier: ^9.0.0
      version: 9.0.0
  test:
    vitest:
      specifier: ^3.2.4
      version: 3.2.4
  types:
    '@webgpu/types':
      specifier: ^0.1.65
      version: 0.1.65
    typescript:
      specifier: ^5.8.2
      version: 5.8.3

overrides:
  rollup: 4.34.8

importers:

  .:
    devDependencies:
      '@biomejs/biome':
        specifier: ^1.9.4
        version: 1.9.4
      '@typegpu/tgpu-dev-cli':
        specifier: workspace:*
        version: link:packages/tgpu-dev-cli
      '@vitest/browser':
        specifier: ^3.2.4
        version: 3.2.4(msw@2.10.2(@types/node@24.7.0)(typescript@5.8.3))(vite@6.3.6(@types/node@24.7.0)(jiti@2.6.0)(lightningcss@1.30.1)(tsx@4.20.6)(yaml@2.8.1))(vitest@3.2.4)
      '@vitest/coverage-v8':
        specifier: 3.1.2
        version: 3.1.2(@vitest/browser@3.2.4)(vitest@3.2.4)
      '@webgpu/types':
        specifier: catalog:types
        version: 0.1.65
      dpdm:
        specifier: ^3.14.0
        version: 3.14.0
      jiti:
        specifier: catalog:build
        version: 2.6.0
      pkg-pr-new:
        specifier: ^0.0.41
        version: 0.0.41
      tsup:
        specifier: catalog:build
        version: 8.5.0(jiti@2.6.0)(postcss@8.5.6)(tsx@4.20.6)(typescript@5.8.3)(yaml@2.8.1)
      typescript:
        specifier: catalog:types
        version: 5.8.3
      unplugin-typegpu:
        specifier: workspace:*
        version: link:packages/unplugin-typegpu
      vite-imagetools:
        specifier: catalog:frontend
        version: 9.0.0(rollup@4.34.8)
      vitest:
        specifier: catalog:test
        version: 3.2.4(@types/debug@4.1.12)(@types/node@24.7.0)(@vitest/browser@3.2.4)(jiti@2.6.0)(jsdom@27.0.0(canvas@3.2.0)(postcss@8.5.6))(lightningcss@1.30.1)(msw@2.10.2(@types/node@24.7.0)(typescript@5.8.3))(tsx@4.20.6)(yaml@2.8.1)

  apps/bun-example:
    dependencies:
      '@typegpu/noise':
        specifier: 'workspace:'
        version: link:../../packages/typegpu-noise
      typegpu:
        specifier: 'workspace:'
        version: link:../../packages/typegpu
      typescript:
        specifier: ^5
        version: 5.8.3
      unplugin-typegpu:
        specifier: 'workspace:'
        version: link:../../packages/unplugin-typegpu
    devDependencies:
      '@types/bun':
        specifier: latest
        version: 1.2.23(@types/react@19.1.8)

  apps/infra-benchmarks:
    devDependencies:
      tinybench:
        specifier: ^3.1.0
        version: 3.1.1

  apps/typegpu-docs:
    dependencies:
      '@astrojs/check':
        specifier: ^0.9.4
        version: 0.9.4(prettier@3.5.3)(typescript@5.8.3)
      '@astrojs/react':
        specifier: ^4.3.1
        version: 4.3.1(@types/node@24.7.0)(@types/react-dom@19.1.6(@types/react@19.1.8))(@types/react@19.1.8)(jiti@2.6.0)(lightningcss@1.30.1)(react-dom@19.1.0(react@19.1.0))(react@19.1.0)(tsx@4.20.6)(yaml@2.8.0)
      '@astrojs/sitemap':
        specifier: ^3.6.0
        version: 3.6.0
      '@astrojs/starlight':
        specifier: ^0.35.2
        version: 0.35.2(astro@5.13.7(@types/node@24.7.0)(jiti@2.6.0)(lightningcss@1.30.1)(rollup@4.34.8)(tsx@4.20.6)(typescript@5.8.3)(yaml@2.8.0))
      '@astrojs/starlight-tailwind':
        specifier: ^4.0.1
        version: 4.0.1(@astrojs/starlight@0.35.2(astro@5.13.7(@types/node@24.7.0)(jiti@2.6.0)(lightningcss@1.30.1)(rollup@4.34.8)(tsx@4.20.6)(typescript@5.8.3)(yaml@2.8.0)))(tailwindcss@4.1.11)
      '@astrojs/tailwind':
        specifier: ^6.0.2
        version: 6.0.2(astro@5.13.7(@types/node@24.7.0)(jiti@2.6.0)(lightningcss@1.30.1)(rollup@4.34.8)(tsx@4.20.6)(typescript@5.8.3)(yaml@2.8.0))(tailwindcss@4.1.11)
      '@babel/standalone':
        specifier: ^7.27.0
        version: 7.27.0
      '@loaders.gl/core':
        specifier: ^4.3.4
        version: 4.3.4
      '@loaders.gl/obj':
        specifier: ^4.3.4
        version: 4.3.4(@loaders.gl/core@4.3.4)
      '@monaco-editor/react':
        specifier: ^4.7.0
        version: 4.7.0(monaco-editor@0.53.0)(react-dom@19.1.0(react@19.1.0))(react@19.1.0)
      '@radix-ui/react-select':
        specifier: ^2.2.5
        version: 2.2.5(@types/react-dom@19.1.6(@types/react@19.1.8))(@types/react@19.1.8)(react-dom@19.1.0(react@19.1.0))(react@19.1.0)
      '@radix-ui/react-slider':
        specifier: ^1.3.5
        version: 1.3.5(@types/react-dom@19.1.6(@types/react@19.1.8))(@types/react@19.1.8)(react-dom@19.1.0(react@19.1.0))(react@19.1.0)
      '@rolldown/browser':
        specifier: 1.0.0-beta.32
        version: 1.0.0-beta.32
      '@stackblitz/sdk':
        specifier: ^1.11.0
        version: 1.11.0
      '@tailwindcss/vite':
        specifier: ^4.1.13
        version: 4.1.13(vite@6.3.6(@types/node@24.7.0)(jiti@2.6.0)(lightningcss@1.30.1)(tsx@4.20.6)(yaml@2.8.0))
      '@typegpu/color':
        specifier: workspace:*
        version: link:../../packages/typegpu-color
      '@typegpu/noise':
        specifier: workspace:*
        version: link:../../packages/typegpu-noise
      '@typegpu/sdf':
        specifier: workspace:*
        version: link:../../packages/typegpu-sdf
      '@types/react':
        specifier: ^19.1.8
        version: 19.1.8
      '@types/react-dom':
        specifier: ^19.1.6
        version: 19.1.6(@types/react@19.1.8)
      arktype:
        specifier: 'catalog:'
        version: 2.1.22
      astro:
        specifier: ^5.13.7
        version: 5.13.7(@types/node@24.7.0)(jiti@2.6.0)(lightningcss@1.30.1)(rollup@4.34.8)(tsx@4.20.6)(typescript@5.8.3)(yaml@2.8.0)
      classnames:
        specifier: ^2.5.1
        version: 2.5.1
      expressive-code-twoslash:
        specifier: ^0.5.3
        version: 0.5.3(@expressive-code/core@0.41.2)(expressive-code@0.41.2)(typescript@5.8.3)
      fuse.js:
        specifier: catalog:frontend
        version: 7.1.0
      jotai:
        specifier: ^2.15.0
        version: 2.15.0(@babel/core@7.28.4)(@babel/template@7.27.2)(@types/react@19.1.8)(react@19.1.0)
      jotai-location:
        specifier: ^0.6.2
        version: 0.6.2(jotai@2.15.0(@babel/core@7.28.4)(@babel/template@7.27.2)(@types/react@19.1.8)(react@19.1.0))
      lucide-react:
        specifier: ^0.536.0
        version: 0.536.0(react@19.1.0)
      lz-string:
        specifier: ^1.5.0
        version: 1.5.0
      monaco-editor:
        specifier: ^0.53.0
        version: 0.53.0
      morphcharts:
        specifier: ^1.3.2
        version: 1.3.2
      motion:
        specifier: ^12.23.7
        version: 12.23.7(react-dom@19.1.0(react@19.1.0))(react@19.1.0)
      pathe:
        specifier: ^2.0.3
        version: 2.0.3
      react:
        specifier: ^19.1.0
        version: 19.1.0
      react-dom:
        specifier: ^19.1.0
        version: 19.1.0(react@19.1.0)
      rehype-mathjax:
        specifier: ^7.1.0
        version: 7.1.0
      remark-math:
        specifier: ^6.0.0
        version: 6.0.0
      remeda:
        specifier: ^2.21.2
        version: 2.21.2
      sharp:
        specifier: ^0.34.2
        version: 0.34.2
      starlight-blog:
        specifier: ^0.23.2
        version: 0.23.2(@astrojs/starlight@0.35.2(astro@5.13.7(@types/node@24.7.0)(jiti@2.6.0)(lightningcss@1.30.1)(rollup@4.34.8)(tsx@4.20.6)(typescript@5.8.3)(yaml@2.8.0)))(astro@5.13.7(@types/node@24.7.0)(jiti@2.6.0)(lightningcss@1.30.1)(rollup@4.34.8)(tsx@4.20.6)(typescript@5.8.3)(yaml@2.8.0))
      starlight-typedoc:
        specifier: ^0.19.0
        version: 0.19.0(@astrojs/starlight@0.35.2(astro@5.13.7(@types/node@24.7.0)(jiti@2.6.0)(lightningcss@1.30.1)(rollup@4.34.8)(tsx@4.20.6)(typescript@5.8.3)(yaml@2.8.0)))(typedoc-plugin-markdown@4.4.2(typedoc@0.28.13(typescript@5.8.3)))(typedoc@0.28.13(typescript@5.8.3))
      tinybench:
        specifier: ^3.1.0
        version: 3.1.1
      typedoc:
        specifier: ^0.28.13
        version: 0.28.13(typescript@5.8.3)
      typedoc-plugin-markdown:
        specifier: ^4.3.0
        version: 4.4.2(typedoc@0.28.13(typescript@5.8.3))
      typegpu:
        specifier: workspace:*
        version: link:../../packages/typegpu
      typescript:
        specifier: catalog:types
        version: 5.8.3
      unplugin-typegpu:
        specifier: workspace:*
        version: link:../../packages/unplugin-typegpu
      wgpu-matrix:
        specifier: catalog:example
        version: 3.4.0
      wgsl-wasm-transpiler-bundler:
        specifier: ^0.0.1
        version: 0.0.1
    devDependencies:
      '@observablehq/plot':
        specifier: ^0.6.17
        version: 0.6.17
      '@types/babel__standalone':
        specifier: ^7.1.9
        version: 7.1.9
      '@types/babel__template':
        specifier: ^7.4.4
        version: 7.4.4
      '@types/babel__traverse':
        specifier: ^7.20.7
        version: 7.20.7
      '@types/dom-mediacapture-record':
        specifier: ^1.0.22
        version: 1.0.22
      '@types/node':
        specifier: ^24.7.0
        version: 24.7.0
      '@vitejs/plugin-basic-ssl':
        specifier: ^2.1.0
        version: 2.1.0(vite@6.3.6(@types/node@24.7.0)(jiti@2.6.0)(lightningcss@1.30.1)(tsx@4.20.6)(yaml@2.8.0))
      '@webgpu/types':
        specifier: catalog:types
        version: 0.1.65
      astro-vtbot:
        specifier: ^2.1.6
        version: 2.1.6
      autoprefixer:
        specifier: ^10.4.21
        version: 10.4.21(postcss@8.5.6)
      tailwindcss:
        specifier: ^4.1.11
        version: 4.1.11
      tailwindcss-motion:
        specifier: ^1.1.1
        version: 1.1.1(tailwindcss@4.1.11)
      vite-imagetools:
        specifier: catalog:frontend
        version: 9.0.0(rollup@4.34.8)
      vite-plugin-wasm:
        specifier: ^3.5.0
        version: 3.5.0(vite@6.3.6(@types/node@24.7.0)(jiti@2.6.0)(lightningcss@1.30.1)(tsx@4.20.6)(yaml@2.8.0))
      yaml:
        specifier: ^2.8.0
        version: 2.8.0

  packages/tgpu-dev-cli:
    dependencies:
      arg:
        specifier: ^5.0.2
        version: 5.0.2
      arktype:
        specifier: 'catalog:'
        version: 2.1.22
      consola:
        specifier: ^3.4.0
        version: 3.4.0
      execa:
        specifier: ^9.6.0
        version: 9.6.0
      is-unicode-supported:
        specifier: ^2.1.0
        version: 2.1.0
      pkg-types:
        specifier: ^2.1.0
        version: 2.1.0
      remeda:
        specifier: ^2.21.2
        version: 2.21.2

  packages/tgpu-gen:
    dependencies:
      arg:
        specifier: ^5.0.2
        version: 5.0.2
      chokidar:
        specifier: ^4.0.1
        version: 4.0.3
      glob:
        specifier: ^11.0.3
        version: 11.0.3
      remeda:
        specifier: ^2.21.2
        version: 2.21.2
      typegpu:
        specifier: workspace:^0.7.0
        version: link:../typegpu
      wgsl_reflect:
        specifier: git://github.com/mhawryluk/wgsl_reflect.git#85994fdc8d8a3abbb4f79baf3891e54eed0c1c63
        version: https://codeload.github.com/mhawryluk/wgsl_reflect/tar.gz/85994fdc8d8a3abbb4f79baf3891e54eed0c1c63
    devDependencies:
      vitest:
        specifier: catalog:test
        version: 3.2.4(@types/debug@4.1.12)(@types/node@24.7.0)(@vitest/browser@3.2.4)(jiti@2.6.0)(jsdom@27.0.0(canvas@3.2.0)(postcss@8.5.6))(lightningcss@1.30.1)(msw@2.10.2(@types/node@24.7.0)(typescript@5.8.3))(tsx@4.20.6)(yaml@2.8.1)

  packages/tgpu-wgsl-parser:
    dependencies:
      nearley:
        specifier: ^2.20.1
        version: 2.20.1
    devDependencies:
      '@typegpu/tgpu-dev-cli':
        specifier: workspace:*
        version: link:../tgpu-dev-cli
      '@types/moo':
        specifier: ^0.5.9
        version: 0.5.10
      '@types/nearley':
        specifier: ^2.11.5
        version: 2.11.5
      '@webgpu/types':
        specifier: catalog:types
        version: 0.1.65
      moo:
        specifier: ^0.5.2
        version: 0.5.2
      tsup:
        specifier: catalog:build
        version: 8.5.0(jiti@2.6.0)(postcss@8.5.6)(tsx@4.20.6)(typescript@5.8.3)(yaml@2.8.1)
      tsx:
        specifier: ^4.20.6
        version: 4.20.6
      typescript:
        specifier: catalog:types
        version: 5.8.3
      vitest:
        specifier: catalog:test
        version: 3.2.4(@types/debug@4.1.12)(@types/node@24.7.0)(@vitest/browser@3.2.4)(jiti@2.6.0)(jsdom@27.0.0(canvas@3.2.0)(postcss@8.5.6))(lightningcss@1.30.1)(msw@2.10.2(@types/node@24.7.0)(typescript@5.8.3))(tsx@4.20.6)(yaml@2.8.1)
    publishDirectory: dist

  packages/tinyest:
    devDependencies:
      '@typegpu/tgpu-dev-cli':
        specifier: workspace:*
        version: link:../tgpu-dev-cli
      tsup:
        specifier: catalog:build
        version: 8.5.0(jiti@2.6.0)(postcss@8.5.6)(tsx@4.20.6)(typescript@5.8.3)(yaml@2.8.1)
      typescript:
        specifier: catalog:types
        version: 5.8.3
    publishDirectory: dist

  packages/tinyest-for-wgsl:
    dependencies:
      tinyest:
        specifier: workspace:~0.1.1
        version: link:../tinyest
    devDependencies:
      '@babel/parser':
        specifier: ^7.27.0
        version: 7.27.0
      '@babel/types':
        specifier: 7.26.5
        version: 7.26.5
      '@typegpu/tgpu-dev-cli':
        specifier: workspace:*
        version: link:../tgpu-dev-cli
      acorn:
        specifier: ^8.14.1
        version: 8.14.1
      tsup:
        specifier: catalog:build
        version: 8.5.0(jiti@2.6.0)(postcss@8.5.6)(tsx@4.20.6)(typescript@5.8.3)(yaml@2.8.1)
      typescript:
        specifier: catalog:types
        version: 5.8.3
    publishDirectory: dist

  packages/typegpu:
    dependencies:
      tinyest:
        specifier: workspace:~0.1.1
        version: link:../tinyest
      typed-binary:
        specifier: ^4.3.1
        version: 4.3.2
    devDependencies:
      '@ark/attest':
        specifier: ^0.49.0
        version: 0.49.0(typescript@5.8.3)
      '@typegpu/tgpu-dev-cli':
        specifier: workspace:*
        version: link:../tgpu-dev-cli
      '@webgpu/types':
        specifier: catalog:types
        version: 0.1.65
      arktype:
        specifier: 'catalog:'
        version: 2.1.22
      jiti:
        specifier: catalog:build
        version: 2.6.0
      jsdom:
        specifier: ^27.0.0
        version: 27.0.0(canvas@3.2.0)(postcss@8.5.6)
      tsup:
        specifier: catalog:build
        version: 8.5.0(jiti@2.6.0)(postcss@8.5.6)(tsx@4.20.6)(typescript@5.8.3)(yaml@2.8.1)
      typescript:
        specifier: catalog:types
        version: 5.8.3
      unplugin-typegpu:
        specifier: workspace:*
        version: link:../unplugin-typegpu
      wgpu-matrix:
        specifier: catalog:example
        version: 3.4.0
    publishDirectory: dist

  packages/typegpu-color:
    devDependencies:
      '@typegpu/tgpu-dev-cli':
        specifier: workspace:*
        version: link:../tgpu-dev-cli
      '@webgpu/types':
        specifier: catalog:types
        version: 0.1.65
      typegpu:
        specifier: workspace:*
        version: link:../typegpu
      typescript:
        specifier: catalog:types
        version: 5.8.3
      unbuild:
        specifier: catalog:build
        version: 3.5.0(typescript@5.8.3)
      unplugin-typegpu:
        specifier: workspace:*
        version: link:../unplugin-typegpu
    publishDirectory: dist

  packages/typegpu-noise:
    devDependencies:
      '@typegpu/tgpu-dev-cli':
        specifier: workspace:*
        version: link:../tgpu-dev-cli
      '@webgpu/types':
        specifier: catalog:types
        version: 0.1.65
      typegpu:
        specifier: workspace:*
        version: link:../typegpu
      typescript:
        specifier: catalog:types
        version: 5.8.3
      unbuild:
        specifier: catalog:build
        version: 3.5.0(typescript@5.8.3)
      unplugin-typegpu:
        specifier: workspace:*
        version: link:../unplugin-typegpu
    publishDirectory: dist

  packages/typegpu-sdf:
    devDependencies:
      '@typegpu/tgpu-dev-cli':
        specifier: workspace:*
        version: link:../tgpu-dev-cli
      '@webgpu/types':
        specifier: catalog:types
        version: 0.1.65
      typegpu:
        specifier: workspace:*
        version: link:../typegpu
      typescript:
        specifier: catalog:types
        version: 5.8.3
      unbuild:
        specifier: catalog:build
        version: 3.5.0(typescript@5.8.3)
      unplugin-typegpu:
        specifier: workspace:*
        version: link:../unplugin-typegpu
    publishDirectory: dist

  packages/unplugin-typegpu:
    dependencies:
      '@babel/standalone':
        specifier: ^7.27.0
        version: 7.27.0
      defu:
        specifier: ^6.1.4
        version: 6.1.4
      estree-walker:
        specifier: ^3.0.3
        version: 3.0.3
      magic-string-ast:
        specifier: ^1.0.0
        version: 1.0.0
      pathe:
        specifier: ^2.0.3
        version: 2.0.3
      picomatch:
        specifier: ^4.0.3
        version: 4.0.3
      tinyest:
        specifier: workspace:~0.1.1
        version: link:../tinyest
      tinyest-for-wgsl:
        specifier: workspace:~0.1.2
        version: link:../tinyest-for-wgsl
      typegpu:
        specifier: workspace:^0.7.0
        version: link:../typegpu
      unplugin:
        specifier: ^2.3.5
        version: 2.3.5
    devDependencies:
      '@babel/template':
        specifier: ^7.27.2
        version: 7.27.2
      '@babel/types':
        specifier: ^7.26.5
        version: 7.26.5
      '@rollup/plugin-virtual':
        specifier: ^3.0.2
        version: 3.0.2(rollup@4.34.8)
      '@typegpu/tgpu-dev-cli':
        specifier: workspace:*
        version: link:../tgpu-dev-cli
      '@types/babel__standalone':
        specifier: ^7.1.9
        version: 7.1.9
      '@types/babel__template':
        specifier: ^7.4.4
        version: 7.4.4
      '@types/babel__traverse':
        specifier: ^7.20.7
        version: 7.20.7
      '@types/bun':
        specifier: ^1.2.22
        version: 1.2.22(@types/react@19.1.8)
      '@types/picomatch':
        specifier: ^4.0.1
        version: 4.0.1
      acorn:
        specifier: ^8.14.1
        version: 8.14.1
      rolldown:
        specifier: 1.0.0-beta.33
        version: 1.0.0-beta.33
      rollup:
        specifier: 4.34.8
        version: 4.34.8
      tsup:
        specifier: catalog:build
        version: 8.5.0(jiti@2.6.0)(postcss@8.5.6)(tsx@4.20.6)(typescript@5.8.3)(yaml@2.8.1)
      typescript:
        specifier: catalog:types
        version: 5.8.3
    publishDirectory: dist

packages:

  '@ampproject/remapping@2.3.0':
    resolution: {integrity: sha512-30iZtAPgz+LTIYoeivqYo853f02jBYSd5uGnGpkFV0M3xOt9aN73erkgYAmZU43x4VfqcnLxW9Kpg3R5LC4YYw==}
    engines: {node: '>=6.0.0'}

  '@ark/attest@0.49.0':
    resolution: {integrity: sha512-LYAJe4iwgA4GY+WLcSZ2ObTgr7F9lSwoQm4hR+B5ko0TfB3gqolXv04hA+7UtoP5HrGR1lVS+0DdwtWNnaSGnQ==}
    hasBin: true
    peerDependencies:
      typescript: '*'

  '@ark/fs@0.49.0':
    resolution: {integrity: sha512-AEjAQS/bu1CGIRiKK/XLaQ73cSJHixfexq28wNt+kBpQ0h1RwVIVzaGsn/+5IWw6DEbR7LB+3hil5gzrzEeyZQ==}

  '@ark/schema@0.49.0':
    resolution: {integrity: sha512-GphZBLpW72iS0v4YkeUtV3YIno35Gimd7+ezbPO9GwEi9kzdUrPVjvf6aXSBAfHikaFc/9pqZOpv3pOXnC71tw==}

  '@ark/util@0.49.0':
    resolution: {integrity: sha512-/BtnX7oCjNkxi2vi6y1399b+9xd1jnCrDYhZ61f0a+3X8x8DxlK52VgEEzyuC2UQMPACIfYrmHkhD3lGt2GaMA==}

  '@asamuzakjp/css-color@4.0.5':
    resolution: {integrity: sha512-lMrXidNhPGsDjytDy11Vwlb6OIGrT3CmLg3VWNFyWkLWtijKl7xjvForlh8vuj0SHGjgl4qZEQzUmYTeQA2JFQ==}

  '@asamuzakjp/dom-selector@6.5.6':
    resolution: {integrity: sha512-Mj3Hu9ymlsERd7WOsUKNUZnJYL4IZ/I9wVVYgtvOsWYiEFbkQ4G7VRIh2USxTVW4BBDIsLG+gBUgqOqf2Kvqow==}

  '@asamuzakjp/nwsapi@2.3.9':
    resolution: {integrity: sha512-n8GuYSrI9bF7FFZ/SjhwevlHc8xaVlb/7HmHelnc/PZXBD2ZR49NnN9sMMuDdEGPeeRQ5d0hqlSlEpgCX3Wl0Q==}

  '@astrojs/check@0.9.4':
    resolution: {integrity: sha512-IOheHwCtpUfvogHHsvu0AbeRZEnjJg3MopdLddkJE70mULItS/Vh37BHcI00mcOJcH1vhD3odbpvWokpxam7xA==}
    hasBin: true
    peerDependencies:
      typescript: ^5.0.0

  '@astrojs/compiler@2.13.0':
    resolution: {integrity: sha512-mqVORhUJViA28fwHYaWmsXSzLO9osbdZ5ImUfxBarqsYdMlPbqAqGJCxsNzvppp1BEzc1mJNjOVvQqeDN8Vspw==}

  '@astrojs/internal-helpers@0.6.1':
    resolution: {integrity: sha512-l5Pqf6uZu31aG+3Lv8nl/3s4DbUzdlxTWDof4pEpto6GUJNhhCbelVi9dEyurOVyqaelwmS9oSyOWOENSfgo9A==}

  '@astrojs/internal-helpers@0.7.2':
    resolution: {integrity: sha512-KCkCqR3Goym79soqEtbtLzJfqhTWMyVaizUi35FLzgGSzBotSw8DB1qwsu7U96ihOJgYhDk2nVPz+3LnXPeX6g==}

  '@astrojs/language-server@2.15.4':
    resolution: {integrity: sha512-JivzASqTPR2bao9BWsSc/woPHH7OGSGc9aMxXL4U6egVTqBycB3ZHdBJPuOCVtcGLrzdWTosAqVPz1BVoxE0+A==}
    hasBin: true
    peerDependencies:
      prettier: ^3.0.0
      prettier-plugin-astro: '>=0.11.0'
    peerDependenciesMeta:
      prettier:
        optional: true
      prettier-plugin-astro:
        optional: true

  '@astrojs/markdown-remark@6.3.1':
    resolution: {integrity: sha512-c5F5gGrkczUaTVgmMW9g1YMJGzOtRvjjhw6IfGuxarM6ct09MpwysP10US729dy07gg8y+ofVifezvP3BNsWZg==}

  '@astrojs/markdown-remark@6.3.3':
    resolution: {integrity: sha512-DDRtD1sPvAuA7ms2btc9A7/7DApKqgLMNrE6kh5tmkfy8utD0Z738gqd3p5aViYYdUtHIyEJ1X4mCMxfCfu15w==}

  '@astrojs/markdown-remark@6.3.6':
    resolution: {integrity: sha512-bwylYktCTsLMVoCOEHbn2GSUA3c5KT/qilekBKA3CBng0bo1TYjNZPr761vxumRk9kJGqTOtU+fgCAp5Vwokug==}

  '@astrojs/mdx@4.2.6':
    resolution: {integrity: sha512-0i/GmOm6d0qq1/SCfcUgY/IjDc/bS0i42u7h85TkPFBmlFOcBZfkYhR5iyz6hZLwidvJOEq5yGfzt9B1Azku4w==}
    engines: {node: ^18.17.1 || ^20.3.0 || >=22.0.0}
    peerDependencies:
      astro: ^5.0.0

  '@astrojs/prism@3.2.0':
    resolution: {integrity: sha512-GilTHKGCW6HMq7y3BUv9Ac7GMe/MO9gi9GW62GzKtth0SwukCu/qp2wLiGpEujhY+VVhaG9v7kv/5vFzvf4NYw==}
    engines: {node: ^18.17.1 || ^20.3.0 || >=22.0.0}

  '@astrojs/prism@3.3.0':
    resolution: {integrity: sha512-q8VwfU/fDZNoDOf+r7jUnMC2//H2l0TuQ6FkGJL8vD8nw/q5KiL3DS1KKBI3QhI9UQhpJ5dc7AtqfbXWuOgLCQ==}
    engines: {node: 18.20.8 || ^20.3.0 || >=22.0.0}

  '@astrojs/react@4.3.1':
    resolution: {integrity: sha512-Jhv35TsDHuQLvwof2z10P3g1s9wIR4UN9jE7O4NZBJNXOt/+qk+L0rY9th4SX7VzccKmRltUGxAhI1cXH52gXw==}
    engines: {node: 18.20.8 || ^20.3.0 || >=22.0.0}
    peerDependencies:
      '@types/react': ^17.0.50 || ^18.0.21 || ^19.0.0
      '@types/react-dom': ^17.0.17 || ^18.0.6 || ^19.0.0
      react: ^17.0.2 || ^18.0.0 || ^19.0.0
      react-dom: ^17.0.2 || ^18.0.0 || ^19.0.0

  '@astrojs/rss@4.0.11':
    resolution: {integrity: sha512-3e3H8i6kc97KGnn9iaZBJpIkdoQi8MmR5zH5R+dWsfCM44lLTszOqy1OBfGGxDt56mpQkYVtZJWoxMyWuUZBfw==}

  '@astrojs/sitemap@3.6.0':
    resolution: {integrity: sha512-4aHkvcOZBWJigRmMIAJwRQXBS+ayoP5z40OklTXYXhUDhwusz+DyDl+nSshY6y9DvkVEavwNcFO8FD81iGhXjg==}

  '@astrojs/starlight-tailwind@4.0.1':
    resolution: {integrity: sha512-AOOEWTGqJ7fG66U04xTmZQZ40oZnUYe4Qljpr+No88ozKywtsD1DiXOrGTeHCnZu0hRtMbRtBGB1fZsf0L62iw==}
    peerDependencies:
      '@astrojs/starlight': '>=0.34.0'
      tailwindcss: ^4.0.0

  '@astrojs/starlight@0.35.2':
    resolution: {integrity: sha512-curGghoW4s5pCbW2tINsJPoxEYPan87ptCOv7GZ+S24N3J6AyaOu/OsjZDEMaIpo3ZlObM5DQn+w7iXl3drDhQ==}
    peerDependencies:
      astro: ^5.5.0

  '@astrojs/tailwind@6.0.2':
    resolution: {integrity: sha512-j3mhLNeugZq6A8dMNXVarUa8K6X9AW+QHU9u3lKNrPLMHhOQ0S7VeWhHwEeJFpEK1BTKEUY1U78VQv2gN6hNGg==}
    peerDependencies:
      astro: ^3.0.0 || ^4.0.0 || ^5.0.0
      tailwindcss: ^3.0.24

  '@astrojs/telemetry@3.3.0':
    resolution: {integrity: sha512-UFBgfeldP06qu6khs/yY+q1cDAaArM2/7AEIqQ9Cuvf7B1hNLq0xDrZkct+QoIGyjq56y8IaE2I3CTvG99mlhQ==}
    engines: {node: 18.20.8 || ^20.3.0 || >=22.0.0}

  '@astrojs/yaml2ts@0.2.2':
    resolution: {integrity: sha512-GOfvSr5Nqy2z5XiwqTouBBpy5FyI6DEe+/g/Mk5am9SjILN1S5fOEvYK0GuWHg98yS/dobP4m8qyqw/URW35fQ==}

  '@babel/code-frame@7.27.1':
    resolution: {integrity: sha512-cjQ7ZlQ0Mv3b47hABuTevyTuYN4i+loJKGeV9flcCgIK37cCXRh+L1bd3iBHlynerhQ7BhCkn2BPbQUL+rGqFg==}
    engines: {node: '>=6.9.0'}

  '@babel/compat-data@7.28.4':
    resolution: {integrity: sha512-YsmSKC29MJwf0gF8Rjjrg5LQCmyh+j/nD8/eP7f+BeoQTKYqs9RoWbjGOdy0+1Ekr68RJZMUOPVQaQisnIo4Rw==}
    engines: {node: '>=6.9.0'}

  '@babel/core@7.28.4':
    resolution: {integrity: sha512-2BCOP7TN8M+gVDj7/ht3hsaO/B/n5oDbiAyyvnRlNOs+u1o+JWNYTQrmpuNp1/Wq2gcFrI01JAW+paEKDMx/CA==}
    engines: {node: '>=6.9.0'}

  '@babel/generator@7.28.3':
    resolution: {integrity: sha512-3lSpxGgvnmZznmBkCRnVREPUFJv2wrv9iAoFDvADJc0ypmdOxdUtcLeBgBJ6zE0PMeTKnxeQzyk0xTBq4Ep7zw==}
    engines: {node: '>=6.9.0'}

  '@babel/helper-compilation-targets@7.27.2':
    resolution: {integrity: sha512-2+1thGUUWWjLTYTHZWK1n8Yga0ijBz1XAhUXcKy81rd5g6yh7hGqMp45v7cadSbEHc9G3OTv45SyneRN3ps4DQ==}
    engines: {node: '>=6.9.0'}

  '@babel/helper-globals@7.28.0':
    resolution: {integrity: sha512-+W6cISkXFa1jXsDEdYA8HeevQT/FULhxzR99pxphltZcVaugps53THCeiWA8SguxxpSp3gKPiuYfSWopkLQ4hw==}
    engines: {node: '>=6.9.0'}

  '@babel/helper-module-imports@7.27.1':
    resolution: {integrity: sha512-0gSFWUPNXNopqtIPQvlD5WgXYI5GY2kP2cCvoT8kczjbfcfuIljTbcWrulD1CIPIX2gt1wghbDy08yE1p+/r3w==}
    engines: {node: '>=6.9.0'}

  '@babel/helper-module-transforms@7.28.3':
    resolution: {integrity: sha512-gytXUbs8k2sXS9PnQptz5o0QnpLL51SwASIORY6XaBKF88nsOT0Zw9szLqlSGQDP/4TljBAD5y98p2U1fqkdsw==}
    engines: {node: '>=6.9.0'}
    peerDependencies:
      '@babel/core': ^7.0.0

  '@babel/helper-plugin-utils@7.27.1':
    resolution: {integrity: sha512-1gn1Up5YXka3YYAHGKpbideQ5Yjf1tDa9qYcgysz+cNCXukyLl6DjPXhD3VRwSb8c0J9tA4b2+rHEZtc6R0tlw==}
    engines: {node: '>=6.9.0'}

  '@babel/helper-string-parser@7.25.9':
    resolution: {integrity: sha512-4A/SCr/2KLd5jrtOMFzaKjVtAei3+2r/NChoBNoZ3EyP/+GlhoaEGoWOZUmFmoITP7zOJyHIMm+DYRd8o3PvHA==}
    engines: {node: '>=6.9.0'}

  '@babel/helper-string-parser@7.27.1':
    resolution: {integrity: sha512-qMlSxKbpRlAridDExk92nSobyDdpPijUq2DW6oDnUqd0iOGxmQjyqhMIihI9+zv4LPyZdRje2cavWPbCbWm3eA==}
    engines: {node: '>=6.9.0'}

  '@babel/helper-validator-identifier@7.25.9':
    resolution: {integrity: sha512-Ed61U6XJc3CVRfkERJWDz4dJwKe7iLmmJsbOGu9wSloNSFttHV0I8g6UAgb7qnK5ly5bGLPd4oXZlxCdANBOWQ==}
    engines: {node: '>=6.9.0'}

  '@babel/helper-validator-identifier@7.27.1':
    resolution: {integrity: sha512-D2hP9eA+Sqx1kBZgzxZh0y1trbuU+JoDkiEwqhQ36nodYqJwyEIhPSdMNd7lOm/4io72luTPWH20Yda0xOuUow==}
    engines: {node: '>=6.9.0'}

  '@babel/helper-validator-option@7.27.1':
    resolution: {integrity: sha512-YvjJow9FxbhFFKDSuFnVCe2WxXk1zWc22fFePVNEaWJEu8IrZVlda6N0uHwzZrUM1il7NC9Mlp4MaJYbYd9JSg==}
    engines: {node: '>=6.9.0'}

  '@babel/helpers@7.28.4':
    resolution: {integrity: sha512-HFN59MmQXGHVyYadKLVumYsA9dBFun/ldYxipEjzA4196jpLZd8UjEEBLkbEkvfYreDqJhZxYAWFPtrfhNpj4w==}
    engines: {node: '>=6.9.0'}

  '@babel/parser@7.26.9':
    resolution: {integrity: sha512-81NWa1njQblgZbQHxWHpxxCzNsa3ZwvFqpUg7P+NNUU6f3UU2jBEg4OlF/J6rl8+PQGh1q6/zWScd001YwcA5A==}
    engines: {node: '>=6.0.0'}
    hasBin: true

  '@babel/parser@7.27.0':
    resolution: {integrity: sha512-iaepho73/2Pz7w2eMS0Q5f83+0RKI7i4xmiYeBmDzfRVbQtTOG7Ts0S4HzJVsTMGI9keU8rNfuZr8DKfSt7Yyg==}
    engines: {node: '>=6.0.0'}
    hasBin: true

  '@babel/parser@7.27.2':
    resolution: {integrity: sha512-QYLs8299NA7WM/bZAdp+CviYYkVoYXlDW2rzliy3chxd1PQjej7JORuMJDJXJUb9g0TT+B99EwaVLKmX+sPXWw==}
    engines: {node: '>=6.0.0'}
    hasBin: true

  '@babel/parser@7.28.4':
    resolution: {integrity: sha512-yZbBqeM6TkpP9du/I2pUZnJsRMGGvOuIrhjzC1AwHwW+6he4mni6Bp/m8ijn0iOuZuPI2BfkCoSRunpyjnrQKg==}
    engines: {node: '>=6.0.0'}
    hasBin: true

  '@babel/plugin-transform-react-jsx-self@7.27.1':
    resolution: {integrity: sha512-6UzkCs+ejGdZ5mFFC/OCUrv028ab2fp1znZmCZjAOBKiBK2jXD1O+BPSfX8X2qjJ75fZBMSnQn3Rq2mrBJK2mw==}
    engines: {node: '>=6.9.0'}
    peerDependencies:
      '@babel/core': ^7.0.0-0

  '@babel/plugin-transform-react-jsx-source@7.27.1':
    resolution: {integrity: sha512-zbwoTsBruTeKB9hSq73ha66iFeJHuaFkUbwvqElnygoNbj/jHRsSeokowZFN3CZ64IvEqcmmkVe89OPXc7ldAw==}
    engines: {node: '>=6.9.0'}
    peerDependencies:
      '@babel/core': ^7.0.0-0

  '@babel/runtime@7.26.9':
    resolution: {integrity: sha512-aA63XwOkcl4xxQa3HjPMqOP6LiK0ZDv3mUPYEFXkpHbaFjtGggE1A61FjFzJnB+p7/oy2gA8E+rcBNl/zC1tMg==}
    engines: {node: '>=6.9.0'}

  '@babel/standalone@7.27.0':
    resolution: {integrity: sha512-UxFDpi+BuSz6Q1X73P3ZSM1CB7Nbbqys+7COi/tdouRuaqRsJ6GAzUyxTswbqItHSItVY3frQdd+paBHHGEk9g==}
    engines: {node: '>=6.9.0'}

  '@babel/template@7.27.2':
    resolution: {integrity: sha512-LPDZ85aEJyYSd18/DkjNh4/y1ntkE5KwUHWTiqgRxruuZL2F1yuHligVHLvcHY2vMHXttKFpJn6LwfI7cw7ODw==}
    engines: {node: '>=6.9.0'}

  '@babel/traverse@7.28.4':
    resolution: {integrity: sha512-YEzuboP2qvQavAcjgQNVgsvHIDv6ZpwXvcvjmyySP2DIMuByS/6ioU5G9pYrWHM6T2YDfc7xga9iNzYOs12CFQ==}
    engines: {node: '>=6.9.0'}

  '@babel/types@7.26.5':
    resolution: {integrity: sha512-L6mZmwFDK6Cjh1nRCLXpa6no13ZIioJDz7mdkzHv399pThrTa/k0nUlNaenOeh2kWu/iaOQYElEpKPUswUa9Vg==}
    engines: {node: '>=6.9.0'}

  '@babel/types@7.26.9':
    resolution: {integrity: sha512-Y3IR1cRnOxOCDvMmNiym7XpXQ93iGDDPHx+Zj+NM+rg0fBaShfQLkg+hKPaZCEvg5N/LeCo4+Rj/i3FuJsIQaw==}
    engines: {node: '>=6.9.0'}

  '@babel/types@7.27.0':
    resolution: {integrity: sha512-H45s8fVLYjbhFH62dIJ3WtmJ6RSPt/3DRO0ZcT2SUiYiQyz3BLVb9ADEnLl91m74aQPS3AzzeajZHYOalWe3bg==}
    engines: {node: '>=6.9.0'}

  '@babel/types@7.27.1':
    resolution: {integrity: sha512-+EzkxvLNfiUeKMgy/3luqfsCWFRXLb7U6wNQTk60tovuckwB15B191tJWvpp4HjiQWdJkCxO3Wbvc6jlk3Xb2Q==}
    engines: {node: '>=6.9.0'}

  '@babel/types@7.28.4':
    resolution: {integrity: sha512-bkFqkLhh3pMBUQQkpVgWDWq/lqzc2678eUyDlTBhRqhCHFguYYGM0Efga7tYk4TogG/3x0EEl66/OQ+WGbWB/Q==}
    engines: {node: '>=6.9.0'}

  '@bcoe/v8-coverage@1.0.2':
    resolution: {integrity: sha512-6zABk/ECA/QYSCQ1NGiVwwbQerUCZ+TQbp64Q3AgmfNvurHH0j8TtXa1qbShXA6qqkpAj4V5W8pP6mLe1mcMqA==}
    engines: {node: '>=18'}

  '@biomejs/biome@1.9.4':
    resolution: {integrity: sha512-1rkd7G70+o9KkTn5KLmDYXihGoTaIGO9PIIN2ZB7UJxFrWw04CZHPYiMRjYsaDvVV7hP1dYNRLxSANLaBFGpog==}
    engines: {node: '>=14.21.3'}
    hasBin: true

  '@biomejs/cli-darwin-arm64@1.9.4':
    resolution: {integrity: sha512-bFBsPWrNvkdKrNCYeAp+xo2HecOGPAy9WyNyB/jKnnedgzl4W4Hb9ZMzYNbf8dMCGmUdSavlYHiR01QaYR58cw==}
    engines: {node: '>=14.21.3'}
    cpu: [arm64]
    os: [darwin]

  '@biomejs/cli-darwin-x64@1.9.4':
    resolution: {integrity: sha512-ngYBh/+bEedqkSevPVhLP4QfVPCpb+4BBe2p7Xs32dBgs7rh9nY2AIYUL6BgLw1JVXV8GlpKmb/hNiuIxfPfZg==}
    engines: {node: '>=14.21.3'}
    cpu: [x64]
    os: [darwin]

  '@biomejs/cli-linux-arm64-musl@1.9.4':
    resolution: {integrity: sha512-v665Ct9WCRjGa8+kTr0CzApU0+XXtRgwmzIf1SeKSGAv+2scAlW6JR5PMFo6FzqqZ64Po79cKODKf3/AAmECqA==}
    engines: {node: '>=14.21.3'}
    cpu: [arm64]
    os: [linux]

  '@biomejs/cli-linux-arm64@1.9.4':
    resolution: {integrity: sha512-fJIW0+LYujdjUgJJuwesP4EjIBl/N/TcOX3IvIHJQNsAqvV2CHIogsmA94BPG6jZATS4Hi+xv4SkBBQSt1N4/g==}
    engines: {node: '>=14.21.3'}
    cpu: [arm64]
    os: [linux]

  '@biomejs/cli-linux-x64-musl@1.9.4':
    resolution: {integrity: sha512-gEhi/jSBhZ2m6wjV530Yy8+fNqG8PAinM3oV7CyO+6c3CEh16Eizm21uHVsyVBEB6RIM8JHIl6AGYCv6Q6Q9Tg==}
    engines: {node: '>=14.21.3'}
    cpu: [x64]
    os: [linux]

  '@biomejs/cli-linux-x64@1.9.4':
    resolution: {integrity: sha512-lRCJv/Vi3Vlwmbd6K+oQ0KhLHMAysN8lXoCI7XeHlxaajk06u7G+UsFSO01NAs5iYuWKmVZjmiOzJ0OJmGsMwg==}
    engines: {node: '>=14.21.3'}
    cpu: [x64]
    os: [linux]

  '@biomejs/cli-win32-arm64@1.9.4':
    resolution: {integrity: sha512-tlbhLk+WXZmgwoIKwHIHEBZUwxml7bRJgk0X2sPyNR3S93cdRq6XulAZRQJ17FYGGzWne0fgrXBKpl7l4M87Hg==}
    engines: {node: '>=14.21.3'}
    cpu: [arm64]
    os: [win32]

  '@biomejs/cli-win32-x64@1.9.4':
    resolution: {integrity: sha512-8Y5wMhVIPaWe6jw2H+KlEm4wP/f7EW3810ZLmDlrEEy5KvBsb9ECEfu/kMWD484ijfQ8+nIi0giMgu9g1UAuuA==}
    engines: {node: '>=14.21.3'}
    cpu: [x64]
    os: [win32]

  '@bundled-es-modules/cookie@2.0.1':
    resolution: {integrity: sha512-8o+5fRPLNbjbdGRRmJj3h6Hh1AQJf2dk3qQ/5ZFb+PXkRNiSoMGGUKlsgLfrxneb72axVJyIYji64E2+nNfYyw==}

  '@bundled-es-modules/statuses@1.0.1':
    resolution: {integrity: sha512-yn7BklA5acgcBr+7w064fGV+SGIFySjCKpqjcWgBAIfrAkY+4GQTJJHQMeT3V/sgz23VTEVV8TtOmkvJAhFVfg==}

  '@bundled-es-modules/tough-cookie@0.1.6':
    resolution: {integrity: sha512-dvMHbL464C0zI+Yqxbz6kZ5TOEp7GLW+pry/RWndAR8MJQAXZ2rPmIs8tziTZjeIyhSNZgZbCePtfSbdWqStJw==}

  '@capsizecss/unpack@2.4.0':
    resolution: {integrity: sha512-GrSU71meACqcmIUxPYOJvGKF0yryjN/L1aCuE9DViCTJI7bfkjgYDPD1zbNDcINJwSSP6UaBZY9GAbYDO7re0Q==}

  '@csstools/color-helpers@5.1.0':
    resolution: {integrity: sha512-S11EXWJyy0Mz5SYvRmY8nJYTFFd1LCNV+7cXyAgQtOOuzb4EsgfqDufL+9esx72/eLhsRdGZwaldu/h+E4t4BA==}
    engines: {node: '>=18'}

  '@csstools/css-calc@2.1.4':
    resolution: {integrity: sha512-3N8oaj+0juUw/1H3YwmDDJXCgTB1gKU6Hc/bB502u9zR0q2vd786XJH9QfrKIEgFlZmhZiq6epXl4rHqhzsIgQ==}
    engines: {node: '>=18'}
    peerDependencies:
      '@csstools/css-parser-algorithms': ^3.0.5
      '@csstools/css-tokenizer': ^3.0.4

  '@csstools/css-color-parser@3.1.0':
    resolution: {integrity: sha512-nbtKwh3a6xNVIp/VRuXV64yTKnb1IjTAEEh3irzS+HkKjAOYLTGNb9pmVNntZ8iVBHcWDA2Dof0QtPgFI1BaTA==}
    engines: {node: '>=18'}
    peerDependencies:
      '@csstools/css-parser-algorithms': ^3.0.5
      '@csstools/css-tokenizer': ^3.0.4

  '@csstools/css-parser-algorithms@3.0.5':
    resolution: {integrity: sha512-DaDeUkXZKjdGhgYaHNJTV9pV7Y9B3b644jCLs9Upc3VeNGg6LWARAT6O+Q+/COo+2gg/bM5rhpMAtf70WqfBdQ==}
    engines: {node: '>=18'}
    peerDependencies:
      '@csstools/css-tokenizer': ^3.0.4

  '@csstools/css-syntax-patches-for-csstree@1.0.14':
    resolution: {integrity: sha512-zSlIxa20WvMojjpCSy8WrNpcZ61RqfTfX3XTaOeVlGJrt/8HF3YbzgFZa01yTbT4GWQLwfTcC3EB8i3XnB647Q==}
    engines: {node: '>=18'}
    peerDependencies:
      postcss: ^8.4

  '@csstools/css-tokenizer@3.0.4':
    resolution: {integrity: sha512-Vd/9EVDiu6PPJt9yAh6roZP6El1xHrdvIVGjyBsHR0RYwNHgL7FJPyIIW4fANJNG6FtyZfvlRPpFI4ZM/lubvw==}
    engines: {node: '>=18'}

  '@ctrl/tinycolor@4.1.0':
    resolution: {integrity: sha512-WyOx8cJQ+FQus4Mm4uPIZA64gbk3Wxh0so5Lcii0aJifqwoVOlfFtorjLE0Hen4OYyHZMXDWqMmaQemBhgxFRQ==}
    engines: {node: '>=14'}

  '@emmetio/abbreviation@2.3.3':
    resolution: {integrity: sha512-mgv58UrU3rh4YgbE/TzgLQwJ3pFsHHhCLqY20aJq+9comytTXUDNGG/SMtSeMJdkpxgXSXunBGLD8Boka3JyVA==}

  '@emmetio/css-abbreviation@2.1.8':
    resolution: {integrity: sha512-s9yjhJ6saOO/uk1V74eifykk2CBYi01STTK3WlXWGOepyKa23ymJ053+DNQjpFcy1ingpaO7AxCcwLvHFY9tuw==}

  '@emmetio/css-parser@0.4.0':
    resolution: {integrity: sha512-z7wkxRSZgrQHXVzObGkXG+Vmj3uRlpM11oCZ9pbaz0nFejvCDmAiNDpY75+wgXOcffKpj4rzGtwGaZxfJKsJxw==}

  '@emmetio/html-matcher@1.3.0':
    resolution: {integrity: sha512-NTbsvppE5eVyBMuyGfVu2CRrLvo7J4YHb6t9sBFLyY03WYhXET37qA4zOYUjBWFCRHO7pS1B9khERtY0f5JXPQ==}

  '@emmetio/scanner@1.0.4':
    resolution: {integrity: sha512-IqRuJtQff7YHHBk4G8YZ45uB9BaAGcwQeVzgj/zj8/UdOhtQpEIupUhSk8dys6spFIWVZVeK20CzGEnqR5SbqA==}

  '@emmetio/stream-reader-utils@0.1.0':
    resolution: {integrity: sha512-ZsZ2I9Vzso3Ho/pjZFsmmZ++FWeEd/txqybHTm4OgaZzdS8V9V/YYWQwg5TC38Z7uLWUV1vavpLLbjJtKubR1A==}

  '@emmetio/stream-reader@2.2.0':
    resolution: {integrity: sha512-fXVXEyFA5Yv3M3n8sUGT7+fvecGrZP4k6FnWWMSZVQf69kAq0LLpaBQLGcPR30m3zMmKYhECP4k/ZkzvhEW5kw==}

  '@emnapi/core@1.5.0':
    resolution: {integrity: sha512-sbP8GzB1WDzacS8fgNPpHlp6C9VZe+SJP3F90W9rLemaQj2PzIuTEl1qDOYQf58YIpyjViI24y9aPWCjEzY2cg==}

  '@emnapi/runtime@1.4.3':
    resolution: {integrity: sha512-pBPWdu6MLKROBX05wSNKcNb++m5Er+KQ9QkB+WVM+pW2Kx9hoSrVTnu3BdkI5eBLZoKu/J6mW/B6i6bJB2ytXQ==}

<<<<<<< HEAD
  '@emnapi/runtime@1.4.4':
    resolution: {integrity: sha512-hHyapA4A3gPaDCNfiqyZUStTMqIkKRshqPIuDOXv1hcBnD4U3l8cP0T1HMCfGRxQ6V64TGCcoswChANyOAwbQg==}

  '@emnapi/runtime@1.5.0':
    resolution: {integrity: sha512-97/BJ3iXHww3djw6hYIfErCZFee7qCtrneuLa20UXFCOTCfBM2cvQHjWJ2EG0s0MtdNwInarqCTz35i4wWXHsQ==}

  '@emnapi/wasi-threads@1.1.0':
    resolution: {integrity: sha512-WI0DdZ8xFSbgMjR1sFsKABJ/C5OnRrjT06JXbZKexJGrDuPTzZdDYfFlsgcCXCyf+suG5QU2e/y1Wo2V/OapLQ==}

=======
>>>>>>> 7d84965e
  '@esbuild/aix-ppc64@0.24.2':
    resolution: {integrity: sha512-thpVCb/rhxE/BnMLQ7GReQLLN8q9qbHmI55F4489/ByVg2aQaQ6kbcLb6FHkocZzQhxc4gx0sCk0tJkKBFzDhA==}
    engines: {node: '>=18'}
    cpu: [ppc64]
    os: [aix]

  '@esbuild/aix-ppc64@0.25.10':
    resolution: {integrity: sha512-0NFWnA+7l41irNuaSVlLfgNT12caWJVLzp5eAVhZ0z1qpxbockccEt3s+149rE64VUI3Ml2zt8Nv5JVc4QXTsw==}
    engines: {node: '>=18'}
    cpu: [ppc64]
    os: [aix]

  '@esbuild/aix-ppc64@0.25.9':
    resolution: {integrity: sha512-OaGtL73Jck6pBKjNIe24BnFE6agGl+6KxDtTfHhy1HmhthfKouEcOhqpSL64K4/0WCtbKFLOdzD/44cJ4k9opA==}
    engines: {node: '>=18'}
    cpu: [ppc64]
    os: [aix]

  '@esbuild/android-arm64@0.24.2':
    resolution: {integrity: sha512-cNLgeqCqV8WxfcTIOeL4OAtSmL8JjcN6m09XIgro1Wi7cF4t/THaWEa7eL5CMoMBdjoHOTh/vwTO/o2TRXIyzg==}
    engines: {node: '>=18'}
    cpu: [arm64]
    os: [android]

  '@esbuild/android-arm64@0.25.10':
    resolution: {integrity: sha512-LSQa7eDahypv/VO6WKohZGPSJDq5OVOo3UoFR1E4t4Gj1W7zEQMUhI+lo81H+DtB+kP+tDgBp+M4oNCwp6kffg==}
    engines: {node: '>=18'}
    cpu: [arm64]
    os: [android]

  '@esbuild/android-arm64@0.25.9':
    resolution: {integrity: sha512-IDrddSmpSv51ftWslJMvl3Q2ZT98fUSL2/rlUXuVqRXHCs5EUF1/f+jbjF5+NG9UffUDMCiTyh8iec7u8RlTLg==}
    engines: {node: '>=18'}
    cpu: [arm64]
    os: [android]

  '@esbuild/android-arm@0.24.2':
    resolution: {integrity: sha512-tmwl4hJkCfNHwFB3nBa8z1Uy3ypZpxqxfTQOcHX+xRByyYgunVbZ9MzUUfb0RxaHIMnbHagwAxuTL+tnNM+1/Q==}
    engines: {node: '>=18'}
    cpu: [arm]
    os: [android]

  '@esbuild/android-arm@0.25.10':
    resolution: {integrity: sha512-dQAxF1dW1C3zpeCDc5KqIYuZ1tgAdRXNoZP7vkBIRtKZPYe2xVr/d3SkirklCHudW1B45tGiUlz2pUWDfbDD4w==}
    engines: {node: '>=18'}
    cpu: [arm]
    os: [android]

  '@esbuild/android-arm@0.25.9':
    resolution: {integrity: sha512-5WNI1DaMtxQ7t7B6xa572XMXpHAaI/9Hnhk8lcxF4zVN4xstUgTlvuGDorBguKEnZO70qwEcLpfifMLoxiPqHQ==}
    engines: {node: '>=18'}
    cpu: [arm]
    os: [android]

  '@esbuild/android-x64@0.24.2':
    resolution: {integrity: sha512-B6Q0YQDqMx9D7rvIcsXfmJfvUYLoP722bgfBlO5cGvNVb5V/+Y7nhBE3mHV9OpxBf4eAS2S68KZztiPaWq4XYw==}
    engines: {node: '>=18'}
    cpu: [x64]
    os: [android]

  '@esbuild/android-x64@0.25.10':
    resolution: {integrity: sha512-MiC9CWdPrfhibcXwr39p9ha1x0lZJ9KaVfvzA0Wxwz9ETX4v5CHfF09bx935nHlhi+MxhA63dKRRQLiVgSUtEg==}
    engines: {node: '>=18'}
    cpu: [x64]
    os: [android]

  '@esbuild/android-x64@0.25.9':
    resolution: {integrity: sha512-I853iMZ1hWZdNllhVZKm34f4wErd4lMyeV7BLzEExGEIZYsOzqDWDf+y082izYUE8gtJnYHdeDpN/6tUdwvfiw==}
    engines: {node: '>=18'}
    cpu: [x64]
    os: [android]

  '@esbuild/darwin-arm64@0.24.2':
    resolution: {integrity: sha512-kj3AnYWc+CekmZnS5IPu9D+HWtUI49hbnyqk0FLEJDbzCIQt7hg7ucF1SQAilhtYpIujfaHr6O0UHlzzSPdOeA==}
    engines: {node: '>=18'}
    cpu: [arm64]
    os: [darwin]

  '@esbuild/darwin-arm64@0.25.10':
    resolution: {integrity: sha512-JC74bdXcQEpW9KkV326WpZZjLguSZ3DfS8wrrvPMHgQOIEIG/sPXEN/V8IssoJhbefLRcRqw6RQH2NnpdprtMA==}
    engines: {node: '>=18'}
    cpu: [arm64]
    os: [darwin]

  '@esbuild/darwin-arm64@0.25.9':
    resolution: {integrity: sha512-XIpIDMAjOELi/9PB30vEbVMs3GV1v2zkkPnuyRRURbhqjyzIINwj+nbQATh4H9GxUgH1kFsEyQMxwiLFKUS6Rg==}
    engines: {node: '>=18'}
    cpu: [arm64]
    os: [darwin]

  '@esbuild/darwin-x64@0.24.2':
    resolution: {integrity: sha512-WeSrmwwHaPkNR5H3yYfowhZcbriGqooyu3zI/3GGpF8AyUdsrrP0X6KumITGA9WOyiJavnGZUwPGvxvwfWPHIA==}
    engines: {node: '>=18'}
    cpu: [x64]
    os: [darwin]

  '@esbuild/darwin-x64@0.25.10':
    resolution: {integrity: sha512-tguWg1olF6DGqzws97pKZ8G2L7Ig1vjDmGTwcTuYHbuU6TTjJe5FXbgs5C1BBzHbJ2bo1m3WkQDbWO2PvamRcg==}
    engines: {node: '>=18'}
    cpu: [x64]
    os: [darwin]

  '@esbuild/darwin-x64@0.25.9':
    resolution: {integrity: sha512-jhHfBzjYTA1IQu8VyrjCX4ApJDnH+ez+IYVEoJHeqJm9VhG9Dh2BYaJritkYK3vMaXrf7Ogr/0MQ8/MeIefsPQ==}
    engines: {node: '>=18'}
    cpu: [x64]
    os: [darwin]

  '@esbuild/freebsd-arm64@0.24.2':
    resolution: {integrity: sha512-UN8HXjtJ0k/Mj6a9+5u6+2eZ2ERD7Edt1Q9IZiB5UZAIdPnVKDoG7mdTVGhHJIeEml60JteamR3qhsr1r8gXvg==}
    engines: {node: '>=18'}
    cpu: [arm64]
    os: [freebsd]

  '@esbuild/freebsd-arm64@0.25.10':
    resolution: {integrity: sha512-3ZioSQSg1HT2N05YxeJWYR+Libe3bREVSdWhEEgExWaDtyFbbXWb49QgPvFH8u03vUPX10JhJPcz7s9t9+boWg==}
    engines: {node: '>=18'}
    cpu: [arm64]
    os: [freebsd]

  '@esbuild/freebsd-arm64@0.25.9':
    resolution: {integrity: sha512-z93DmbnY6fX9+KdD4Ue/H6sYs+bhFQJNCPZsi4XWJoYblUqT06MQUdBCpcSfuiN72AbqeBFu5LVQTjfXDE2A6Q==}
    engines: {node: '>=18'}
    cpu: [arm64]
    os: [freebsd]

  '@esbuild/freebsd-x64@0.24.2':
    resolution: {integrity: sha512-TvW7wE/89PYW+IevEJXZ5sF6gJRDY/14hyIGFXdIucxCsbRmLUcjseQu1SyTko+2idmCw94TgyaEZi9HUSOe3Q==}
    engines: {node: '>=18'}
    cpu: [x64]
    os: [freebsd]

  '@esbuild/freebsd-x64@0.25.10':
    resolution: {integrity: sha512-LLgJfHJk014Aa4anGDbh8bmI5Lk+QidDmGzuC2D+vP7mv/GeSN+H39zOf7pN5N8p059FcOfs2bVlrRr4SK9WxA==}
    engines: {node: '>=18'}
    cpu: [x64]
    os: [freebsd]

  '@esbuild/freebsd-x64@0.25.9':
    resolution: {integrity: sha512-mrKX6H/vOyo5v71YfXWJxLVxgy1kyt1MQaD8wZJgJfG4gq4DpQGpgTB74e5yBeQdyMTbgxp0YtNj7NuHN0PoZg==}
    engines: {node: '>=18'}
    cpu: [x64]
    os: [freebsd]

  '@esbuild/linux-arm64@0.24.2':
    resolution: {integrity: sha512-7HnAD6074BW43YvvUmE/35Id9/NB7BeX5EoNkK9obndmZBUk8xmJJeU7DwmUeN7tkysslb2eSl6CTrYz6oEMQg==}
    engines: {node: '>=18'}
    cpu: [arm64]
    os: [linux]

  '@esbuild/linux-arm64@0.25.10':
    resolution: {integrity: sha512-5luJWN6YKBsawd5f9i4+c+geYiVEw20FVW5x0v1kEMWNq8UctFjDiMATBxLvmmHA4bf7F6hTRaJgtghFr9iziQ==}
    engines: {node: '>=18'}
    cpu: [arm64]
    os: [linux]

  '@esbuild/linux-arm64@0.25.9':
    resolution: {integrity: sha512-BlB7bIcLT3G26urh5Dmse7fiLmLXnRlopw4s8DalgZ8ef79Jj4aUcYbk90g8iCa2467HX8SAIidbL7gsqXHdRw==}
    engines: {node: '>=18'}
    cpu: [arm64]
    os: [linux]

  '@esbuild/linux-arm@0.24.2':
    resolution: {integrity: sha512-n0WRM/gWIdU29J57hJyUdIsk0WarGd6To0s+Y+LwvlC55wt+GT/OgkwoXCXvIue1i1sSNWblHEig00GBWiJgfA==}
    engines: {node: '>=18'}
    cpu: [arm]
    os: [linux]

  '@esbuild/linux-arm@0.25.10':
    resolution: {integrity: sha512-oR31GtBTFYCqEBALI9r6WxoU/ZofZl962pouZRTEYECvNF/dtXKku8YXcJkhgK/beU+zedXfIzHijSRapJY3vg==}
    engines: {node: '>=18'}
    cpu: [arm]
    os: [linux]

  '@esbuild/linux-arm@0.25.9':
    resolution: {integrity: sha512-HBU2Xv78SMgaydBmdor38lg8YDnFKSARg1Q6AT0/y2ezUAKiZvc211RDFHlEZRFNRVhcMamiToo7bDx3VEOYQw==}
    engines: {node: '>=18'}
    cpu: [arm]
    os: [linux]

  '@esbuild/linux-ia32@0.24.2':
    resolution: {integrity: sha512-sfv0tGPQhcZOgTKO3oBE9xpHuUqguHvSo4jl+wjnKwFpapx+vUDcawbwPNuBIAYdRAvIDBfZVvXprIj3HA+Ugw==}
    engines: {node: '>=18'}
    cpu: [ia32]
    os: [linux]

  '@esbuild/linux-ia32@0.25.10':
    resolution: {integrity: sha512-NrSCx2Kim3EnnWgS4Txn0QGt0Xipoumb6z6sUtl5bOEZIVKhzfyp/Lyw4C1DIYvzeW/5mWYPBFJU3a/8Yr75DQ==}
    engines: {node: '>=18'}
    cpu: [ia32]
    os: [linux]

  '@esbuild/linux-ia32@0.25.9':
    resolution: {integrity: sha512-e7S3MOJPZGp2QW6AK6+Ly81rC7oOSerQ+P8L0ta4FhVi+/j/v2yZzx5CqqDaWjtPFfYz21Vi1S0auHrap3Ma3A==}
    engines: {node: '>=18'}
    cpu: [ia32]
    os: [linux]

  '@esbuild/linux-loong64@0.24.2':
    resolution: {integrity: sha512-CN9AZr8kEndGooS35ntToZLTQLHEjtVB5n7dl8ZcTZMonJ7CCfStrYhrzF97eAecqVbVJ7APOEe18RPI4KLhwQ==}
    engines: {node: '>=18'}
    cpu: [loong64]
    os: [linux]

  '@esbuild/linux-loong64@0.25.10':
    resolution: {integrity: sha512-xoSphrd4AZda8+rUDDfD9J6FUMjrkTz8itpTITM4/xgerAZZcFW7Dv+sun7333IfKxGG8gAq+3NbfEMJfiY+Eg==}
    engines: {node: '>=18'}
    cpu: [loong64]
    os: [linux]

  '@esbuild/linux-loong64@0.25.9':
    resolution: {integrity: sha512-Sbe10Bnn0oUAB2AalYztvGcK+o6YFFA/9829PhOCUS9vkJElXGdphz0A3DbMdP8gmKkqPmPcMJmJOrI3VYB1JQ==}
    engines: {node: '>=18'}
    cpu: [loong64]
    os: [linux]

  '@esbuild/linux-mips64el@0.24.2':
    resolution: {integrity: sha512-iMkk7qr/wl3exJATwkISxI7kTcmHKE+BlymIAbHO8xanq/TjHaaVThFF6ipWzPHryoFsesNQJPE/3wFJw4+huw==}
    engines: {node: '>=18'}
    cpu: [mips64el]
    os: [linux]

  '@esbuild/linux-mips64el@0.25.10':
    resolution: {integrity: sha512-ab6eiuCwoMmYDyTnyptoKkVS3k8fy/1Uvq7Dj5czXI6DF2GqD2ToInBI0SHOp5/X1BdZ26RKc5+qjQNGRBelRA==}
    engines: {node: '>=18'}
    cpu: [mips64el]
    os: [linux]

  '@esbuild/linux-mips64el@0.25.9':
    resolution: {integrity: sha512-YcM5br0mVyZw2jcQeLIkhWtKPeVfAerES5PvOzaDxVtIyZ2NUBZKNLjC5z3/fUlDgT6w89VsxP2qzNipOaaDyA==}
    engines: {node: '>=18'}
    cpu: [mips64el]
    os: [linux]

  '@esbuild/linux-ppc64@0.24.2':
    resolution: {integrity: sha512-shsVrgCZ57Vr2L8mm39kO5PPIb+843FStGt7sGGoqiiWYconSxwTiuswC1VJZLCjNiMLAMh34jg4VSEQb+iEbw==}
    engines: {node: '>=18'}
    cpu: [ppc64]
    os: [linux]

  '@esbuild/linux-ppc64@0.25.10':
    resolution: {integrity: sha512-NLinzzOgZQsGpsTkEbdJTCanwA5/wozN9dSgEl12haXJBzMTpssebuXR42bthOF3z7zXFWH1AmvWunUCkBE4EA==}
    engines: {node: '>=18'}
    cpu: [ppc64]
    os: [linux]

  '@esbuild/linux-ppc64@0.25.9':
    resolution: {integrity: sha512-++0HQvasdo20JytyDpFvQtNrEsAgNG2CY1CLMwGXfFTKGBGQT3bOeLSYE2l1fYdvML5KUuwn9Z8L1EWe2tzs1w==}
    engines: {node: '>=18'}
    cpu: [ppc64]
    os: [linux]

  '@esbuild/linux-riscv64@0.24.2':
    resolution: {integrity: sha512-4eSFWnU9Hhd68fW16GD0TINewo1L6dRrB+oLNNbYyMUAeOD2yCK5KXGK1GH4qD/kT+bTEXjsyTCiJGHPZ3eM9Q==}
    engines: {node: '>=18'}
    cpu: [riscv64]
    os: [linux]

  '@esbuild/linux-riscv64@0.25.10':
    resolution: {integrity: sha512-FE557XdZDrtX8NMIeA8LBJX3dC2M8VGXwfrQWU7LB5SLOajfJIxmSdyL/gU1m64Zs9CBKvm4UAuBp5aJ8OgnrA==}
    engines: {node: '>=18'}
    cpu: [riscv64]
    os: [linux]

  '@esbuild/linux-riscv64@0.25.9':
    resolution: {integrity: sha512-uNIBa279Y3fkjV+2cUjx36xkx7eSjb8IvnL01eXUKXez/CBHNRw5ekCGMPM0BcmqBxBcdgUWuUXmVWwm4CH9kg==}
    engines: {node: '>=18'}
    cpu: [riscv64]
    os: [linux]

  '@esbuild/linux-s390x@0.24.2':
    resolution: {integrity: sha512-S0Bh0A53b0YHL2XEXC20bHLuGMOhFDO6GN4b3YjRLK//Ep3ql3erpNcPlEFed93hsQAjAQDNsvcK+hV90FubSw==}
    engines: {node: '>=18'}
    cpu: [s390x]
    os: [linux]

  '@esbuild/linux-s390x@0.25.10':
    resolution: {integrity: sha512-3BBSbgzuB9ajLoVZk0mGu+EHlBwkusRmeNYdqmznmMc9zGASFjSsxgkNsqmXugpPk00gJ0JNKh/97nxmjctdew==}
    engines: {node: '>=18'}
    cpu: [s390x]
    os: [linux]

  '@esbuild/linux-s390x@0.25.9':
    resolution: {integrity: sha512-Mfiphvp3MjC/lctb+7D287Xw1DGzqJPb/J2aHHcHxflUo+8tmN/6d4k6I2yFR7BVo5/g7x2Monq4+Yew0EHRIA==}
    engines: {node: '>=18'}
    cpu: [s390x]
    os: [linux]

  '@esbuild/linux-x64@0.24.2':
    resolution: {integrity: sha512-8Qi4nQcCTbLnK9WoMjdC9NiTG6/E38RNICU6sUNqK0QFxCYgoARqVqxdFmWkdonVsvGqWhmm7MO0jyTqLqwj0Q==}
    engines: {node: '>=18'}
    cpu: [x64]
    os: [linux]

  '@esbuild/linux-x64@0.25.10':
    resolution: {integrity: sha512-QSX81KhFoZGwenVyPoberggdW1nrQZSvfVDAIUXr3WqLRZGZqWk/P4T8p2SP+de2Sr5HPcvjhcJzEiulKgnxtA==}
    engines: {node: '>=18'}
    cpu: [x64]
    os: [linux]

  '@esbuild/linux-x64@0.25.9':
    resolution: {integrity: sha512-iSwByxzRe48YVkmpbgoxVzn76BXjlYFXC7NvLYq+b+kDjyyk30J0JY47DIn8z1MO3K0oSl9fZoRmZPQI4Hklzg==}
    engines: {node: '>=18'}
    cpu: [x64]
    os: [linux]

  '@esbuild/netbsd-arm64@0.24.2':
    resolution: {integrity: sha512-wuLK/VztRRpMt9zyHSazyCVdCXlpHkKm34WUyinD2lzK07FAHTq0KQvZZlXikNWkDGoT6x3TD51jKQ7gMVpopw==}
    engines: {node: '>=18'}
    cpu: [arm64]
    os: [netbsd]

  '@esbuild/netbsd-arm64@0.25.10':
    resolution: {integrity: sha512-AKQM3gfYfSW8XRk8DdMCzaLUFB15dTrZfnX8WXQoOUpUBQ+NaAFCP1kPS/ykbbGYz7rxn0WS48/81l9hFl3u4A==}
    engines: {node: '>=18'}
    cpu: [arm64]
    os: [netbsd]

  '@esbuild/netbsd-arm64@0.25.9':
    resolution: {integrity: sha512-9jNJl6FqaUG+COdQMjSCGW4QiMHH88xWbvZ+kRVblZsWrkXlABuGdFJ1E9L7HK+T0Yqd4akKNa/lO0+jDxQD4Q==}
    engines: {node: '>=18'}
    cpu: [arm64]
    os: [netbsd]

  '@esbuild/netbsd-x64@0.24.2':
    resolution: {integrity: sha512-VefFaQUc4FMmJuAxmIHgUmfNiLXY438XrL4GDNV1Y1H/RW3qow68xTwjZKfj/+Plp9NANmzbH5R40Meudu8mmw==}
    engines: {node: '>=18'}
    cpu: [x64]
    os: [netbsd]

  '@esbuild/netbsd-x64@0.25.10':
    resolution: {integrity: sha512-7RTytDPGU6fek/hWuN9qQpeGPBZFfB4zZgcz2VK2Z5VpdUxEI8JKYsg3JfO0n/Z1E/6l05n0unDCNc4HnhQGig==}
    engines: {node: '>=18'}
    cpu: [x64]
    os: [netbsd]

  '@esbuild/netbsd-x64@0.25.9':
    resolution: {integrity: sha512-RLLdkflmqRG8KanPGOU7Rpg829ZHu8nFy5Pqdi9U01VYtG9Y0zOG6Vr2z4/S+/3zIyOxiK6cCeYNWOFR9QP87g==}
    engines: {node: '>=18'}
    cpu: [x64]
    os: [netbsd]

  '@esbuild/openbsd-arm64@0.24.2':
    resolution: {integrity: sha512-YQbi46SBct6iKnszhSvdluqDmxCJA+Pu280Av9WICNwQmMxV7nLRHZfjQzwbPs3jeWnuAhE9Jy0NrnJ12Oz+0A==}
    engines: {node: '>=18'}
    cpu: [arm64]
    os: [openbsd]

  '@esbuild/openbsd-arm64@0.25.10':
    resolution: {integrity: sha512-5Se0VM9Wtq797YFn+dLimf2Zx6McttsH2olUBsDml+lm0GOCRVebRWUvDtkY4BWYv/3NgzS8b/UM3jQNh5hYyw==}
    engines: {node: '>=18'}
    cpu: [arm64]
    os: [openbsd]

  '@esbuild/openbsd-arm64@0.25.9':
    resolution: {integrity: sha512-YaFBlPGeDasft5IIM+CQAhJAqS3St3nJzDEgsgFixcfZeyGPCd6eJBWzke5piZuZ7CtL656eOSYKk4Ls2C0FRQ==}
    engines: {node: '>=18'}
    cpu: [arm64]
    os: [openbsd]

  '@esbuild/openbsd-x64@0.24.2':
    resolution: {integrity: sha512-+iDS6zpNM6EnJyWv0bMGLWSWeXGN/HTaF/LXHXHwejGsVi+ooqDfMCCTerNFxEkM3wYVcExkeGXNqshc9iMaOA==}
    engines: {node: '>=18'}
    cpu: [x64]
    os: [openbsd]

  '@esbuild/openbsd-x64@0.25.10':
    resolution: {integrity: sha512-XkA4frq1TLj4bEMB+2HnI0+4RnjbuGZfet2gs/LNs5Hc7D89ZQBHQ0gL2ND6Lzu1+QVkjp3x1gIcPKzRNP8bXw==}
    engines: {node: '>=18'}
    cpu: [x64]
    os: [openbsd]

  '@esbuild/openbsd-x64@0.25.9':
    resolution: {integrity: sha512-1MkgTCuvMGWuqVtAvkpkXFmtL8XhWy+j4jaSO2wxfJtilVCi0ZE37b8uOdMItIHz4I6z1bWWtEX4CJwcKYLcuA==}
    engines: {node: '>=18'}
    cpu: [x64]
    os: [openbsd]

  '@esbuild/openharmony-arm64@0.25.10':
    resolution: {integrity: sha512-AVTSBhTX8Y/Fz6OmIVBip9tJzZEUcY8WLh7I59+upa5/GPhh2/aM6bvOMQySspnCCHvFi79kMtdJS1w0DXAeag==}
    engines: {node: '>=18'}
    cpu: [arm64]
    os: [openharmony]

  '@esbuild/openharmony-arm64@0.25.9':
    resolution: {integrity: sha512-4Xd0xNiMVXKh6Fa7HEJQbrpP3m3DDn43jKxMjxLLRjWnRsfxjORYJlXPO4JNcXtOyfajXorRKY9NkOpTHptErg==}
    engines: {node: '>=18'}
    cpu: [arm64]
    os: [openharmony]

  '@esbuild/sunos-x64@0.24.2':
    resolution: {integrity: sha512-hTdsW27jcktEvpwNHJU4ZwWFGkz2zRJUz8pvddmXPtXDzVKTTINmlmga3ZzwcuMpUvLw7JkLy9QLKyGpD2Yxig==}
    engines: {node: '>=18'}
    cpu: [x64]
    os: [sunos]

  '@esbuild/sunos-x64@0.25.10':
    resolution: {integrity: sha512-fswk3XT0Uf2pGJmOpDB7yknqhVkJQkAQOcW/ccVOtfx05LkbWOaRAtn5SaqXypeKQra1QaEa841PgrSL9ubSPQ==}
    engines: {node: '>=18'}
    cpu: [x64]
    os: [sunos]

  '@esbuild/sunos-x64@0.25.9':
    resolution: {integrity: sha512-WjH4s6hzo00nNezhp3wFIAfmGZ8U7KtrJNlFMRKxiI9mxEK1scOMAaa9i4crUtu+tBr+0IN6JCuAcSBJZfnphw==}
    engines: {node: '>=18'}
    cpu: [x64]
    os: [sunos]

  '@esbuild/win32-arm64@0.24.2':
    resolution: {integrity: sha512-LihEQ2BBKVFLOC9ZItT9iFprsE9tqjDjnbulhHoFxYQtQfai7qfluVODIYxt1PgdoyQkz23+01rzwNwYfutxUQ==}
    engines: {node: '>=18'}
    cpu: [arm64]
    os: [win32]

  '@esbuild/win32-arm64@0.25.10':
    resolution: {integrity: sha512-ah+9b59KDTSfpaCg6VdJoOQvKjI33nTaQr4UluQwW7aEwZQsbMCfTmfEO4VyewOxx4RaDT/xCy9ra2GPWmO7Kw==}
    engines: {node: '>=18'}
    cpu: [arm64]
    os: [win32]

  '@esbuild/win32-arm64@0.25.9':
    resolution: {integrity: sha512-mGFrVJHmZiRqmP8xFOc6b84/7xa5y5YvR1x8djzXpJBSv/UsNK6aqec+6JDjConTgvvQefdGhFDAs2DLAds6gQ==}
    engines: {node: '>=18'}
    cpu: [arm64]
    os: [win32]

  '@esbuild/win32-ia32@0.24.2':
    resolution: {integrity: sha512-q+iGUwfs8tncmFC9pcnD5IvRHAzmbwQ3GPS5/ceCyHdjXubwQWI12MKWSNSMYLJMq23/IUCvJMS76PDqXe1fxA==}
    engines: {node: '>=18'}
    cpu: [ia32]
    os: [win32]

  '@esbuild/win32-ia32@0.25.10':
    resolution: {integrity: sha512-QHPDbKkrGO8/cz9LKVnJU22HOi4pxZnZhhA2HYHez5Pz4JeffhDjf85E57Oyco163GnzNCVkZK0b/n4Y0UHcSw==}
    engines: {node: '>=18'}
    cpu: [ia32]
    os: [win32]

  '@esbuild/win32-ia32@0.25.9':
    resolution: {integrity: sha512-b33gLVU2k11nVx1OhX3C8QQP6UHQK4ZtN56oFWvVXvz2VkDoe6fbG8TOgHFxEvqeqohmRnIHe5A1+HADk4OQww==}
    engines: {node: '>=18'}
    cpu: [ia32]
    os: [win32]

  '@esbuild/win32-x64@0.24.2':
    resolution: {integrity: sha512-7VTgWzgMGvup6aSqDPLiW5zHaxYJGTO4OokMjIlrCtf+VpEL+cXKtCvg723iguPYI5oaUNdS+/V7OU2gvXVWEg==}
    engines: {node: '>=18'}
    cpu: [x64]
    os: [win32]

  '@esbuild/win32-x64@0.25.10':
    resolution: {integrity: sha512-9KpxSVFCu0iK1owoez6aC/s/EdUQLDN3adTxGCqxMVhrPDj6bt5dbrHDXUuq+Bs2vATFBBrQS5vdQ/Ed2P+nbw==}
    engines: {node: '>=18'}
    cpu: [x64]
    os: [win32]

  '@esbuild/win32-x64@0.25.9':
    resolution: {integrity: sha512-PPOl1mi6lpLNQxnGoyAfschAodRFYXJ+9fs6WHXz7CSWKbOqiMZsubC+BQsVKuul+3vKLuwTHsS2c2y9EoKwxQ==}
    engines: {node: '>=18'}
    cpu: [x64]
    os: [win32]

  '@expressive-code/core@0.41.2':
    resolution: {integrity: sha512-AJW5Tp9czbLqKMzwudL9Rv4js9afXBxkSGLmCNPq1iRgAYcx9NkTPJiSNCesjKRWoVC328AdSu6fqrD22zDgDg==}

  '@expressive-code/plugin-frames@0.41.2':
    resolution: {integrity: sha512-pfy0hkJI4nbaONjmksFDcuHmIuyPTFmi1JpABe4q2ajskiJtfBf+WDAL2pg595R9JNoPrrH5+aT9lbkx2noicw==}

  '@expressive-code/plugin-shiki@0.41.2':
    resolution: {integrity: sha512-xD4zwqAkDccXqye+235BH5bN038jYiSMLfUrCOmMlzxPDGWdxJDk5z4uUB/aLfivEF2tXyO2zyaarL3Oqht0fQ==}

  '@expressive-code/plugin-text-markers@0.41.2':
    resolution: {integrity: sha512-JFWBz2qYxxJOJkkWf96LpeolbnOqJY95TvwYc0hXIHf9oSWV0h0SY268w/5N3EtQaD9KktzDE+VIVwb9jdb3nw==}

  '@floating-ui/core@1.7.1':
    resolution: {integrity: sha512-azI0DrjMMfIug/ExbBaeDVJXcY0a7EPvPjb2xAJPa4HeimBX+Z18HK8QQR3jb6356SnDDdxx+hinMLcJEDdOjw==}

  '@floating-ui/dom@1.7.1':
    resolution: {integrity: sha512-cwsmW/zyw5ltYTUeeYJ60CnQuPqmGwuGVhG9w0PRaRKkAyi38BT5CKrpIbb+jtahSwUl04cWzSx9ZOIxeS6RsQ==}

  '@floating-ui/react-dom@2.1.3':
    resolution: {integrity: sha512-huMBfiU9UnQ2oBwIhgzyIiSpVgvlDstU8CX0AF+wS+KzmYMs0J2a3GwuFHV1Lz+jlrQGeC1fF+Nv0QoumyV0bA==}
    peerDependencies:
      react: '>=16.8.0'
      react-dom: '>=16.8.0'

  '@floating-ui/utils@0.2.9':
    resolution: {integrity: sha512-MDWhGtE+eHw5JW7lq4qhc5yRLS11ERl1c7Z6Xd0a58DozHES6EnNNwUWbMiG4J9Cgj053Bhk8zvlhFYKVhULwg==}

  '@gerrit0/mini-shiki@3.13.0':
    resolution: {integrity: sha512-mCrNvZNYNrwKer5PWLF6cOc0OEe2eKzgy976x+IT2tynwJYl+7UpHTSeXQJGijgTcoOf+f359L946unWlYRnsg==}

  '@img/sharp-darwin-arm64@0.34.2':
    resolution: {integrity: sha512-OfXHZPppddivUJnqyKoi5YVeHRkkNE2zUFT2gbpKxp/JZCFYEYubnMg+gOp6lWfasPrTS+KPosKqdI+ELYVDtg==}
    engines: {node: ^18.17.0 || ^20.3.0 || >=21.0.0}
    cpu: [arm64]
    os: [darwin]

  '@img/sharp-darwin-x64@0.34.2':
    resolution: {integrity: sha512-dYvWqmjU9VxqXmjEtjmvHnGqF8GrVjM2Epj9rJ6BUIXvk8slvNDJbhGFvIoXzkDhrJC2jUxNLz/GUjjvSzfw+g==}
    engines: {node: ^18.17.0 || ^20.3.0 || >=21.0.0}
    cpu: [x64]
    os: [darwin]

  '@img/sharp-libvips-darwin-arm64@1.1.0':
    resolution: {integrity: sha512-HZ/JUmPwrJSoM4DIQPv/BfNh9yrOA8tlBbqbLz4JZ5uew2+o22Ik+tHQJcih7QJuSa0zo5coHTfD5J8inqj9DA==}
    cpu: [arm64]
    os: [darwin]

  '@img/sharp-libvips-darwin-x64@1.1.0':
    resolution: {integrity: sha512-Xzc2ToEmHN+hfvsl9wja0RlnXEgpKNmftriQp6XzY/RaSfwD9th+MSh0WQKzUreLKKINb3afirxW7A0fz2YWuQ==}
    cpu: [x64]
    os: [darwin]

  '@img/sharp-libvips-linux-arm64@1.1.0':
    resolution: {integrity: sha512-IVfGJa7gjChDET1dK9SekxFFdflarnUB8PwW8aGwEoF3oAsSDuNUTYS+SKDOyOJxQyDC1aPFMuRYLoDInyV9Ew==}
    cpu: [arm64]
    os: [linux]

  '@img/sharp-libvips-linux-arm@1.1.0':
    resolution: {integrity: sha512-s8BAd0lwUIvYCJyRdFqvsj+BJIpDBSxs6ivrOPm/R7piTs5UIwY5OjXrP2bqXC9/moGsyRa37eYWYCOGVXxVrA==}
    cpu: [arm]
    os: [linux]

  '@img/sharp-libvips-linux-ppc64@1.1.0':
    resolution: {integrity: sha512-tiXxFZFbhnkWE2LA8oQj7KYR+bWBkiV2nilRldT7bqoEZ4HiDOcePr9wVDAZPi/Id5fT1oY9iGnDq20cwUz8lQ==}
    cpu: [ppc64]
    os: [linux]

  '@img/sharp-libvips-linux-s390x@1.1.0':
    resolution: {integrity: sha512-xukSwvhguw7COyzvmjydRb3x/09+21HykyapcZchiCUkTThEQEOMtBj9UhkaBRLuBrgLFzQ2wbxdeCCJW/jgJA==}
    cpu: [s390x]
    os: [linux]

  '@img/sharp-libvips-linux-x64@1.1.0':
    resolution: {integrity: sha512-yRj2+reB8iMg9W5sULM3S74jVS7zqSzHG3Ol/twnAAkAhnGQnpjj6e4ayUz7V+FpKypwgs82xbRdYtchTTUB+Q==}
    cpu: [x64]
    os: [linux]

  '@img/sharp-libvips-linuxmusl-arm64@1.1.0':
    resolution: {integrity: sha512-jYZdG+whg0MDK+q2COKbYidaqW/WTz0cc1E+tMAusiDygrM4ypmSCjOJPmFTvHHJ8j/6cAGyeDWZOsK06tP33w==}
    cpu: [arm64]
    os: [linux]

  '@img/sharp-libvips-linuxmusl-x64@1.1.0':
    resolution: {integrity: sha512-wK7SBdwrAiycjXdkPnGCPLjYb9lD4l6Ze2gSdAGVZrEL05AOUJESWU2lhlC+Ffn5/G+VKuSm6zzbQSzFX/P65A==}
    cpu: [x64]
    os: [linux]

  '@img/sharp-linux-arm64@0.34.2':
    resolution: {integrity: sha512-D8n8wgWmPDakc83LORcfJepdOSN6MvWNzzz2ux0MnIbOqdieRZwVYY32zxVx+IFUT8er5KPcyU3XXsn+GzG/0Q==}
    engines: {node: ^18.17.0 || ^20.3.0 || >=21.0.0}
    cpu: [arm64]
    os: [linux]

  '@img/sharp-linux-arm@0.34.2':
    resolution: {integrity: sha512-0DZzkvuEOqQUP9mo2kjjKNok5AmnOr1jB2XYjkaoNRwpAYMDzRmAqUIa1nRi58S2WswqSfPOWLNOr0FDT3H5RQ==}
    engines: {node: ^18.17.0 || ^20.3.0 || >=21.0.0}
    cpu: [arm]
    os: [linux]

  '@img/sharp-linux-s390x@0.34.2':
    resolution: {integrity: sha512-EGZ1xwhBI7dNISwxjChqBGELCWMGDvmxZXKjQRuqMrakhO8QoMgqCrdjnAqJq/CScxfRn+Bb7suXBElKQpPDiw==}
    engines: {node: ^18.17.0 || ^20.3.0 || >=21.0.0}
    cpu: [s390x]
    os: [linux]

  '@img/sharp-linux-x64@0.34.2':
    resolution: {integrity: sha512-sD7J+h5nFLMMmOXYH4DD9UtSNBD05tWSSdWAcEyzqW8Cn5UxXvsHAxmxSesYUsTOBmUnjtxghKDl15EvfqLFbQ==}
    engines: {node: ^18.17.0 || ^20.3.0 || >=21.0.0}
    cpu: [x64]
    os: [linux]

  '@img/sharp-linuxmusl-arm64@0.34.2':
    resolution: {integrity: sha512-NEE2vQ6wcxYav1/A22OOxoSOGiKnNmDzCYFOZ949xFmrWZOVII1Bp3NqVVpvj+3UeHMFyN5eP/V5hzViQ5CZNA==}
    engines: {node: ^18.17.0 || ^20.3.0 || >=21.0.0}
    cpu: [arm64]
    os: [linux]

  '@img/sharp-linuxmusl-x64@0.34.2':
    resolution: {integrity: sha512-DOYMrDm5E6/8bm/yQLCWyuDJwUnlevR8xtF8bs+gjZ7cyUNYXiSf/E8Kp0Ss5xasIaXSHzb888V1BE4i1hFhAA==}
    engines: {node: ^18.17.0 || ^20.3.0 || >=21.0.0}
    cpu: [x64]
    os: [linux]

  '@img/sharp-wasm32@0.34.2':
    resolution: {integrity: sha512-/VI4mdlJ9zkaq53MbIG6rZY+QRN3MLbR6usYlgITEzi4Rpx5S6LFKsycOQjkOGmqTNmkIdLjEvooFKwww6OpdQ==}
    engines: {node: ^18.17.0 || ^20.3.0 || >=21.0.0}
    cpu: [wasm32]

  '@img/sharp-win32-arm64@0.34.2':
    resolution: {integrity: sha512-cfP/r9FdS63VA5k0xiqaNaEoGxBg9k7uE+RQGzuK9fHt7jib4zAVVseR9LsE4gJcNWgT6APKMNnCcnyOtmSEUQ==}
    engines: {node: ^18.17.0 || ^20.3.0 || >=21.0.0}
    cpu: [arm64]
    os: [win32]

  '@img/sharp-win32-ia32@0.34.2':
    resolution: {integrity: sha512-QLjGGvAbj0X/FXl8n1WbtQ6iVBpWU7JO94u/P2M4a8CFYsvQi4GW2mRy/JqkRx0qpBzaOdKJKw8uc930EX2AHw==}
    engines: {node: ^18.17.0 || ^20.3.0 || >=21.0.0}
    cpu: [ia32]
    os: [win32]

  '@img/sharp-win32-x64@0.34.2':
    resolution: {integrity: sha512-aUdT6zEYtDKCaxkofmmJDJYGCf0+pJg3eU9/oBuqvEeoB9dKI6ZLc/1iLJCTuJQDO4ptntAlkUmHgGjyuobZbw==}
    engines: {node: ^18.17.0 || ^20.3.0 || >=21.0.0}
    cpu: [x64]
    os: [win32]

  '@inquirer/ansi@1.0.0':
    resolution: {integrity: sha512-JWaTfCxI1eTmJ1BIv86vUfjVatOdxwD0DAVKYevY8SazeUUZtW+tNbsdejVO1GYE0GXJW1N1ahmiC3TFd+7wZA==}
    engines: {node: '>=18'}

  '@inquirer/confirm@5.1.18':
    resolution: {integrity: sha512-MilmWOzHa3Ks11tzvuAmFoAd/wRuaP3SwlT1IZhyMke31FKLxPiuDWcGXhU+PKveNOpAc4axzAgrgxuIJJRmLw==}
    engines: {node: '>=18'}
    peerDependencies:
      '@types/node': '>=18'
    peerDependenciesMeta:
      '@types/node':
        optional: true

  '@inquirer/core@10.2.2':
    resolution: {integrity: sha512-yXq/4QUnk4sHMtmbd7irwiepjB8jXU0kkFRL4nr/aDBA2mDz13cMakEWdDwX3eSCTkk03kwcndD1zfRAIlELxA==}
    engines: {node: '>=18'}
    peerDependencies:
      '@types/node': '>=18'
    peerDependenciesMeta:
      '@types/node':
        optional: true

  '@inquirer/figures@1.0.13':
    resolution: {integrity: sha512-lGPVU3yO9ZNqA7vTYz26jny41lE7yoQansmqdMLBEfqaGsmdg7V3W9mK9Pvb5IL4EVZ9GnSDGMO/cJXud5dMaw==}
    engines: {node: '>=18'}

  '@inquirer/type@3.0.8':
    resolution: {integrity: sha512-lg9Whz8onIHRthWaN1Q9EGLa/0LFJjyM8mEUbL1eTi6yMGvBf8gvyDLtxSXztQsxMvhxxNpJYrwa1YHdq+w4Jw==}
    engines: {node: '>=18'}
    peerDependencies:
      '@types/node': '>=18'
    peerDependenciesMeta:
      '@types/node':
        optional: true

  '@isaacs/balanced-match@4.0.1':
    resolution: {integrity: sha512-yzMTt9lEb8Gv7zRioUilSglI0c0smZ9k5D65677DLWLtWJaXIS3CqcGyUFByYKlnUj6TkjLVs54fBl6+TiGQDQ==}
    engines: {node: 20 || >=22}

  '@isaacs/brace-expansion@5.0.0':
    resolution: {integrity: sha512-ZT55BDLV0yv0RBm2czMiZ+SqCGO7AvmOM3G/w2xhVPH+te0aKgFjmBvGlL1dH+ql2tgGO3MVrbb3jCKyvpgnxA==}
    engines: {node: 20 || >=22}

  '@isaacs/cliui@8.0.2':
    resolution: {integrity: sha512-O8jcjabXaleOG9DQ0+ARXWZBTfnP4WNAqzuiJK7ll44AmxGKv/J2M4TPjxjY3znBCfvBXFzucm1twdyFybFqEA==}
    engines: {node: '>=12'}

  '@isaacs/fs-minipass@4.0.1':
    resolution: {integrity: sha512-wgm9Ehl2jpeqP3zw/7mo3kRHFp5MEDhqAdwy1fTGkHAwnkGOVsgpvQhL8B5n1qlb01jV3n/bI0ZfZp5lWA1k4w==}
    engines: {node: '>=18.0.0'}

  '@istanbuljs/schema@0.1.3':
    resolution: {integrity: sha512-ZXRY4jNvVgSVQ8DL3LTcakaAtXwTVUxE81hslsyD2AtoXW/wVob10HkOJ1X/pAlcI7D+2YoZKg5do8G/w6RYgA==}
    engines: {node: '>=8'}

  '@jridgewell/gen-mapping@0.3.13':
    resolution: {integrity: sha512-2kkt/7niJ6MgEPxF0bYdQ6etZaA+fQvDcLKckhy1yIQOzaoKjBBjSj63/aLVjYE3qhRt5dvM+uUyfCg6UKCBbA==}

  '@jridgewell/gen-mapping@0.3.8':
    resolution: {integrity: sha512-imAbBGkb+ebQyxKgzv5Hu2nmROxoDOXHh80evxdoXNOrvAnVx7zimzc1Oo5h9RlfV4vPXaE2iM5pOFbvOCClWA==}
    engines: {node: '>=6.0.0'}

  '@jridgewell/remapping@2.3.5':
    resolution: {integrity: sha512-LI9u/+laYG4Ds1TDKSJW2YPrIlcVYOwi2fUC6xB43lueCjgxV4lffOCZCtYFiH6TNOX+tQKXx97T4IKHbhyHEQ==}

  '@jridgewell/resolve-uri@3.1.2':
    resolution: {integrity: sha512-bRISgCIjP20/tbWSPWMEi54QVPRZExkuD9lJL+UIxUKtwVJA8wW1Trb1jMs1RFXo1CBTNZ/5hpC9QvmKWdopKw==}
    engines: {node: '>=6.0.0'}

  '@jridgewell/set-array@1.2.1':
    resolution: {integrity: sha512-R8gLRTZeyp03ymzP/6Lil/28tGeGEzhx1q2k703KGWRAI1VdvPIXdG70VJc2pAMw3NA6JKL5hhFu1sJX0Mnn/A==}
    engines: {node: '>=6.0.0'}

  '@jridgewell/sourcemap-codec@1.5.0':
    resolution: {integrity: sha512-gv3ZRaISU3fjPAgNsriBRqGWQL6quFx04YMPW/zD8XMLsU32mhCCbfbO6KZFLjvYpCZ8zyDEgqsgf+PwPaM7GQ==}

  '@jridgewell/sourcemap-codec@1.5.4':
    resolution: {integrity: sha512-VT2+G1VQs/9oz078bLrYbecdZKs912zQlkelYpuf+SXF+QvZDYJlbx/LSx+meSAwdDFnF8FVXW92AVjjkVmgFw==}

  '@jridgewell/sourcemap-codec@1.5.5':
    resolution: {integrity: sha512-cYQ9310grqxueWbl+WuIUIaiUaDcj7WOq5fVhEljNVgRfOUhY9fy2zTvfoqWsnebh8Sl70VScFbICvJnLKB0Og==}

  '@jridgewell/trace-mapping@0.3.25':
    resolution: {integrity: sha512-vNk6aEwybGtawWmy/PzwnGDOjCkLWSD2wqvjGGAgOAwCGWySYXfYoxt00IJkTF+8Lb57DwOb3Aa0o9CApepiYQ==}

  '@jridgewell/trace-mapping@0.3.31':
    resolution: {integrity: sha512-zzNR+SdQSDJzc8joaeP8QQoCQr8NuYx2dIIytl1QeBEZHJ9uW6hebsrYgbz8hJwUQao3TWCMtmfV8Nu1twOLAw==}

  '@jsdevtools/ez-spawn@3.0.4':
    resolution: {integrity: sha512-f5DRIOZf7wxogefH03RjMPMdBF7ADTWUMoOs9kaJo06EfwF+aFhMZMDZxHg/Xe12hptN9xoZjGso2fdjapBRIA==}
    engines: {node: '>=10'}

  '@loaders.gl/core@4.3.4':
    resolution: {integrity: sha512-cG0C5fMZ1jyW6WCsf4LoHGvaIAJCEVA/ioqKoYRwoSfXkOf+17KupK1OUQyUCw5XoRn+oWA1FulJQOYlXnb9Gw==}

  '@loaders.gl/loader-utils@4.3.4':
    resolution: {integrity: sha512-tjMZvlKQSaMl2qmYTAxg+ySR6zd6hQn5n3XaU8+Ehp90TD3WzxvDKOMNDqOa72fFmIV+KgPhcmIJTpq4lAdC4Q==}
    peerDependencies:
      '@loaders.gl/core': ^4.3.0

  '@loaders.gl/obj@4.3.4':
    resolution: {integrity: sha512-Rdn+NHjLI0jKYrKNicJuQJohnHh7QAv4szCji8eafYYMrVtSIonNozBXUfe/c4V7HL/FVvvHCkfC66rvLvayaQ==}
    peerDependencies:
      '@loaders.gl/core': ^4.3.0

  '@loaders.gl/schema@4.3.4':
    resolution: {integrity: sha512-1YTYoatgzr/6JTxqBLwDiD3AVGwQZheYiQwAimWdRBVB0JAzych7s1yBuE0CVEzj4JDPKOzVAz8KnU1TiBvJGw==}
    peerDependencies:
      '@loaders.gl/core': ^4.3.0

  '@loaders.gl/worker-utils@4.3.4':
    resolution: {integrity: sha512-EbsszrASgT85GH3B7jkx7YXfQyIYo/rlobwMx6V3ewETapPUwdSAInv+89flnk5n2eu2Lpdeh+2zS6PvqbL2RA==}
    peerDependencies:
      '@loaders.gl/core': ^4.3.0

  '@mdx-js/mdx@3.1.0':
    resolution: {integrity: sha512-/QxEhPAvGwbQmy1Px8F899L5Uc2KZ6JtXwlCgJmjSTBedwOZkByYcBG4GceIGPXRDsmfxhHazuS+hlOShRLeDw==}

  '@monaco-editor/loader@1.5.0':
    resolution: {integrity: sha512-hKoGSM+7aAc7eRTRjpqAZucPmoNOC4UUbknb/VNoTkEIkCPhqV8LfbsgM1webRM7S/z21eHEx9Fkwx8Z/C/+Xw==}

  '@monaco-editor/react@4.7.0':
    resolution: {integrity: sha512-cyzXQCtO47ydzxpQtCGSQGOC8Gk3ZUeBXFAxD+CWXYFo5OqZyZUonFl0DwUlTyAfRHntBfw2p3w4s9R6oe1eCA==}
    peerDependencies:
      monaco-editor: '>= 0.25.0 < 1'
      react: ^16.8.0 || ^17.0.0 || ^18.0.0 || ^19.0.0
      react-dom: ^16.8.0 || ^17.0.0 || ^18.0.0 || ^19.0.0

  '@mswjs/interceptors@0.39.7':
    resolution: {integrity: sha512-sURvQbbKsq5f8INV54YJgJEdk8oxBanqkTiXXd33rKmofFCwZLhLRszPduMZ9TA9b8/1CHc/IJmOlBHJk2Q5AQ==}
    engines: {node: '>=18'}

  '@napi-rs/wasm-runtime@1.0.3':
    resolution: {integrity: sha512-rZxtMsLwjdXkMUGC3WwsPwLNVqVqnTJT6MNIB6e+5fhMcSCPP0AOsNWuMQ5mdCq6HNjs/ZeWAEchpqeprqBD2Q==}

  '@nodelib/fs.scandir@2.1.5':
    resolution: {integrity: sha512-vq24Bq3ym5HEQm2NKCr3yXDwjc7vTsEThRDnkp2DK9p1uqLR+DHurm/NOTo0KG7HYHU7eppKZj3MyqYuMBf62g==}
    engines: {node: '>= 8'}

  '@nodelib/fs.stat@2.0.5':
    resolution: {integrity: sha512-RkhPPp2zrqDAQA/2jNhnztcPAlv64XdhIp7a7454A5ovI7Bukxgt7MX7udwAu3zg1DcpPU0rz3VV1SeaqvY4+A==}
    engines: {node: '>= 8'}

  '@nodelib/fs.walk@1.2.8':
    resolution: {integrity: sha512-oGB+UxlgWcgQkgwo8GcEGwemoTFt3FIO9ababBmaGwXIoBKZ+GTy0pP185beGg7Llih/NSHSV2XAs1lnznocSg==}
    engines: {node: '>= 8'}

  '@observablehq/plot@0.6.17':
    resolution: {integrity: sha512-/qaXP/7mc4MUS0s4cPPFASDRjtsWp85/TbfsciqDgU1HwYixbSbbytNuInD8AcTYC3xaxACgVX06agdfQy9W+g==}
    engines: {node: '>=12'}

  '@octokit/action@6.1.0':
    resolution: {integrity: sha512-lo+nHx8kAV86bxvOVOI3vFjX3gXPd/L7guAUbvs3pUvnR2KC+R7yjBkA1uACt4gYhs4LcWP3AXSGQzsbeN2XXw==}
    engines: {node: '>= 18'}

  '@octokit/auth-action@4.1.0':
    resolution: {integrity: sha512-m+3t7K46IYyMk7Bl6/lF4Rv09GqDZjYmNg8IWycJ2Fa3YE3DE7vQcV6G2hUPmR9NDqenefNJwVtlisMjzymPiQ==}
    engines: {node: '>= 18'}

  '@octokit/auth-token@4.0.0':
    resolution: {integrity: sha512-tY/msAuJo6ARbK6SPIxZrPBms3xPbfwBrulZe0Wtr/DIY9lje2HeV1uoebShn6mx7SjCHif6EjMvoREj+gZ+SA==}
    engines: {node: '>= 18'}

  '@octokit/core@5.2.1':
    resolution: {integrity: sha512-dKYCMuPO1bmrpuogcjQ8z7ICCH3FP6WmxpwC03yjzGfZhj9fTJg6+bS1+UAplekbN2C+M61UNllGOOoAfGCrdQ==}
    engines: {node: '>= 18'}

  '@octokit/endpoint@9.0.6':
    resolution: {integrity: sha512-H1fNTMA57HbkFESSt3Y9+FBICv+0jFceJFPWDePYlR/iMGrwM5ph+Dd4XRQs+8X+PUFURLQgX9ChPfhJ/1uNQw==}
    engines: {node: '>= 18'}

  '@octokit/graphql@7.1.1':
    resolution: {integrity: sha512-3mkDltSfcDUoa176nlGoA32RGjeWjl3K7F/BwHwRMJUW/IteSa4bnSV8p2ThNkcIcZU2umkZWxwETSSCJf2Q7g==}
    engines: {node: '>= 18'}

  '@octokit/openapi-types@20.0.0':
    resolution: {integrity: sha512-EtqRBEjp1dL/15V7WiX5LJMIxxkdiGJnabzYx5Apx4FkQIFgAfKumXeYAqqJCj1s+BMX4cPFIFC4OLCR6stlnA==}

  '@octokit/openapi-types@24.2.0':
    resolution: {integrity: sha512-9sIH3nSUttelJSXUrmGzl7QUBFul0/mB8HRYl3fOlgHbIWG+WnYDXU3v/2zMtAvuzZ/ed00Ei6on975FhBfzrg==}

  '@octokit/plugin-paginate-rest@9.2.2':
    resolution: {integrity: sha512-u3KYkGF7GcZnSD/3UP0S7K5XUFT2FkOQdcfXZGZQPGv3lm4F2Xbf71lvjldr8c1H3nNbF+33cLEkWYbokGWqiQ==}
    engines: {node: '>= 18'}
    peerDependencies:
      '@octokit/core': '5'

  '@octokit/plugin-rest-endpoint-methods@10.4.1':
    resolution: {integrity: sha512-xV1b+ceKV9KytQe3zCVqjg+8GTGfDYwaT1ATU5isiUyVtlVAO3HNdzpS4sr4GBx4hxQ46s7ITtZrAsxG22+rVg==}
    engines: {node: '>= 18'}
    peerDependencies:
      '@octokit/core': '5'

  '@octokit/request-error@5.1.1':
    resolution: {integrity: sha512-v9iyEQJH6ZntoENr9/yXxjuezh4My67CBSu9r6Ve/05Iu5gNgnisNWOsoJHTP6k0Rr0+HQIpnH+kyammu90q/g==}
    engines: {node: '>= 18'}

  '@octokit/request@8.4.1':
    resolution: {integrity: sha512-qnB2+SY3hkCmBxZsR/MPCybNmbJe4KAlfWErXq+rBKkQJlbjdJeS85VI9r8UqeLYLvnAenU8Q1okM/0MBsAGXw==}
    engines: {node: '>= 18'}

  '@octokit/types@12.6.0':
    resolution: {integrity: sha512-1rhSOfRa6H9w4YwK0yrf5faDaDTb+yLyBUKOCV4xtCDB5VmIPqd/v9yr9o6SAzOAlRxMiRiCic6JVM1/kunVkw==}

  '@octokit/types@13.10.0':
    resolution: {integrity: sha512-ifLaO34EbbPj0Xgro4G5lP5asESjwHracYJvVaPIyXMuiuXLlhic3S47cBdTb+jfODkTE5YtGCLt3Ay3+J97sA==}

  '@open-draft/deferred-promise@2.2.0':
    resolution: {integrity: sha512-CecwLWx3rhxVQF6V4bAgPS5t+So2sTbPgAzafKkVizyi7tlwpcFpdFqq+wqF2OwNBmqFuu6tOyouTuxgpMfzmA==}

  '@open-draft/logger@0.3.0':
    resolution: {integrity: sha512-X2g45fzhxH238HKO4xbSr7+wBS8Fvw6ixhTDuvLd5mqh6bJJCFAPwU9mPDxbcrRtfxv4u5IHCEH77BmxvXmmxQ==}

  '@open-draft/until@2.1.0':
    resolution: {integrity: sha512-U69T3ItWHvLwGg5eJ0n3I62nWuE6ilHlmz7zM0npLBRvPRd7e6NYmg54vvRtP5mZG7kZqZCFVdsTWo7BPtBujg==}

  '@oslojs/encoding@1.1.0':
    resolution: {integrity: sha512-70wQhgYmndg4GCPxPPxPGevRKqTIJ2Nh4OkiMWmDAVYsTQ+Ta7Sq+rPevXyXGdzr30/qZBnyOalCszoMxlyldQ==}

  '@oxc-project/runtime@0.81.0':
    resolution: {integrity: sha512-zm/LDVOq9FEmHiuM8zO4DWirv0VP2Tv2VsgaiHby9nvpq+FVrcqNYgv+TysLKOITQXWZj/roluTxFvpkHP0Iuw==}
    engines: {node: '>=6.9.0'}

  '@oxc-project/runtime@0.82.2':
    resolution: {integrity: sha512-cYxcj5CPn/vo5QSpCZcYzBiLidU5+GlFSqIeNaMgBDtcVRBsBJHZg3pHw999W6nHamFQ1EHuPPByB26tjaJiJw==}
    engines: {node: '>=6.9.0'}

  '@oxc-project/types@0.82.2':
    resolution: {integrity: sha512-WMGSwd9FsNBs/WfqIOH0h3k1LBdjZJQGYjGnC+vla/fh6HUsu5HzGPerRljiq1hgMQ6gs031YJR12VyP57b/hQ==}

  '@pagefind/darwin-arm64@1.3.0':
    resolution: {integrity: sha512-365BEGl6ChOsauRjyVpBjXybflXAOvoMROw3TucAROHIcdBvXk9/2AmEvGFU0r75+vdQI4LJdJdpH4Y6Yqaj4A==}
    cpu: [arm64]
    os: [darwin]

  '@pagefind/darwin-x64@1.3.0':
    resolution: {integrity: sha512-zlGHA23uuXmS8z3XxEGmbHpWDxXfPZ47QS06tGUq0HDcZjXjXHeLG+cboOy828QIV5FXsm9MjfkP5e4ZNbOkow==}
    cpu: [x64]
    os: [darwin]

  '@pagefind/default-ui@1.3.0':
    resolution: {integrity: sha512-CGKT9ccd3+oRK6STXGgfH+m0DbOKayX6QGlq38TfE1ZfUcPc5+ulTuzDbZUnMo+bubsEOIypm4Pl2iEyzZ1cNg==}

  '@pagefind/linux-arm64@1.3.0':
    resolution: {integrity: sha512-8lsxNAiBRUk72JvetSBXs4WRpYrQrVJXjlRRnOL6UCdBN9Nlsz0t7hWstRk36+JqHpGWOKYiuHLzGYqYAqoOnQ==}
    cpu: [arm64]
    os: [linux]

  '@pagefind/linux-x64@1.3.0':
    resolution: {integrity: sha512-hAvqdPJv7A20Ucb6FQGE6jhjqy+vZ6pf+s2tFMNtMBG+fzcdc91uTw7aP/1Vo5plD0dAOHwdxfkyw0ugal4kcQ==}
    cpu: [x64]
    os: [linux]

  '@pagefind/windows-x64@1.3.0':
    resolution: {integrity: sha512-BR1bIRWOMqkf8IoU576YDhij1Wd/Zf2kX/kCI0b2qzCKC8wcc2GQJaaRMCpzvCCrmliO4vtJ6RITp/AnoYUUmQ==}
    cpu: [x64]
    os: [win32]

  '@pkgjs/parseargs@0.11.0':
    resolution: {integrity: sha512-+1VkjdD0QBLPodGrJUeqarH8VAIvQODIbwh9XpP5Syisf7YoQgsJKPNFoqqLQlu+VQ/tVSshMR6loPMn8U+dPg==}
    engines: {node: '>=14'}

  '@polka/url@1.0.0-next.29':
    resolution: {integrity: sha512-wwQAWhWSuHaag8c4q/KN/vCoeOJYshAIvMQwD4GpSb3OiZklFfvAgmj0VCBBImRpuF/aFgIRzllXlVX93Jevww==}

  '@prettier/sync@0.5.5':
    resolution: {integrity: sha512-6BMtNr7aQhyNcGzmumkL0tgr1YQGfm9d7ZdmRpWqWuqpc9vZBind4xMe5NMiRECOhjuSiWHfBWLBnXkpeE90bw==}
    peerDependencies:
      prettier: '*'

  '@probe.gl/env@4.1.0':
    resolution: {integrity: sha512-5ac2Jm2K72VCs4eSMsM7ykVRrV47w32xOGMvcgqn8vQdEMF9PRXyBGYEV9YbqRKWNKpNKmQJVi4AHM/fkCxs9w==}

  '@probe.gl/log@4.1.0':
    resolution: {integrity: sha512-r4gRReNY6f+OZEMgfWEXrAE2qJEt8rX0HsDJQXUBMoc+5H47bdB7f/5HBHAmapK8UydwPKL9wCDoS22rJ0yq7Q==}

  '@probe.gl/stats@4.1.0':
    resolution: {integrity: sha512-EI413MkWKBDVNIfLdqbeNSJTs7ToBz/KVGkwi3D+dQrSIkRI2IYbWGAU3xX+D6+CI4ls8ehxMhNpUVMaZggDvQ==}

  '@radix-ui/number@1.1.1':
    resolution: {integrity: sha512-MkKCwxlXTgz6CFoJx3pCwn07GKp36+aZyu/u2Ln2VrA5DcdyCZkASEDBTd8x5whTQQL5CiYf4prXKLcgQdv29g==}

  '@radix-ui/primitive@1.1.2':
    resolution: {integrity: sha512-XnbHrrprsNqZKQhStrSwgRUQzoCI1glLzdw79xiZPoofhGICeZRSQ3dIxAKH1gb3OHfNf4d6f+vAv3kil2eggA==}

  '@radix-ui/react-arrow@1.1.7':
    resolution: {integrity: sha512-F+M1tLhO+mlQaOWspE8Wstg+z6PwxwRd8oQ8IXceWz92kfAmalTRf0EjrouQeo7QssEPfCn05B4Ihs1K9WQ/7w==}
    peerDependencies:
      '@types/react': '*'
      '@types/react-dom': '*'
      react: ^16.8 || ^17.0 || ^18.0 || ^19.0 || ^19.0.0-rc
      react-dom: ^16.8 || ^17.0 || ^18.0 || ^19.0 || ^19.0.0-rc
    peerDependenciesMeta:
      '@types/react':
        optional: true
      '@types/react-dom':
        optional: true

  '@radix-ui/react-collection@1.1.7':
    resolution: {integrity: sha512-Fh9rGN0MoI4ZFUNyfFVNU4y9LUz93u9/0K+yLgA2bwRojxM8JU1DyvvMBabnZPBgMWREAJvU2jjVzq+LrFUglw==}
    peerDependencies:
      '@types/react': '*'
      '@types/react-dom': '*'
      react: ^16.8 || ^17.0 || ^18.0 || ^19.0 || ^19.0.0-rc
      react-dom: ^16.8 || ^17.0 || ^18.0 || ^19.0 || ^19.0.0-rc
    peerDependenciesMeta:
      '@types/react':
        optional: true
      '@types/react-dom':
        optional: true

  '@radix-ui/react-compose-refs@1.1.2':
    resolution: {integrity: sha512-z4eqJvfiNnFMHIIvXP3CY57y2WJs5g2v3X0zm9mEJkrkNv4rDxu+sg9Jh8EkXyeqBkB7SOcboo9dMVqhyrACIg==}
    peerDependencies:
      '@types/react': '*'
      react: ^16.8 || ^17.0 || ^18.0 || ^19.0 || ^19.0.0-rc
    peerDependenciesMeta:
      '@types/react':
        optional: true

  '@radix-ui/react-context@1.1.2':
    resolution: {integrity: sha512-jCi/QKUM2r1Ju5a3J64TH2A5SpKAgh0LpknyqdQ4m6DCV0xJ2HG1xARRwNGPQfi1SLdLWZ1OJz6F4OMBBNiGJA==}
    peerDependencies:
      '@types/react': '*'
      react: ^16.8 || ^17.0 || ^18.0 || ^19.0 || ^19.0.0-rc
    peerDependenciesMeta:
      '@types/react':
        optional: true

  '@radix-ui/react-direction@1.1.1':
    resolution: {integrity: sha512-1UEWRX6jnOA2y4H5WczZ44gOOjTEmlqv1uNW4GAJEO5+bauCBhv8snY65Iw5/VOS/ghKN9gr2KjnLKxrsvoMVw==}
    peerDependencies:
      '@types/react': '*'
      react: ^16.8 || ^17.0 || ^18.0 || ^19.0 || ^19.0.0-rc
    peerDependenciesMeta:
      '@types/react':
        optional: true

  '@radix-ui/react-dismissable-layer@1.1.10':
    resolution: {integrity: sha512-IM1zzRV4W3HtVgftdQiiOmA0AdJlCtMLe00FXaHwgt3rAnNsIyDqshvkIW3hj/iu5hu8ERP7KIYki6NkqDxAwQ==}
    peerDependencies:
      '@types/react': '*'
      '@types/react-dom': '*'
      react: ^16.8 || ^17.0 || ^18.0 || ^19.0 || ^19.0.0-rc
      react-dom: ^16.8 || ^17.0 || ^18.0 || ^19.0 || ^19.0.0-rc
    peerDependenciesMeta:
      '@types/react':
        optional: true
      '@types/react-dom':
        optional: true

  '@radix-ui/react-focus-guards@1.1.2':
    resolution: {integrity: sha512-fyjAACV62oPV925xFCrH8DR5xWhg9KYtJT4s3u54jxp+L/hbpTY2kIeEFFbFe+a/HCE94zGQMZLIpVTPVZDhaA==}
    peerDependencies:
      '@types/react': '*'
      react: ^16.8 || ^17.0 || ^18.0 || ^19.0 || ^19.0.0-rc
    peerDependenciesMeta:
      '@types/react':
        optional: true

  '@radix-ui/react-focus-scope@1.1.7':
    resolution: {integrity: sha512-t2ODlkXBQyn7jkl6TNaw/MtVEVvIGelJDCG41Okq/KwUsJBwQ4XVZsHAVUkK4mBv3ewiAS3PGuUWuY2BoK4ZUw==}
    peerDependencies:
      '@types/react': '*'
      '@types/react-dom': '*'
      react: ^16.8 || ^17.0 || ^18.0 || ^19.0 || ^19.0.0-rc
      react-dom: ^16.8 || ^17.0 || ^18.0 || ^19.0 || ^19.0.0-rc
    peerDependenciesMeta:
      '@types/react':
        optional: true
      '@types/react-dom':
        optional: true

  '@radix-ui/react-id@1.1.1':
    resolution: {integrity: sha512-kGkGegYIdQsOb4XjsfM97rXsiHaBwco+hFI66oO4s9LU+PLAC5oJ7khdOVFxkhsmlbpUqDAvXw11CluXP+jkHg==}
    peerDependencies:
      '@types/react': '*'
      react: ^16.8 || ^17.0 || ^18.0 || ^19.0 || ^19.0.0-rc
    peerDependenciesMeta:
      '@types/react':
        optional: true

  '@radix-ui/react-popper@1.2.7':
    resolution: {integrity: sha512-IUFAccz1JyKcf/RjB552PlWwxjeCJB8/4KxT7EhBHOJM+mN7LdW+B3kacJXILm32xawcMMjb2i0cIZpo+f9kiQ==}
    peerDependencies:
      '@types/react': '*'
      '@types/react-dom': '*'
      react: ^16.8 || ^17.0 || ^18.0 || ^19.0 || ^19.0.0-rc
      react-dom: ^16.8 || ^17.0 || ^18.0 || ^19.0 || ^19.0.0-rc
    peerDependenciesMeta:
      '@types/react':
        optional: true
      '@types/react-dom':
        optional: true

  '@radix-ui/react-portal@1.1.9':
    resolution: {integrity: sha512-bpIxvq03if6UNwXZ+HTK71JLh4APvnXntDc6XOX8UVq4XQOVl7lwok0AvIl+b8zgCw3fSaVTZMpAPPagXbKmHQ==}
    peerDependencies:
      '@types/react': '*'
      '@types/react-dom': '*'
      react: ^16.8 || ^17.0 || ^18.0 || ^19.0 || ^19.0.0-rc
      react-dom: ^16.8 || ^17.0 || ^18.0 || ^19.0 || ^19.0.0-rc
    peerDependenciesMeta:
      '@types/react':
        optional: true
      '@types/react-dom':
        optional: true

  '@radix-ui/react-primitive@2.1.3':
    resolution: {integrity: sha512-m9gTwRkhy2lvCPe6QJp4d3G1TYEUHn/FzJUtq9MjH46an1wJU+GdoGC5VLof8RX8Ft/DlpshApkhswDLZzHIcQ==}
    peerDependencies:
      '@types/react': '*'
      '@types/react-dom': '*'
      react: ^16.8 || ^17.0 || ^18.0 || ^19.0 || ^19.0.0-rc
      react-dom: ^16.8 || ^17.0 || ^18.0 || ^19.0 || ^19.0.0-rc
    peerDependenciesMeta:
      '@types/react':
        optional: true
      '@types/react-dom':
        optional: true

  '@radix-ui/react-select@2.2.5':
    resolution: {integrity: sha512-HnMTdXEVuuyzx63ME0ut4+sEMYW6oouHWNGUZc7ddvUWIcfCva/AMoqEW/3wnEllriMWBa0RHspCYnfCWJQYmA==}
    peerDependencies:
      '@types/react': '*'
      '@types/react-dom': '*'
      react: ^16.8 || ^17.0 || ^18.0 || ^19.0 || ^19.0.0-rc
      react-dom: ^16.8 || ^17.0 || ^18.0 || ^19.0 || ^19.0.0-rc
    peerDependenciesMeta:
      '@types/react':
        optional: true
      '@types/react-dom':
        optional: true

  '@radix-ui/react-slider@1.3.5':
    resolution: {integrity: sha512-rkfe2pU2NBAYfGaxa3Mqosi7VZEWX5CxKaanRv0vZd4Zhl9fvQrg0VM93dv3xGLGfrHuoTRF3JXH8nb9g+B3fw==}
    peerDependencies:
      '@types/react': '*'
      '@types/react-dom': '*'
      react: ^16.8 || ^17.0 || ^18.0 || ^19.0 || ^19.0.0-rc
      react-dom: ^16.8 || ^17.0 || ^18.0 || ^19.0 || ^19.0.0-rc
    peerDependenciesMeta:
      '@types/react':
        optional: true
      '@types/react-dom':
        optional: true

  '@radix-ui/react-slot@1.2.3':
    resolution: {integrity: sha512-aeNmHnBxbi2St0au6VBVC7JXFlhLlOnvIIlePNniyUNAClzmtAUEY8/pBiK3iHjufOlwA+c20/8jngo7xcrg8A==}
    peerDependencies:
      '@types/react': '*'
      react: ^16.8 || ^17.0 || ^18.0 || ^19.0 || ^19.0.0-rc
    peerDependenciesMeta:
      '@types/react':
        optional: true

  '@radix-ui/react-use-callback-ref@1.1.1':
    resolution: {integrity: sha512-FkBMwD+qbGQeMu1cOHnuGB6x4yzPjho8ap5WtbEJ26umhgqVXbhekKUQO+hZEL1vU92a3wHwdp0HAcqAUF5iDg==}
    peerDependencies:
      '@types/react': '*'
      react: ^16.8 || ^17.0 || ^18.0 || ^19.0 || ^19.0.0-rc
    peerDependenciesMeta:
      '@types/react':
        optional: true

  '@radix-ui/react-use-controllable-state@1.2.2':
    resolution: {integrity: sha512-BjasUjixPFdS+NKkypcyyN5Pmg83Olst0+c6vGov0diwTEo6mgdqVR6hxcEgFuh4QrAs7Rc+9KuGJ9TVCj0Zzg==}
    peerDependencies:
      '@types/react': '*'
      react: ^16.8 || ^17.0 || ^18.0 || ^19.0 || ^19.0.0-rc
    peerDependenciesMeta:
      '@types/react':
        optional: true

  '@radix-ui/react-use-effect-event@0.0.2':
    resolution: {integrity: sha512-Qp8WbZOBe+blgpuUT+lw2xheLP8q0oatc9UpmiemEICxGvFLYmHm9QowVZGHtJlGbS6A6yJ3iViad/2cVjnOiA==}
    peerDependencies:
      '@types/react': '*'
      react: ^16.8 || ^17.0 || ^18.0 || ^19.0 || ^19.0.0-rc
    peerDependenciesMeta:
      '@types/react':
        optional: true

  '@radix-ui/react-use-escape-keydown@1.1.1':
    resolution: {integrity: sha512-Il0+boE7w/XebUHyBjroE+DbByORGR9KKmITzbR7MyQ4akpORYP/ZmbhAr0DG7RmmBqoOnZdy2QlvajJ2QA59g==}
    peerDependencies:
      '@types/react': '*'
      react: ^16.8 || ^17.0 || ^18.0 || ^19.0 || ^19.0.0-rc
    peerDependenciesMeta:
      '@types/react':
        optional: true

  '@radix-ui/react-use-layout-effect@1.1.1':
    resolution: {integrity: sha512-RbJRS4UWQFkzHTTwVymMTUv8EqYhOp8dOOviLj2ugtTiXRaRQS7GLGxZTLL1jWhMeoSCf5zmcZkqTl9IiYfXcQ==}
    peerDependencies:
      '@types/react': '*'
      react: ^16.8 || ^17.0 || ^18.0 || ^19.0 || ^19.0.0-rc
    peerDependenciesMeta:
      '@types/react':
        optional: true

  '@radix-ui/react-use-previous@1.1.1':
    resolution: {integrity: sha512-2dHfToCj/pzca2Ck724OZ5L0EVrr3eHRNsG/b3xQJLA2hZpVCS99bLAX+hm1IHXDEnzU6by5z/5MIY794/a8NQ==}
    peerDependencies:
      '@types/react': '*'
      react: ^16.8 || ^17.0 || ^18.0 || ^19.0 || ^19.0.0-rc
    peerDependenciesMeta:
      '@types/react':
        optional: true

  '@radix-ui/react-use-rect@1.1.1':
    resolution: {integrity: sha512-QTYuDesS0VtuHNNvMh+CjlKJ4LJickCMUAqjlE3+j8w+RlRpwyX3apEQKGFzbZGdo7XNG1tXa+bQqIE7HIXT2w==}
    peerDependencies:
      '@types/react': '*'
      react: ^16.8 || ^17.0 || ^18.0 || ^19.0 || ^19.0.0-rc
    peerDependenciesMeta:
      '@types/react':
        optional: true

  '@radix-ui/react-use-size@1.1.1':
    resolution: {integrity: sha512-ewrXRDTAqAXlkl6t/fkXWNAhFX9I+CkKlw6zjEwk86RSPKwZr3xpBRso655aqYafwtnbpHLj6toFzmd6xdVptQ==}
    peerDependencies:
      '@types/react': '*'
      react: ^16.8 || ^17.0 || ^18.0 || ^19.0 || ^19.0.0-rc
    peerDependenciesMeta:
      '@types/react':
        optional: true

  '@radix-ui/react-visually-hidden@1.2.3':
    resolution: {integrity: sha512-pzJq12tEaaIhqjbzpCuv/OypJY/BPavOofm+dbab+MHLajy277+1lLm6JFcGgF5eskJ6mquGirhXY2GD/8u8Ug==}
    peerDependencies:
      '@types/react': '*'
      '@types/react-dom': '*'
      react: ^16.8 || ^17.0 || ^18.0 || ^19.0 || ^19.0.0-rc
      react-dom: ^16.8 || ^17.0 || ^18.0 || ^19.0 || ^19.0.0-rc
    peerDependenciesMeta:
      '@types/react':
        optional: true
      '@types/react-dom':
        optional: true

  '@radix-ui/rect@1.1.1':
    resolution: {integrity: sha512-HPwpGIzkl28mWyZqG52jiqDJ12waP11Pa1lGoiyUkIEuMLBP0oeK/C89esbXrxsky5we7dfd8U58nm0SgAWpVw==}

<<<<<<< HEAD
  '@rolldown/binding-android-arm64@1.0.0-beta.33':
    resolution: {integrity: sha512-xhDQXKftRkEULIxCddrKMR8y0YO/Y+6BKk/XrQP2B29YjV2wr8DByoEz+AHX9BfLHb2srfpdN46UquBW2QXWpQ==}
    cpu: [arm64]
    os: [android]

  '@rolldown/binding-darwin-arm64@1.0.0-beta.33':
    resolution: {integrity: sha512-7lhhY08v5ZtRq8JJQaJ49fnJombAPnqllKKCDLU/UvaqNAOEyTGC8J1WVOLC4EA4zbXO5U3CCRgVGyAFNH2VtQ==}
    cpu: [arm64]
    os: [darwin]

  '@rolldown/binding-darwin-x64@1.0.0-beta.33':
    resolution: {integrity: sha512-U2iGjcDV7NWyYyhap8YuY0nwrLX6TvX/9i7gBtdEMPm9z3wIUVGNMVdGlA43uqg7xDpRGpEqGnxbeDgiEwYdnA==}
    cpu: [x64]
    os: [darwin]

  '@rolldown/binding-freebsd-x64@1.0.0-beta.33':
    resolution: {integrity: sha512-gd6ASromVHFLlzrjJWMG5CXHkS7/36DEZ8HhvGt2NN8eZALCIuyEx8HMMLqvKA7z4EAztVkdToVrdxpGMsKZxw==}
    cpu: [x64]
    os: [freebsd]

  '@rolldown/binding-linux-arm-gnueabihf@1.0.0-beta.33':
    resolution: {integrity: sha512-xmeLfkfGthuynO1EpCdyTVr0r4G+wqvnKCuyR6rXOet+hLrq5HNAC2XtP/jU2TB4Bc6aiLYxl868B8CGtFDhcw==}
    cpu: [arm]
    os: [linux]

  '@rolldown/binding-linux-arm64-gnu@1.0.0-beta.33':
    resolution: {integrity: sha512-cHGp8yfHL4pes6uaLbO5L58ceFkUK4efd8iE86jClD1QPPDLKiqEXJCFYeuK3OfODuF5EBOmf0SlcUZNEYGdmw==}
    cpu: [arm64]
    os: [linux]

  '@rolldown/binding-linux-arm64-musl@1.0.0-beta.33':
    resolution: {integrity: sha512-wZ1t7JAvVeFgskH1L9y7c47ITitPytpL0s8FmAT8pVfXcaTmS58ZyoXT+y6cz8uCkQnETjrX3YezTGI18u3ecg==}
    cpu: [arm64]
    os: [linux]

  '@rolldown/binding-linux-x64-gnu@1.0.0-beta.33':
    resolution: {integrity: sha512-cDndWo3VEYbm7yeujOV6Ie2XHz0K8YX/R/vbNmMo03m1QwtBKKvbYNSyJb3B9+8igltDjd8zNM9mpiNNrq/ekQ==}
    cpu: [x64]
    os: [linux]

  '@rolldown/binding-linux-x64-musl@1.0.0-beta.33':
    resolution: {integrity: sha512-bl7uzi6es/l6LT++NZcBpiX43ldLyKXCPwEZGY1rZJ99HQ7m1g3KxWwYCcGxtKjlb2ExVvDZicF6k+96vxOJKg==}
    cpu: [x64]
    os: [linux]

  '@rolldown/binding-openharmony-arm64@1.0.0-beta.33':
    resolution: {integrity: sha512-TrgzQanpLgcmmzolCbYA9BPZgF1gYxkIGZhU/HROnJPsq67gcyaYw/JBLioqQLjIwMipETkn25YY799D2OZzJA==}
    cpu: [arm64]
    os: [openharmony]

  '@rolldown/binding-wasm32-wasi@1.0.0-beta.33':
    resolution: {integrity: sha512-z0LltdUfvoKak9SuaLz/M9AVSg+RTOZjFksbZXzC6Svl1odyW4ai21VHhZy3m2Faeeb/rl/9efVLayj+qYEGxw==}
    engines: {node: '>=14.0.0'}
    cpu: [wasm32]

  '@rolldown/binding-win32-arm64-msvc@1.0.0-beta.33':
    resolution: {integrity: sha512-CpvOHyqDNOYx9riD4giyXQDIu72bWRU2Dwt1xFSPlBudk6NumK0OJl6Ch+LPnkp5podQHcQg0mMauAXPVKct7g==}
    cpu: [arm64]
    os: [win32]

  '@rolldown/binding-win32-ia32-msvc@1.0.0-beta.33':
    resolution: {integrity: sha512-/tNTvZTWHz6HiVuwpR3zR0kGIyCNb+/tFhnJmti+Aw2fAXs3l7Aj0DcXd0646eFKMX8L2w5hOW9H08FXTUkN0g==}
    cpu: [ia32]
    os: [win32]

  '@rolldown/binding-win32-x64-msvc@1.0.0-beta.33':
    resolution: {integrity: sha512-Bb2qK3z7g2mf4zaKRvkohHzweaP1lLbaoBmXZFkY6jJWMm0Z8Pfnh8cOoRlH1IVM1Ufbo8ZZ1WXp1LbOpRMtXw==}
    cpu: [x64]
    os: [win32]

  '@rolldown/browser@1.0.0-beta.32':
    resolution: {integrity: sha512-g9Cj/Kn3gO//7eT9RRLN7Zb6juFqSJJjVfm3Mv1aivZW5a66VSEXuQnkCHPsTST4qVnrRXnyGjUk5ftVTKk80A==}
    hasBin: true

  '@rolldown/pluginutils@1.0.0-beta.19':
    resolution: {integrity: sha512-3FL3mnMbPu0muGOCaKAhhFEYmqv9eTfPSJRJmANrCwtgK8VuxpsZDGK+m0LYAGoyO8+0j5uRe4PeyPDK1yA/hA==}
=======
  '@rolldown/pluginutils@1.0.0-beta.27':
    resolution: {integrity: sha512-+d0F4MKMCbeVUJwG96uQ4SgAznZNSq93I3V+9NHA4OpvqG8mRCpGdKmK8l/dl02h2CCDHwW2FqilnTyDcAnqjA==}
>>>>>>> 7d84965e

  '@rolldown/pluginutils@1.0.0-beta.33':
    resolution: {integrity: sha512-she25NCG6NoEPC/SEB4pHs5STcnfI4VBFOzjeI63maSPrWME5J2XC8ogrBgp8NaE/xzj28/kbpSaebiMvFRj+w==}

  '@rollup/plugin-alias@5.1.1':
    resolution: {integrity: sha512-PR9zDb+rOzkRb2VD+EuKB7UC41vU5DIwZ5qqCpk0KJudcWAyi8rvYOhS7+L5aZCspw1stTViLgN5v6FF1p5cgQ==}
    engines: {node: '>=14.0.0'}
    peerDependencies:
      rollup: 4.34.8
    peerDependenciesMeta:
      rollup:
        optional: true

  '@rollup/plugin-commonjs@28.0.3':
    resolution: {integrity: sha512-pyltgilam1QPdn+Zd9gaCfOLcnjMEJ9gV+bTw6/r73INdvzf1ah9zLIJBm+kW7R6IUFIQ1YO+VqZtYxZNWFPEQ==}
    engines: {node: '>=16.0.0 || 14 >= 14.17'}
    peerDependencies:
      rollup: 4.34.8
    peerDependenciesMeta:
      rollup:
        optional: true

  '@rollup/plugin-json@6.1.0':
    resolution: {integrity: sha512-EGI2te5ENk1coGeADSIwZ7G2Q8CJS2sF120T7jLw4xFw9n7wIOXHo+kIYRAoVpJAN+kmqZSoO3Fp4JtoNF4ReA==}
    engines: {node: '>=14.0.0'}
    peerDependencies:
      rollup: 4.34.8
    peerDependenciesMeta:
      rollup:
        optional: true

  '@rollup/plugin-node-resolve@16.0.1':
    resolution: {integrity: sha512-tk5YCxJWIG81umIvNkSod2qK5KyQW19qcBF/B78n1bjtOON6gzKoVeSzAE8yHCZEDmqkHKkxplExA8KzdJLJpA==}
    engines: {node: '>=14.0.0'}
    peerDependencies:
      rollup: 4.34.8
    peerDependenciesMeta:
      rollup:
        optional: true

  '@rollup/plugin-replace@6.0.2':
    resolution: {integrity: sha512-7QaYCf8bqF04dOy7w/eHmJeNExxTYwvKAmlSAH/EaWWUzbT0h5sbF6bktFoX/0F/0qwng5/dWFMyf3gzaM8DsQ==}
    engines: {node: '>=14.0.0'}
    peerDependencies:
      rollup: 4.34.8
    peerDependenciesMeta:
      rollup:
        optional: true

  '@rollup/plugin-virtual@3.0.2':
    resolution: {integrity: sha512-10monEYsBp3scM4/ND4LNH5Rxvh3e/cVeL3jWTgZ2SrQ+BmUoQcopVQvnaMcOnykb1VkxUFuDAN+0FnpTFRy2A==}
    engines: {node: '>=14.0.0'}
    peerDependencies:
      rollup: 4.34.8
    peerDependenciesMeta:
      rollup:
        optional: true

  '@rollup/pluginutils@5.3.0':
    resolution: {integrity: sha512-5EdhGZtnu3V88ces7s53hhfK5KSASnJZv8Lulpc04cWO3REESroJXg73DFsOmgbU2BhwV0E20bu2IDZb3VKW4Q==}
    engines: {node: '>=14.0.0'}
    peerDependencies:
      rollup: 4.34.8
    peerDependenciesMeta:
      rollup:
        optional: true

  '@rollup/rollup-android-arm-eabi@4.34.8':
    resolution: {integrity: sha512-q217OSE8DTp8AFHuNHXo0Y86e1wtlfVrXiAlwkIvGRQv9zbc6mE3sjIVfwI8sYUyNxwOg0j/Vm1RKM04JcWLJw==}
    cpu: [arm]
    os: [android]

  '@rollup/rollup-android-arm64@4.34.8':
    resolution: {integrity: sha512-Gigjz7mNWaOL9wCggvoK3jEIUUbGul656opstjaUSGC3eT0BM7PofdAJaBfPFWWkXNVAXbaQtC99OCg4sJv70Q==}
    cpu: [arm64]
    os: [android]

  '@rollup/rollup-darwin-arm64@4.34.8':
    resolution: {integrity: sha512-02rVdZ5tgdUNRxIUrFdcMBZQoaPMrxtwSb+/hOfBdqkatYHR3lZ2A2EGyHq2sGOd0Owk80oV3snlDASC24He3Q==}
    cpu: [arm64]
    os: [darwin]

  '@rollup/rollup-darwin-x64@4.34.8':
    resolution: {integrity: sha512-qIP/elwR/tq/dYRx3lgwK31jkZvMiD6qUtOycLhTzCvrjbZ3LjQnEM9rNhSGpbLXVJYQ3rq39A6Re0h9tU2ynw==}
    cpu: [x64]
    os: [darwin]

  '@rollup/rollup-freebsd-arm64@4.34.8':
    resolution: {integrity: sha512-IQNVXL9iY6NniYbTaOKdrlVP3XIqazBgJOVkddzJlqnCpRi/yAeSOa8PLcECFSQochzqApIOE1GHNu3pCz+BDA==}
    cpu: [arm64]
    os: [freebsd]

  '@rollup/rollup-freebsd-x64@4.34.8':
    resolution: {integrity: sha512-TYXcHghgnCqYFiE3FT5QwXtOZqDj5GmaFNTNt3jNC+vh22dc/ukG2cG+pi75QO4kACohZzidsq7yKTKwq/Jq7Q==}
    cpu: [x64]
    os: [freebsd]

  '@rollup/rollup-linux-arm-gnueabihf@4.34.8':
    resolution: {integrity: sha512-A4iphFGNkWRd+5m3VIGuqHnG3MVnqKe7Al57u9mwgbyZ2/xF9Jio72MaY7xxh+Y87VAHmGQr73qoKL9HPbXj1g==}
    cpu: [arm]
    os: [linux]

  '@rollup/rollup-linux-arm-musleabihf@4.34.8':
    resolution: {integrity: sha512-S0lqKLfTm5u+QTxlFiAnb2J/2dgQqRy/XvziPtDd1rKZFXHTyYLoVL58M/XFwDI01AQCDIevGLbQrMAtdyanpA==}
    cpu: [arm]
    os: [linux]

  '@rollup/rollup-linux-arm64-gnu@4.34.8':
    resolution: {integrity: sha512-jpz9YOuPiSkL4G4pqKrus0pn9aYwpImGkosRKwNi+sJSkz+WU3anZe6hi73StLOQdfXYXC7hUfsQlTnjMd3s1A==}
    cpu: [arm64]
    os: [linux]

  '@rollup/rollup-linux-arm64-musl@4.34.8':
    resolution: {integrity: sha512-KdSfaROOUJXgTVxJNAZ3KwkRc5nggDk+06P6lgi1HLv1hskgvxHUKZ4xtwHkVYJ1Rep4GNo+uEfycCRRxht7+Q==}
    cpu: [arm64]
    os: [linux]

  '@rollup/rollup-linux-loongarch64-gnu@4.34.8':
    resolution: {integrity: sha512-NyF4gcxwkMFRjgXBM6g2lkT58OWztZvw5KkV2K0qqSnUEqCVcqdh2jN4gQrTn/YUpAcNKyFHfoOZEer9nwo6uQ==}
    cpu: [loong64]
    os: [linux]

  '@rollup/rollup-linux-powerpc64le-gnu@4.34.8':
    resolution: {integrity: sha512-LMJc999GkhGvktHU85zNTDImZVUCJ1z/MbAJTnviiWmmjyckP5aQsHtcujMjpNdMZPT2rQEDBlJfubhs3jsMfw==}
    cpu: [ppc64]
    os: [linux]

  '@rollup/rollup-linux-riscv64-gnu@4.34.8':
    resolution: {integrity: sha512-xAQCAHPj8nJq1PI3z8CIZzXuXCstquz7cIOL73HHdXiRcKk8Ywwqtx2wrIy23EcTn4aZ2fLJNBB8d0tQENPCmw==}
    cpu: [riscv64]
    os: [linux]

  '@rollup/rollup-linux-s390x-gnu@4.34.8':
    resolution: {integrity: sha512-DdePVk1NDEuc3fOe3dPPTb+rjMtuFw89gw6gVWxQFAuEqqSdDKnrwzZHrUYdac7A7dXl9Q2Vflxpme15gUWQFA==}
    cpu: [s390x]
    os: [linux]

  '@rollup/rollup-linux-x64-gnu@4.34.8':
    resolution: {integrity: sha512-8y7ED8gjxITUltTUEJLQdgpbPh1sUQ0kMTmufRF/Ns5tI9TNMNlhWtmPKKHCU0SilX+3MJkZ0zERYYGIVBYHIA==}
    cpu: [x64]
    os: [linux]

  '@rollup/rollup-linux-x64-musl@4.34.8':
    resolution: {integrity: sha512-SCXcP0ZpGFIe7Ge+McxY5zKxiEI5ra+GT3QRxL0pMMtxPfpyLAKleZODi1zdRHkz5/BhueUrYtYVgubqe9JBNQ==}
    cpu: [x64]
    os: [linux]

  '@rollup/rollup-win32-arm64-msvc@4.34.8':
    resolution: {integrity: sha512-YHYsgzZgFJzTRbth4h7Or0m5O74Yda+hLin0irAIobkLQFRQd1qWmnoVfwmKm9TXIZVAD0nZ+GEb2ICicLyCnQ==}
    cpu: [arm64]
    os: [win32]

  '@rollup/rollup-win32-ia32-msvc@4.34.8':
    resolution: {integrity: sha512-r3NRQrXkHr4uWy5TOjTpTYojR9XmF0j/RYgKCef+Ag46FWUTltm5ziticv8LdNsDMehjJ543x/+TJAek/xBA2w==}
    cpu: [ia32]
    os: [win32]

  '@rollup/rollup-win32-x64-msvc@4.34.8':
    resolution: {integrity: sha512-U0FaE5O1BCpZSeE6gBl3c5ObhePQSfk9vDRToMmTkbhCOgW4jqvtS5LGyQ76L1fH8sM0keRp4uDTsbjiUyjk0g==}
    cpu: [x64]
    os: [win32]

  '@sec-ant/readable-stream@0.4.1':
    resolution: {integrity: sha512-831qok9r2t8AlxLko40y2ebgSDhenenCatLVeW/uBtnHPyhHOvG0C7TvfgecV+wHzIm5KUICgzmVpWS+IMEAeg==}

  '@shikijs/core@3.12.2':
    resolution: {integrity: sha512-L1Safnhra3tX/oJK5kYHaWmLEBJi1irASwewzY3taX5ibyXyMkkSDZlq01qigjryOBwrXSdFgTiZ3ryzSNeu7Q==}

  '@shikijs/engine-javascript@3.12.2':
    resolution: {integrity: sha512-Nm3/azSsaVS7hk6EwtHEnTythjQfwvrO5tKqMlaH9TwG1P+PNaR8M0EAKZ+GaH2DFwvcr4iSfTveyxMIvXEHMw==}

  '@shikijs/engine-oniguruma@3.12.2':
    resolution: {integrity: sha512-hozwnFHsLvujK4/CPVHNo3Bcg2EsnG8krI/ZQ2FlBlCRpPZW4XAEQmEwqegJsypsTAN9ehu2tEYe30lYKSZW/w==}

  '@shikijs/engine-oniguruma@3.13.0':
    resolution: {integrity: sha512-O42rBGr4UDSlhT2ZFMxqM7QzIU+IcpoTMzb3W7AlziI1ZF7R8eS2M0yt5Ry35nnnTX/LTLXFPUjRFCIW+Operg==}

  '@shikijs/langs@3.12.2':
    resolution: {integrity: sha512-bVx5PfuZHDSHoBal+KzJZGheFuyH4qwwcwG/n+MsWno5cTlKmaNtTsGzJpHYQ8YPbB5BdEdKU1rga5/6JGY8ww==}

  '@shikijs/langs@3.13.0':
    resolution: {integrity: sha512-672c3WAETDYHwrRP0yLy3W1QYB89Hbpj+pO4KhxK6FzIrDI2FoEXNiNCut6BQmEApYLfuYfpgOZaqbY+E9b8wQ==}

  '@shikijs/themes@3.12.2':
    resolution: {integrity: sha512-fTR3QAgnwYpfGczpIbzPjlRnxyONJOerguQv1iwpyQZ9QXX4qy/XFQqXlf17XTsorxnHoJGbH/LXBvwtqDsF5A==}

  '@shikijs/themes@3.13.0':
    resolution: {integrity: sha512-Vxw1Nm1/Od8jyA7QuAenaV78BG2nSr3/gCGdBkLpfLscddCkzkL36Q5b67SrLLfvAJTOUzW39x4FHVCFriPVgg==}

  '@shikijs/types@3.12.2':
    resolution: {integrity: sha512-K5UIBzxCyv0YoxN3LMrKB9zuhp1bV+LgewxuVwHdl4Gz5oePoUFrr9EfgJlGlDeXCU1b/yhdnXeuRvAnz8HN8Q==}

  '@shikijs/types@3.13.0':
    resolution: {integrity: sha512-oM9P+NCFri/mmQ8LoFGVfVyemm5Hi27330zuOBp0annwJdKH1kOLndw3zCtAVDehPLg9fKqoEx3Ht/wNZxolfw==}

  '@shikijs/vscode-textmate@10.0.2':
    resolution: {integrity: sha512-83yeghZ2xxin3Nj8z1NMd/NCuca+gsYXswywDy5bHvwlWL8tpTQmzGeUuHd9FC3E/SBEMvzJRwWEOz5gGes9Qg==}

  '@sindresorhus/merge-streams@4.0.0':
    resolution: {integrity: sha512-tlqY9xq5ukxTUZBmoOp+m61cqwQD5pHJtFY3Mn8CA8ps6yghLH/Hw8UPdqg4OLmFW3IFlcXnQNmo/dh8HzXYIQ==}
    engines: {node: '>=18'}

  '@stackblitz/sdk@1.11.0':
    resolution: {integrity: sha512-DFQGANNkEZRzFk1/rDP6TcFdM82ycHE+zfl9C/M/jXlH68jiqHWHFMQURLELoD8koxvu/eW5uhg94NSAZlYrUQ==}

  '@swc/helpers@0.5.17':
    resolution: {integrity: sha512-5IKx/Y13RsYd+sauPb2x+U/xZikHjolzfuDgTAl/Tdf3Q8rslRvC19NKDLgAJQ6wsqADk10ntlv08nPFw/gO/A==}

  '@tailwindcss/node@4.1.13':
    resolution: {integrity: sha512-eq3ouolC1oEFOAvOMOBAmfCIqZBJuvWvvYWh5h5iOYfe1HFC6+GZ6EIL0JdM3/niGRJmnrOc+8gl9/HGUaaptw==}

  '@tailwindcss/oxide-android-arm64@4.1.13':
    resolution: {integrity: sha512-BrpTrVYyejbgGo57yc8ieE+D6VT9GOgnNdmh5Sac6+t0m+v+sKQevpFVpwX3pBrM2qKrQwJ0c5eDbtjouY/+ew==}
    engines: {node: '>= 10'}
    cpu: [arm64]
    os: [android]

  '@tailwindcss/oxide-darwin-arm64@4.1.13':
    resolution: {integrity: sha512-YP+Jksc4U0KHcu76UhRDHq9bx4qtBftp9ShK/7UGfq0wpaP96YVnnjFnj3ZFrUAjc5iECzODl/Ts0AN7ZPOANQ==}
    engines: {node: '>= 10'}
    cpu: [arm64]
    os: [darwin]

  '@tailwindcss/oxide-darwin-x64@4.1.13':
    resolution: {integrity: sha512-aAJ3bbwrn/PQHDxCto9sxwQfT30PzyYJFG0u/BWZGeVXi5Hx6uuUOQEI2Fa43qvmUjTRQNZnGqe9t0Zntexeuw==}
    engines: {node: '>= 10'}
    cpu: [x64]
    os: [darwin]

  '@tailwindcss/oxide-freebsd-x64@4.1.13':
    resolution: {integrity: sha512-Wt8KvASHwSXhKE/dJLCCWcTSVmBj3xhVhp/aF3RpAhGeZ3sVo7+NTfgiN8Vey/Fi8prRClDs6/f0KXPDTZE6nQ==}
    engines: {node: '>= 10'}
    cpu: [x64]
    os: [freebsd]

  '@tailwindcss/oxide-linux-arm-gnueabihf@4.1.13':
    resolution: {integrity: sha512-mbVbcAsW3Gkm2MGwA93eLtWrwajz91aXZCNSkGTx/R5eb6KpKD5q8Ueckkh9YNboU8RH7jiv+ol/I7ZyQ9H7Bw==}
    engines: {node: '>= 10'}
    cpu: [arm]
    os: [linux]

  '@tailwindcss/oxide-linux-arm64-gnu@4.1.13':
    resolution: {integrity: sha512-wdtfkmpXiwej/yoAkrCP2DNzRXCALq9NVLgLELgLim1QpSfhQM5+ZxQQF8fkOiEpuNoKLp4nKZ6RC4kmeFH0HQ==}
    engines: {node: '>= 10'}
    cpu: [arm64]
    os: [linux]

  '@tailwindcss/oxide-linux-arm64-musl@4.1.13':
    resolution: {integrity: sha512-hZQrmtLdhyqzXHB7mkXfq0IYbxegaqTmfa1p9MBj72WPoDD3oNOh1Lnxf6xZLY9C3OV6qiCYkO1i/LrzEdW2mg==}
    engines: {node: '>= 10'}
    cpu: [arm64]
    os: [linux]

  '@tailwindcss/oxide-linux-x64-gnu@4.1.13':
    resolution: {integrity: sha512-uaZTYWxSXyMWDJZNY1Ul7XkJTCBRFZ5Fo6wtjrgBKzZLoJNrG+WderJwAjPzuNZOnmdrVg260DKwXCFtJ/hWRQ==}
    engines: {node: '>= 10'}
    cpu: [x64]
    os: [linux]

  '@tailwindcss/oxide-linux-x64-musl@4.1.13':
    resolution: {integrity: sha512-oXiPj5mi4Hdn50v5RdnuuIms0PVPI/EG4fxAfFiIKQh5TgQgX7oSuDWntHW7WNIi/yVLAiS+CRGW4RkoGSSgVQ==}
    engines: {node: '>= 10'}
    cpu: [x64]
    os: [linux]

  '@tailwindcss/oxide-wasm32-wasi@4.1.13':
    resolution: {integrity: sha512-+LC2nNtPovtrDwBc/nqnIKYh/W2+R69FA0hgoeOn64BdCX522u19ryLh3Vf3F8W49XBcMIxSe665kwy21FkhvA==}
    engines: {node: '>=14.0.0'}
    cpu: [wasm32]
    bundledDependencies:
      - '@napi-rs/wasm-runtime'
      - '@emnapi/core'
      - '@emnapi/runtime'
      - '@tybys/wasm-util'
      - '@emnapi/wasi-threads'
      - tslib

  '@tailwindcss/oxide-win32-arm64-msvc@4.1.13':
    resolution: {integrity: sha512-dziTNeQXtoQ2KBXmrjCxsuPk3F3CQ/yb7ZNZNA+UkNTeiTGgfeh+gH5Pi7mRncVgcPD2xgHvkFCh/MhZWSgyQg==}
    engines: {node: '>= 10'}
    cpu: [arm64]
    os: [win32]

  '@tailwindcss/oxide-win32-x64-msvc@4.1.13':
    resolution: {integrity: sha512-3+LKesjXydTkHk5zXX01b5KMzLV1xl2mcktBJkje7rhFUpUlYJy7IMOLqjIRQncLTa1WZZiFY/foAeB5nmaiTw==}
    engines: {node: '>= 10'}
    cpu: [x64]
    os: [win32]

  '@tailwindcss/oxide@4.1.13':
    resolution: {integrity: sha512-CPgsM1IpGRa880sMbYmG1s4xhAy3xEt1QULgTJGQmZUeNgXFR7s1YxYygmJyBGtou4SyEosGAGEeYqY7R53bIA==}
    engines: {node: '>= 10'}

  '@tailwindcss/vite@4.1.13':
    resolution: {integrity: sha512-0PmqLQ010N58SbMTJ7BVJ4I2xopiQn/5i6nlb4JmxzQf8zcS5+m2Cv6tqh+sfDwtIdjoEnOvwsGQ1hkUi8QEHQ==}
    peerDependencies:
      vite: ^5.2.0 || ^6 || ^7

  '@testing-library/dom@10.4.0':
    resolution: {integrity: sha512-pemlzrSESWbdAloYml3bAJMEfNh1Z7EduzqPKprCH5S341frlpYnUEW0H72dLxa6IsYr+mPno20GiSm+h9dEdQ==}
    engines: {node: '>=18'}

  '@testing-library/user-event@14.6.1':
    resolution: {integrity: sha512-vq7fv0rnt+QTXgPxr5Hjc210p6YKq2kmdziLgnsZGgLJ9e6VAShx1pACLuRjd/AS/sr7phAR58OIIpf0LlmQNw==}
    engines: {node: '>=12', npm: '>=6'}
    peerDependencies:
      '@testing-library/dom': '>=7.21.4'

  '@trysound/sax@0.2.0':
    resolution: {integrity: sha512-L7z9BgrNEcYyUYtF+HaEfiS5ebkh9jXqbszz7pC0hRBPaatV0XjSD3+eHrpqFemQfgwiFF0QPIarnIihIDn7OA==}
    engines: {node: '>=10.13.0'}

  '@tybys/wasm-util@0.10.0':
    resolution: {integrity: sha512-VyyPYFlOMNylG45GoAe0xDoLwWuowvf92F9kySqzYh8vmYm7D2u4iUJKa1tOUpS70Ku13ASrOkS4ScXFsTaCNQ==}

  '@types/acorn@4.0.6':
    resolution: {integrity: sha512-veQTnWP+1D/xbxVrPC3zHnCZRjSrKfhbMUlEA43iMZLu7EsnTtkJklIuwrCPbOi8YkvDQAiW05VQQFvvz9oieQ==}

  '@types/aria-query@5.0.4':
    resolution: {integrity: sha512-rfT93uj5s0PRL7EzccGMs3brplhcrghnDoV26NqKhCAS1hVo+WdNsPvE/yb6ilfr5hi2MEk6d5EWJTKdxg8jVw==}

  '@types/babel__core@7.20.5':
    resolution: {integrity: sha512-qoQprZvz5wQFJwMDqeseRXWv3rqMvhgpbXFfVyWhbx9X47POIA6i/+dXefEmZKoAgOaTdaIgNSMqMIU61yRyzA==}

  '@types/babel__generator@7.6.8':
    resolution: {integrity: sha512-ASsj+tpEDsEiFr1arWrlN6V3mdfjRMZt6LtK/Vp/kreFLnr5QH5+DhvD5nINYZXzwJvXeGq+05iUXcAzVrqWtw==}

  '@types/babel__standalone@7.1.9':
    resolution: {integrity: sha512-IcCNPLqpevUD7UpV8QB0uwQPOyoOKACFf0YtYWRHcmxcakaje4Q7dbG2+jMqxw/I8Zk0NHvEps66WwS7z/UaaA==}

  '@types/babel__template@7.4.4':
    resolution: {integrity: sha512-h/NUaSyG5EyxBIp8YRxo4RMe2/qQgvyowRwVMzhYhBCONbW8PUsg4lkFMrhgZhUe5z3L3MiLDuvyJ/CaPa2A8A==}

  '@types/babel__traverse@7.20.7':
    resolution: {integrity: sha512-dkO5fhS7+/oos4ciWxyEyjWe48zmG6wbCheo/G2ZnHx4fs3EU6YC6UM8rk56gAjNJ9P3MTH2jo5jb92/K6wbng==}

  '@types/bun@1.2.22':
    resolution: {integrity: sha512-5A/KrKos2ZcN0c6ljRSOa1fYIyCKhZfIVYeuyb4snnvomnpFqC0tTsEkdqNxbAgExV384OETQ//WAjl3XbYqQA==}

  '@types/bun@1.2.23':
    resolution: {integrity: sha512-le8ueOY5b6VKYf19xT3McVbXqLqmxzPXHsQT/q9JHgikJ2X22wyTW3g3ohz2ZMnp7dod6aduIiq8A14Xyimm0A==}

  '@types/chai@5.2.2':
    resolution: {integrity: sha512-8kB30R7Hwqf40JPiKhVzodJs2Qc1ZJ5zuT3uzw5Hq/dhNCl3G3l83jfpdI1e20BP348+fV7VIL/+FxaXkqBmWg==}

  '@types/cookie@0.6.0':
    resolution: {integrity: sha512-4Kh9a6B2bQciAhf7FSuMRRkUWecJgJu9nPnx3yzpsfXX/c50REIqpHY4C82bXP90qrLtXtkDxTZosYO3UpOwlA==}

  '@types/debug@4.1.12':
    resolution: {integrity: sha512-vIChWdVG3LG1SMxEvI/AK+FWJthlrqlTu7fbrlywTkkaONwk/UAGaULXRlf8vkzFBLVm0zkMdCquhL5aOjhXPQ==}

  '@types/deep-eql@4.0.2':
    resolution: {integrity: sha512-c9h9dVVMigMPc4bwTvC5dxqtqJZwQPePsWjPlpSOnojbor6pGqdk541lfA7AqFQr5pB1BRdq0juY9db81BwyFw==}

  '@types/dom-mediacapture-record@1.0.22':
    resolution: {integrity: sha512-mUMZLK3NvwRLcAAT9qmcK+9p7tpU2FHdDsntR3YI4+GY88XrgG4XiE7u1Q2LAN2/FZOz/tdMDC3GQCR4T8nFuw==}

  '@types/estree-jsx@1.0.5':
    resolution: {integrity: sha512-52CcUVNFyfb1A2ALocQw/Dd1BQFNmSdkuC3BkZ6iqhdMfQz7JWOFRuJFloOzjk+6WijU56m9oKXFAXc7o3Towg==}

  '@types/estree@1.0.6':
    resolution: {integrity: sha512-AYnb1nQyY49te+VRAVgmzfcgjYS91mY5P0TKUDCLEM+gNnA+3T6rWITXRLYCpahpqSQbN5cE+gHpnPyXjHWxcw==}

  '@types/estree@1.0.8':
    resolution: {integrity: sha512-dWHzHa2WqEXI/O1E9OjrocMTKJl2mSrEolh1Iomrv6U+JuNwaHXsXx9bLu5gG7BUWFIN0skIQJQ/L1rIex4X6w==}

  '@types/fontkit@2.0.8':
    resolution: {integrity: sha512-wN+8bYxIpJf+5oZdrdtaX04qUuWHcKxcDEgRS9Qm9ZClSHjzEn13SxUC+5eRM+4yXIeTYk8mTzLAWGF64847ew==}

  '@types/geojson@7946.0.16':
    resolution: {integrity: sha512-6C8nqWur3j98U6+lXDfTUWIfgvZU+EumvpHKcYjujKH7woYyLj2sUmff0tRhrqM7BohUw7Pz3ZB1jj2gW9Fvmg==}

  '@types/hast@3.0.4':
    resolution: {integrity: sha512-WPs+bbQw5aCj+x6laNGWLH3wviHtoCv/P3+otBhbOhJgG8qtpdAMlTCxLtsTWA7LH1Oh/bFCHsBn0TPS5m30EQ==}

  '@types/js-yaml@4.0.9':
    resolution: {integrity: sha512-k4MGaQl5TGo/iipqb2UDG2UwjXziSWkh0uysQelTlJpX1qGlpUZYm8PnO4DxG1qBomtJUdYJ6qR6xdIah10JLg==}

  '@types/katex@0.16.7':
    resolution: {integrity: sha512-HMwFiRujE5PjrgwHQ25+bsLJgowjGjm5Z8FVSf0N6PwgJrwxH0QxzHYDcKsTfV3wva0vzrpqMTJS2jXPr5BMEQ==}

  '@types/mathjax@0.0.40':
    resolution: {integrity: sha512-rHusx08LCg92WJxrsM3SPjvLTSvK5C+gealtSuhKbEOcUZfWlwigaFoPLf6Dfxhg4oryN5qP9Sj7zOQ4HYXINw==}

  '@types/mdast@4.0.4':
    resolution: {integrity: sha512-kGaNbPh1k7AFzgpud/gMdvIm5xuECykRR+JnWKQno9TAXVa6WIVCGTPvYGekIDL4uwCZQSYbUxNBSb1aUo79oA==}

  '@types/mdx@2.0.13':
    resolution: {integrity: sha512-+OWZQfAYyio6YkJb3HLxDrvnx6SWWDbC0zVPfBRzUk0/nqoDyf6dNxQi3eArPe8rJ473nobTMQ/8Zk+LxJ+Yuw==}

  '@types/moo@0.5.10':
    resolution: {integrity: sha512-W6KzyZjXUYpwQfLK1O1UDzqcqYlul+lO7Bt71luyIIyNlOZwJaNeWWdqFs1C/f2hohZvUFHMk6oFNe9Rg48DbA==}

  '@types/ms@2.1.0':
    resolution: {integrity: sha512-GsCCIZDE/p3i96vtEqx+7dBUGXrc7zeSK3wwPHIaRThS+9OhWIXRqzs4d6k1SVU8g91DrNRWxWUGhp5KXQb2VA==}

  '@types/nearley@2.11.5':
    resolution: {integrity: sha512-dM7TrN0bVxGGXTYGx4YhGear8ysLO5SOuouAWM9oltjQ3m9oYa13qi8Z1DJp5zxVMPukvQdsrnZmgzpeuTSEQA==}

  '@types/nlcst@2.0.3':
    resolution: {integrity: sha512-vSYNSDe6Ix3q+6Z7ri9lyWqgGhJTmzRjZRqyq15N0Z/1/UnVsno9G/N40NBijoYx2seFDIl0+B2mgAb9mezUCA==}

  '@types/node@17.0.45':
    resolution: {integrity: sha512-w+tIMs3rq2afQdsPJlODhoUEKzFP1ayaoyl1CcnwtIlsVe7K7bA1NGm4s3PraqTLlXnbIN84zuBlxBWo1u9BLw==}

  '@types/node@24.7.0':
    resolution: {integrity: sha512-IbKooQVqUBrlzWTi79E8Fw78l8k1RNtlDDNWsFZs7XonuQSJ8oNYfEeclhprUldXISRMLzBpILuKgPlIxm+/Yw==}

  '@types/picomatch@4.0.1':
    resolution: {integrity: sha512-dLqxmi5VJRC9XTvc/oaTtk+bDb4RRqxLZPZ3jIpYBHEnDXX8lu02w2yWI6NsPPsELuVK298Z2iR8jgoWKRdUVQ==}

  '@types/react-dom@19.1.6':
    resolution: {integrity: sha512-4hOiT/dwO8Ko0gV1m/TJZYk3y0KBnY9vzDh7W+DH17b2HFSOGgdj33dhihPeuy3l0q23+4e+hoXHV6hCC4dCXw==}
    peerDependencies:
      '@types/react': ^19.0.0

  '@types/react@19.1.8':
    resolution: {integrity: sha512-AwAfQ2Wa5bCx9WP8nZL2uMZWod7J7/JSplxbTmBQ5ms6QpqNYm672H0Vu9ZVKVngQ+ii4R/byguVEUZQyeg44g==}

  '@types/resolve@1.20.2':
    resolution: {integrity: sha512-60BCwRFOZCQhDncwQdxxeOEEkbc5dIMccYLwbxsS4TUNeVECQ/pBJ0j09mrHOl/JJvpRPGwO9SvE4nR2Nb/a4Q==}

  '@types/sax@1.2.7':
    resolution: {integrity: sha512-rO73L89PJxeYM3s3pPPjiPgVVcymqU490g0YO5n5By0k2Erzj6tay/4lr1CHAAU4JyOWd1rpQ8bCf6cZfHU96A==}

  '@types/statuses@2.0.6':
    resolution: {integrity: sha512-xMAgYwceFhRA2zY+XbEA7mxYbA093wdiW8Vu6gZPGWy9cmOyU9XesH1tNcEWsKFd5Vzrqx5T3D38PWx1FIIXkA==}

  '@types/tough-cookie@4.0.5':
    resolution: {integrity: sha512-/Ad8+nIOV7Rl++6f1BdKxFSMgmoqEoYbHRpPcx3JEfv8VRsQe9Z4mCXeJBzxs7mbHY/XOZZuXlRNfhpVPbs6ZA==}

  '@types/trusted-types@1.0.6':
    resolution: {integrity: sha512-230RC8sFeHoT6sSUlRO6a8cAnclO06eeiq1QDfiv2FGCLWFvvERWgwIQD4FWqD9A69BN7Lzee4OXwoMVnnsWDw==}

  '@types/unist@2.0.11':
    resolution: {integrity: sha512-CmBKiL6NNo/OqgmMn95Fk9Whlp2mtvIv+KNpQKN2F4SjvrEesubTRWGYSg+BnWZOnlCaSTU1sMpsBOzgbYhnsA==}

  '@types/unist@3.0.3':
    resolution: {integrity: sha512-ko/gIFJRv177XgZsZcBwnqJN5x/Gien8qNOn0D5bQU/zAzVf9Zt3BlcUiLqhV9y4ARk0GbT3tnUiPNgnTXzc/Q==}

  '@types/webxr@0.4.0':
    resolution: {integrity: sha512-LQvrACV3Pj17GpkwHwXuTd733gfY+D7b9mKdrTmLdO7vo7P/o6209Qqtk63y/FCv/lspdmi0pWz6Qe/ull9kQg==}

  '@typescript/analyze-trace@0.10.1':
    resolution: {integrity: sha512-RnlSOPh14QbopGCApgkSx5UBgGda5MX1cHqp2fsqfiDyCwGL/m1jaeB9fzu7didVS81LQqGZZuxFBcg8YU8EVw==}
    hasBin: true

  '@typescript/vfs@1.6.1':
    resolution: {integrity: sha512-JwoxboBh7Oz1v38tPbkrZ62ZXNHAk9bJ7c9x0eI5zBfBnBYGhURdbnh7Z4smN/MV48Y5OCcZb58n972UtbazsA==}
    peerDependencies:
      typescript: '*'

  '@ungap/structured-clone@1.3.0':
    resolution: {integrity: sha512-WmoN8qaIAo7WTYWbAZuG8PYEhn5fkz7dZrqTBZ7dtt//lL2Gwms1IcnQ5yHqjDfX8Ft5j4YzDM23f87zBfDe9g==}

  '@vitejs/plugin-basic-ssl@2.1.0':
    resolution: {integrity: sha512-dOxxrhgyDIEUADhb/8OlV9JIqYLgos03YorAueTIeOUskLJSEsfwCByjbu98ctXitUN3znXKp0bYD/WHSudCeA==}
    engines: {node: ^18.0.0 || ^20.0.0 || >=22.0.0}
    peerDependencies:
      vite: ^6.0.0 || ^7.0.0

  '@vitejs/plugin-react@4.7.0':
    resolution: {integrity: sha512-gUu9hwfWvvEDBBmgtAowQCojwZmJ5mcLn3aufeCsitijs3+f2NsrPtlAWIR6OPiqljl96GVCUbLe0HyqIpVaoA==}
    engines: {node: ^14.18.0 || >=16.0.0}
    peerDependencies:
      vite: ^4.2.0 || ^5.0.0 || ^6.0.0 || ^7.0.0

  '@vitest/browser@3.2.4':
    resolution: {integrity: sha512-tJxiPrWmzH8a+w9nLKlQMzAKX/7VjFs50MWgcAj7p9XQ7AQ9/35fByFYptgPELyLw+0aixTnC4pUWV+APcZ/kw==}
    peerDependencies:
      playwright: '*'
      safaridriver: '*'
      vitest: 3.2.4
      webdriverio: ^7.0.0 || ^8.0.0 || ^9.0.0
    peerDependenciesMeta:
      playwright:
        optional: true
      safaridriver:
        optional: true
      webdriverio:
        optional: true

  '@vitest/coverage-v8@3.1.2':
    resolution: {integrity: sha512-XDdaDOeaTMAMYW7N63AqoK32sYUWbXnTkC6tEbVcu3RlU1bB9of32T+PGf8KZvxqLNqeXhafDFqCkwpf2+dyaQ==}
    peerDependencies:
      '@vitest/browser': 3.1.2
      vitest: 3.1.2
    peerDependenciesMeta:
      '@vitest/browser':
        optional: true

  '@vitest/expect@3.2.4':
    resolution: {integrity: sha512-Io0yyORnB6sikFlt8QW5K7slY4OjqNX9jmJQ02QDda8lyM6B5oNgVWoSoKPac8/kgnCUzuHQKrSLtu/uOqqrig==}

  '@vitest/mocker@3.2.4':
    resolution: {integrity: sha512-46ryTE9RZO/rfDd7pEqFl7etuyzekzEhUbTW3BvmeO/BcCMEgq59BKhek3dXDWgAj4oMK6OZi+vRr1wPW6qjEQ==}
    peerDependencies:
      msw: ^2.4.9
      vite: ^5.0.0 || ^6.0.0 || ^7.0.0-0
    peerDependenciesMeta:
      msw:
        optional: true
      vite:
        optional: true

  '@vitest/pretty-format@3.2.4':
    resolution: {integrity: sha512-IVNZik8IVRJRTr9fxlitMKeJeXFFFN0JaB9PHPGQ8NKQbGpfjlTx9zO4RefN8gp7eqjNy8nyK3NZmBzOPeIxtA==}

  '@vitest/runner@3.2.4':
    resolution: {integrity: sha512-oukfKT9Mk41LreEW09vt45f8wx7DordoWUZMYdY/cyAk7w5TWkTRCNZYF7sX7n2wB7jyGAl74OxgwhPgKaqDMQ==}

  '@vitest/snapshot@3.2.4':
    resolution: {integrity: sha512-dEYtS7qQP2CjU27QBC5oUOxLE/v5eLkGqPE0ZKEIDGMs4vKWe7IjgLOeauHsR0D5YuuycGRO5oSRXnwnmA78fQ==}

  '@vitest/spy@3.2.4':
    resolution: {integrity: sha512-vAfasCOe6AIK70iP5UD11Ac4siNUNJ9i/9PZ3NKx07sG6sUxeag1LWdNrMWeKKYBLlzuK+Gn65Yd5nyL6ds+nw==}

  '@vitest/utils@3.2.4':
    resolution: {integrity: sha512-fB2V0JFrQSMsCo9HiSq3Ezpdv4iYaXRG1Sx8edX3MwxfyNn83mKiGzOcH+Fkxt4MHxr3y42fQi1oeAInqgX2QA==}

  '@volar/kit@2.4.11':
    resolution: {integrity: sha512-ups5RKbMzMCr6RKafcCqDRnJhJDNWqo2vfekwOAj6psZ15v5TlcQFQAyokQJ3wZxVkzxrQM+TqTRDENfQEXpmA==}
    peerDependencies:
      typescript: '*'

  '@volar/language-core@2.4.11':
    resolution: {integrity: sha512-lN2C1+ByfW9/JRPpqScuZt/4OrUUse57GLI6TbLgTIqBVemdl1wNcZ1qYGEo2+Gw8coYLgCy7SuKqn6IrQcQgg==}

  '@volar/language-server@2.4.11':
    resolution: {integrity: sha512-W9P8glH1M8LGREJ7yHRCANI5vOvTrRO15EMLdmh5WNF9sZYSEbQxiHKckZhvGIkbeR1WAlTl3ORTrJXUghjk7g==}

  '@volar/language-service@2.4.11':
    resolution: {integrity: sha512-KIb6g8gjUkS2LzAJ9bJCLIjfsJjeRtmXlu7b2pDFGD3fNqdbC53cCAKzgWDs64xtQVKYBU13DLWbtSNFtGuMLQ==}

  '@volar/source-map@2.4.11':
    resolution: {integrity: sha512-ZQpmafIGvaZMn/8iuvCFGrW3smeqkq/IIh9F1SdSx9aUl0J4Iurzd6/FhmjNO5g2ejF3rT45dKskgXWiofqlZQ==}

  '@volar/typescript@2.4.11':
    resolution: {integrity: sha512-2DT+Tdh88Spp5PyPbqhyoYavYCPDsqbHLFwcUI9K1NlY1YgUJvujGdrqUp0zWxnW7KWNTr3xSpMuv2WnaTKDAw==}

  '@vscode/emmet-helper@2.11.0':
    resolution: {integrity: sha512-QLxjQR3imPZPQltfbWRnHU6JecWTF1QSWhx3GAKQpslx7y3Dp6sIIXhKjiUJ/BR9FX8PVthjr9PD6pNwOJfAzw==}

  '@vscode/l10n@0.0.18':
    resolution: {integrity: sha512-KYSIHVmslkaCDyw013pphY+d7x1qV8IZupYfeIfzNA+nsaWHbn5uPuQRvdRFsa9zFzGeudPuoGoZ1Op4jrJXIQ==}

  '@vtbag/cam-shaft@1.0.6':
    resolution: {integrity: sha512-Xy1bmJJLXuCqxmY2agwPfhGNv1XZViqh54H0VGK4mouGsItFsh8Mz/wWAP6mZwAOEuu9bEOJ1mJ+oNoaczZ1zw==}

  '@vtbag/element-crossing@1.1.0':
    resolution: {integrity: sha512-1YL609KPwhHUKRrVNfoogQCVJPfFrE5DubOLcCJZLHVCjWZ2ZAPcaq1wR2OP6nXD0Ok9JLX41YsEtYBYzw6CxQ==}

  '@vtbag/inspection-chamber@1.0.22':
    resolution: {integrity: sha512-M0iVmgUEjTmjX3/LEVxpNFjqZSdKN/y6otH4aD6x8c3HhJjlD9OwStJaYHS8EoiQtvmPWIdG79iXOCesXTGfaQ==}

  '@vtbag/turn-signal@1.3.1':
    resolution: {integrity: sha512-6rWkG+ik3U+KQGI94yNOrOh5QedB9zmP/8H51X5WQwrJz8m2MAU5YwGRRcweO/dJ6wW/Bn7OsgC1vRURnwrvCg==}

  '@vtbag/utensil-drawer@1.2.11':
    resolution: {integrity: sha512-ZopaB1qd8RCjfbVCpI+xgVAzFVe/b65SzQhKX8E6+TLdkq7Tp2+0z091W0Ro7C4QHXpfi7Y93cXSA+1DDYQOVA==}

  '@webgpu/types@0.1.65':
    resolution: {integrity: sha512-cYrHab4d6wuVvDW5tdsfI6/o6vcLMDe6w2Citd1oS51Xxu2ycLCnVo4fqwujfKWijrZMInTJIKcXxteoy21nVA==}

  '@xmldom/xmldom@0.9.8':
    resolution: {integrity: sha512-p96FSY54r+WJ50FIOsCOjyj/wavs8921hG5+kVMmZgKcvIKxMXHTrjNJvRgWa/zuX3B6t2lijLNFaOyuxUH+2A==}
    engines: {node: '>=14.6'}

  acorn-jsx@5.3.2:
    resolution: {integrity: sha512-rq9s+JNhf0IChjtDXxllJ7g41oZk5SlXtp0LHwyA5cejwn7vKmKp4pPri6YEePv2PU65sAsegbXtIinmDFDXgQ==}
    peerDependencies:
      acorn: ^6.0.0 || ^7.0.0 || ^8.0.0

  acorn@8.14.1:
    resolution: {integrity: sha512-OvQ/2pUDKmgfCg++xsTX1wGxfTaszcHVcTctW4UJB4hibJx2HXxxO5UmVgyjMa+ZDsiaf5wWLXYpRWMmBI0QHg==}
    engines: {node: '>=0.4.0'}
    hasBin: true

  acorn@8.15.0:
    resolution: {integrity: sha512-NZyJarBfL7nWwIq+FDL6Zp/yHEhePMNnnJ0y3qfieCrmNvYct8uvtiV41UvlSe6apAfk0fY1FbWx+NwfmpvtTg==}
    engines: {node: '>=0.4.0'}
    hasBin: true

  agent-base@7.1.4:
    resolution: {integrity: sha512-MnA+YT8fwfJPgBx3m60MNqakm30XOkyIoH1y6huTQvC0PwZG7ki8NacLBcrPbNoo8vEZy7Jpuk7+jMO+CUovTQ==}
    engines: {node: '>= 14'}

  ajv@8.17.1:
    resolution: {integrity: sha512-B/gBuNg5SiMTrPkC+A2+cW0RszwxYmn6VYxB/inlBStS5nx6xHIt/ehKRhIMhqusl7a8LjQoZnjCs5vhwxOQ1g==}

  ansi-align@3.0.1:
    resolution: {integrity: sha512-IOfwwBF5iczOjp/WeY4YxyjqAFMQoZufdQWDd19SEExbVLNXqvpzSJ/M7Za4/sCPmQ0+GRquoA7bGcINcxew6w==}

  ansi-regex@5.0.1:
    resolution: {integrity: sha512-quJQXlTSUGL2LH9SUXo8VwsY4soanhgo6LNSm84E1LBcE8s3O0wpdiRzyR9z/ZZJMlMWv37qOOb9pdJlMUEKFQ==}
    engines: {node: '>=8'}

  ansi-regex@6.1.0:
    resolution: {integrity: sha512-7HSX4QQb4CspciLpVFwyRe79O3xsIZDDLER21kERQ71oaPodF8jL725AgJMFAYbooIqolJoRLuM81SpeUkpkvA==}
    engines: {node: '>=12'}

  ansi-regex@6.2.2:
    resolution: {integrity: sha512-Bq3SmSpyFHaWjPk8If9yc6svM8c56dB5BAtW4Qbw5jHTwwXXcTLoRMkpDJp6VL0XzlWaCHTXrkFURMYmD0sLqg==}
    engines: {node: '>=12'}

  ansi-styles@4.3.0:
    resolution: {integrity: sha512-zbB9rCJAT1rbjiVDb2hqKFHNYLxgtk8NURxZ3IZwD3F6NtxbXZQCnnSi1Lkx+IDohdPlFp222wVALIheZJQSEg==}
    engines: {node: '>=8'}

  ansi-styles@5.2.0:
    resolution: {integrity: sha512-Cxwpt2SfTzTtXcfOlzGEee8O+c+MmUgGrNiBcXnuWxuFJHe6a5Hz7qwhwe5OgaSYI0IJvkLqWX1ASG+cJOkEiA==}
    engines: {node: '>=10'}

  ansi-styles@6.2.3:
    resolution: {integrity: sha512-4Dj6M28JB+oAH8kFkTLUo+a2jwOFkuqb3yucU0CANcRRUbxS0cP0nZYCGjcc3BNXwRIsUVmDGgzawme7zvJHvg==}
    engines: {node: '>=12'}

  ansis@4.1.0:
    resolution: {integrity: sha512-BGcItUBWSMRgOCe+SVZJ+S7yTRG0eGt9cXAHev72yuGcY23hnLA7Bky5L/xLyPINoSN95geovfBkqoTlNZYa7w==}
    engines: {node: '>=14'}

  any-promise@1.3.0:
    resolution: {integrity: sha512-7UvmKalWRt1wgjL1RrGxoSJW/0QZFIegpeGvZG9kjp8vrRu55XTHbwnqq2GpXm9uLbcuhxm3IqX9OB4MZR1b2A==}

  anymatch@3.1.3:
    resolution: {integrity: sha512-KMReFUr0B4t+D+OBkjR3KYqvocp2XaSzO55UcB6mgQMd3KbcE+mWTyvVV7D/zsdEbNnV6acZUutkiHQXvTr1Rw==}
    engines: {node: '>= 8'}

  arg@5.0.2:
    resolution: {integrity: sha512-PYjyFOLKQ9y57JvQ6QLo8dAgNqswh8M1RMJYdQduT6xbWSgK36P/Z/v+p888pM69jMMfS8Xd8F6I1kQ/I9HUGg==}

  argparse@2.0.1:
    resolution: {integrity: sha512-8+9WqebbFzpX9OR+Wa6O29asIogeRMzcGtAINdpMHHyAg10f05aSFVBbcEqGf/PXw1EjAZ+q2/bEBg3DvurK3Q==}

  aria-hidden@1.2.6:
    resolution: {integrity: sha512-ik3ZgC9dY/lYVVM++OISsaYDeg1tb0VtP5uL3ouh1koGOaUMDPpbFIei4JkFimWUFPn90sbMNMXQAIVOlnYKJA==}
    engines: {node: '>=10'}

  aria-query@5.3.0:
    resolution: {integrity: sha512-b0P0sZPKtyu8HkeRAfCq0IfURZK+SuwMjY1UXGBU27wpAiTwQAIlq56IbIO+ytk/JjS1fMR14ee5WBBfKi5J6A==}

  aria-query@5.3.2:
    resolution: {integrity: sha512-COROpnaoap1E2F000S62r6A60uHZnmlvomhfyT2DlTcrY1OrBKn2UhH7qn5wTC9zMvD0AY7csdPSNwKP+7WiQw==}
    engines: {node: '>= 0.4'}

  arktype@2.1.22:
    resolution: {integrity: sha512-xdzl6WcAhrdahvRRnXaNwsipCgHuNoLobRqhiP8RjnfL9Gp947abGlo68GAIyLtxbD+MLzNyH2YR4kEqioMmYQ==}

  array-iterate@2.0.1:
    resolution: {integrity: sha512-I1jXZMjAgCMmxT4qxXfPXa6SthSoE8h6gkSI9BGGNv8mP8G/v0blc+qFnZu6K42vTOiuME596QaLO0TP3Lk0xg==}

  assertion-error@2.0.1:
    resolution: {integrity: sha512-Izi8RQcffqCeNVgFigKli1ssklIbpHnCYc6AknXGYoB6grJqyeby7jv12JUQgmTAnIDnbck1uxksT4dzN3PWBA==}
    engines: {node: '>=12'}

  astring@1.9.0:
    resolution: {integrity: sha512-LElXdjswlqjWrPpJFg1Fx4wpkOCxj1TDHlSV4PlaRxHGWko024xICaa97ZkMfs6DRKlCguiAI+rbXv5GWwXIkg==}
    hasBin: true

  astro-expressive-code@0.41.2:
    resolution: {integrity: sha512-HN0jWTnhr7mIV/2e6uu4PPRNNo/k4UEgTLZqbp3MrHU+caCARveG2yZxaZVBmxyiVdYqW5Pd3u3n2zjnshixbw==}
    peerDependencies:
      astro: ^4.0.0-beta || ^5.0.0-beta || ^3.3.0

  astro-remote@0.3.3:
    resolution: {integrity: sha512-ufS/aOBXQKAe6hZ5NbiHUsC01o0ZcEwS+nNhd/mr1avLV+NbgYJEbwY8VRorzLs/GH5COOTaxl2795DkGIUTcw==}
    engines: {node: '>=18.14.1'}

  astro-vtbot@2.1.6:
    resolution: {integrity: sha512-zmd8TQ4fqT3KxRrDpMVmp8LmtYKjMgC8c3ScmXlNIUdfhukArQ7vdOzSYlF4asNFMHli8Pr5Vx1HbsTBklGIpA==}

  astro@5.13.7:
    resolution: {integrity: sha512-Of2tST7ErbE4y1dVb4aWDXaQSIRBAfraJ4jDqaA3PzPRJOn6Ina36+tQ+8BezjYqiWwRRJdOEE07PRAJXnsddw==}
    engines: {node: 18.20.8 || ^20.3.0 || >=22.0.0, npm: '>=9.6.5', pnpm: '>=7.1.0'}
    hasBin: true

  autoprefixer@10.4.21:
    resolution: {integrity: sha512-O+A6LWV5LDHSJD3LjHYoNi4VLsj/Whi7k6zG12xTYaU4cQ8oxQGckXNX8cRHK5yOZ/ppVHe0ZBXGzSV9jXdVbQ==}
    engines: {node: ^10 || ^12 || >=14}
    hasBin: true
    peerDependencies:
      postcss: ^8.1.0

  axobject-query@4.1.0:
    resolution: {integrity: sha512-qIj0G9wZbMGNLjLmg1PT6v2mE9AH2zlnADJD/2tC6E00hgmhUOfEB6greHPAfLRSufHqROIUTkw6E+M3lH0PTQ==}
    engines: {node: '>= 0.4'}

  bail@2.0.2:
    resolution: {integrity: sha512-0xO6mYd7JB2YesxDKplafRpsiOzPt9V02ddPCLbY1xYGPOX24NTyN50qnUxgCPcSoYMhKpAuBTjQoRZCAkUDRw==}

  balanced-match@1.0.2:
    resolution: {integrity: sha512-3oSeUO0TMV67hN1AmbXsK4yaqU7tjiHlbxRDZOpH0KW9+CeX4bRAaX0Anxt0tx2MrpRpWwQaPwIlISEJhYU5Pw==}

  base-64@1.0.0:
    resolution: {integrity: sha512-kwDPIFCGx0NZHog36dj+tHiwP4QMzsZ3AgMViUBKI0+V5n4U0ufTCUMhnQ04diaRI8EX/QcPfql7zlhZ7j4zgg==}

  base64-js@1.5.1:
    resolution: {integrity: sha512-AKpaYlHn8t4SVbOHCy+b5+KKgvR4vrsD8vbvrbiQJps7fKDTkjkDry6ji0rUJjC0kzbNePLwzxq8iypo41qeWA==}

  baseline-browser-mapping@2.8.5:
    resolution: {integrity: sha512-TiU4qUT9jdCuh4aVOG7H1QozyeI2sZRqoRPdqBIaslfNt4WUSanRBueAwl2x5jt4rXBMim3lIN2x6yT8PDi24Q==}
    hasBin: true

  bcp-47-match@2.0.3:
    resolution: {integrity: sha512-JtTezzbAibu8G0R9op9zb3vcWZd9JF6M0xOYGPn0fNCd7wOpRB1mU2mH9T8gaBGbAAyIIVgB2G7xG0GP98zMAQ==}

  bcp-47@2.1.0:
    resolution: {integrity: sha512-9IIS3UPrvIa1Ej+lVDdDwO7zLehjqsaByECw0bu2RRGP73jALm6FYbzI5gWbgHLvNdkvfXB5YrSbocZdOS0c0w==}

  before-after-hook@2.2.3:
    resolution: {integrity: sha512-NzUnlZexiaH/46WDhANlyR2bXRopNg4F/zuSA3OpZnllCUgRaOF2znDioDWrmbNVsuZk6l9pMquQB38cfBZwkQ==}

  bidi-js@1.0.3:
    resolution: {integrity: sha512-RKshQI1R3YQ+n9YJz2QQ147P66ELpa1FQEg20Dk8oW9t2KgLbpDLLp9aGZ7y8WHSshDknG0bknqGw5/tyCs5tw==}

  binary-search-bounds@2.0.5:
    resolution: {integrity: sha512-H0ea4Fd3lS1+sTEB2TgcLoK21lLhwEJzlQv3IN47pJS976Gx4zoWe0ak3q+uYh60ppQxg9F16Ri4tS1sfD4+jA==}

  bl@4.1.0:
    resolution: {integrity: sha512-1W07cM9gS6DcLperZfFSj+bWLtaPGSOHWhPiGzXmvVJbRLdG82sH/Kn8EtW1VqWVA54AKf2h5k5BbnIbwF3h6w==}

  blob-to-buffer@1.2.9:
    resolution: {integrity: sha512-BF033y5fN6OCofD3vgHmNtwZWRcq9NLyyxyILx9hfMy1sXYy4ojFl765hJ2lP0YaN2fuxPaLO2Vzzoxy0FLFFA==}

  boolbase@1.0.0:
    resolution: {integrity: sha512-JZOSA7Mo9sNGB8+UjSgzdLtokWAky1zbztM3WRLCbZ70/3cTANmQmOdR7y2g+J0e2WXywy1yS468tY+IruqEww==}

  boxen@8.0.1:
    resolution: {integrity: sha512-F3PH5k5juxom4xktynS7MoFY+NUWH5LC4CnH11YB8NPew+HLpmBLCybSAEyb2F+4pRXhuhWqFesoQd6DAyc2hw==}
    engines: {node: '>=18'}

  brace-expansion@2.0.2:
    resolution: {integrity: sha512-Jt0vHyM+jmUBqojB7E1NIYadt0vI0Qxjxd2TErW94wDz+E2LAm5vKMXXwg6ZZBTHPuUlDgQHKXvjGBdfcF1ZDQ==}

  braces@3.0.3:
    resolution: {integrity: sha512-yQbXgO/OSZVD2IsiLlro+7Hf6Q18EJrKSEsdoMzKePKXct3gvD8oLcOQdIzGupr5Fj+EDe8gO/lxc1BzfMpxvA==}
    engines: {node: '>=8'}

  brotli@1.3.3:
    resolution: {integrity: sha512-oTKjJdShmDuGW94SyyaoQvAjf30dZaHnjJ8uAF+u2/vGJkJbJPJAT1gDiOJP5v1Zb6f9KEyW/1HpuaWIXtGHPg==}

  browserslist@4.25.0:
    resolution: {integrity: sha512-PJ8gYKeS5e/whHBh8xrwYK+dAvEj7JXtz6uTucnMRB8OiGTsKccFekoRrjajPBHV8oOY+2tI4uxeceSimKwMFA==}
    engines: {node: ^6 || ^7 || ^8 || ^9 || ^10 || ^11 || ^12 || >=13.7}
    hasBin: true

  browserslist@4.26.2:
    resolution: {integrity: sha512-ECFzp6uFOSB+dcZ5BK/IBaGWssbSYBHvuMeMt3MMFyhI0Z8SqGgEkBLARgpRH3hutIgPVsALcMwbDrJqPxQ65A==}
    engines: {node: ^6 || ^7 || ^8 || ^9 || ^10 || ^11 || ^12 || >=13.7}
    hasBin: true

  buffer@5.7.1:
    resolution: {integrity: sha512-EHcyIPBQ4BSGlvjB16k5KgAJ27CIsHY/2JBmCRReo48y9rQ3MaUzWX3KVlBa4U7MyX02HdVj0K7C3WaB3ju7FQ==}

  bun-types@1.2.22:
    resolution: {integrity: sha512-hwaAu8tct/Zn6Zft4U9BsZcXkYomzpHJX28ofvx7k0Zz2HNz54n1n+tDgxoWFGB4PcFvJXJQloPhaV2eP3Q6EA==}
    peerDependencies:
      '@types/react': ^19

  bun-types@1.2.23:
    resolution: {integrity: sha512-R9f0hKAZXgFU3mlrA0YpE/fiDvwV0FT9rORApt2aQVWSuJDzZOyB5QLc0N/4HF57CS8IXJ6+L5E4W1bW6NS2Aw==}
    peerDependencies:
      '@types/react': ^19

  bundle-require@5.1.0:
    resolution: {integrity: sha512-3WrrOuZiyaaZPWiEt4G3+IffISVC9HYlWueJEBWED4ZH4aIAC2PnkdnuRrR94M+w6yGWn4AglWtJtBI8YqvgoA==}
    engines: {node: ^12.20.0 || ^14.13.1 || >=16.0.0}
    peerDependencies:
      esbuild: '>=0.18'

  cac@6.7.14:
    resolution: {integrity: sha512-b6Ilus+c3RrdDk+JhLKUAQfzzgLEPy6wcXqS7f/xe1EETvsDP6GORG7SFuOs6cID5YkqchW/LXZbX5bc8j7ZcQ==}
    engines: {node: '>=8'}

  call-me-maybe@1.0.2:
    resolution: {integrity: sha512-HpX65o1Hnr9HH25ojC1YGs7HCQLq0GCOibSaWER0eNpgJ/Z1MZv2mTc7+xh6WOPxbRVcmgbv4hGU+uSQ/2xFZQ==}

  camelcase@8.0.0:
    resolution: {integrity: sha512-8WB3Jcas3swSvjIeA2yvCJ+Miyz5l1ZmB6HFb9R1317dt9LCQoswg/BGrmAmkWVEszSrrg4RwmO46qIm2OEnSA==}
    engines: {node: '>=16'}

  caniuse-api@3.0.0:
    resolution: {integrity: sha512-bsTwuIg/BZZK/vreVTYYbSWoe2F+71P7K5QGEX+pT250DZbfU1MQ5prOKpPR+LL6uWKK3KMwMCAS74QB3Um1uw==}

  caniuse-lite@1.0.30001723:
    resolution: {integrity: sha512-1R/elMjtehrFejxwmexeXAtae5UO9iSyFn6G/I806CYC/BLyyBk1EPhrKBkWhy6wM6Xnm47dSJQec+tLJ39WHw==}

  caniuse-lite@1.0.30001743:
    resolution: {integrity: sha512-e6Ojr7RV14Un7dz6ASD0aZDmQPT/A+eZU+nuTNfjqmRrmkmQlnTNWH0SKmqagx9PeW87UVqapSurtAXifmtdmw==}

  canvas@3.2.0:
    resolution: {integrity: sha512-jk0GxrLtUEmW/TmFsk2WghvgHe8B0pxGilqCL21y8lHkPUGa6FTsnCNtHPOzT8O3y+N+m3espawV80bbBlgfTA==}
    engines: {node: ^18.12.0 || >= 20.9.0}

  ccount@2.0.1:
    resolution: {integrity: sha512-eyrF0jiFpY+3drT6383f1qhkbGsLSifNAjA61IUjZjmLCWjItY6LB9ft9YhoDgwfmclB2zhu51Lc7+95b8NRAg==}

  chai@5.2.0:
    resolution: {integrity: sha512-mCuXncKXk5iCLhfhwTc0izo0gtEmpz5CtG2y8GiOINBlMVS6v8TMRc5TaLWKS6692m9+dVVfzgeVxR5UxWHTYw==}
    engines: {node: '>=12'}

  chalk@4.1.2:
    resolution: {integrity: sha512-oKnbhFyRIXpUuez8iBMmyEa4nbj4IOQyuhc/wy9kY7/WVPcwIO9VA668Pu8RkO7+0G76SLROeyw9CpQ061i4mA==}
    engines: {node: '>=10'}

  chalk@5.6.2:
    resolution: {integrity: sha512-7NzBL0rN6fMUW+f7A6Io4h40qQlG+xGmtMxfbnH/K7TAtt8JQWVQK+6g0UXKMeVJoyV5EkkNsErQ8pVD3bLHbA==}
    engines: {node: ^12.17.0 || ^14.13 || >=16.0.0}

  character-entities-html4@2.1.0:
    resolution: {integrity: sha512-1v7fgQRj6hnSwFpq1Eu0ynr/CDEw0rXo2B61qXrLNdHZmPKgb7fqS1a2JwF0rISo9q77jDI8VMEHoApn8qDoZA==}

  character-entities-legacy@3.0.0:
    resolution: {integrity: sha512-RpPp0asT/6ufRm//AJVwpViZbGM/MkjQFxJccQRHmISF/22NBtsHqAWmL+/pmkPWoIUJdWyeVleTl1wydHATVQ==}

  character-entities@2.0.2:
    resolution: {integrity: sha512-shx7oQ0Awen/BRIdkjkvz54PnEEI/EjwXDSIZp86/KKdbafHh1Df/RYGBhn4hbe2+uKC9FnT5UCEdyPz3ai9hQ==}

  character-reference-invalid@2.0.1:
    resolution: {integrity: sha512-iBZ4F4wRbyORVsu0jPV7gXkOsGYjGHPmAyv+HiHG8gi5PtC9KI2j1+v8/tlibRvjoWX027ypmG/n0HtO5t7unw==}

  check-error@2.1.1:
    resolution: {integrity: sha512-OAlb+T7V4Op9OwdkjmguYRqncdlx5JiofwOAUkmTF+jNdHwzTaTs4sRAGpzLF3oOz5xAyDGrPgeIDFQmDOTiJw==}
    engines: {node: '>= 16'}

  chokidar@4.0.3:
    resolution: {integrity: sha512-Qgzu8kfBvo+cA4962jnP1KkS6Dop5NS6g7R5LFYJr4b8Ub94PPQXUksCw9PvXoeXPRRddRNC5C1JQUR2SMGtnA==}
    engines: {node: '>= 14.16.0'}

  chownr@1.1.4:
    resolution: {integrity: sha512-jJ0bqzaylmJtVnNgzTeSOs8DPavpbYgEr/b0YL8/2GO3xJEhInFmhKMUnEJQjZumK7KXGFhUy89PrsJWlakBVg==}

  chownr@3.0.0:
    resolution: {integrity: sha512-+IxzY9BZOQd/XuYPRmrvEVjF/nqj5kgT4kEq7VofrDoM1MxoRjEWkrCC3EtLi59TVawxTAn+orJwFQcrqEN1+g==}
    engines: {node: '>=18'}

  ci-info@4.3.0:
    resolution: {integrity: sha512-l+2bNRMiQgcfILUi33labAZYIWlH1kWDp+ecNo5iisRKrbm0xcRyCww71/YU0Fkw0mAFpz9bJayXPjey6vkmaQ==}
    engines: {node: '>=8'}

  citty@0.1.6:
    resolution: {integrity: sha512-tskPPKEs8D2KPafUypv2gxwJP8h/OaJmC82QQGGDQcHvXX43xF2VDACcJVmZ0EuSxkpO9Kc4MlrA3q0+FG58AQ==}

  classnames@2.5.1:
    resolution: {integrity: sha512-saHYOzhIQs6wy2sVxTM6bUDsQO4F50V9RQ22qBpEdCW+I+/Wmke2HOl6lS6dTpdxVhb88/I6+Hs+438c3lfUow==}

  cli-boxes@3.0.0:
    resolution: {integrity: sha512-/lzGpEWL/8PfI0BmBOPRwp0c/wFNX1RdUML3jK/RcSBA9T8mZDdQpqYBKtCFTOfQbwPqWEOpjqW+Fnayc0969g==}
    engines: {node: '>=10'}

  cli-cursor@3.1.0:
    resolution: {integrity: sha512-I/zHAwsKf9FqGoXM4WWRACob9+SNukZTd94DWF57E4toouRulbCxcUh6RKUEOQlYTHJnzkPMySvPNaaSLNfLZw==}
    engines: {node: '>=8'}

  cli-spinners@2.9.2:
    resolution: {integrity: sha512-ywqV+5MmyL4E7ybXgKys4DugZbX0FC6LnwrhjuykIjnK9k8OQacQ7axGKnjDXWNhns0xot3bZI5h55H8yo9cJg==}
    engines: {node: '>=6'}

  cli-width@4.1.0:
    resolution: {integrity: sha512-ouuZd4/dm2Sw5Gmqy6bGyNNNe1qt9RpmxveLSO7KcgsTnU7RXfsw+/bukWGo1abgBiMAic068rclZsO4IWmmxQ==}
    engines: {node: '>= 12'}

  cliui@7.0.4:
    resolution: {integrity: sha512-OcRE68cOsVMXp1Yvonl/fzkQOyjLSu/8bhPDfQt0e0/Eb283TKP20Fs2MqoPsr9SwA595rRCA+QMzYc9nBP+JQ==}

  cliui@8.0.1:
    resolution: {integrity: sha512-BSeNnyus75C4//NQ9gQt1/csTXyo/8Sb+afLAkzAptFuMsod9HFokGNudZpi/oQV73hnVK+sR+5PVRMd+Dr7YQ==}
    engines: {node: '>=12'}

  clone@1.0.4:
    resolution: {integrity: sha512-JQHZ2QMW6l3aH/j6xCqQThY/9OH4D/9ls34cgkUBiEeocRTU04tHfKPBsUK1PqZCUQM7GiA0IIXJSuXHI64Kbg==}
    engines: {node: '>=0.8'}

  clone@2.1.2:
    resolution: {integrity: sha512-3Pe/CF1Nn94hyhIYpjtiLhdCoEoz0DqQ+988E9gmeEdQZlojxnOb74wctFyuwWQHzqyf9X7C7MG8juUpqBJT8w==}
    engines: {node: '>=0.8'}

  clsx@2.1.1:
    resolution: {integrity: sha512-eYm0QWBtUrBWZWG0d386OGAw16Z995PiOVo2B7bjWSbHedGl5e0ZWaq65kOGgUSNesEIDkB9ISbTg/JK9dhCZA==}
    engines: {node: '>=6'}

  collapse-white-space@2.1.0:
    resolution: {integrity: sha512-loKTxY1zCOuG4j9f6EPnuyyYkf58RnhhWTvRoZEokgB+WbdXehfjFviyOVYkqzEWz1Q5kRiZdBYS5SwxbQYwzw==}

  color-convert@2.0.1:
    resolution: {integrity: sha512-RRECPsj7iu/xb5oKYcsFHSppFNnsj/52OVTRKb4zP5onXwVF3zVmmToNcOfGC+CRDpfK/U584fMg38ZHCaElKQ==}
    engines: {node: '>=7.0.0'}

  color-name@1.1.4:
    resolution: {integrity: sha512-dOy+3AuW3a2wNbZHIuMZpTcgjGuLU/uBL/ubcZF9OXbDo8ff4O8yVp5Bf0efS8uEoYo5q4Fx7dY9OgQGXgAsQA==}

  color-string@1.9.1:
    resolution: {integrity: sha512-shrVawQFojnZv6xM40anx4CkoDP+fZsw/ZerEMsW/pyzsRbElpsL/DBVW7q3ExxwusdNXI3lXpuhEZkzs8p5Eg==}

  color@4.2.3:
    resolution: {integrity: sha512-1rXeuUUiGGrykh+CeBdu5Ie7OJwinCgQY0bc7GCRxy5xVHy+moaqkpL/jqQq0MtQOeYcrqEz4abc5f0KtU7W4A==}
    engines: {node: '>=12.5.0'}

  colord@2.9.3:
    resolution: {integrity: sha512-jeC1axXpnb0/2nn/Y1LPuLdgXBLH7aDcHu4KEKfqw3CUhX7ZpfBSlPKyqXE6btIgEzfWtrX3/tyBCaCvXvMkOw==}

  comma-separated-tokens@2.0.3:
    resolution: {integrity: sha512-Fu4hJdvzeylCfQPp9SGWidpzrMs7tTrlu6Vb8XGaRGck8QSNZJJp538Wrb60Lax4fPwR64ViY468OIUTbRlGZg==}

  commander@13.1.0:
    resolution: {integrity: sha512-/rFeCpNJQbhSZjGVwO9RFV3xPqbnERS8MmIQzCtD/zl6gpJuV/bMLuN92oG3F7d8oDEHHRrujSXNUr8fpjntKw==}
    engines: {node: '>=18'}

  commander@2.20.3:
    resolution: {integrity: sha512-GpVkmM8vF2vQUkj2LvZmD35JxeJOLCwJ9cUkugyk2nuhbv3+mJvpLYYt+0+USMxE+oj+ey/lJEnhZw75x/OMcQ==}

  commander@4.1.1:
    resolution: {integrity: sha512-NOKm8xhkzAjzFx8B2v5OAHT+u5pRQc2UCa2Vq9jYL/31o2wi9mxBA7LIFs3sV5VSC49z6pEhfbMULvShKj26WA==}
    engines: {node: '>= 6'}

  commander@7.2.0:
    resolution: {integrity: sha512-QrWXB+ZQSVPmIWIhtEO9H+gwHaMGYiF5ChvoJ+K9ZGHG/sVsa6yiesAD1GC/x46sET00Xlwo1u49RVVVzvcSkw==}
    engines: {node: '>= 10'}

  commander@8.3.0:
    resolution: {integrity: sha512-OkTL9umf+He2DZkUq8f8J9of7yL6RJKI24dVITBmNfZBmri9zYZQrKkuXiKhyfPSu8tUhnVBB1iKXevvnlR4Ww==}
    engines: {node: '>= 12'}

  common-ancestor-path@1.0.1:
    resolution: {integrity: sha512-L3sHRo1pXXEqX8VU28kfgUY+YGsk09hPqZiZmLacNib6XNTCM8ubYeT7ryXQw8asB1sKgcU5lkB7ONug08aB8w==}

  commondir@1.0.1:
    resolution: {integrity: sha512-W9pAhw0ja1Edb5GVdIF1mjZw/ASI0AlShXM83UUGe2DVr5TdAPEA1OA8m/g8zWp9x6On7gqufY+FatDbC3MDQg==}

  confbox@0.1.8:
    resolution: {integrity: sha512-RMtmw0iFkeR4YV+fUOSucriAQNb9g8zFR52MWCtl+cCZOFRNL6zeB395vPzFhEjjn4fMxXudmELnl/KF/WrK6w==}

  confbox@0.2.1:
    resolution: {integrity: sha512-hkT3yDPFbs95mNCy1+7qNKC6Pro+/ibzYxtM2iqEigpf0sVw+bg4Zh9/snjsBcf990vfIsg5+1U7VyiyBb3etg==}

  consola@3.4.0:
    resolution: {integrity: sha512-EiPU8G6dQG0GFHNR8ljnZFki/8a+cQwEQ+7wpxdChl02Q8HXlwEZWD5lqAF8vC2sEC3Tehr8hy7vErz88LHyUA==}
    engines: {node: ^14.18.0 || >=16.10.0}

  convert-source-map@2.0.0:
    resolution: {integrity: sha512-Kvp459HrV2FEJ1CAsi1Ku+MY3kasH19TFykTz2xWmMeq6bk2NU3XXvfJ+Q61m0xktWwt+1HSYf3JZsTms3aRJg==}

  cookie-es@1.2.2:
    resolution: {integrity: sha512-+W7VmiVINB+ywl1HGXJXmrqkOhpKrIiVZV6tQuV54ZyQC7MMuBt81Vc336GMLoHBq5hV/F9eXgt5Mnx0Rha5Fg==}

  cookie@0.7.2:
    resolution: {integrity: sha512-yki5XnKuf750l50uGTllt6kKILY4nQ1eNIQatoXEByZ5dWgnKqbnqmTrBE5B4N7lrMJKQ2ytWMiTO2o0v6Ew/w==}
    engines: {node: '>= 0.6'}

  cookie@1.0.2:
    resolution: {integrity: sha512-9Kr/j4O16ISv8zBBhJoi4bXOYNTkFLOqSL3UDB0njXxCXNezjeyVrJyGOWtgfs/q2km1gwBcfH8q1yEGoMYunA==}
    engines: {node: '>=18'}

  cross-fetch@3.2.0:
    resolution: {integrity: sha512-Q+xVJLoGOeIMXZmbUK4HYk+69cQH6LudR0Vu/pRm2YlU/hDV9CiS0gKUMaWY5f2NeUH9C1nV3bsTlCo0FsTV1Q==}

  cross-spawn@7.0.6:
    resolution: {integrity: sha512-uV2QOWP2nWzsy2aMp8aRibhi9dlzF5Hgh5SHaB9OiTGEyDTiJJyx0uy51QXdyWbtAHNua4XJzUKca3OzKUd3vA==}
    engines: {node: '>= 8'}

  crossws@0.3.5:
    resolution: {integrity: sha512-ojKiDvcmByhwa8YYqbQI/hg7MEU0NC03+pSdEq4ZUnZR9xXpwk7E43SMNGkn+JxJGPFtNvQ48+vV2p+P1ml5PA==}

  css-declaration-sorter@7.2.0:
    resolution: {integrity: sha512-h70rUM+3PNFuaBDTLe8wF/cdWu+dOZmb7pJt8Z2sedYbAcQVQV/tEchueg3GWxwqS0cxtbxmaHEdkNACqcvsow==}
    engines: {node: ^14 || ^16 || >=18}
    peerDependencies:
      postcss: ^8.0.9

  css-select@5.1.0:
    resolution: {integrity: sha512-nwoRF1rvRRnnCqqY7updORDsuqKzqYJ28+oSMaJMMgOauh3fvwHqMS7EZpIPqK8GL+g9mKxF1vP/ZjSeNjEVHg==}

  css-selector-parser@3.0.5:
    resolution: {integrity: sha512-3itoDFbKUNx1eKmVpYMFyqKX04Ww9osZ+dLgrk6GEv6KMVeXUhUnp4I5X+evw+u3ZxVU6RFXSSRxlTeMh8bA+g==}

  css-tree@2.2.1:
    resolution: {integrity: sha512-OA0mILzGc1kCOCSJerOeqDxDQ4HOh+G8NbOJFOTgOCzpw7fCBubk0fEyxp8AgOL/jvLgYA/uV0cMbe43ElF1JA==}
    engines: {node: ^10 || ^12.20.0 || ^14.13.0 || >=15.0.0, npm: '>=7.0.0'}

  css-tree@2.3.1:
    resolution: {integrity: sha512-6Fv1DV/TYw//QF5IzQdqsNDjx/wc8TrMBZsqjL9eW01tWb7R7k/mq+/VXfJCl7SoD5emsJop9cOByJZfs8hYIw==}
    engines: {node: ^10 || ^12.20.0 || ^14.13.0 || >=15.0.0}

  css-tree@3.1.0:
    resolution: {integrity: sha512-0eW44TGN5SQXU1mWSkKwFstI/22X2bG1nYzZTYMAWjylYURhse752YgbE4Cx46AC+bAvI+/dYTPRk1LqSUnu6w==}
    engines: {node: ^10 || ^12.20.0 || ^14.13.0 || >=15.0.0}

  css-what@6.1.0:
    resolution: {integrity: sha512-HTUrgRJ7r4dsZKU6GjmpfRK1O76h97Z8MfS1G0FozR+oF2kG6Vfe8JE6zwrkbxigziPHinCJ+gCPjA9EaBDtRw==}
    engines: {node: '>= 6'}

  cssesc@3.0.0:
    resolution: {integrity: sha512-/Tb/JcjK111nNScGob5MNtsntNM1aCNUDipB/TkwZFhyDrrE47SOx/18wF2bbjgc3ZzCSKW1T5nt5EbFoAz/Vg==}
    engines: {node: '>=4'}
    hasBin: true

  cssnano-preset-default@7.0.6:
    resolution: {integrity: sha512-ZzrgYupYxEvdGGuqL+JKOY70s7+saoNlHSCK/OGn1vB2pQK8KSET8jvenzItcY+kA7NoWvfbb/YhlzuzNKjOhQ==}
    engines: {node: ^18.12.0 || ^20.9.0 || >=22.0}
    peerDependencies:
      postcss: ^8.4.31

  cssnano-utils@5.0.0:
    resolution: {integrity: sha512-Uij0Xdxc24L6SirFr25MlwC2rCFX6scyUmuKpzI+JQ7cyqDEwD42fJ0xfB3yLfOnRDU5LKGgjQ9FA6LYh76GWQ==}
    engines: {node: ^18.12.0 || ^20.9.0 || >=22.0}
    peerDependencies:
      postcss: ^8.4.31

  cssnano@7.0.6:
    resolution: {integrity: sha512-54woqx8SCbp8HwvNZYn68ZFAepuouZW4lTwiMVnBErM3VkO7/Sd4oTOt3Zz3bPx3kxQ36aISppyXj2Md4lg8bw==}
    engines: {node: ^18.12.0 || ^20.9.0 || >=22.0}
    peerDependencies:
      postcss: ^8.4.31

  csso@5.0.5:
    resolution: {integrity: sha512-0LrrStPOdJj+SPCCrGhzryycLjwcgUSHBtxNA8aIDxf0GLsRh1cKYhB00Gd1lDOS4yGH69+SNn13+TWbVHETFQ==}
    engines: {node: ^10 || ^12.20.0 || ^14.13.0 || >=15.0.0, npm: '>=7.0.0'}

  cssstyle@5.3.1:
    resolution: {integrity: sha512-g5PC9Aiph9eiczFpcgUhd9S4UUO3F+LHGRIi5NUMZ+4xtoIYbHNZwZnWA2JsFGe8OU8nl4WyaEFiZuGuxlutJQ==}
    engines: {node: '>=20'}

  csstype@3.1.3:
    resolution: {integrity: sha512-M1uQkMl8rQK/szD0LNhtqxIPLpimGm8sOBwU7lLnCpSbTyY3yeU1Vc7l4KT5zT4s/yOxHH5O7tIuuLOCnLADRw==}

  d3-array@3.2.4:
    resolution: {integrity: sha512-tdQAmyA18i4J7wprpYq8ClcxZy3SC31QMeByyCFyRt7BVHdREQZ5lpzoe5mFEYZUWe+oq8HBvk9JjpibyEV4Jg==}
    engines: {node: '>=12'}

  d3-axis@3.0.0:
    resolution: {integrity: sha512-IH5tgjV4jE/GhHkRV0HiVYPDtvfjHQlQfJHs0usq7M30XcSBvOotpmH1IgkcXsO/5gEQZD43B//fc7SRT5S+xw==}
    engines: {node: '>=12'}

  d3-brush@3.0.0:
    resolution: {integrity: sha512-ALnjWlVYkXsVIGlOsuWH1+3udkYFI48Ljihfnh8FZPF2QS9o+PzGLBslO0PjzVoHLZ2KCVgAM8NVkXPJB2aNnQ==}
    engines: {node: '>=12'}

  d3-chord@3.0.1:
    resolution: {integrity: sha512-VE5S6TNa+j8msksl7HwjxMHDM2yNK3XCkusIlpX5kwauBfXuyLAtNg9jCp/iHH61tgI4sb6R/EIMWCqEIdjT/g==}
    engines: {node: '>=12'}

  d3-color@3.1.0:
    resolution: {integrity: sha512-zg/chbXyeBtMQ1LbD/WSoW2DpC3I0mpmPdW+ynRTj/x2DAWYrIY7qeZIHidozwV24m4iavr15lNwIwLxRmOxhA==}
    engines: {node: '>=12'}

  d3-contour@4.0.2:
    resolution: {integrity: sha512-4EzFTRIikzs47RGmdxbeUvLWtGedDUNkTcmzoeyg4sP/dvCexO47AaQL7VKy/gul85TOxw+IBgA8US2xwbToNA==}
    engines: {node: '>=12'}

  d3-delaunay@6.0.4:
    resolution: {integrity: sha512-mdjtIZ1XLAM8bm/hx3WwjfHt6Sggek7qH043O8KEjDXN40xi3vx/6pYSVTwLjEgiXQTbvaouWKynLBiUZ6SK6A==}
    engines: {node: '>=12'}

  d3-dispatch@3.0.1:
    resolution: {integrity: sha512-rzUyPU/S7rwUflMyLc1ETDeBj0NRuHKKAcvukozwhshr6g6c5d8zh4c2gQjY2bZ0dXeGLWc1PF174P2tVvKhfg==}
    engines: {node: '>=12'}

  d3-drag@3.0.0:
    resolution: {integrity: sha512-pWbUJLdETVA8lQNJecMxoXfH6x+mO2UQo8rSmZ+QqxcbyA3hfeprFgIT//HW2nlHChWeIIMwS2Fq+gEARkhTkg==}
    engines: {node: '>=12'}

  d3-dsv@3.0.1:
    resolution: {integrity: sha512-UG6OvdI5afDIFP9w4G0mNq50dSOsXHJaRE8arAS5o9ApWnIElp8GZw1Dun8vP8OyHOZ/QJUKUJwxiiCCnUwm+Q==}
    engines: {node: '>=12'}
    hasBin: true

  d3-ease@3.0.1:
    resolution: {integrity: sha512-wR/XK3D3XcLIZwpbvQwQ5fK+8Ykds1ip7A2Txe0yxncXSdq1L9skcG7blcedkOX+ZcgxGAmLX1FrRGbADwzi0w==}
    engines: {node: '>=12'}

  d3-fetch@3.0.1:
    resolution: {integrity: sha512-kpkQIM20n3oLVBKGg6oHrUchHM3xODkTzjMoj7aWQFq5QEM+R6E4WkzT5+tojDY7yjez8KgCBRoj4aEr99Fdqw==}
    engines: {node: '>=12'}

  d3-force@3.0.0:
    resolution: {integrity: sha512-zxV/SsA+U4yte8051P4ECydjD/S+qeYtnaIyAs9tgHCqfguma/aAQDjo85A9Z6EKhBirHRJHXIgJUlffT4wdLg==}
    engines: {node: '>=12'}

  d3-format@3.1.0:
    resolution: {integrity: sha512-YyUI6AEuY/Wpt8KWLgZHsIU86atmikuoOmCfommt0LYHiQSPjvX2AcFc38PX0CBpr2RCyZhjex+NS/LPOv6YqA==}
    engines: {node: '>=12'}

  d3-geo@3.1.1:
    resolution: {integrity: sha512-637ln3gXKXOwhalDzinUgY83KzNWZRKbYubaG+fGVuc/dxO64RRljtCTnf5ecMyE1RIdtqpkVcq0IbtU2S8j2Q==}
    engines: {node: '>=12'}

  d3-hierarchy@3.1.2:
    resolution: {integrity: sha512-FX/9frcub54beBdugHjDCdikxThEqjnR93Qt7PvQTOHxyiNCAlvMrHhclk3cD5VeAaq9fxmfRp+CnWw9rEMBuA==}
    engines: {node: '>=12'}

  d3-interpolate@3.0.1:
    resolution: {integrity: sha512-3bYs1rOD33uo8aqJfKP3JWPAibgw8Zm2+L9vBKEHJ2Rg+viTR7o5Mmv5mZcieN+FRYaAOWX5SJATX6k1PWz72g==}
    engines: {node: '>=12'}

  d3-path@3.1.0:
    resolution: {integrity: sha512-p3KP5HCf/bvjBSSKuXid6Zqijx7wIfNW+J/maPs+iwR35at5JCbLUT0LzF1cnjbCHWhqzQTIN2Jpe8pRebIEFQ==}
    engines: {node: '>=12'}

  d3-polygon@3.0.1:
    resolution: {integrity: sha512-3vbA7vXYwfe1SYhED++fPUQlWSYTTGmFmQiany/gdbiWgU/iEyQzyymwL9SkJjFFuCS4902BSzewVGsHHmHtXg==}
    engines: {node: '>=12'}

  d3-quadtree@3.0.1:
    resolution: {integrity: sha512-04xDrxQTDTCFwP5H6hRhsRcb9xxv2RzkcsygFzmkSIOJy3PeRJP7sNk3VRIbKXcog561P9oU0/rVH6vDROAgUw==}
    engines: {node: '>=12'}

  d3-random@3.0.1:
    resolution: {integrity: sha512-FXMe9GfxTxqd5D6jFsQ+DJ8BJS4E/fT5mqqdjovykEB2oFbTMDVdg1MGFxfQW+FBOGoB++k8swBrgwSHT1cUXQ==}
    engines: {node: '>=12'}

  d3-scale-chromatic@3.1.0:
    resolution: {integrity: sha512-A3s5PWiZ9YCXFye1o246KoscMWqf8BsD9eRiJ3He7C9OBaxKhAd5TFCdEx/7VbKtxxTsu//1mMJFrEt572cEyQ==}
    engines: {node: '>=12'}

  d3-scale@4.0.2:
    resolution: {integrity: sha512-GZW464g1SH7ag3Y7hXjf8RoUuAFIqklOAq3MRl4OaWabTFJY9PN/E1YklhXLh+OQ3fM9yS2nOkCoS+WLZ6kvxQ==}
    engines: {node: '>=12'}

  d3-selection@3.0.0:
    resolution: {integrity: sha512-fmTRWbNMmsmWq6xJV8D19U/gw/bwrHfNXxrIN+HfZgnzqTHp9jOmKMhsTUjXOJnZOdZY9Q28y4yebKzqDKlxlQ==}
    engines: {node: '>=12'}

  d3-shape@3.2.0:
    resolution: {integrity: sha512-SaLBuwGm3MOViRq2ABk3eLoxwZELpH6zhl3FbAoJ7Vm1gofKx6El1Ib5z23NUEhF9AsGl7y+dzLe5Cw2AArGTA==}
    engines: {node: '>=12'}

  d3-time-format@4.1.0:
    resolution: {integrity: sha512-dJxPBlzC7NugB2PDLwo9Q8JiTR3M3e4/XANkreKSUxF8vvXKqm1Yfq4Q5dl8budlunRVlUUaDUgFt7eA8D6NLg==}
    engines: {node: '>=12'}

  d3-time@3.1.0:
    resolution: {integrity: sha512-VqKjzBLejbSMT4IgbmVgDjpkYrNWUYJnbCGo874u7MMKIWsILRX+OpX/gTk8MqjpT1A/c6HY2dCA77ZN0lkQ2Q==}
    engines: {node: '>=12'}

  d3-timer@3.0.1:
    resolution: {integrity: sha512-ndfJ/JxxMd3nw31uyKoY2naivF+r29V+Lc0svZxe1JvvIRmi8hUsrMvdOwgS1o6uBHmiz91geQ0ylPP0aj1VUA==}
    engines: {node: '>=12'}

  d3-transition@3.0.1:
    resolution: {integrity: sha512-ApKvfjsSR6tg06xrL434C0WydLr7JewBB3V+/39RMHsaXTOG0zmt/OAXeng5M5LBm0ojmxJrpomQVZ1aPvBL4w==}
    engines: {node: '>=12'}
    peerDependencies:
      d3-selection: 2 - 3

  d3-zoom@3.0.0:
    resolution: {integrity: sha512-b8AmV3kfQaqWAuacbPuNbL6vahnOJflOhexLzMMNLga62+/nh0JzvJ0aO/5a5MVgUFGS7Hu1P9P03o3fJkDCyw==}
    engines: {node: '>=12'}

  d3@7.9.0:
    resolution: {integrity: sha512-e1U46jVP+w7Iut8Jt8ri1YsPOvFpg46k+K8TpCb0P+zjCkjkPnV7WzfDJzMHy1LnA+wj5pLT1wjO901gLXeEhA==}
    engines: {node: '>=12'}

  data-urls@6.0.0:
    resolution: {integrity: sha512-BnBS08aLUM+DKamupXs3w2tJJoqU+AkaE/+6vQxi/G/DPmIZFJJp9Dkb1kM03AZx8ADehDUZgsNxju3mPXZYIA==}
    engines: {node: '>=20'}

  debug@4.4.0:
    resolution: {integrity: sha512-6WTZ/IxCY/T6BALoZHaE4ctp9xm+Z5kY/pzYaCHRFeyVhojxlrm+46y68HA6hr0TcwEssoxNiDEUJQjfPZ/RYA==}
    engines: {node: '>=6.0'}
    peerDependencies:
      supports-color: '*'
    peerDependenciesMeta:
      supports-color:
        optional: true

  debug@4.4.3:
    resolution: {integrity: sha512-RGwwWnwQvkVfavKVt22FGLw+xYSdzARwm0ru6DhTVA3umU5hZc28V3kO4stgYryrTlLpuvgI9GiijltAjNbcqA==}
    engines: {node: '>=6.0'}
    peerDependencies:
      supports-color: '*'
    peerDependenciesMeta:
      supports-color:
        optional: true

  decimal.js@10.6.0:
    resolution: {integrity: sha512-YpgQiITW3JXGntzdUmyUR1V812Hn8T1YVXhCu+wO3OpS4eU9l4YdD3qjyiKdV6mvV29zapkMeD390UVEf2lkUg==}

  decode-named-character-reference@1.1.0:
    resolution: {integrity: sha512-Wy+JTSbFThEOXQIR2L6mxJvEs+veIzpmqD7ynWxMXGpnk3smkHQOp6forLdHsKpAMW9iJpaBBIxz285t1n1C3w==}

  decode-uri-component@0.4.1:
    resolution: {integrity: sha512-+8VxcR21HhTy8nOt6jf20w0c9CADrw1O8d+VZ/YzzCt4bJ3uBjw+D1q2osAB8RnpwwaeYBxy0HyKQxD5JBMuuQ==}
    engines: {node: '>=14.16'}

  decompress-response@6.0.0:
    resolution: {integrity: sha512-aW35yZM6Bb/4oJlZncMH2LCoZtJXTRxES17vE3hoRiowU2kWHaJKFkSBDnDR+cm9J+9QhXmREyIfv0pji9ejCQ==}
    engines: {node: '>=10'}

  deep-eql@5.0.2:
    resolution: {integrity: sha512-h5k/5U50IJJFpzfL6nO9jaaumfjO/f2NjK/oYB2Djzm4p9L+3T9qWpZqZ2hAbLPuuYq9wrU08WQyBTL5GbPk5Q==}
    engines: {node: '>=6'}

  deep-extend@0.6.0:
    resolution: {integrity: sha512-LOHxIOaPYdHlJRtCQfDIVZtfw/ufM8+rVj649RIHzcm/vGwQRXFt6OPqIFWsm2XEMrNIEtWR64sY1LEKD2vAOA==}
    engines: {node: '>=4.0.0'}

  deepmerge@4.3.1:
    resolution: {integrity: sha512-3sUqbMEc77XqpdNO7FRyRog+eW3ph+GYCbj+rK+uYyRMuwsVy0rMiVtPn+QJlKFvWP/1PYpapqYn0Me2knFn+A==}
    engines: {node: '>=0.10.0'}

  defaults@1.0.4:
    resolution: {integrity: sha512-eFuaLoy/Rxalv2kr+lqMlUnrDWV+3j4pljOIJgLIhI058IQfWJ7vXhyEIHu+HtC738klGALYxOKDO0bQP3tg8A==}

  defu@6.1.4:
    resolution: {integrity: sha512-mEQCMmwJu317oSz8CwdIOdwf3xMif1ttiM8LTufzc3g6kR+9Pe236twL8j3IYT1F7GfRgGcW6MWxzZjLIkuHIg==}

  delaunator@5.0.1:
    resolution: {integrity: sha512-8nvh+XBe96aCESrGOqMp/84b13H9cdKbG5P2ejQCh4d4sK9RL4371qou9drQjMhvnPmhWl5hnmqbEE0fXr9Xnw==}

  deprecation@2.3.1:
    resolution: {integrity: sha512-xmHIy4F3scKVwMsQ4WnVaS8bHOx0DmVwRywosKhaILI0ywMDWPtBSku2HNxRvF7jtwDRsoEwYQSfbxj8b7RlJQ==}

  dequal@2.0.3:
    resolution: {integrity: sha512-0je+qPKHEMohvfRTCEo3CrPG6cAzAYgmzKyxRiYSSDkS6eGJdyVJm7WaYA5ECaAD9wLB2T4EEeymA5aFVcYXCA==}
    engines: {node: '>=6'}

  destr@2.0.5:
    resolution: {integrity: sha512-ugFTXCtDZunbzasqBxrK93Ik/DRYsO6S/fedkWEMKqt04xZ4csmnmwGDBAb07QWNaGMAmnTIemsYZCksjATwsA==}

  detect-libc@2.0.4:
    resolution: {integrity: sha512-3UDv+G9CsCKO1WKMGw9fwq/SWJYbI0c5Y7LU1AXYoDdbhE2AHQ6N6Nb34sG8Fj7T5APy8qXDCKuuIHd1BR0tVA==}
    engines: {node: '>=8'}

  detect-libc@2.1.0:
    resolution: {integrity: sha512-vEtk+OcP7VBRtQZ1EJ3bdgzSfBjgnEalLTp5zjJrS+2Z1w2KZly4SBdac/WDU3hhsNAZ9E8SC96ME4Ey8MZ7cg==}
    engines: {node: '>=8'}

  detect-libc@2.1.2:
    resolution: {integrity: sha512-Btj2BOOO83o3WyH59e8MgXsxEQVcarkUOpEYrubB0urwnN10yQ364rsiByU11nZlqWYZm05i/of7io4mzihBtQ==}
    engines: {node: '>=8'}

  detect-node-es@1.1.0:
    resolution: {integrity: sha512-ypdmJU/TbBby2Dxibuv7ZLW3Bs1QEmM7nHjEANfohJLvE0XVujisn1qPJcZxg+qDucsr+bP6fLD1rPS3AhJ7EQ==}

  deterministic-object-hash@2.0.2:
    resolution: {integrity: sha512-KxektNH63SrbfUyDiwXqRb1rLwKt33AmMv+5Nhsw1kqZ13SJBRTgZHtGbE+hH3a1mVW1cz+4pqSWVPAtLVXTzQ==}
    engines: {node: '>=18'}

  devalue@5.3.2:
    resolution: {integrity: sha512-UDsjUbpQn9kvm68slnrs+mfxwFkIflOhkanmyabZ8zOYk8SMEIbJ3TK+88g70hSIeytu4y18f0z/hYHMTrXIWw==}

  devlop@1.1.0:
    resolution: {integrity: sha512-RWmIqhcFf1lRYBvNmr7qTNuyCt/7/ns2jbpp1+PalgE/rDQcBT0fioSMUpJ93irlUhC5hrg4cYqe6U+0ImW0rA==}

  dfa@1.2.0:
    resolution: {integrity: sha512-ED3jP8saaweFTjeGX8HQPjeC1YYyZs98jGNZx6IiBvxW7JG5v492kamAQB3m2wop07CvU/RQmzcKr6bgcC5D/Q==}

  diff@5.2.0:
    resolution: {integrity: sha512-uIFDxqpRZGZ6ThOk84hEfqWoHx2devRFvpTZcTHur85vImfaxUbTW9Ryh4CpCuDnToOP1CEtXKIgytHBPVff5A==}
    engines: {node: '>=0.3.1'}

  direction@2.0.1:
    resolution: {integrity: sha512-9S6m9Sukh1cZNknO1CWAr2QAWsbKLafQiyM5gZ7VgXHeuaoUwffKN4q6NC4A/Mf9iiPlOXQEKW/Mv/mh9/3YFA==}
    hasBin: true

  discontinuous-range@1.0.0:
    resolution: {integrity: sha512-c68LpLbO+7kP/b1Hr1qs8/BJ09F5khZGTxqxZuhzxpmwJKOgRFHJWIb9/KmqnqHhLdO55aOxFH/EGBvUQbL/RQ==}

  dlv@1.1.3:
    resolution: {integrity: sha512-+HlytyjlPKnIG8XuRG8WvmBP8xs8P71y+SKKS6ZXWoEgLuePxtDoUEiH7WkdePWrQ5JBpE6aoVqfZfJUQkjXwA==}

  dom-accessibility-api@0.5.16:
    resolution: {integrity: sha512-X7BJ2yElsnOJ30pZF4uIIDfBEVgF4XEBxL9Bxhy6dnrm5hkzqmsWHGTiHqRiITNhMyFLyAiWndIJP7Z1NTteDg==}

  dom-serializer@2.0.0:
    resolution: {integrity: sha512-wIkAryiqt/nV5EQKqQpo3SToSOV9J0DnbJqwK7Wv/Trc92zIAYZ4FlMu+JPFW1DfGFt81ZTCGgDEabffXeLyJg==}

  domelementtype@2.3.0:
    resolution: {integrity: sha512-OLETBj6w0OsagBwdXnPdN0cnMfF9opN69co+7ZrbfPGrdpPVNBUj02spi6B1N7wChLQiPn4CSH/zJvXw56gmHw==}

  domhandler@5.0.3:
    resolution: {integrity: sha512-cgwlv/1iFQiFnU96XXgROh8xTeetsnJiDsTc7TYCLFd9+/WNkIqPTxiM/8pSd8VIrhXGTf1Ny1q1hquVqDJB5w==}
    engines: {node: '>= 4'}

  domutils@3.2.2:
    resolution: {integrity: sha512-6kZKyUajlDuqlHKVX1w7gyslj9MPIXzIFiz/rGu35uC1wMi+kMhQwGhl4lt9unC9Vb9INnY9Z3/ZA3+FhASLaw==}

  dpdm@3.14.0:
    resolution: {integrity: sha512-YJzsFSyEtj88q5eTELg3UWU7TVZkG1dpbF4JDQ3t1b07xuzXmdoGeSz9TKOke1mUuOpWlk4q+pBh+aHzD6GBTg==}
    hasBin: true

  dset@3.1.4:
    resolution: {integrity: sha512-2QF/g9/zTaPDc3BjNcVTGoBbXBgYfMTTceLaYcFJ/W9kggFUkhxD/hMEeuLKbugyef9SqAx8cpgwlIP/jinUTA==}
    engines: {node: '>=4'}

  eastasianwidth@0.2.0:
    resolution: {integrity: sha512-I88TYZWc9XiYHRQ4/3c5rjjfgkjhLyW2luGIheGERbNQ6OY7yTybanSpDXZa8y7VUP9YmDcYa+eyq4ca7iLqWA==}

  electron-to-chromium@1.5.168:
    resolution: {integrity: sha512-RUNQmFLNIWVW6+z32EJQ5+qx8ci6RGvdtDC0Ls+F89wz6I2AthpXF0w0DIrn2jpLX0/PU9ZCo+Qp7bg/EckJmA==}

  electron-to-chromium@1.5.221:
    resolution: {integrity: sha512-/1hFJ39wkW01ogqSyYoA4goOXOtMRy6B+yvA1u42nnsEGtHzIzmk93aPISumVQeblj47JUHLC9coCjUxb1EvtQ==}

  emmet@2.4.11:
    resolution: {integrity: sha512-23QPJB3moh/U9sT4rQzGgeyyGIrcM+GH5uVYg2C6wZIxAIJq7Ng3QLT79tl8FUwDXhyq9SusfknOrofAKqvgyQ==}

  emoji-regex@10.5.0:
    resolution: {integrity: sha512-lb49vf1Xzfx080OKA0o6l8DQQpV+6Vg95zyCJX9VB/BqKYlhG7N4wgROUUHRA+ZPUefLnteQOad7z1kT2bV7bg==}

  emoji-regex@8.0.0:
    resolution: {integrity: sha512-MSjYzcWNOA0ewAHpz0MxpYFvwg6yjy1NG3xteoqz644VCo/RPgnr1/GGt+ic3iJTzQ8Eu3TdM14SawnVUmGE6A==}

  emoji-regex@9.2.2:
    resolution: {integrity: sha512-L18DaJsXSUk2+42pv8mLs5jJT2hqFkFE4j21wOmgbUqsZ2hL72NsUU785g9RXgo3s0ZNgVl42TiHp3ZtOv/Vyg==}

  end-of-stream@1.4.5:
    resolution: {integrity: sha512-ooEGc6HP26xXq/N+GCGOT0JKCLDGrq2bQUZrQ7gyrJiZANJ/8YDTxTpQBXGMn+WbIQXNVpyWymm7KYVICQnyOg==}

  enhanced-resolve@5.18.3:
    resolution: {integrity: sha512-d4lC8xfavMeBjzGr2vECC3fsGXziXZQyJxD868h2M/mBI3PwAuODxAkLkq5HYuvrPYcUtiLzsTo8U3PgX3Ocww==}
    engines: {node: '>=10.13.0'}

  entities@4.5.0:
    resolution: {integrity: sha512-V0hjH4dGPh9Ao5p0MoRY6BVqtwCjhz6vI5LT8AJ55H+4g9/4vbHx1I54fS0XuclLhDHArPQCiMjDxjaL8fPxhw==}
    engines: {node: '>=0.12'}

  entities@6.0.1:
    resolution: {integrity: sha512-aN97NXWF6AWBTahfVOIrB/NShkzi5H7F9r1s9mD3cDj4Ko5f2qhhVoYMibXF7GlLveb/D2ioWay8lxI97Ven3g==}
    engines: {node: '>=0.12'}

  es-module-lexer@1.7.0:
    resolution: {integrity: sha512-jEQoCwk8hyb2AZziIOLhDqpm5+2ww5uIE6lkO/6jcOCusfk6LhMHpXXfBLXTZ7Ydyt0j4VoUQv6uGNYbdW+kBA==}

  esast-util-from-estree@2.0.0:
    resolution: {integrity: sha512-4CyanoAudUSBAn5K13H4JhsMH6L9ZP7XbLVe/dKybkxMO7eDyLsT8UHl9TRNrU2Gr9nz+FovfSIjuXWJ81uVwQ==}

  esast-util-from-js@2.0.1:
    resolution: {integrity: sha512-8Ja+rNJ0Lt56Pcf3TAmpBZjmx8ZcK5Ts4cAzIOjsjevg9oSXJnl6SUQ2EevU8tv3h6ZLWmoKL5H4fgWvdvfETw==}

  esbuild@0.24.2:
    resolution: {integrity: sha512-+9egpBW8I3CD5XPe0n6BfT5fxLzxrlDzqydF3aviG+9ni1lDC/OvMHcxqEFV0+LANZG5R1bFMWfUrjVsdwxJvA==}
    engines: {node: '>=18'}
    hasBin: true

  esbuild@0.25.10:
    resolution: {integrity: sha512-9RiGKvCwaqxO2owP61uQ4BgNborAQskMR6QusfWzQqv7AZOg5oGehdY2pRJMTKuwxd1IDBP4rSbI5lHzU7SMsQ==}
    engines: {node: '>=18'}
    hasBin: true

  esbuild@0.25.9:
    resolution: {integrity: sha512-CRbODhYyQx3qp7ZEwzxOk4JBqmD/seJrzPa/cGjY1VtIn5E09Oi9/dB4JwctnfZ8Q8iT7rioVv5k/FNT/uf54g==}
    engines: {node: '>=18'}
    hasBin: true

  escalade@3.2.0:
    resolution: {integrity: sha512-WUj2qlxaQtO4g6Pq5c29GTcWGDyd8itL8zTlipgECz3JesAiiOKotd8JU6otB3PACgG6xkJUyVhboMS+bje/jA==}
    engines: {node: '>=6'}

  escape-string-regexp@5.0.0:
    resolution: {integrity: sha512-/veY75JbMK4j1yjvuUxuVsiS/hr/4iHs9FTT6cgTexxdE0Ly/glccBAkloH/DofkjRbZU3bnoj38mOmhkZ0lHw==}
    engines: {node: '>=12'}

  esm@3.2.25:
    resolution: {integrity: sha512-U1suiZ2oDVWv4zPO56S0NcR5QriEahGtdN2OR6FiOG4WJvcjBVFB0qI4+eKoWFH483PKGuLuu6V8Z4T5g63UVA==}
    engines: {node: '>=6'}

  estree-util-attach-comments@3.0.0:
    resolution: {integrity: sha512-cKUwm/HUcTDsYh/9FgnuFqpfquUbwIqwKM26BVCGDPVgvaCl/nDCCjUfiLlx6lsEZ3Z4RFxNbOQ60pkaEwFxGw==}

  estree-util-build-jsx@3.0.1:
    resolution: {integrity: sha512-8U5eiL6BTrPxp/CHbs2yMgP8ftMhR5ww1eIKoWRMlqvltHF8fZn5LRDvTKuxD3DUn+shRbLGqXemcP51oFCsGQ==}

  estree-util-is-identifier-name@3.0.0:
    resolution: {integrity: sha512-hFtqIDZTIUZ9BXLb8y4pYGyk6+wekIivNVTcmvk8NoOh+VeRn5y6cEHzbURrWbfp1fIqdVipilzj+lfaadNZmg==}

  estree-util-scope@1.0.0:
    resolution: {integrity: sha512-2CAASclonf+JFWBNJPndcOpA8EMJwa0Q8LUFJEKqXLW6+qBvbFZuF5gItbQOs/umBUkjviCSDCbBwU2cXbmrhQ==}

  estree-util-to-js@2.0.0:
    resolution: {integrity: sha512-WDF+xj5rRWmD5tj6bIqRi6CkLIXbbNQUcxQHzGysQzvHmdYG2G7p/Tf0J0gpxGgkeMZNTIjT/AoSvC9Xehcgdg==}

  estree-util-visit@2.0.0:
    resolution: {integrity: sha512-m5KgiH85xAhhW8Wta0vShLcUvOsh3LLPI2YVwcbio1l7E09NTLL1EyMZFM1OyWowoH0skScNbhOPl4kcBgzTww==}

  estree-walker@2.0.2:
    resolution: {integrity: sha512-Rfkk/Mp/DL7JVje3u18FxFujQlTNR2q6QfMSMB7AvCBx91NGj/ba3kCfza0f6dVDbw7YlRf/nDrn7pQrCCyQ/w==}

  estree-walker@3.0.3:
    resolution: {integrity: sha512-7RUKfXgSMMkzt6ZuXmqapOurLGPPfgj6l9uRZ7lRGolvk0y2yocc35LdcxKC5PQZdn2DMqioAQ2NoWcrTKmm6g==}

  eventemitter3@5.0.1:
    resolution: {integrity: sha512-GWkBvjiSZK87ELrYOSESUYeVIc9mvLLf/nXalMOS5dYrgZq9o5OVkbZAVM06CVxYsCwH9BDZFPlQTlPA1j4ahA==}

  execa@9.6.0:
    resolution: {integrity: sha512-jpWzZ1ZhwUmeWRhS7Qv3mhpOhLfwI+uAX4e5fOcXqwMR7EcJ0pj2kV1CVzHVMX/LphnKWD3LObjZCoJ71lKpHw==}
    engines: {node: ^18.19.0 || >=20.5.0}

  exit@0.1.2:
    resolution: {integrity: sha512-Zk/eNKV2zbjpKzrsQ+n1G6poVbErQxJ0LBOJXaKZ1EViLzH+hrLu9cdXI4zw9dBQJslwBEpbQ2P1oS7nDxs6jQ==}
    engines: {node: '>= 0.8.0'}

  expand-template@2.0.3:
    resolution: {integrity: sha512-XYfuKMvj4O35f/pOXLObndIRvyQ+/+6AhODh+OKWj9S9498pHHn/IMszH+gt0fBCRWMNfk1ZSp5x3AifmnI2vg==}
    engines: {node: '>=6'}

  expect-type@1.2.1:
    resolution: {integrity: sha512-/kP8CAwxzLVEeFrMm4kMmy4CCDlpipyA7MYLVrdJIkV0fYF0UaigQHRsxHiuY/GEea+bh4KSv3TIlgr+2UL6bw==}
    engines: {node: '>=12.0.0'}

  expressive-code-twoslash@0.5.3:
    resolution: {integrity: sha512-BcttA3taicvhesKpQ4TvRxoDHByDr2FH6bvjc6elxC8TXVU3GVZv0wHvdcNz9xrVEUcwbDbsprqsGF7M7Yq59A==}
    peerDependencies:
      '@expressive-code/core': '>=0.40.0'
      expressive-code: '>=0.40.0'
      typescript: ^5.7

  expressive-code@0.41.2:
    resolution: {integrity: sha512-aLZiZaqorRtNExtGpUjK9zFH9aTpWeoTXMyLo4b4IcuXfPqtLPPxhRm/QlPb8QqIcMMXnSiGRHSFpQfX0m7HJw==}

  exsolve@1.0.4:
    resolution: {integrity: sha512-xsZH6PXaER4XoV+NiT7JHp1bJodJVT+cxeSH1G0f0tlT0lJqYuHUP3bUx2HtfTDvOagMINYp8rsqusxud3RXhw==}

  extend@3.0.2:
    resolution: {integrity: sha512-fjquC59cD7CyW6urNXK0FBufkZcoiGG80wTuPujX590cB5Ttln20E2UB4S/WARVqhXffZl2LNgS+gQdPIIim/g==}

  fast-deep-equal@3.1.3:
    resolution: {integrity: sha512-f3qQ9oQy9j2AhBe/H9VC91wLmKBCCU/gDOnKNAYG5hswO7BLKj09Hc5HYNz9cGI++xlpDCIgDaitVs03ATR84Q==}

  fast-glob@3.3.3:
    resolution: {integrity: sha512-7MptL8U0cqcFdzIzwOTHoilX9x5BrNqye7Z/LuC7kCMRio1EMSyqRK3BEAUD7sXRq4iT4AzTVuZdhgQ2TCvYLg==}
    engines: {node: '>=8.6.0'}

  fast-uri@3.0.6:
    resolution: {integrity: sha512-Atfo14OibSv5wAp4VWNsFYE1AchQRTv9cBGWET4pZWHzYshFSS9NQI6I57rdKn9croWVMbYFbLhJ+yJvmZIIHw==}

  fast-xml-parser@4.5.3:
    resolution: {integrity: sha512-RKihhV+SHsIUGXObeVy9AXiBbFwkVk7Syp8XgwN5U3JV416+Gwp/GO9i0JYKmikykgz/UHRrrV4ROuZEo/T0ig==}
    hasBin: true

  fastq@1.19.0:
    resolution: {integrity: sha512-7SFSRCNjBQIZH/xZR3iy5iQYR8aGBE0h3VG6/cwlbrpdciNYBMotQav8c1XI3HjHH+NikUpP53nPdlZSdWmFzA==}

  fdir@6.4.3:
    resolution: {integrity: sha512-PMXmW2y1hDDfTSRc9gaXIuCCRpuoz3Kaz8cUelp3smouvfT632ozg2vrT6lJsHKKOF59YLbOGfAWGUcKEfRMQw==}
    peerDependencies:
      picomatch: ^3 || ^4
    peerDependenciesMeta:
      picomatch:
        optional: true

  fdir@6.5.0:
    resolution: {integrity: sha512-tIbYtZbucOs0BRGqPJkshJUYdL+SDH7dVM8gjy+ERp3WAUjLEFJE+02kanyHtwjWOnwrKYBiwAmM0p4kLJAnXg==}
    engines: {node: '>=12.0.0'}
    peerDependencies:
      picomatch: ^3 || ^4
    peerDependenciesMeta:
      picomatch:
        optional: true

  figures@6.1.0:
    resolution: {integrity: sha512-d+l3qxjSesT4V7v2fh+QnmFnUWv9lSpjarhShNTgBOfA0ttejbQUAlHLitbjkoRiDulW0OPoQPYIGhIC8ohejg==}
    engines: {node: '>=18'}

  fill-range@7.1.1:
    resolution: {integrity: sha512-YsGpe3WHLK8ZYi4tWDg2Jy3ebRz2rXowDxnld4bkQB00cc/1Zw9AWnC0i9ztDJitivtQvaI9KaLyKrc+hBW0yg==}
    engines: {node: '>=8'}

  filter-obj@5.1.0:
    resolution: {integrity: sha512-qWeTREPoT7I0bifpPUXtxkZJ1XJzxWtfoWWkdVGqa+eCr3SHW/Ocp89o8vLvbUuQnadybJpjOKu4V+RwO6sGng==}
    engines: {node: '>=14.16'}

  fix-dts-default-cjs-exports@1.0.0:
    resolution: {integrity: sha512-i9Vd++WOWo6JilNgZvNvmy1T0r+/j7vikghQSEhKIuDwz4GjUrYj+Z18zlL7MleYNxE+xE6t3aG7LiAwA1P+dg==}

  flattie@1.1.1:
    resolution: {integrity: sha512-9UbaD6XdAL97+k/n+N7JwX46K/M6Zc6KcFYskrYL8wbBV/Uyk0CTAMY0VT+qiK5PM7AIc9aTWYtq65U7T+aCNQ==}
    engines: {node: '>=8'}

  fontace@0.3.0:
    resolution: {integrity: sha512-czoqATrcnxgWb/nAkfyIrRp6Q8biYj7nGnL6zfhTcX+JKKpWHFBnb8uNMw/kZr7u++3Y3wYSYoZgHkCcsuBpBg==}

  fontkit@2.0.4:
    resolution: {integrity: sha512-syetQadaUEDNdxdugga9CpEYVaQIxOwk7GlwZWWZ19//qW4zE5bknOKeMBDYAASwnpaSHKJITRLMF9m1fp3s6g==}

  foreground-child@3.3.1:
    resolution: {integrity: sha512-gIXjKqtFuWEgzFRJA9WCQeSJLZDjgJUOMCMzxtvFq/37KojM1BFGufqsCy0r4qSQmYLsZYMeyRqzIWOMup03sw==}
    engines: {node: '>=14'}

  fraction.js@4.3.7:
    resolution: {integrity: sha512-ZsDfxO51wGAXREY55a7la9LScWpwv9RxIrYABrlvOFBlH/ShPnrtsXeuUIfXKKOVicNxQ+o8JTbJvjS4M89yew==}

  framer-motion@12.23.7:
    resolution: {integrity: sha512-Qs+zNG9D/3c9C0riom1iXVVOOOaY3T32LIofgbQJz9APY/CUE5v6G41WkcZl2lVhaAgQDQcNq94f8qzLf3rTZA==}
    peerDependencies:
      '@emotion/is-prop-valid': '*'
      react: ^18.0.0 || ^19.0.0
      react-dom: ^18.0.0 || ^19.0.0
    peerDependenciesMeta:
      '@emotion/is-prop-valid':
        optional: true
      react:
        optional: true
      react-dom:
        optional: true

  fs-constants@1.0.0:
    resolution: {integrity: sha512-y6OAwoSIf7FyjMIv94u+b5rdheZEjzR63GTyZJm5qh4Bi+2YgwLCcI/fPFZkL5PSixOt6ZNKm+w+Hfp/Bciwow==}

  fs-extra@11.3.0:
    resolution: {integrity: sha512-Z4XaCL6dUDHfP/jT25jJKMmtxvuwbkrD1vNSMFlo9lNLY2c5FHYSQgHPRZUjAB26TpDEoW9HCOgplrdbaPV/ew==}
    engines: {node: '>=14.14'}

  fsevents@2.3.3:
    resolution: {integrity: sha512-5xoDfX+fL7faATnagmWPpbFtwh/R77WmMMqqHGS65C3vvB0YHrgF+B1YmZ3441tMj5n63k0212XNoJwzlhffQw==}
    engines: {node: ^8.16.0 || ^10.6.0 || >=11.0.0}
    os: [darwin]

  function-bind@1.1.2:
    resolution: {integrity: sha512-7XHNxH7qX9xG5mIwxkhumTox/MIRNcOgDrxWsMt2pAr23WHp6MrRlN7FBSFpCpr+oVO0F744iUgR82nJMfG2SA==}

  fuse.js@7.1.0:
    resolution: {integrity: sha512-trLf4SzuuUxfusZADLINj+dE8clK1frKdmqiJNb1Es75fmI5oY6X2mxLVUciLLjxqw/xr72Dhy+lER6dGd02FQ==}
    engines: {node: '>=10'}

  gensync@1.0.0-beta.2:
    resolution: {integrity: sha512-3hN7NaskYvMDLQY55gnW3NQ+mesEAepTqlg+VEbj7zzqEMBVNhzcGYYeqFo/TlYz6eQiFcp1HcsCZO+nGgS8zg==}
    engines: {node: '>=6.9.0'}

  get-caller-file@2.0.5:
    resolution: {integrity: sha512-DyFP3BM/3YHTQOCUL/w0OZHR0lpKeGrxotcHWcqNEdnltqFwXVfhEBQ94eIo34AfQpo0rGki4cyIiftY06h2Fg==}
    engines: {node: 6.* || 8.* || >= 10.*}

  get-east-asian-width@1.4.0:
    resolution: {integrity: sha512-QZjmEOC+IT1uk6Rx0sX22V6uHWVwbdbxf1faPqJ1QhLdGgsRGCZoyaQBm/piRdJy/D2um6hM1UP7ZEeQ4EkP+Q==}
    engines: {node: '>=18'}

  get-nonce@1.0.1:
    resolution: {integrity: sha512-FJhYRoDaiatfEkUK8HKlicmu/3SGFD51q3itKDGoSTysQJBnfOcxU5GxnhE1E6soB76MbT0MBtnKJuXyAx+96Q==}
    engines: {node: '>=6'}

  get-stream@9.0.1:
    resolution: {integrity: sha512-kVCxPF3vQM/N0B1PmoqVUqgHP+EeVjmZSQn+1oCRPxd2P21P2F19lIgbR3HBosbB1PUhOAoctJnfEn2GbN2eZA==}
    engines: {node: '>=18'}

  get-tsconfig@4.10.1:
    resolution: {integrity: sha512-auHyJ4AgMz7vgS8Hp3N6HXSmlMdUyhSUrfBF16w153rxtLIEOE+HGqaBppczZvnHLqQJfiHotCYpNhl0lUROFQ==}

  github-from-package@0.0.0:
    resolution: {integrity: sha512-SyHy3T1v2NUXn29OsWdxmK6RwHD+vkj3v8en8AOBZ1wBQ/hCAQ5bAQTD02kW4W9tUp/3Qh6J8r9EvntiyCmOOw==}

  github-slugger@2.0.0:
    resolution: {integrity: sha512-IaOQ9puYtjrkq7Y0Ygl9KDZnrf/aiUJYUpVf89y8kyaxbRG7Y1SrX/jaumrv81vc61+kiMempujsM3Yw7w5qcw==}

  gl-matrix@3.4.4:
    resolution: {integrity: sha512-latSnyDNt/8zYUB6VIJ6PCh2jBjJX6gnDsoCZ7LyW7GkqrD51EWwa9qCoGixj8YqBtETQK/xY7OmpTF8xz1DdQ==}

  glob-parent@5.1.2:
    resolution: {integrity: sha512-AOIgSQCepiJYwP3ARnGx+5VnTu2HBYdzbGP45eLw1vr3zB3vZLeyed1sC9hnbcOc9/SrMyM5RPQrkGz4aS9Zow==}
    engines: {node: '>= 6'}

  glob@10.4.5:
    resolution: {integrity: sha512-7Bv8RF0k6xjo7d4A/PxYLbUCfb6c+Vpd2/mB2yRDlew7Jb5hEXiCD9ibfO7wpk8i4sevK6DFny9h7EYbM3/sHg==}
    hasBin: true

  glob@11.0.3:
    resolution: {integrity: sha512-2Nim7dha1KVkaiF4q6Dj+ngPPMdfvLJEOpZk/jKiUAkqKebpGAWQXAq9z1xu9HKu5lWfqw/FASuccEjyznjPaA==}
    engines: {node: 20 || >=22}
    hasBin: true

  graceful-fs@4.2.11:
    resolution: {integrity: sha512-RbJ5/jmFcNNCcDV5o9eTnBLJ/HszWV0P73bc+Ff4nS/rJj+YaS6IGyiOL0VoBYX+l1Wrl3k63h/KrH+nhJ0XvQ==}

  graphql@16.11.0:
    resolution: {integrity: sha512-mS1lbMsxgQj6hge1XZ6p7GPhbrtFwUFYi3wRzXAC/FmYnyXMTvvI3td3rjmQ2u8ewXueaSvRPWaEcgVVOT9Jnw==}
    engines: {node: ^12.22.0 || ^14.16.0 || ^16.0.0 || >=17.0.0}

  h3@1.15.4:
    resolution: {integrity: sha512-z5cFQWDffyOe4vQ9xIqNfCZdV4p//vy6fBnr8Q1AWnVZ0teurKMG66rLj++TKwKPUP3u7iMUvrvKaEUiQw2QWQ==}

  has-flag@4.0.0:
    resolution: {integrity: sha512-EykJT/Q1KjTWctppgIAgfSO0tKVuZUjhgMr17kqTumMl6Afv3EISleU7qZUzoXDFTAHTDC4NOoG/ZxU3EvlMPQ==}
    engines: {node: '>=8'}

  hasown@2.0.2:
    resolution: {integrity: sha512-0hJU9SCPvmMzIBdZFqNPXWa6dqh7WdH0cII9y+CyS8rG3nL48Bclra9HmKhVVUHyPWNH5Y7xDwAB7bfgSjkUMQ==}
    engines: {node: '>= 0.4'}

  hast-util-embedded@3.0.0:
    resolution: {integrity: sha512-naH8sld4Pe2ep03qqULEtvYr7EjrLK2QHY8KJR6RJkTUjPGObe1vnx585uzem2hGra+s1q08DZZpfgDVYRbaXA==}

  hast-util-format@1.1.0:
    resolution: {integrity: sha512-yY1UDz6bC9rDvCWHpx12aIBGRG7krurX0p0Fm6pT547LwDIZZiNr8a+IHDogorAdreULSEzP82Nlv5SZkHZcjA==}

  hast-util-from-html@2.0.3:
    resolution: {integrity: sha512-CUSRHXyKjzHov8yKsQjGOElXy/3EKpyX56ELnkHH34vDVw1N1XSQ1ZcAvTyAPtGqLTuKP/uxM+aLkSPqF/EtMw==}

  hast-util-from-parse5@8.0.3:
    resolution: {integrity: sha512-3kxEVkEKt0zvcZ3hCRYI8rqrgwtlIOFMWkbclACvjlDw8Li9S2hk/d51OI0nr/gIpdMHNepwgOKqZ/sy0Clpyg==}

  hast-util-has-property@3.0.0:
    resolution: {integrity: sha512-MNilsvEKLFpV604hwfhVStK0usFY/QmM5zX16bo7EjnAEGofr5YyI37kzopBlZJkHD4t887i+q/C8/tr5Q94cA==}

  hast-util-is-body-ok-link@3.0.1:
    resolution: {integrity: sha512-0qpnzOBLztXHbHQenVB8uNuxTnm/QBFUOmdOSsEn7GnBtyY07+ENTWVFBAnXd/zEgd9/SUG3lRY7hSIBWRgGpQ==}

  hast-util-is-element@3.0.0:
    resolution: {integrity: sha512-Val9mnv2IWpLbNPqc/pUem+a7Ipj2aHacCwgNfTiK0vJKl0LF+4Ba4+v1oPHFpf3bLYmreq0/l3Gud9S5OH42g==}

  hast-util-minify-whitespace@1.0.1:
    resolution: {integrity: sha512-L96fPOVpnclQE0xzdWb/D12VT5FabA7SnZOUMtL1DbXmYiHJMXZvFkIZfiMmTCNJHUeO2K9UYNXoVyfz+QHuOw==}

  hast-util-parse-selector@4.0.0:
    resolution: {integrity: sha512-wkQCkSYoOGCRKERFWcxMVMOcYE2K1AaNLU8DXS9arxnLOUEWbOXKXiJUNzEpqZ3JOKpnha3jkFrumEjVliDe7A==}

  hast-util-phrasing@3.0.1:
    resolution: {integrity: sha512-6h60VfI3uBQUxHqTyMymMZnEbNl1XmEGtOxxKYL7stY2o601COo62AWAYBQR9lZbYXYSBoxag8UpPRXK+9fqSQ==}

  hast-util-raw@9.1.0:
    resolution: {integrity: sha512-Y8/SBAHkZGoNkpzqqfCldijcuUKh7/su31kEBp67cFY09Wy0mTRgtsLYsiIxMJxlu0f6AA5SUTbDR8K0rxnbUw==}

  hast-util-select@6.0.4:
    resolution: {integrity: sha512-RqGS1ZgI0MwxLaKLDxjprynNzINEkRHY2i8ln4DDjgv9ZhcYVIHN9rlpiYsqtFwrgpYU361SyWDQcGNIBVu3lw==}

  hast-util-to-estree@3.1.3:
    resolution: {integrity: sha512-48+B/rJWAp0jamNbAAf9M7Uf//UVqAoMmgXhBdxTDJLGKY+LRnZ99qcG+Qjl5HfMpYNzS5v4EAwVEF34LeAj7w==}

  hast-util-to-html@9.0.5:
    resolution: {integrity: sha512-OguPdidb+fbHQSU4Q4ZiLKnzWo8Wwsf5bZfbvu7//a9oTYoqD/fWpe96NuHkoS9h0ccGOTe0C4NGXdtS0iObOw==}

  hast-util-to-jsx-runtime@2.3.6:
    resolution: {integrity: sha512-zl6s8LwNyo1P9uw+XJGvZtdFF1GdAkOg8ujOw+4Pyb76874fLps4ueHXDhXWdk6YHQ6OgUtinliG7RsYvCbbBg==}

  hast-util-to-parse5@8.0.0:
    resolution: {integrity: sha512-3KKrV5ZVI8if87DVSi1vDeByYrkGzg4mEfeu4alwgmmIeARiBLKCZS2uw5Gb6nU9x9Yufyj3iudm6i7nl52PFw==}

  hast-util-to-string@3.0.1:
    resolution: {integrity: sha512-XelQVTDWvqcl3axRfI0xSeoVKzyIFPwsAGSLIsKdJKQMXDYJS4WYrBNF/8J7RdhIcFI2BOHgAifggsvsxp/3+A==}

  hast-util-to-text@4.0.2:
    resolution: {integrity: sha512-KK6y/BN8lbaq654j7JgBydev7wuNMcID54lkRav1P0CaE1e47P72AWWPiGKXTJU271ooYzcvTAn/Zt0REnvc7A==}

  hast-util-whitespace@3.0.0:
    resolution: {integrity: sha512-88JUN06ipLwsnv+dVn+OIYOvAuvBMy/Qoi6O7mQHxdPXpjy+Cd6xRkWwux7DKO+4sYILtLBRIKgsdpS2gQc7qw==}

  hastscript@9.0.1:
    resolution: {integrity: sha512-g7df9rMFX/SPi34tyGCyUBREQoKkapwdY/T04Qn9TDWfHhAYt4/I0gMVirzK5wEzeUqIjEB+LXC/ypb7Aqno5w==}

  headers-polyfill@4.0.3:
    resolution: {integrity: sha512-IScLbePpkvO846sIwOtOTDjutRMWdXdJmXdMvk6gCBHxFO8d+QKOQedyZSxFTTFYRSmlgSTDtXqqq4pcenBXLQ==}

  hookable@5.5.3:
    resolution: {integrity: sha512-Yc+BQe8SvoXH1643Qez1zqLRmbA5rCL+sSmk6TVos0LWVfNIB7PGncdlId77WzLGSIB5KaWgTaNTs2lNVEI6VQ==}

  html-encoding-sniffer@4.0.0:
    resolution: {integrity: sha512-Y22oTqIU4uuPgEemfz7NDJz6OeKf12Lsu+QC+s3BVpda64lTiMYCyGwg5ki4vFxkMwQdeZDl2adZoqUgdFuTgQ==}
    engines: {node: '>=18'}

  html-escaper@2.0.2:
    resolution: {integrity: sha512-H2iMtd0I4Mt5eYiapRdIDjp+XzelXQ0tFE4JS7YFwFevXXMmOp9myNrUvCg0D6ws8iqkRPBfKHgbwig1SmlLfg==}

  html-escaper@3.0.3:
    resolution: {integrity: sha512-RuMffC89BOWQoY0WKGpIhn5gX3iI54O6nRA0yC124NYVtzjmFWBIiFd8M0x+ZdX0P9R4lADg1mgP8C7PxGOWuQ==}

  html-void-elements@3.0.0:
    resolution: {integrity: sha512-bEqo66MRXsUGxWHV5IP0PUiAWwoEjba4VCzg0LjFJBpchPaTfyfCKTG6bc5F8ucKec3q5y6qOdGyYTSBEvhCrg==}

  html-whitespace-sensitive-tag-names@3.0.1:
    resolution: {integrity: sha512-q+310vW8zmymYHALr1da4HyXUQ0zgiIwIicEfotYPWGN0OJVEN/58IJ3A4GBYcEq3LGAZqKb+ugvP0GNB9CEAA==}

  http-cache-semantics@4.2.0:
    resolution: {integrity: sha512-dTxcvPXqPvXBQpq5dUr6mEMJX4oIEFv6bwom3FDwKRDsuIjjJGANqhBuoAn9c1RQJIdAKav33ED65E2ys+87QQ==}

  http-proxy-agent@7.0.2:
    resolution: {integrity: sha512-T1gkAiYYDWYx3V5Bmyu7HcfcvL7mUrTWiM6yOfa3PIphViJ/gFPbvidQ+veqSOHci/PxBcDabeUNCzpOODJZig==}
    engines: {node: '>= 14'}

  https-proxy-agent@7.0.6:
    resolution: {integrity: sha512-vK9P5/iUfdl95AI+JVyUuIcVtd4ofvtrOr3HNtM2yxC9bnMbEdp3x01OhQNnjb8IJYi38VlTE3mBXwcfvywuSw==}
    engines: {node: '>= 14'}

  human-signals@8.0.1:
    resolution: {integrity: sha512-eKCa6bwnJhvxj14kZk5NCPc6Hb6BdsU9DZcOnmQKSnO1VKrfV0zCvtttPZUsBvjmNDn8rpcJfpwSYnHBjc95MQ==}
    engines: {node: '>=18.18.0'}

  i18next@23.16.8:
    resolution: {integrity: sha512-06r/TitrM88Mg5FdUXAKL96dJMzgqLE5dv3ryBAra4KCwD9mJ4ndOTS95ZuymIGoE+2hzfdaMak2X11/es7ZWg==}

  iconv-lite@0.6.3:
    resolution: {integrity: sha512-4fCk79wshMdzMp2rH06qWrJE4iolqLhCUH+OiuIgU++RB0+94NlDL81atO7GX55uUKueo0txHNtvEyI6D7WdMw==}
    engines: {node: '>=0.10.0'}

  ieee754@1.2.1:
    resolution: {integrity: sha512-dcyqhDvX1C46lXZcVqCpK+FtMRQVdIMN6/Df5js2zouUsqG7I6sFxitIC+7KYK29KdXOLHdu9zL4sFnoVQnqaA==}

  ignore@5.3.2:
    resolution: {integrity: sha512-hsBTNUqQTDwkWtcdYI2i06Y/nUBEsNEDJKjWdigLvegy8kDuJAS8uRlpkkcQpyEXL0Z/pjDy5HBmMjRCJ2gq+g==}
    engines: {node: '>= 4'}

  imagetools-core@9.0.0:
    resolution: {integrity: sha512-LAU2iVl6MuLbARLrZFEOrgqUFGmHij0FqqOR1/mMndUzJoPz2BU4gCXUhjikgwwmfhBPa/1szwiliUy//ZWafw==}
    engines: {node: '>=20.0.0'}

  import-meta-resolve@4.2.0:
    resolution: {integrity: sha512-Iqv2fzaTQN28s/FwZAoFq0ZSs/7hMAHJVX+w8PZl3cY19Pxk6jFFalxQoIfW2826i/fDLXv8IiEZRIT0lDuWcg==}

  inherits@2.0.4:
    resolution: {integrity: sha512-k/vGaX4/Yla3WzyMCvTQOXYeIHvqOKtnqBduzTHpzpQZzAskKMhZ2K+EnBiSM9zGSoIFeMpXKxa4dYeZIQqewQ==}

  ini@1.3.8:
    resolution: {integrity: sha512-JV/yugV2uzW5iMRSiZAyDtQd+nxtUnjeLt0acNdw98kKLrvuRVyB80tsREOE7yvGVgalhZ6RNXCmEHkUKBKxew==}

  inline-style-parser@0.2.4:
    resolution: {integrity: sha512-0aO8FkhNZlj/ZIbNi7Lxxr12obT7cL1moPfE4tg1LkX7LlLfC6DeX4l2ZEud1ukP9jNQyNnfzQVqwbwmAATY4Q==}

  internmap@2.0.3:
    resolution: {integrity: sha512-5Hh7Y1wQbvY5ooGgPbDaL5iYLAPzMTUrjMulskHLH6wnv/A+1q5rgEaiuqEjB+oxGXIVZs1FF+R/KPN3ZSQYYg==}
    engines: {node: '>=12'}

  interval-tree-1d@1.0.4:
    resolution: {integrity: sha512-wY8QJH+6wNI0uh4pDQzMvl+478Qh7Rl4qLmqiluxALlNvl+I+o5x38Pw3/z7mDPTPS1dQalZJXsmbvxx5gclhQ==}

  iron-webcrypto@1.2.1:
    resolution: {integrity: sha512-feOM6FaSr6rEABp/eDfVseKyTMDt+KGpeB35SkVn9Tyn0CqvVsY3EwI0v5i8nMHyJnzCIQf7nsy3p41TPkJZhg==}

  is-alphabetical@2.0.1:
    resolution: {integrity: sha512-FWyyY60MeTNyeSRpkM2Iry0G9hpr7/9kD40mD/cGQEuilcZYS4okz8SN2Q6rLCJ8gbCt6fN+rC+6tMGS99LaxQ==}

  is-alphanumerical@2.0.1:
    resolution: {integrity: sha512-hmbYhX/9MUMF5uh7tOXyK/n0ZvWpad5caBA17GsC6vyuCqaWliRG5K1qS9inmUhEMaOBIW7/whAnSwveW/LtZw==}

  is-arrayish@0.3.2:
    resolution: {integrity: sha512-eVRqCvVlZbuw3GrM63ovNSNAeA1K16kaR/LRY/92w0zxQ5/1YzwblUX652i4Xs9RwAGjW9d9y6X88t8OaAJfWQ==}

  is-core-module@2.16.1:
    resolution: {integrity: sha512-UfoeMA6fIJ8wTYFEUjelnaGI67v6+N7qXJEvQuIGa99l4xsCruSYOVSQ0uPANn4dAzm8lkYPaKLrrijLq7x23w==}
    engines: {node: '>= 0.4'}

  is-decimal@2.0.1:
    resolution: {integrity: sha512-AAB9hiomQs5DXWcRB1rqsxGUstbRroFOPPVAomNk/3XHR5JyEZChOyTWe2oayKnsSsr/kcGqF+z6yuH6HHpN0A==}

  is-docker@3.0.0:
    resolution: {integrity: sha512-eljcgEDlEns/7AXFosB5K/2nCM4P7FQPkGc/DWLy5rmFEWvZayGrik1d9/QIY5nJ4f9YsVvBkA6kJpHn9rISdQ==}
    engines: {node: ^12.20.0 || ^14.13.1 || >=16.0.0}
    hasBin: true

  is-extglob@2.1.1:
    resolution: {integrity: sha512-SbKbANkN603Vi4jEZv49LeVJMn4yGwsbzZworEoyEiutsN3nJYdbO36zfhGJ6QEDpOZIFkDtnq5JRxmvl3jsoQ==}
    engines: {node: '>=0.10.0'}

  is-fullwidth-code-point@3.0.0:
    resolution: {integrity: sha512-zymm5+u+sCsSWyD9qNaejV3DFvhCKclKdizYaJUuHA83RLjb7nSuGnddCHGv0hk+KY7BMAlsWeK4Ueg6EV6XQg==}
    engines: {node: '>=8'}

  is-glob@4.0.3:
    resolution: {integrity: sha512-xelSayHH36ZgE7ZWhli7pW34hNbNl8Ojv5KVmkJD4hBdD3th8Tfk9vYasLM+mXWOZhFkgZfxhLSnrwRr4elSSg==}
    engines: {node: '>=0.10.0'}

  is-hexadecimal@2.0.1:
    resolution: {integrity: sha512-DgZQp241c8oO6cA1SbTEWiXeoxV42vlcJxgH+B3hi1AiqqKruZR3ZGF8In3fj4+/y/7rHvlOZLZtgJ/4ttYGZg==}

  is-inside-container@1.0.0:
    resolution: {integrity: sha512-KIYLCCJghfHZxqjYBE7rEy0OBuTd5xCHS7tHVgvCLkx7StIoaxwNW3hCALgEUjFfeRk+MG/Qxmp/vtETEF3tRA==}
    engines: {node: '>=14.16'}
    hasBin: true

  is-interactive@1.0.0:
    resolution: {integrity: sha512-2HvIEKRoqS62guEC+qBjpvRubdX910WCMuJTZ+I9yvqKU2/12eSL549HMwtabb4oupdj2sMP50k+XJfB/8JE6w==}
    engines: {node: '>=8'}

  is-module@1.0.0:
    resolution: {integrity: sha512-51ypPSPCoTEIN9dy5Oy+h4pShgJmPCygKfyRCISBI+JoWT/2oJvK8QPxmwv7b/p239jXrm9M1mlQbyKJ5A152g==}

  is-node-process@1.2.0:
    resolution: {integrity: sha512-Vg4o6/fqPxIjtxgUH5QLJhwZ7gW5diGCVlXpuUfELC62CuxM1iHcRe51f2W1FDy04Ai4KJkagKjx3XaqyfRKXw==}

  is-number@7.0.0:
    resolution: {integrity: sha512-41Cifkg6e8TylSpdtTpeLVMqvSBEVzTttHvERD741+pnZ8ANv0004MRL43QKPDlK9cGvNp6NZWZUBlbGXYxxng==}
    engines: {node: '>=0.12.0'}

  is-plain-obj@4.1.0:
    resolution: {integrity: sha512-+Pgi+vMuUNkJyExiMBt5IlFoMyKnr5zhJ4Uspz58WOhBF5QoIZkFyNHIbBAtHwzVAgk5RtndVNsDRN61/mmDqg==}
    engines: {node: '>=12'}

  is-potential-custom-element-name@1.0.1:
    resolution: {integrity: sha512-bCYeRA2rVibKZd+s2625gGnGF/t7DSqDs4dP7CrLA1m7jKWz6pps0LpYLJN8Q64HtmPKJ1hrN3nzPNKFEKOUiQ==}

  is-reference@1.2.1:
    resolution: {integrity: sha512-U82MsXXiFIrjCK4otLT+o2NA2Cd2g5MLoOVXUZjIOhLurrRxpEXzI8O0KZHr3IjLvlAH1kTPYSuqer5T9ZVBKQ==}

  is-stream@4.0.1:
    resolution: {integrity: sha512-Dnz92NInDqYckGEUJv689RbRiTSEHCQ7wOVeALbkOz999YpqT46yMRIGtSNl2iCL1waAZSx40+h59NV/EwzV/A==}
    engines: {node: '>=18'}

  is-unicode-supported@0.1.0:
    resolution: {integrity: sha512-knxG2q4UC3u8stRGyAVJCOdxFmv5DZiRcdlIaAQXAbSfJya+OhopNotLQrstBhququ4ZpuKbDc/8S6mgXgPFPw==}
    engines: {node: '>=10'}

  is-unicode-supported@2.1.0:
    resolution: {integrity: sha512-mE00Gnza5EEB3Ds0HfMyllZzbBrmLOX3vfWoj9A9PEnTfratQ/BcaJOuMhnkhjXvb2+FkY3VuHqtAGpTPmglFQ==}
    engines: {node: '>=18'}

  is-wsl@3.1.0:
    resolution: {integrity: sha512-UcVfVfaK4Sc4m7X3dUSoHoozQGBEFeDC+zVo06t98xe8CzHSZZBekNXH+tu0NalHolcJ/QAGqS46Hef7QXBIMw==}
    engines: {node: '>=16'}

  isbinaryfile@5.0.4:
    resolution: {integrity: sha512-YKBKVkKhty7s8rxddb40oOkuP0NbaeXrQvLin6QMHL7Ypiy2RW9LwOVrVgZRyOrhQlayMd9t+D8yDy8MKFTSDQ==}
    engines: {node: '>= 18.0.0'}

  isexe@2.0.0:
    resolution: {integrity: sha512-RHxMLp9lnKHGHRng9QFhRCMbYAcVpn69smSGcq3f36xjgVVWThj4qqLbTLlq7Ssj8B+fIQ1EuCEGI2lKsyQeIw==}

  isoformat@0.2.1:
    resolution: {integrity: sha512-tFLRAygk9NqrRPhJSnNGh7g7oaVWDwR0wKh/GM2LgmPa50Eg4UfyaCO4I8k6EqJHl1/uh2RAD6g06n5ygEnrjQ==}

  istanbul-lib-coverage@3.2.2:
    resolution: {integrity: sha512-O8dpsF+r0WV/8MNRKfnmrtCWhuKjxrq2w+jpzBL5UZKTi2LeVWnWOmWRxFlesJONmc+wLAGvKQZEOanko0LFTg==}
    engines: {node: '>=8'}

  istanbul-lib-report@3.0.1:
    resolution: {integrity: sha512-GCfE1mtsHGOELCU8e/Z7YWzpmybrx/+dSTfLrvY8qRmaY6zXTKWn6WQIjaAFw069icm6GVMNkgu0NzI4iPZUNw==}
    engines: {node: '>=10'}

  istanbul-lib-source-maps@5.0.6:
    resolution: {integrity: sha512-yg2d+Em4KizZC5niWhQaIomgf5WlL4vOOjZ5xGCmF8SnPE/mDWWXgvRExdcpCgh9lLRRa1/fSYp2ymmbJ1pI+A==}
    engines: {node: '>=10'}

  istanbul-reports@3.1.7:
    resolution: {integrity: sha512-BewmUXImeuRk2YY0PVbxgKAysvhRPUQE0h5QRM++nVWyubKGV0l8qQ5op8+B2DOmwSe63Jivj0BjkPQVf8fP5g==}
    engines: {node: '>=8'}

  jackspeak@3.4.3:
    resolution: {integrity: sha512-OGlZQpz2yfahA/Rd1Y8Cd9SIEsqvXkLVoSw/cgwhnhFMDbsQFeZYoJJ7bIZBS9BcamUW96asq/npPWugM+RQBw==}

  jackspeak@4.1.1:
    resolution: {integrity: sha512-zptv57P3GpL+O0I7VdMJNBZCu+BPHVQUk55Ft8/QCJjTVxrnJHuVuX/0Bl2A6/+2oyR/ZMEuFKwmzqqZ/U5nPQ==}
    engines: {node: 20 || >=22}

  jiti@1.21.7:
    resolution: {integrity: sha512-/imKNG4EbWNrVjoNC/1H5/9GFy+tqjGBHCaSsN+P2RnPqjsLmv6UD3Ej+Kj8nBWaRAwyk7kK5ZUc+OEatnTR3A==}
    hasBin: true

  jiti@2.5.1:
    resolution: {integrity: sha512-twQoecYPiVA5K/h6SxtORw/Bs3ar+mLUtoPSc7iMXzQzK8d7eJ/R09wmTwAjiamETn1cXYPGfNnu7DMoHgu12w==}
    hasBin: true

  jiti@2.6.0:
    resolution: {integrity: sha512-VXe6RjJkBPj0ohtqaO8vSWP3ZhAKo66fKrFNCll4BTcwljPLz03pCbaNKfzGP5MbrCYcbJ7v0nOYYwUzTEIdXQ==}
    hasBin: true

  jotai-location@0.6.2:
    resolution: {integrity: sha512-D+fqGNNgPHpehOsGBsYsS7F3kNgml099MJrGYt8YlLumcnoTVrBdcO+Y11KyMlyzwPihEN0HPUgke9Iihz9OXw==}
    peerDependencies:
      jotai: '>=1.11.0'

  jotai@2.15.0:
    resolution: {integrity: sha512-nbp/6jN2Ftxgw0VwoVnOg0m5qYM1rVcfvij+MZx99Z5IK13eGve9FJoCwGv+17JvVthTjhSmNtT5e1coJnr6aw==}
    engines: {node: '>=12.20.0'}
    peerDependencies:
      '@babel/core': '>=7.0.0'
      '@babel/template': '>=7.0.0'
      '@types/react': '>=17.0.0'
      react: '>=17.0.0'
    peerDependenciesMeta:
      '@babel/core':
        optional: true
      '@babel/template':
        optional: true
      '@types/react':
        optional: true
      react:
        optional: true

  joycon@3.1.1:
    resolution: {integrity: sha512-34wB/Y7MW7bzjKRjUKTa46I2Z7eV62Rkhva+KkopW7Qvv/OSWBqvkSY7vusOPrNuZcUG3tApvdVgNB8POj3SPw==}
    engines: {node: '>=10'}

  js-tokens@4.0.0:
    resolution: {integrity: sha512-RdJUflcE3cUzKiMqQgsCu06FPu9UdIJO0beYbPhHN4k6apgJtifcoCtT9bcxOpYBtpD2kCM6Sbzg4CausW/PKQ==}

  js-tokens@9.0.1:
    resolution: {integrity: sha512-mxa9E9ITFOt0ban3j6L5MpjwegGz6lBQmM1IJkWeBZGcMxto50+eWdjC/52xDbS2vy0k7vIMK0Fe2wfL9OQSpQ==}

  js-yaml@4.1.0:
    resolution: {integrity: sha512-wpxZs9NoxZaJESJGIZTyDEaYpl0FKSA+FB9aJiyemKhMwkxQg63h4T1KJgUGHpTqPDNRcmmYLugrRjJlBtWvRA==}
    hasBin: true

  jsdom@27.0.0:
    resolution: {integrity: sha512-lIHeR1qlIRrIN5VMccd8tI2Sgw6ieYXSVktcSHaNe3Z5nE/tcPQYQWOq00wxMvYOsz+73eAkNenVvmPC6bba9A==}
    engines: {node: '>=20'}
    peerDependencies:
      canvas: ^3.0.0
    peerDependenciesMeta:
      canvas:
        optional: true

  jsesc@3.1.0:
    resolution: {integrity: sha512-/sM3dO2FOzXjKQhJuo0Q173wf2KOo8t4I8vHy6lF9poUp7bKT0/NHE8fPX23PwfhnykfqnC2xRxOnVw5XuGIaA==}
    engines: {node: '>=6'}
    hasBin: true

  json-schema-traverse@1.0.0:
    resolution: {integrity: sha512-NM8/P9n3XjXhIZn1lLhkFaACTOURQXjWhV4BA/RnOv8xvgqtqpAX9IO4mRQxSx1Rlo4tqzeqb0sOlruaOy3dug==}

  json5@2.2.3:
    resolution: {integrity: sha512-XmOWe7eyHYH14cLdVPoyg+GOH3rYX++KpzrylJwSW98t3Nk+U8XOl8FWKOgwtzdb8lXGf6zYwDUzeHMWfxasyg==}
    engines: {node: '>=6'}
    hasBin: true

  jsonc-parser@2.3.1:
    resolution: {integrity: sha512-H8jvkz1O50L3dMZCsLqiuB2tA7muqbSg1AtGEkN0leAqGjsUzDJir3Zwr02BhqdcITPg3ei3mZ+HjMocAknhhg==}

  jsonc-parser@3.3.1:
    resolution: {integrity: sha512-HUgH65KyejrUFPvHFPbqOY0rsFip3Bo5wb4ngvdi1EpCYWUQDC5V+Y7mZws+DLkr4M//zQJoanu1SP+87Dv1oQ==}

  jsonfile@6.1.0:
    resolution: {integrity: sha512-5dgndWOriYSm5cnYaJNhalLNDKOqFwyDB/rr1E9ZsGciGvKPs8R2xYGCacuf3z6K1YKDz182fd+fY3cn3pMqXQ==}

  jsonparse@1.3.1:
    resolution: {integrity: sha512-POQXvpdL69+CluYsillJ7SUhKvytYjW9vG/GKpnf+xP8UWgYEM/RaMzHHofbALDiKbbP1W8UEYmgGl39WkPZsg==}
    engines: {'0': node >= 0.2.0}

  jsonstream-next@3.0.0:
    resolution: {integrity: sha512-aAi6oPhdt7BKyQn1SrIIGZBt0ukKuOUE1qV6kJ3GgioSOYzsRc8z9Hfr1BVmacA/jLe9nARfmgMGgn68BqIAgg==}
    engines: {node: '>=10'}
    hasBin: true

  katex@0.16.22:
    resolution: {integrity: sha512-XCHRdUw4lf3SKBaJe4EvgqIuWwkPSo9XoeO8GjQW94Bp7TWv9hNhzZjZ+OH9yf1UmLygb7DIT5GSFQiyt16zYg==}
    hasBin: true

  kleur@3.0.3:
    resolution: {integrity: sha512-eTIzlVOSUR+JxdDFepEYcBMtZ9Qqdef+rnzWdRZuMbOywu5tO2w2N7rqjoANZ5k9vywhL6Br1VRjUIgTQx4E8w==}
    engines: {node: '>=6'}

  kleur@4.1.5:
    resolution: {integrity: sha512-o+NO+8WrRiQEE4/7nwRJhN1HWpVmJm511pBHUxPLtp0BUISzlBplORYSmTclCnJvQq2tKu/sgl3xVpkc7ZWuQQ==}
    engines: {node: '>=6'}

  klona@2.0.6:
    resolution: {integrity: sha512-dhG34DXATL5hSxJbIexCft8FChFXtmskoZYnoPWjXQuebWYCNkVeV3KkGegCK9CP1oswI/vQibS2GY7Em/sJJA==}
    engines: {node: '>= 8'}

  knitwork@1.2.0:
    resolution: {integrity: sha512-xYSH7AvuQ6nXkq42x0v5S8/Iry+cfulBz/DJQzhIyESdLD7425jXsPy4vn5cCXU+HhRN2kVw51Vd1K6/By4BQg==}

  lightningcss-darwin-arm64@1.30.1:
    resolution: {integrity: sha512-c8JK7hyE65X1MHMN+Viq9n11RRC7hgin3HhYKhrMyaXflk5GVplZ60IxyoVtzILeKr+xAJwg6zK6sjTBJ0FKYQ==}
    engines: {node: '>= 12.0.0'}
    cpu: [arm64]
    os: [darwin]

  lightningcss-darwin-x64@1.30.1:
    resolution: {integrity: sha512-k1EvjakfumAQoTfcXUcHQZhSpLlkAuEkdMBsI/ivWw9hL+7FtilQc0Cy3hrx0AAQrVtQAbMI7YjCgYgvn37PzA==}
    engines: {node: '>= 12.0.0'}
    cpu: [x64]
    os: [darwin]

  lightningcss-freebsd-x64@1.30.1:
    resolution: {integrity: sha512-kmW6UGCGg2PcyUE59K5r0kWfKPAVy4SltVeut+umLCFoJ53RdCUWxcRDzO1eTaxf/7Q2H7LTquFHPL5R+Gjyig==}
    engines: {node: '>= 12.0.0'}
    cpu: [x64]
    os: [freebsd]

  lightningcss-linux-arm-gnueabihf@1.30.1:
    resolution: {integrity: sha512-MjxUShl1v8pit+6D/zSPq9S9dQ2NPFSQwGvxBCYaBYLPlCWuPh9/t1MRS8iUaR8i+a6w7aps+B4N0S1TYP/R+Q==}
    engines: {node: '>= 12.0.0'}
    cpu: [arm]
    os: [linux]

  lightningcss-linux-arm64-gnu@1.30.1:
    resolution: {integrity: sha512-gB72maP8rmrKsnKYy8XUuXi/4OctJiuQjcuqWNlJQ6jZiWqtPvqFziskH3hnajfvKB27ynbVCucKSm2rkQp4Bw==}
    engines: {node: '>= 12.0.0'}
    cpu: [arm64]
    os: [linux]

  lightningcss-linux-arm64-musl@1.30.1:
    resolution: {integrity: sha512-jmUQVx4331m6LIX+0wUhBbmMX7TCfjF5FoOH6SD1CttzuYlGNVpA7QnrmLxrsub43ClTINfGSYyHe2HWeLl5CQ==}
    engines: {node: '>= 12.0.0'}
    cpu: [arm64]
    os: [linux]

  lightningcss-linux-x64-gnu@1.30.1:
    resolution: {integrity: sha512-piWx3z4wN8J8z3+O5kO74+yr6ze/dKmPnI7vLqfSqI8bccaTGY5xiSGVIJBDd5K5BHlvVLpUB3S2YCfelyJ1bw==}
    engines: {node: '>= 12.0.0'}
    cpu: [x64]
    os: [linux]

  lightningcss-linux-x64-musl@1.30.1:
    resolution: {integrity: sha512-rRomAK7eIkL+tHY0YPxbc5Dra2gXlI63HL+v1Pdi1a3sC+tJTcFrHX+E86sulgAXeI7rSzDYhPSeHHjqFhqfeQ==}
    engines: {node: '>= 12.0.0'}
    cpu: [x64]
    os: [linux]

  lightningcss-win32-arm64-msvc@1.30.1:
    resolution: {integrity: sha512-mSL4rqPi4iXq5YVqzSsJgMVFENoa4nGTT/GjO2c0Yl9OuQfPsIfncvLrEW6RbbB24WtZ3xP/2CCmI3tNkNV4oA==}
    engines: {node: '>= 12.0.0'}
    cpu: [arm64]
    os: [win32]

  lightningcss-win32-x64-msvc@1.30.1:
    resolution: {integrity: sha512-PVqXh48wh4T53F/1CCu8PIPCxLzWyCnn/9T5W1Jpmdy5h9Cwd+0YQS6/LwhHXSafuc61/xg9Lv5OrCby6a++jg==}
    engines: {node: '>= 12.0.0'}
    cpu: [x64]
    os: [win32]

  lightningcss@1.30.1:
    resolution: {integrity: sha512-xi6IyHML+c9+Q3W0S4fCQJOym42pyurFiJUHEcEyHS0CeKzia4yZDEsLlqOFykxOdHpNy0NmvVO31vcSqAxJCg==}
    engines: {node: '>= 12.0.0'}

  lilconfig@3.1.3:
    resolution: {integrity: sha512-/vlFKAoH5Cgt3Ie+JLhRbwOsCQePABiU3tJ1egGvyQ+33R/vcwM2Zl2QR/LzjsBeItPt3oSVXapn+m4nQDvpzw==}
    engines: {node: '>=14'}

  lines-and-columns@1.2.4:
    resolution: {integrity: sha512-7ylylesZQ/PV29jhEDl3Ufjo6ZX7gCqJr5F7PKrqc93v7fzSymt1BpwEU8nAUXs8qzzvqhbjhK5QZg6Mt/HkBg==}

  linkify-it@5.0.0:
    resolution: {integrity: sha512-5aHCbzQRADcdP+ATqnDuhhJ/MRIqDkZX5pyjFHRRysS8vZ5AbqGEoFIb6pYHPZ+L/OC2Lc+xT8uHVVR5CAK/wQ==}

  load-tsconfig@0.2.5:
    resolution: {integrity: sha512-IXO6OCs9yg8tMKzfPZ1YmheJbZCiEsnBdcB03l0OcfK9prKnJb96siuHCr5Fl37/yo9DnKU+TLpxzTUspw9shg==}
    engines: {node: ^12.20.0 || ^14.13.1 || >=16.0.0}

  lodash.memoize@4.1.2:
    resolution: {integrity: sha512-t7j+NzmgnQzTAYXcsHYLgimltOV1MXHtlOWf6GjL9Kj8GK5FInw5JotxvbOs+IvV1/Dzo04/fCGfLVs7aXb4Ag==}

  lodash.sortby@4.7.0:
    resolution: {integrity: sha512-HDWXG8isMntAyRF5vZ7xKuEvOhT4AhlRt/3czTSjvGUxjYCBVRQY48ViDHyfYz9VIoBkW4TMGQNapx+l3RUwdA==}

  lodash.uniq@4.5.0:
    resolution: {integrity: sha512-xfBaXQd9ryd9dlSDvnvI0lvxfLJlYAZzXomUYzLKtUeOQvOP5piqAWuGtrhWeqaXK9hhoM/iyJc5AV+XfsX3HQ==}

  lodash@4.17.21:
    resolution: {integrity: sha512-v2kDEe57lecTulaDIuNTPy3Ry4gLGJ6Z1O3vE1krgXZNrsQ+LFTGHVxVjcXPs17LhbZVGedAJv8XZ1tvj5FvSg==}

  log-symbols@4.1.0:
    resolution: {integrity: sha512-8XPvpAA8uyhfteu8pIvQxpJZ7SYYdpUivZpGy6sFsBuKRY/7rQGavedeB8aK+Zkyq6upMFVL/9AW6vOYzfRyLg==}
    engines: {node: '>=10'}

  longest-streak@3.1.0:
    resolution: {integrity: sha512-9Ri+o0JYgehTaVBBDoMqIl8GXtbWg711O3srftcHhZ0dqnETqLaoIK0x17fUw9rFSlK/0NlsKe0Ahhyl5pXE2g==}

  loupe@3.1.4:
    resolution: {integrity: sha512-wJzkKwJrheKtknCOKNEtDK4iqg/MxmZheEMtSTYvnzRdEYaZzmgH976nenp8WdJRdx5Vc1X/9MO0Oszl6ezeXg==}

  lru-cache@10.4.3:
    resolution: {integrity: sha512-JNAzZcXrCt42VGLuYz0zfAzDfAvJWW6AfYlDBQyDV5DClI2m5sAmK+OIO7s59XfsRsWHp02jAJrRadPRGTt6SQ==}

  lru-cache@11.1.0:
    resolution: {integrity: sha512-QIXZUBJUx+2zHUdQujWejBkcD9+cs94tLn0+YL8UrCh+D5sCXZ4c7LaEH48pNwRY3MLDgqUFyhlCyjJPf1WP0A==}
    engines: {node: 20 || >=22}

  lru-cache@11.2.2:
    resolution: {integrity: sha512-F9ODfyqML2coTIsQpSkRHnLSZMtkU8Q+mSfcaIyKwy58u+8k5nvAYeiNhsyMARvzNcXJ9QfWVrcPsC9e9rAxtg==}
    engines: {node: 20 || >=22}

  lru-cache@5.1.1:
    resolution: {integrity: sha512-KpNARQA3Iwv+jTA0utUVVbrh+Jlrr1Fv0e56GGzAFOXN7dk/FviaDW8LHmK52DlcH4WP2n6gI8vN1aesBFgo9w==}

  lucide-react@0.536.0:
    resolution: {integrity: sha512-2PgvNa9v+qz4Jt/ni8vPLt4jwoFybXHuubQT8fv4iCW5TjDxkbZjNZZHa485ad73NSEn/jdsEtU57eE1g+ma8A==}
    peerDependencies:
      react: ^16.5.1 || ^17.0.0 || ^18.0.0 || ^19.0.0

  lunr@2.3.9:
    resolution: {integrity: sha512-zTU3DaZaF3Rt9rhN3uBMGQD3dD2/vFQqnvZCDv4dl5iOzq2IZQqTxu90r4E5J+nP70J3ilqVCrbho2eWaeW8Ow==}

  lz-string@1.5.0:
    resolution: {integrity: sha512-h5bgJWpxJNswbU7qCrV0tIKQCaS3blPDrqKWx+QxzuzL1zGUzij9XCWLrSLsJPu5t+eWA/ycetzYAO5IOMcWAQ==}
    hasBin: true

  magic-string-ast@1.0.0:
    resolution: {integrity: sha512-8rbuNizut2gW94kv7pqgt0dvk+AHLPVIm0iJtpSgQJ9dx21eWx5SBel8z3jp1xtC0j6/iyK3AWGhAR1H61s7LA==}
    engines: {node: '>=20.18.0'}

  magic-string@0.30.17:
    resolution: {integrity: sha512-sNPKHvyjVf7gyjwS4xGTaW/mCnF8wnjtifKBEhxfZ7E/S8tQ0rssrwGNn6q8JH/ohItJfSQp9mBtQYuTlH5QnA==}

  magic-string@0.30.19:
    resolution: {integrity: sha512-2N21sPY9Ws53PZvsEpVtNuSW+ScYbQdp4b9qUaL+9QkHUrGFKo56Lg9Emg5s9V/qrtNBmiR01sYhUOwu3H+VOw==}

  magicast@0.3.5:
    resolution: {integrity: sha512-L0WhttDl+2BOsybvEOLK7fW3UA0OQ0IQ2d6Zl2x/a6vVRs3bAY0ECOSHHeL5jD+SbOpOCUEi0y1DgHEn9Qn1AQ==}

  make-dir@4.0.0:
    resolution: {integrity: sha512-hXdUTZYIVOt1Ex//jAQi+wTZZpUpwBj/0QsOzqegb3rGMMeJiSEu5xLHnYfBrRV4RH2+OCSOO95Is/7x1WJ4bw==}
    engines: {node: '>=10'}

  make-synchronized@0.4.2:
    resolution: {integrity: sha512-EwEJSg8gSGLicKXp/VzNi1tvzhdmNBxOzslkkJSoNUCQFZKH/NIUIp7xlfN+noaHrz4BJDN73gne8IHnjl/F/A==}

  markdown-extensions@2.0.0:
    resolution: {integrity: sha512-o5vL7aDWatOTX8LzaS1WMoaoxIiLRQJuIKKe2wAw6IeULDHaqbiqiggmx+pKvZDb1Sj+pE46Sn1T7lCqfFtg1Q==}
    engines: {node: '>=16'}

  markdown-it@14.1.0:
    resolution: {integrity: sha512-a54IwgWPaeBCAAsv13YgmALOF1elABB08FxO9i+r4VFk5Vl4pKokRPeX8u5TCgSsPi6ec1otfLjdOpVcgbpshg==}
    hasBin: true

  markdown-table@3.0.4:
    resolution: {integrity: sha512-wiYz4+JrLyb/DqW2hkFJxP7Vd7JuTDm77fvbM8VfEQdmSMqcImWeeRbHwZjBjIFki/VaMK2BhFi7oUUZeM5bqw==}

  marked-footnote@1.2.4:
    resolution: {integrity: sha512-DB2Kl+wFh6YwZd70qABMY6WUkG1UuyqoNTFoDfGyG79Pz24neYtLBkB+45a7o72V7gkfvbC3CGzIYFobxfMT1Q==}
    peerDependencies:
      marked: '>=7.0.0'

  marked-plaintify@1.1.1:
    resolution: {integrity: sha512-r3kMKArhfo2H3lD4ctFq/OJTzM0uNvXHh7FBTI1hMDpf4Ac1djjtq4g8NfTBWMxWLmaEz3KL1jCkLygik3gExA==}
    peerDependencies:
      marked: '>=13.0.0'

  marked-smartypants@1.1.9:
    resolution: {integrity: sha512-VPeuaUr5IWptI7nJdgQ9ugrLWYGv13NdzEXTtKY3cmB4aRWOI2RzhLlf+xQp6Wnob9SAPO2sNVlfSJr+nflk/A==}
    peerDependencies:
      marked: '>=4 <16'

  marked@12.0.2:
    resolution: {integrity: sha512-qXUm7e/YKFoqFPYPa3Ukg9xlI5cyAtGmyEIzMfW//m6kXwCy2Ps9DYf5ioijFKQ8qyuscrHoY04iJGctu2Kg0Q==}
    engines: {node: '>= 18'}
    hasBin: true

  marked@15.0.7:
    resolution: {integrity: sha512-dgLIeKGLx5FwziAnsk4ONoGwHwGPJzselimvlVskE9XLN4Orv9u2VA3GWw/lYUqjfA0rUT/6fqKwfZJapP9BEg==}
    engines: {node: '>= 18'}
    hasBin: true

  mathjax-full@3.2.2:
    resolution: {integrity: sha512-+LfG9Fik+OuI8SLwsiR02IVdjcnRCy5MufYLi0C3TdMT56L/pjB0alMVGgoWJF8pN9Rc7FESycZB9BMNWIid5w==}

  mdast-util-definitions@6.0.0:
    resolution: {integrity: sha512-scTllyX6pnYNZH/AIp/0ePz6s4cZtARxImwoPJ7kS42n+MnVsI4XbnG6d4ibehRIldYMWM2LD7ImQblVhUejVQ==}

  mdast-util-directive@3.1.0:
    resolution: {integrity: sha512-I3fNFt+DHmpWCYAT7quoM6lHf9wuqtI+oCOfvILnoicNIqjh5E3dEJWiXuYME2gNe8vl1iMQwyUHa7bgFmak6Q==}

  mdast-util-find-and-replace@3.0.2:
    resolution: {integrity: sha512-Tmd1Vg/m3Xz43afeNxDIhWRtFZgM2VLyaf4vSTYwudTyeuTneoL3qtWMA5jeLyz/O1vDJmmV4QuScFCA2tBPwg==}

  mdast-util-from-markdown@2.0.2:
    resolution: {integrity: sha512-uZhTV/8NBuw0WHkPTrCqDOl0zVe1BIng5ZtHoDk49ME1qqcjYmmLmOf0gELgcRMxN4w2iuIeVso5/6QymSrgmA==}

  mdast-util-gfm-autolink-literal@2.0.1:
    resolution: {integrity: sha512-5HVP2MKaP6L+G6YaxPNjuL0BPrq9orG3TsrZ9YXbA3vDw/ACI4MEsnoDpn6ZNm7GnZgtAcONJyPhOP8tNJQavQ==}

  mdast-util-gfm-footnote@2.1.0:
    resolution: {integrity: sha512-sqpDWlsHn7Ac9GNZQMeUzPQSMzR6Wv0WKRNvQRg0KqHh02fpTz69Qc1QSseNX29bhz1ROIyNyxExfawVKTm1GQ==}

  mdast-util-gfm-strikethrough@2.0.0:
    resolution: {integrity: sha512-mKKb915TF+OC5ptj5bJ7WFRPdYtuHv0yTRxK2tJvi+BDqbkiG7h7u/9SI89nRAYcmap2xHQL9D+QG/6wSrTtXg==}

  mdast-util-gfm-table@2.0.0:
    resolution: {integrity: sha512-78UEvebzz/rJIxLvE7ZtDd/vIQ0RHv+3Mh5DR96p7cS7HsBhYIICDBCu8csTNWNO6tBWfqXPWekRuj2FNOGOZg==}

  mdast-util-gfm-task-list-item@2.0.0:
    resolution: {integrity: sha512-IrtvNvjxC1o06taBAVJznEnkiHxLFTzgonUdy8hzFVeDun0uTjxxrRGVaNFqkU1wJR3RBPEfsxmU6jDWPofrTQ==}

  mdast-util-gfm@3.1.0:
    resolution: {integrity: sha512-0ulfdQOM3ysHhCJ1p06l0b0VKlhU0wuQs3thxZQagjcjPrlFRqY215uZGHHJan9GEAXd9MbfPjFJz+qMkVR6zQ==}

  mdast-util-math@3.0.0:
    resolution: {integrity: sha512-Tl9GBNeG/AhJnQM221bJR2HPvLOSnLE/T9cJI9tlc6zwQk2nPk/4f0cHkOdEixQPC/j8UtKDdITswvLAy1OZ1w==}

  mdast-util-mdx-expression@2.0.1:
    resolution: {integrity: sha512-J6f+9hUp+ldTZqKRSg7Vw5V6MqjATc+3E4gf3CFNcuZNWD8XdyI6zQ8GqH7f8169MM6P7hMBRDVGnn7oHB9kXQ==}

  mdast-util-mdx-jsx@3.2.0:
    resolution: {integrity: sha512-lj/z8v0r6ZtsN/cGNNtemmmfoLAFZnjMbNyLzBafjzikOM+glrjNHPlf6lQDOTccj9n5b0PPihEBbhneMyGs1Q==}

  mdast-util-mdx@3.0.0:
    resolution: {integrity: sha512-JfbYLAW7XnYTTbUsmpu0kdBUVe+yKVJZBItEjwyYJiDJuZ9w4eeaqks4HQO+R7objWgS2ymV60GYpI14Ug554w==}

  mdast-util-mdxjs-esm@2.0.1:
    resolution: {integrity: sha512-EcmOpxsZ96CvlP03NghtH1EsLtr0n9Tm4lPUJUBccV9RwUOneqSycg19n5HGzCf+10LozMRSObtVr3ee1WoHtg==}

  mdast-util-phrasing@4.1.0:
    resolution: {integrity: sha512-TqICwyvJJpBwvGAMZjj4J2n0X8QWp21b9l0o7eXyVJ25YNWYbJDVIyD1bZXE6WtV6RmKJVYmQAKWa0zWOABz2w==}

  mdast-util-to-hast@13.2.0:
    resolution: {integrity: sha512-QGYKEuUsYT9ykKBCMOEDLsU5JRObWQusAolFMeko/tYPufNkRffBAQjIE+99jbA87xv6FgmjLtwjh9wBWajwAA==}

  mdast-util-to-markdown@2.1.2:
    resolution: {integrity: sha512-xj68wMTvGXVOKonmog6LwyJKrYXZPvlwabaryTjLh9LuvovB/KAH+kvi8Gjj+7rJjsFi23nkUxRQv1KqSroMqA==}

  mdast-util-to-string@4.0.0:
    resolution: {integrity: sha512-0H44vDimn51F0YwvxSJSm0eCDOJTRlmN0R1yBh4HLj9wiV1Dn0QoXGbvFAWj2hSItVTlCmBF1hqKlIyUBVFLPg==}

  mdn-data@2.0.28:
    resolution: {integrity: sha512-aylIc7Z9y4yzHYAJNuESG3hfhC+0Ibp/MAMiaOZgNv4pmEdFyfZhhhny4MNiAfWdBQ1RQ2mfDWmM1x8SvGyp8g==}

  mdn-data@2.0.30:
    resolution: {integrity: sha512-GaqWWShW4kv/G9IEucWScBx9G1/vsFZZJUO+tD26M8J8z3Kw5RDQjaoZe03YAClgeS/SWPOcb4nkFBTEi5DUEA==}

  mdn-data@2.12.2:
    resolution: {integrity: sha512-IEn+pegP1aManZuckezWCO+XZQDplx1366JoVhTpMpBB1sPey/SbveZQUosKiKiGYjg1wH4pMlNgXbCiYgihQA==}

  mdurl@2.0.0:
    resolution: {integrity: sha512-Lf+9+2r+Tdp5wXDXC4PcIBjTDtq4UKjCPMQhKIuzpJNW0b96kVqSwW0bT7FhRSfmAiFYgP+SCRvdrDozfh0U5w==}

  merge2@1.4.1:
    resolution: {integrity: sha512-8q7VEgMJW4J8tcfVPy8g09NcQwZdbwFEqhe/WZkoIzjn/3TGDwtOCYtXGxA3O8tPzpczCCDgv+P2P5y00ZJOOg==}
    engines: {node: '>= 8'}

  mhchemparser@4.2.1:
    resolution: {integrity: sha512-kYmyrCirqJf3zZ9t/0wGgRZ4/ZJw//VwaRVGA75C4nhE60vtnIzhl9J9ndkX/h6hxSN7pjg/cE0VxbnNM+bnDQ==}

  micromark-core-commonmark@2.0.3:
    resolution: {integrity: sha512-RDBrHEMSxVFLg6xvnXmb1Ayr2WzLAWjeSATAoxwKYJV94TeNavgoIdA0a9ytzDSVzBy2YKFK+emCPOEibLeCrg==}

  micromark-extension-directive@3.0.2:
    resolution: {integrity: sha512-wjcXHgk+PPdmvR58Le9d7zQYWy+vKEU9Se44p2CrCDPiLr2FMyiT4Fyb5UFKFC66wGB3kPlgD7q3TnoqPS7SZA==}

  micromark-extension-gfm-autolink-literal@2.1.0:
    resolution: {integrity: sha512-oOg7knzhicgQ3t4QCjCWgTmfNhvQbDDnJeVu9v81r7NltNCVmhPy1fJRX27pISafdjL+SVc4d3l48Gb6pbRypw==}

  micromark-extension-gfm-footnote@2.1.0:
    resolution: {integrity: sha512-/yPhxI1ntnDNsiHtzLKYnE3vf9JZ6cAisqVDauhp4CEHxlb4uoOTxOCJ+9s51bIB8U1N1FJ1RXOKTIlD5B/gqw==}

  micromark-extension-gfm-strikethrough@2.1.0:
    resolution: {integrity: sha512-ADVjpOOkjz1hhkZLlBiYA9cR2Anf8F4HqZUO6e5eDcPQd0Txw5fxLzzxnEkSkfnD0wziSGiv7sYhk/ktvbf1uw==}

  micromark-extension-gfm-table@2.1.1:
    resolution: {integrity: sha512-t2OU/dXXioARrC6yWfJ4hqB7rct14e8f7m0cbI5hUmDyyIlwv5vEtooptH8INkbLzOatzKuVbQmAYcbWoyz6Dg==}

  micromark-extension-gfm-tagfilter@2.0.0:
    resolution: {integrity: sha512-xHlTOmuCSotIA8TW1mDIM6X2O1SiX5P9IuDtqGonFhEK0qgRI4yeC6vMxEV2dgyr2TiD+2PQ10o+cOhdVAcwfg==}

  micromark-extension-gfm-task-list-item@2.1.0:
    resolution: {integrity: sha512-qIBZhqxqI6fjLDYFTBIa4eivDMnP+OZqsNwmQ3xNLE4Cxwc+zfQEfbs6tzAo2Hjq+bh6q5F+Z8/cksrLFYWQQw==}

  micromark-extension-gfm@3.0.0:
    resolution: {integrity: sha512-vsKArQsicm7t0z2GugkCKtZehqUm31oeGBV/KVSorWSy8ZlNAv7ytjFhvaryUiCUJYqs+NoE6AFhpQvBTM6Q4w==}

  micromark-extension-math@3.1.0:
    resolution: {integrity: sha512-lvEqd+fHjATVs+2v/8kg9i5Q0AP2k85H0WUOwpIVvUML8BapsMvh1XAogmQjOCsLpoKRCVQqEkQBB3NhVBcsOg==}

  micromark-extension-mdx-expression@3.0.0:
    resolution: {integrity: sha512-sI0nwhUDz97xyzqJAbHQhp5TfaxEvZZZ2JDqUo+7NvyIYG6BZ5CPPqj2ogUoPJlmXHBnyZUzISg9+oUmU6tUjQ==}

  micromark-extension-mdx-jsx@3.0.1:
    resolution: {integrity: sha512-vNuFb9czP8QCtAQcEJn0UJQJZA8Dk6DXKBqx+bg/w0WGuSxDxNr7hErW89tHUY31dUW4NqEOWwmEUNhjTFmHkg==}

  micromark-extension-mdx-md@2.0.0:
    resolution: {integrity: sha512-EpAiszsB3blw4Rpba7xTOUptcFeBFi+6PY8VnJ2hhimH+vCQDirWgsMpz7w1XcZE7LVrSAUGb9VJpG9ghlYvYQ==}

  micromark-extension-mdxjs-esm@3.0.0:
    resolution: {integrity: sha512-DJFl4ZqkErRpq/dAPyeWp15tGrcrrJho1hKK5uBS70BCtfrIFg81sqcTVu3Ta+KD1Tk5vAtBNElWxtAa+m8K9A==}

  micromark-extension-mdxjs@3.0.0:
    resolution: {integrity: sha512-A873fJfhnJ2siZyUrJ31l34Uqwy4xIFmvPY1oj+Ean5PHcPBYzEsvqvWGaWcfEIr11O5Dlw3p2y0tZWpKHDejQ==}

  micromark-factory-destination@2.0.1:
    resolution: {integrity: sha512-Xe6rDdJlkmbFRExpTOmRj9N3MaWmbAgdpSrBQvCFqhezUn4AHqJHbaEnfbVYYiexVSs//tqOdY/DxhjdCiJnIA==}

  micromark-factory-label@2.0.1:
    resolution: {integrity: sha512-VFMekyQExqIW7xIChcXn4ok29YE3rnuyveW3wZQWWqF4Nv9Wk5rgJ99KzPvHjkmPXF93FXIbBp6YdW3t71/7Vg==}

  micromark-factory-mdx-expression@2.0.2:
    resolution: {integrity: sha512-5E5I2pFzJyg2CtemqAbcyCktpHXuJbABnsb32wX2U8IQKhhVFBqkcZR5LRm1WVoFqa4kTueZK4abep7wdo9nrw==}

  micromark-factory-space@2.0.1:
    resolution: {integrity: sha512-zRkxjtBxxLd2Sc0d+fbnEunsTj46SWXgXciZmHq0kDYGnck/ZSGj9/wULTV95uoeYiK5hRXP2mJ98Uo4cq/LQg==}

  micromark-factory-title@2.0.1:
    resolution: {integrity: sha512-5bZ+3CjhAd9eChYTHsjy6TGxpOFSKgKKJPJxr293jTbfry2KDoWkhBb6TcPVB4NmzaPhMs1Frm9AZH7OD4Cjzw==}

  micromark-factory-whitespace@2.0.1:
    resolution: {integrity: sha512-Ob0nuZ3PKt/n0hORHyvoD9uZhr+Za8sFoP+OnMcnWK5lngSzALgQYKMr9RJVOWLqQYuyn6ulqGWSXdwf6F80lQ==}

  micromark-util-character@2.1.1:
    resolution: {integrity: sha512-wv8tdUTJ3thSFFFJKtpYKOYiGP2+v96Hvk4Tu8KpCAsTMs6yi+nVmGh1syvSCsaxz45J6Jbw+9DD6g97+NV67Q==}

  micromark-util-chunked@2.0.1:
    resolution: {integrity: sha512-QUNFEOPELfmvv+4xiNg2sRYeS/P84pTW0TCgP5zc9FpXetHY0ab7SxKyAQCNCc1eK0459uoLI1y5oO5Vc1dbhA==}

  micromark-util-classify-character@2.0.1:
    resolution: {integrity: sha512-K0kHzM6afW/MbeWYWLjoHQv1sgg2Q9EccHEDzSkxiP/EaagNzCm7T/WMKZ3rjMbvIpvBiZgwR3dKMygtA4mG1Q==}

  micromark-util-combine-extensions@2.0.1:
    resolution: {integrity: sha512-OnAnH8Ujmy59JcyZw8JSbK9cGpdVY44NKgSM7E9Eh7DiLS2E9RNQf0dONaGDzEG9yjEl5hcqeIsj4hfRkLH/Bg==}

  micromark-util-decode-numeric-character-reference@2.0.2:
    resolution: {integrity: sha512-ccUbYk6CwVdkmCQMyr64dXz42EfHGkPQlBj5p7YVGzq8I7CtjXZJrubAYezf7Rp+bjPseiROqe7G6foFd+lEuw==}

  micromark-util-decode-string@2.0.1:
    resolution: {integrity: sha512-nDV/77Fj6eH1ynwscYTOsbK7rR//Uj0bZXBwJZRfaLEJ1iGBR6kIfNmlNqaqJf649EP0F3NWNdeJi03elllNUQ==}

  micromark-util-encode@2.0.1:
    resolution: {integrity: sha512-c3cVx2y4KqUnwopcO9b/SCdo2O67LwJJ/UyqGfbigahfegL9myoEFoDYZgkT7f36T0bLrM9hZTAaAyH+PCAXjw==}

  micromark-util-events-to-acorn@2.0.2:
    resolution: {integrity: sha512-Fk+xmBrOv9QZnEDguL9OI9/NQQp6Hz4FuQ4YmCb/5V7+9eAh1s6AYSvL20kHkD67YIg7EpE54TiSlcsf3vyZgA==}

  micromark-util-html-tag-name@2.0.1:
    resolution: {integrity: sha512-2cNEiYDhCWKI+Gs9T0Tiysk136SnR13hhO8yW6BGNyhOC4qYFnwF1nKfD3HFAIXA5c45RrIG1ub11GiXeYd1xA==}

  micromark-util-normalize-identifier@2.0.1:
    resolution: {integrity: sha512-sxPqmo70LyARJs0w2UclACPUUEqltCkJ6PhKdMIDuJ3gSf/Q+/GIe3WKl0Ijb/GyH9lOpUkRAO2wp0GVkLvS9Q==}

  micromark-util-resolve-all@2.0.1:
    resolution: {integrity: sha512-VdQyxFWFT2/FGJgwQnJYbe1jjQoNTS4RjglmSjTUlpUMa95Htx9NHeYW4rGDJzbjvCsl9eLjMQwGeElsqmzcHg==}

  micromark-util-sanitize-uri@2.0.1:
    resolution: {integrity: sha512-9N9IomZ/YuGGZZmQec1MbgxtlgougxTodVwDzzEouPKo3qFWvymFHWcnDi2vzV1ff6kas9ucW+o3yzJK9YB1AQ==}

  micromark-util-subtokenize@2.1.0:
    resolution: {integrity: sha512-XQLu552iSctvnEcgXw6+Sx75GflAPNED1qx7eBJ+wydBb2KCbRZe+NwvIEEMM83uml1+2WSXpBAcp9IUCgCYWA==}

  micromark-util-symbol@2.0.1:
    resolution: {integrity: sha512-vs5t8Apaud9N28kgCrRUdEed4UJ+wWNvicHLPxCa9ENlYuAY31M0ETy5y1vA33YoNPDFTghEbnh6efaE8h4x0Q==}

  micromark-util-types@2.0.2:
    resolution: {integrity: sha512-Yw0ECSpJoViF1qTU4DC6NwtC4aWGt1EkzaQB8KPPyCRR8z9TWeV0HbEFGTO+ZY1wB22zmxnJqhPyTpOVCpeHTA==}

  micromark@4.0.1:
    resolution: {integrity: sha512-eBPdkcoCNvYcxQOAKAlceo5SNdzZWfF+FcSupREAzdAh9rRmE239CEQAiTwIgblwnoM8zzj35sZ5ZwvSEOF6Kw==}

  micromatch@4.0.8:
    resolution: {integrity: sha512-PXwfBhYu0hBCPw8Dn0E+WDYb7af3dSLVWKi3HGv84IdF4TyFoC0ysxFd0Goxw7nSv4T/PzEJQxsYsEiFCKo2BA==}
    engines: {node: '>=8.6'}

  mimic-fn@2.1.0:
    resolution: {integrity: sha512-OqbOk5oEQeAZ8WXWydlu9HJjz9WVdEIvamMCcXmuqUYjTknH/sqsWvhQ3vgwKFRR1HpjvNBKQ37nbJgYzGqGcg==}
    engines: {node: '>=6'}

  mimic-response@3.1.0:
    resolution: {integrity: sha512-z0yWI+4FDrrweS8Zmt4Ej5HdJmky15+L2e6Wgn3+iK5fWzb6T3fhNFq2+MeTRb064c6Wr4N/wv0DzQTjNzHNGQ==}
    engines: {node: '>=10'}

  minimatch@10.0.3:
    resolution: {integrity: sha512-IPZ167aShDZZUMdRk66cyQAW3qr0WzbHkPdMYa8bzZhlHhO3jALbKdxcaak7W9FfT2rZNpQuUu4Od7ILEpXSaw==}
    engines: {node: 20 || >=22}

  minimatch@9.0.5:
    resolution: {integrity: sha512-G6T0ZX48xgozx7587koeX9Ys2NYy6Gmv//P89sEte9V9whIapMNF4idKxnW2QtCcLiTWlb/wfCabAtAFWhhBow==}
    engines: {node: '>=16 || 14 >=14.17'}

  minimist@1.2.8:
    resolution: {integrity: sha512-2yyAR8qBkN3YuheJanUpWC5U3bb5osDywNB8RzDVlDwDHbocAJveqqj1u8+SVD7jkWT4yvsHCpWqqWqAxb0zCA==}

  minipass@7.1.2:
    resolution: {integrity: sha512-qOOzS1cBTWYF4BH8fVePDBOO9iptMnGUEZwNc/cMWnTV2nVLZ7VoNWEPHkYczZA0pdoA7dl6e7FL659nX9S2aw==}
    engines: {node: '>=16 || 14 >=14.17'}

  minizlib@3.0.2:
    resolution: {integrity: sha512-oG62iEk+CYt5Xj2YqI5Xi9xWUeZhDI8jjQmC5oThVH5JGCTgIjr7ciJDzC7MBzYd//WvR1OTmP5Q38Q8ShQtVA==}
    engines: {node: '>= 18'}

  mj-context-menu@0.6.1:
    resolution: {integrity: sha512-7NO5s6n10TIV96d4g2uDpG7ZDpIhMh0QNfGdJw/W47JswFcosz457wqz/b5sAKvl12sxINGFCn80NZHKwxQEXA==}

  mkdirp-classic@0.5.3:
    resolution: {integrity: sha512-gKLcREMhtuZRwRAfqP3RFW+TK4JqApVBtOIftVgjuABpAtpxhPGaDcfvbhNvD0B8iD1oUr/txX35NjcaY6Ns/A==}

  mkdirp@3.0.1:
    resolution: {integrity: sha512-+NsyUUAZDmo6YVHzL/stxSu3t9YS1iljliy3BSDrXJ/dkn1KYdmtZODGGjLcc9XLgVVpH4KshHB8XmZgMhaBXg==}
    engines: {node: '>=10'}
    hasBin: true

  mkdist@2.2.0:
    resolution: {integrity: sha512-GfKwu4A2grXfhj2TZm4ydfzP515NaALqKaPq4WqaZ6NhEnD47BiIQPySoCTTvVqHxYcuqVkNdCXjYf9Bz1Y04Q==}
    hasBin: true
    peerDependencies:
      sass: ^1.83.0
      typescript: '>=5.7.2'
      vue: ^3.5.13
      vue-tsc: ^1.8.27 || ^2.0.21
    peerDependenciesMeta:
      sass:
        optional: true
      typescript:
        optional: true
      vue:
        optional: true
      vue-tsc:
        optional: true

  mlly@1.7.4:
    resolution: {integrity: sha512-qmdSIPC4bDJXgZTCR7XosJiNKySV7O215tsPtDN9iEO/7q/76b/ijtgRu/+epFXSJhijtTCCGp3DWS549P3xKw==}

  monaco-editor@0.53.0:
    resolution: {integrity: sha512-0WNThgC6CMWNXXBxTbaYYcunj08iB5rnx4/G56UOPeL9UVIUGGHA1GR0EWIh9Ebabj7NpCRawQ5b0hfN1jQmYQ==}

  moo@0.5.2:
    resolution: {integrity: sha512-iSAJLHYKnX41mKcJKjqvnAN9sf0LMDTXDEvFv+ffuRR9a1MIuXLjMNL6EsnDHSkKLTWNqQQ5uo61P4EbU4NU+Q==}

  morphcharts@1.3.2:
    resolution: {integrity: sha512-0T34Aryx8a6p0hzOzKu4x/3cK9NBoq4+59fOapEt3Iy8mpQpVg3KiicKroZRfOyaz4gNPvgK9DG/Q37Ecgf2ig==}

  motion-dom@12.23.7:
    resolution: {integrity: sha512-AyJR07/YxObtK3NyGLCfebUe0k9UZGhik+2eIPUoKz76cKRRSkMeifmIxfztIvOaKb/Smu9IfVHkmx+mV+iFmQ==}

  motion-utils@12.23.6:
    resolution: {integrity: sha512-eAWoPgr4eFEOFfg2WjIsMoqJTW6Z8MTUCgn/GZ3VRpClWBdnbjryiA3ZSNLyxCTmCQx4RmYX6jX1iWHbenUPNQ==}

  motion@12.23.7:
    resolution: {integrity: sha512-h6xccd06g+VizejdBGWKgFzOROIHjhLDmzhdphUQ62C693dtP40YSSgj47916hovFXfH4jvYEca4duW7EZ7Iug==}
    peerDependencies:
      '@emotion/is-prop-valid': '*'
      react: ^18.0.0 || ^19.0.0
      react-dom: ^18.0.0 || ^19.0.0
    peerDependenciesMeta:
      '@emotion/is-prop-valid':
        optional: true
      react:
        optional: true
      react-dom:
        optional: true

  mrmime@2.0.1:
    resolution: {integrity: sha512-Y3wQdFg2Va6etvQ5I82yUhGdsKrcYox6p7FfL1LbK2J4V01F9TGlepTIhnK24t7koZibmg82KGglhA1XK5IsLQ==}
    engines: {node: '>=10'}

  ms@2.1.3:
    resolution: {integrity: sha512-6FlzubTLZG3J2a/NVCAleEhjzq5oxgHyaCU9yYXvcLsvoVaHJq/s5xXI6/XXP6tz7R9xAOtHnSO/tXtF3WRTlA==}

  msw@2.10.2:
    resolution: {integrity: sha512-RCKM6IZseZQCWcSWlutdf590M8nVfRHG1ImwzOtwz8IYxgT4zhUO0rfTcTvDGiaFE0Rhcc+h43lcF3Jc9gFtwQ==}
    engines: {node: '>=18'}
    hasBin: true
    peerDependencies:
      typescript: '>= 4.8.x'
    peerDependenciesMeta:
      typescript:
        optional: true

  muggle-string@0.4.1:
    resolution: {integrity: sha512-VNTrAak/KhO2i8dqqnqnAHOa3cYBwXEZe9h+D5h/1ZqFSTEFHdM65lR7RoIqq3tBBYavsOXV84NoHXZ0AkPyqQ==}

  mute-stream@2.0.0:
    resolution: {integrity: sha512-WWdIxpyjEn+FhQJQQv9aQAYlHoNVdzIzUySNV1gHUPDSdZJ3yZn7pAAbQcV7B56Mvu881q9FZV+0Vx2xC44VWA==}
    engines: {node: ^18.17.0 || >=20.5.0}

  mz@2.7.0:
    resolution: {integrity: sha512-z81GNO7nnYMEhrGh9LeymoE4+Yr0Wn5McHIZMK5cfQCl+NDX08sCZgUc9/6MHni9IWuFLm1Z3HTCXu2z9fN62Q==}

  nanoid@3.3.11:
    resolution: {integrity: sha512-N8SpfPUnUp1bK+PMYW8qSWdl9U+wwNWI4QKxOYDy9JAro3WMX7p2OeVRF9v+347pnakNevPmiHhNmZ2HbFA76w==}
    engines: {node: ^10 || ^12 || ^13.7 || ^14 || >=15.0.1}
    hasBin: true

  napi-build-utils@2.0.0:
    resolution: {integrity: sha512-GEbrYkbfF7MoNaoh2iGG84Mnf/WZfB0GdGEsM8wz7Expx/LlWf5U8t9nvJKXSp3qr5IsEbK04cBGhol/KwOsWA==}

  nearley@2.20.1:
    resolution: {integrity: sha512-+Mc8UaAebFzgV+KpI5n7DasuuQCHA89dmwm7JXw3TV43ukfNQ9DnBH3Mdb2g/I4Fdxc26pwimBWvjIw0UAILSQ==}
    hasBin: true

  neotraverse@0.6.18:
    resolution: {integrity: sha512-Z4SmBUweYa09+o6pG+eASabEpP6QkQ70yHj351pQoEXIs8uHbaU2DWVmzBANKgflPa47A50PtB2+NgRpQvr7vA==}
    engines: {node: '>= 10'}

  nlcst-to-string@4.0.0:
    resolution: {integrity: sha512-YKLBCcUYKAg0FNlOBT6aI91qFmSiFKiluk655WzPF+DDMA02qIyy8uiRqI8QXtcFpEvll12LpL5MXqEmAZ+dcA==}

  node-abi@3.78.0:
    resolution: {integrity: sha512-E2wEyrgX/CqvicaQYU3Ze1PFGjc4QYPGsjUrlYkqAE0WjHEZwgOsGMPMzkMse4LjJbDmaEuDX3CM036j5K2DSQ==}
    engines: {node: '>=10'}

  node-addon-api@7.1.1:
    resolution: {integrity: sha512-5m3bsyrjFWE1xf7nz7YXdN4udnVtXK6/Yfgn5qnahL6bCkf2yKt4k3nuTKAtT4r3IG8JNR2ncsIMdZuAzJjHQQ==}

  node-fetch-native@1.6.7:
    resolution: {integrity: sha512-g9yhqoedzIUm0nTnTqAQvueMPVOuIY16bqgAJJC8XOOubYFNwz6IER9qs0Gq2Xd0+CecCKFjtdDTMA4u4xG06Q==}

  node-fetch@2.7.0:
    resolution: {integrity: sha512-c4FRfUm/dbcWZ7U+1Wq0AwCyFL+3nt2bEw05wfxSz+DWpWsitgmSgYmy2dQdWyKC1694ELPqMs/YzUSNozLt8A==}
    engines: {node: 4.x || >=6.0.0}
    peerDependencies:
      encoding: ^0.1.0
    peerDependenciesMeta:
      encoding:
        optional: true

  node-mock-http@1.0.3:
    resolution: {integrity: sha512-jN8dK25fsfnMrVsEhluUTPkBFY+6ybu7jSB1n+ri/vOGjJxU8J9CZhpSGkHXSkFjtUhbmoncG/YG9ta5Ludqog==}

  node-releases@2.0.19:
    resolution: {integrity: sha512-xxOWJsBKtzAq7DY0J+DTzuz58K8e7sJbdgwkbMWQe8UYB6ekmsQ45q0M/tJDsGaZmbC+l7n57UV8Hl5tHxO9uw==}

  node-releases@2.0.21:
    resolution: {integrity: sha512-5b0pgg78U3hwXkCM8Z9b2FJdPZlr9Psr9V2gQPESdGHqbntyFJKFW4r5TeWGFzafGY3hzs1JC62VEQMbl1JFkw==}

  normalize-path@3.0.0:
    resolution: {integrity: sha512-6eZs5Ls3WtCisHWp9S2GUy8dqkpGi4BVSz3GaqiE6ezub0512ESztXUwUB6C6IKbQkY2Pnb/mD4WYojCRwcwLA==}
    engines: {node: '>=0.10.0'}

  normalize-range@0.1.2:
    resolution: {integrity: sha512-bdok/XvKII3nUpklnV6P2hxtMNrCboOjAcyBuQnWEhO665FwrSNRxU+AqpsyvO6LgGYPspN+lu5CLtw4jPRKNA==}
    engines: {node: '>=0.10.0'}

  npm-run-path@6.0.0:
    resolution: {integrity: sha512-9qny7Z9DsQU8Ou39ERsPU4OZQlSTP47ShQzuKZ6PRXpYLtIFgl/DEBYEXKlvcEa+9tHVcK8CF81Y2V72qaZhWA==}
    engines: {node: '>=18'}

  nth-check@2.1.1:
    resolution: {integrity: sha512-lqjrjmaOoAnWfMmBPL+XNnynZh2+swxiX3WUE0s4yEHI6m+AwrK2UZOimIRl3X/4QctVqS8AiZjFqyOGrMXb/w==}

  object-assign@4.1.1:
    resolution: {integrity: sha512-rJgTQnkUnH1sFw8yT6VSU3zD3sWmu6sZhIseY8VX+GRu3P6F7Fu+JNDoXfklElbLJSnc3FUQHVe4cU5hj+BcUg==}
    engines: {node: '>=0.10.0'}

  ofetch@1.4.1:
    resolution: {integrity: sha512-QZj2DfGplQAr2oj9KzceK9Hwz6Whxazmn85yYeVuS3u9XTMOGMRx0kO95MQ+vLsj/S/NwBDMMLU5hpxvI6Tklw==}

  ohash@2.0.11:
    resolution: {integrity: sha512-RdR9FQrFwNBNXAr4GixM8YaRZRJ5PUWbKYbE5eOsrwAjJW0q2REGcf79oYPsLyskQCZG1PLN+S/K1V00joZAoQ==}

  once@1.4.0:
    resolution: {integrity: sha512-lNaJgI+2Q5URQBkccEKHTQOPaXdUxnZZElQTZY0MFUAuaEqe1E+Nyvgdz/aIyNi6Z9MzO5dv1H8n58/GELp3+w==}

  onetime@5.1.2:
    resolution: {integrity: sha512-kbpaSSGJTWdAY5KPVeMOKXSrPtr8C8C7wodJbcsd51jRnmD+GZu8Y0VoU6Dm5Z4vWr0Ig/1NKuWRKf7j5aaYSg==}
    engines: {node: '>=6'}

  oniguruma-parser@0.12.1:
    resolution: {integrity: sha512-8Unqkvk1RYc6yq2WBYRj4hdnsAxVze8i7iPfQr8e4uSP3tRv0rpZcbGUDvxfQQcdwHt/e9PrMvGCsa8OqG9X3w==}

  oniguruma-to-es@4.3.3:
    resolution: {integrity: sha512-rPiZhzC3wXwE59YQMRDodUwwT9FZ9nNBwQQfsd1wfdtlKEyCdRV0avrTcSZ5xlIvGRVPd/cx6ZN45ECmS39xvg==}

  ora@5.4.1:
    resolution: {integrity: sha512-5b6Y85tPxZZ7QytO+BQzysW31HJku27cRIlkbAXaNx+BdcVi+LlRFmVXzeF6a7JCwJpyw5c4b+YSVImQIrBpuQ==}
    engines: {node: '>=10'}

  outvariant@1.4.3:
    resolution: {integrity: sha512-+Sl2UErvtsoajRDKCE5/dBz4DIvHXQQnAxtQTF04OJxY0+DyZXSo5P5Bb7XYWOh81syohlYL24hbDwxedPUJCA==}

  p-limit@3.1.0:
    resolution: {integrity: sha512-TYOanM3wGwNGsZN2cVTYPArw454xnXj5qmWF1bEoAc4+cU/ol7GVh7odevjp1FNHduHc3KZMcFduxU5Xc6uJRQ==}
    engines: {node: '>=10'}

  p-limit@6.2.0:
    resolution: {integrity: sha512-kuUqqHNUqoIWp/c467RI4X6mmyuojY5jGutNU0wVTmEOOfcuwLqyMVoAi9MKi2Ak+5i9+nhmrK4ufZE8069kHA==}
    engines: {node: '>=18'}

  p-queue@8.1.1:
    resolution: {integrity: sha512-aNZ+VfjobsWryoiPnEApGGmf5WmNsCo9xu8dfaYamG5qaLP7ClhLN6NgsFe6SwJ2UbLEBK5dv9x8Mn5+RVhMWQ==}
    engines: {node: '>=18'}

  p-timeout@6.1.4:
    resolution: {integrity: sha512-MyIV3ZA/PmyBN/ud8vV9XzwTrNtR4jFrObymZYnZqMmW0zA8Z17vnT0rBgFE/TlohB+YCHqXMgZzb3Csp49vqg==}
    engines: {node: '>=14.16'}

  package-json-from-dist@1.0.1:
    resolution: {integrity: sha512-UEZIS3/by4OC8vL3P2dTXRETpebLI2NiI5vIrjaD/5UtrkFX/tNbwjTSRAGC/+7CAo2pIcBaRgWmcBBHcsaCIw==}

  package-manager-detector@1.3.0:
    resolution: {integrity: sha512-ZsEbbZORsyHuO00lY1kV3/t72yp6Ysay6Pd17ZAlNGuGwmWDLCJxFpRs0IzfXfj1o4icJOkUEioexFHzyPurSQ==}

  pagefind@1.3.0:
    resolution: {integrity: sha512-8KPLGT5g9s+olKMRTU9LFekLizkVIu9tes90O1/aigJ0T5LmyPqTzGJrETnSw3meSYg58YH7JTzhTTW/3z6VAw==}
    hasBin: true

  pako@0.2.9:
    resolution: {integrity: sha512-NUcwaKxUxWrZLpDG+z/xZaCgQITkA/Dv4V/T6bw7VON6l1Xz/VnrBqrYjZQ12TamKHzITTfOEIYUj48y2KXImA==}

  parse-entities@4.0.2:
    resolution: {integrity: sha512-GG2AQYWoLgL877gQIKeRPGO1xF9+eG1ujIb5soS5gPvLQ1y2o8FL90w2QWNdf9I361Mpp7726c+lj3U0qK1uGw==}

  parse-latin@7.0.0:
    resolution: {integrity: sha512-mhHgobPPua5kZ98EF4HWiH167JWBfl4pvAIXXdbaVohtK7a6YBOy56kvhCqduqyo/f3yrHFWmqmiMg/BkBkYYQ==}

  parse-ms@4.0.0:
    resolution: {integrity: sha512-TXfryirbmq34y8QBwgqCVLi+8oA3oWx2eAnSn62ITyEhEYaWRlVZ2DvMM9eZbMs/RfxPu/PK/aBLyGj4IrqMHw==}
    engines: {node: '>=18'}

  parse5@7.3.0:
    resolution: {integrity: sha512-IInvU7fabl34qmi9gY8XOVxhYyMyuH2xUNpb2q8/Y+7552KlejkRvqvD19nMoUW/uQGGbqNpA6Tufu5FL5BZgw==}

  path-browserify@1.0.1:
    resolution: {integrity: sha512-b7uo2UCUOYZcnF/3ID0lulOJi/bafxa1xPe7ZPsammBSpjSWQkjNxlt635YGS2MiR9GjvuXCtz2emr3jbsz98g==}

  path-key@3.1.1:
    resolution: {integrity: sha512-ojmeN0qd+y0jszEtoY48r0Peq5dwMEkIlCOu6Q5f41lfkswXuKtYrhgoTpLnyIcHm24Uhqx+5Tqm2InSwLhE6Q==}
    engines: {node: '>=8'}

  path-key@4.0.0:
    resolution: {integrity: sha512-haREypq7xkM7ErfgIyA0z+Bj4AGKlMSdlQE2jvJo6huWD1EdkKYV+G/T4nq0YEF2vgTT8kqMFKo1uHn950r4SQ==}
    engines: {node: '>=12'}

  path-parse@1.0.7:
    resolution: {integrity: sha512-LDJzPVEEEPR+y48z93A0Ed0yXb8pAByGWo/k5YYdYgpY2/2EsOsksJrq7lOHxryrVOn1ejG6oAp8ahvOIQD8sw==}

  path-scurry@1.11.1:
    resolution: {integrity: sha512-Xa4Nw17FS9ApQFJ9umLiJS4orGjm7ZzwUrwamcGQuHSzDyth9boKDaycYdDcZDuqYATXw4HFXgaqWTctW/v1HA==}
    engines: {node: '>=16 || 14 >=14.18'}

  path-scurry@2.0.0:
    resolution: {integrity: sha512-ypGJsmGtdXUOeM5u93TyeIEfEhM6s+ljAhrk5vAvSx8uyY/02OvrZnA0YNGUrPXfpJMgI1ODd3nwz8Npx4O4cg==}
    engines: {node: 20 || >=22}

  path-to-regexp@6.3.0:
    resolution: {integrity: sha512-Yhpw4T9C6hPpgPeA28us07OJeqZ5EzQTkbfwuhsUg0c237RomFoETJgmp2sa3F/41gfLE6G5cqcYwznmeEeOlQ==}

  pathe@1.1.2:
    resolution: {integrity: sha512-whLdWMYL2TwI08hn8/ZqAbrVemu0LNaNNJZX73O6qaIdCTfXutsLhMkjdENX0qhsQ9uIimo4/aQOmXkoon2nDQ==}

  pathe@2.0.3:
    resolution: {integrity: sha512-WUjGcAqP1gQacoQe+OBJsFA7Ld4DyXuUIjZ5cc75cLHvJ7dtNsTugphxIADwspS+AraAUePCKrSVtPLFj/F88w==}

  pathval@2.0.0:
    resolution: {integrity: sha512-vE7JKRyES09KiunauX7nd2Q9/L7lhok4smP9RZTDeD4MVs72Dp2qNFVz39Nz5a0FVEW0BJR6C0DYrq6unoziZA==}
    engines: {node: '>= 14.16'}

  picocolors@1.1.1:
    resolution: {integrity: sha512-xceH2snhtb5M9liqDsmEw56le376mTZkEX/jEb/RxNFyegNul7eNslCXP9FDj/Lcu0X8KEyMceP2ntpaHrDEVA==}

  picomatch@2.3.1:
    resolution: {integrity: sha512-JU3teHTNjmE2VCGFzuY8EXzCDVwEqB2a8fsIvwaStHhAWJEeVd1o1QD80CU6+ZdEXXSLbSsuLwJjkCBWqRQUVA==}
    engines: {node: '>=8.6'}

  picomatch@4.0.3:
    resolution: {integrity: sha512-5gTmgEY/sqK6gFXLIsQNH19lWb4ebPDLA4SdLP7dsWkIXHWlG66oPuVvXSGFPppYZz8ZDZq0dYYrbHfBCVUb1Q==}
    engines: {node: '>=12'}

  pirates@4.0.6:
    resolution: {integrity: sha512-saLsH7WeYYPiD25LDuLRRY/i+6HaPYr6G1OUlN39otzkSTxKnubR9RTxS3/Kk50s1g2JTgFwWQDQyplC5/SHZg==}
    engines: {node: '>= 6'}

  pkg-pr-new@0.0.41:
    resolution: {integrity: sha512-jpxquPsewDDx2pn33gZBgrlczN41gsCrqOkhBoW00rBBcwqLyBD5baQzp/nbZZf53LCgSrGVM9xp2rgAkgjTfg==}
    hasBin: true

  pkg-types@1.3.1:
    resolution: {integrity: sha512-/Jm5M4RvtBFVkKWRu2BLUTNP8/M2a+UwuAX+ae4770q1qVGtfjG+WTCupoZixokjmHiry8uI+dlY8KXYV5HVVQ==}

  pkg-types@2.1.0:
    resolution: {integrity: sha512-wmJwA+8ihJixSoHKxZJRBQG1oY8Yr9pGLzRmSsNms0iNWyHHAlZCa7mmKiFR10YPZuz/2k169JiS/inOjBCZ2A==}

  postcss-calc@10.1.1:
    resolution: {integrity: sha512-NYEsLHh8DgG/PRH2+G9BTuUdtf9ViS+vdoQ0YA5OQdGsfN4ztiwtDWNtBl9EKeqNMFnIu8IKZ0cLxEQ5r5KVMw==}
    engines: {node: ^18.12 || ^20.9 || >=22.0}
    peerDependencies:
      postcss: ^8.4.38

  postcss-colormin@7.0.2:
    resolution: {integrity: sha512-YntRXNngcvEvDbEjTdRWGU606eZvB5prmHG4BF0yLmVpamXbpsRJzevyy6MZVyuecgzI2AWAlvFi8DAeCqwpvA==}
    engines: {node: ^18.12.0 || ^20.9.0 || >=22.0}
    peerDependencies:
      postcss: ^8.4.31

  postcss-convert-values@7.0.4:
    resolution: {integrity: sha512-e2LSXPqEHVW6aoGbjV9RsSSNDO3A0rZLCBxN24zvxF25WknMPpX8Dm9UxxThyEbaytzggRuZxaGXqaOhxQ514Q==}
    engines: {node: ^18.12.0 || ^20.9.0 || >=22.0}
    peerDependencies:
      postcss: ^8.4.31

  postcss-discard-comments@7.0.3:
    resolution: {integrity: sha512-q6fjd4WU4afNhWOA2WltHgCbkRhZPgQe7cXF74fuVB/ge4QbM9HEaOIzGSiMvM+g/cOsNAUGdf2JDzqA2F8iLA==}
    engines: {node: ^18.12.0 || ^20.9.0 || >=22.0}
    peerDependencies:
      postcss: ^8.4.31

  postcss-discard-duplicates@7.0.1:
    resolution: {integrity: sha512-oZA+v8Jkpu1ct/xbbrntHRsfLGuzoP+cpt0nJe5ED2FQF8n8bJtn7Bo28jSmBYwqgqnqkuSXJfSUEE7if4nClQ==}
    engines: {node: ^18.12.0 || ^20.9.0 || >=22.0}
    peerDependencies:
      postcss: ^8.4.31

  postcss-discard-empty@7.0.0:
    resolution: {integrity: sha512-e+QzoReTZ8IAwhnSdp/++7gBZ/F+nBq9y6PomfwORfP7q9nBpK5AMP64kOt0bA+lShBFbBDcgpJ3X4etHg4lzA==}
    engines: {node: ^18.12.0 || ^20.9.0 || >=22.0}
    peerDependencies:
      postcss: ^8.4.31

  postcss-discard-overridden@7.0.0:
    resolution: {integrity: sha512-GmNAzx88u3k2+sBTZrJSDauR0ccpE24omTQCVmaTTZFz1du6AasspjaUPMJ2ud4RslZpoFKyf+6MSPETLojc6w==}
    engines: {node: ^18.12.0 || ^20.9.0 || >=22.0}
    peerDependencies:
      postcss: ^8.4.31

  postcss-load-config@4.0.2:
    resolution: {integrity: sha512-bSVhyJGL00wMVoPUzAVAnbEoWyqRxkjv64tUl427SKnPrENtq6hJwUojroMz2VB+Q1edmi4IfrAPpami5VVgMQ==}
    engines: {node: '>= 14'}
    peerDependencies:
      postcss: '>=8.0.9'
      ts-node: '>=9.0.0'
    peerDependenciesMeta:
      postcss:
        optional: true
      ts-node:
        optional: true

  postcss-load-config@6.0.1:
    resolution: {integrity: sha512-oPtTM4oerL+UXmx+93ytZVN82RrlY/wPUV8IeDxFrzIjXOLF1pN+EmKPLbubvKHT2HC20xXsCAH2Z+CKV6Oz/g==}
    engines: {node: '>= 18'}
    peerDependencies:
      jiti: '>=1.21.0'
      postcss: '>=8.0.9'
      tsx: ^4.8.1
      yaml: ^2.4.2
    peerDependenciesMeta:
      jiti:
        optional: true
      postcss:
        optional: true
      tsx:
        optional: true
      yaml:
        optional: true

  postcss-merge-longhand@7.0.4:
    resolution: {integrity: sha512-zer1KoZA54Q8RVHKOY5vMke0cCdNxMP3KBfDerjH/BYHh4nCIh+1Yy0t1pAEQF18ac/4z3OFclO+ZVH8azjR4A==}
    engines: {node: ^18.12.0 || ^20.9.0 || >=22.0}
    peerDependencies:
      postcss: ^8.4.31

  postcss-merge-rules@7.0.4:
    resolution: {integrity: sha512-ZsaamiMVu7uBYsIdGtKJ64PkcQt6Pcpep/uO90EpLS3dxJi6OXamIobTYcImyXGoW0Wpugh7DSD3XzxZS9JCPg==}
    engines: {node: ^18.12.0 || ^20.9.0 || >=22.0}
    peerDependencies:
      postcss: ^8.4.31

  postcss-minify-font-values@7.0.0:
    resolution: {integrity: sha512-2ckkZtgT0zG8SMc5aoNwtm5234eUx1GGFJKf2b1bSp8UflqaeFzR50lid4PfqVI9NtGqJ2J4Y7fwvnP/u1cQog==}
    engines: {node: ^18.12.0 || ^20.9.0 || >=22.0}
    peerDependencies:
      postcss: ^8.4.31

  postcss-minify-gradients@7.0.0:
    resolution: {integrity: sha512-pdUIIdj/C93ryCHew0UgBnL2DtUS3hfFa5XtERrs4x+hmpMYGhbzo6l/Ir5de41O0GaKVpK1ZbDNXSY6GkXvtg==}
    engines: {node: ^18.12.0 || ^20.9.0 || >=22.0}
    peerDependencies:
      postcss: ^8.4.31

  postcss-minify-params@7.0.2:
    resolution: {integrity: sha512-nyqVLu4MFl9df32zTsdcLqCFfE/z2+f8GE1KHPxWOAmegSo6lpV2GNy5XQvrzwbLmiU7d+fYay4cwto1oNdAaQ==}
    engines: {node: ^18.12.0 || ^20.9.0 || >=22.0}
    peerDependencies:
      postcss: ^8.4.31

  postcss-minify-selectors@7.0.4:
    resolution: {integrity: sha512-JG55VADcNb4xFCf75hXkzc1rNeURhlo7ugf6JjiiKRfMsKlDzN9CXHZDyiG6x/zGchpjQS+UAgb1d4nqXqOpmA==}
    engines: {node: ^18.12.0 || ^20.9.0 || >=22.0}
    peerDependencies:
      postcss: ^8.4.31

  postcss-nested@6.2.0:
    resolution: {integrity: sha512-HQbt28KulC5AJzG+cZtj9kvKB93CFCdLvog1WFLf1D+xmMvPGlBstkpTEZfK5+AN9hfJocyBFCNiqyS48bpgzQ==}
    engines: {node: '>=12.0'}
    peerDependencies:
      postcss: ^8.2.14

  postcss-nested@7.0.2:
    resolution: {integrity: sha512-5osppouFc0VR9/VYzYxO03VaDa3e8F23Kfd6/9qcZTUI8P58GIYlArOET2Wq0ywSl2o2PjELhYOFI4W7l5QHKw==}
    engines: {node: '>=18.0'}
    peerDependencies:
      postcss: ^8.2.14

  postcss-normalize-charset@7.0.0:
    resolution: {integrity: sha512-ABisNUXMeZeDNzCQxPxBCkXexvBrUHV+p7/BXOY+ulxkcjUZO0cp8ekGBwvIh2LbCwnWbyMPNJVtBSdyhM2zYQ==}
    engines: {node: ^18.12.0 || ^20.9.0 || >=22.0}
    peerDependencies:
      postcss: ^8.4.31

  postcss-normalize-display-values@7.0.0:
    resolution: {integrity: sha512-lnFZzNPeDf5uGMPYgGOw7v0BfB45+irSRz9gHQStdkkhiM0gTfvWkWB5BMxpn0OqgOQuZG/mRlZyJxp0EImr2Q==}
    engines: {node: ^18.12.0 || ^20.9.0 || >=22.0}
    peerDependencies:
      postcss: ^8.4.31

  postcss-normalize-positions@7.0.0:
    resolution: {integrity: sha512-I0yt8wX529UKIGs2y/9Ybs2CelSvItfmvg/DBIjTnoUSrPxSV7Z0yZ8ShSVtKNaV/wAY+m7bgtyVQLhB00A1NQ==}
    engines: {node: ^18.12.0 || ^20.9.0 || >=22.0}
    peerDependencies:
      postcss: ^8.4.31

  postcss-normalize-repeat-style@7.0.0:
    resolution: {integrity: sha512-o3uSGYH+2q30ieM3ppu9GTjSXIzOrRdCUn8UOMGNw7Af61bmurHTWI87hRybrP6xDHvOe5WlAj3XzN6vEO8jLw==}
    engines: {node: ^18.12.0 || ^20.9.0 || >=22.0}
    peerDependencies:
      postcss: ^8.4.31

  postcss-normalize-string@7.0.0:
    resolution: {integrity: sha512-w/qzL212DFVOpMy3UGyxrND+Kb0fvCiBBujiaONIihq7VvtC7bswjWgKQU/w4VcRyDD8gpfqUiBQ4DUOwEJ6Qg==}
    engines: {node: ^18.12.0 || ^20.9.0 || >=22.0}
    peerDependencies:
      postcss: ^8.4.31

  postcss-normalize-timing-functions@7.0.0:
    resolution: {integrity: sha512-tNgw3YV0LYoRwg43N3lTe3AEWZ66W7Dh7lVEpJbHoKOuHc1sLrzMLMFjP8SNULHaykzsonUEDbKedv8C+7ej6g==}
    engines: {node: ^18.12.0 || ^20.9.0 || >=22.0}
    peerDependencies:
      postcss: ^8.4.31

  postcss-normalize-unicode@7.0.2:
    resolution: {integrity: sha512-ztisabK5C/+ZWBdYC+Y9JCkp3M9qBv/XFvDtSw0d/XwfT3UaKeW/YTm/MD/QrPNxuecia46vkfEhewjwcYFjkg==}
    engines: {node: ^18.12.0 || ^20.9.0 || >=22.0}
    peerDependencies:
      postcss: ^8.4.31

  postcss-normalize-url@7.0.0:
    resolution: {integrity: sha512-+d7+PpE+jyPX1hDQZYG+NaFD+Nd2ris6r8fPTBAjE8z/U41n/bib3vze8x7rKs5H1uEw5ppe9IojewouHk0klQ==}
    engines: {node: ^18.12.0 || ^20.9.0 || >=22.0}
    peerDependencies:
      postcss: ^8.4.31

  postcss-normalize-whitespace@7.0.0:
    resolution: {integrity: sha512-37/toN4wwZErqohedXYqWgvcHUGlT8O/m2jVkAfAe9Bd4MzRqlBmXrJRePH0e9Wgnz2X7KymTgTOaaFizQe3AQ==}
    engines: {node: ^18.12.0 || ^20.9.0 || >=22.0}
    peerDependencies:
      postcss: ^8.4.31

  postcss-ordered-values@7.0.1:
    resolution: {integrity: sha512-irWScWRL6nRzYmBOXReIKch75RRhNS86UPUAxXdmW/l0FcAsg0lvAXQCby/1lymxn/o0gVa6Rv/0f03eJOwHxw==}
    engines: {node: ^18.12.0 || ^20.9.0 || >=22.0}
    peerDependencies:
      postcss: ^8.4.31

  postcss-reduce-initial@7.0.2:
    resolution: {integrity: sha512-pOnu9zqQww7dEKf62Nuju6JgsW2V0KRNBHxeKohU+JkHd/GAH5uvoObqFLqkeB2n20mr6yrlWDvo5UBU5GnkfA==}
    engines: {node: ^18.12.0 || ^20.9.0 || >=22.0}
    peerDependencies:
      postcss: ^8.4.31

  postcss-reduce-transforms@7.0.0:
    resolution: {integrity: sha512-pnt1HKKZ07/idH8cpATX/ujMbtOGhUfE+m8gbqwJE05aTaNw8gbo34a2e3if0xc0dlu75sUOiqvwCGY3fzOHew==}
    engines: {node: ^18.12.0 || ^20.9.0 || >=22.0}
    peerDependencies:
      postcss: ^8.4.31

  postcss-selector-parser@6.1.2:
    resolution: {integrity: sha512-Q8qQfPiZ+THO/3ZrOrO0cJJKfpYCagtMUkXbnEfmgUjwXg6z/WBeOyS9APBBPCTSiDV+s4SwQGu8yFsiMRIudg==}
    engines: {node: '>=4'}

  postcss-selector-parser@7.1.0:
    resolution: {integrity: sha512-8sLjZwK0R+JlxlYcTuVnyT2v+htpdrjDOKuMcOVdYjt52Lh8hWRYpxBPoKx/Zg+bcjc3wx6fmQevMmUztS/ccA==}
    engines: {node: '>=4'}

  postcss-svgo@7.0.1:
    resolution: {integrity: sha512-0WBUlSL4lhD9rA5k1e5D8EN5wCEyZD6HJk0jIvRxl+FDVOMlJ7DePHYWGGVc5QRqrJ3/06FTXM0bxjmJpmTPSA==}
    engines: {node: ^18.12.0 || ^20.9.0 || >= 18}
    peerDependencies:
      postcss: ^8.4.31

  postcss-unique-selectors@7.0.3:
    resolution: {integrity: sha512-J+58u5Ic5T1QjP/LDV9g3Cx4CNOgB5vz+kM6+OxHHhFACdcDeKhBXjQmB7fnIZM12YSTvsL0Opwco83DmacW2g==}
    engines: {node: ^18.12.0 || ^20.9.0 || >=22.0}
    peerDependencies:
      postcss: ^8.4.31

  postcss-value-parser@4.2.0:
    resolution: {integrity: sha512-1NNCs6uurfkVbeXG4S8JFT9t19m45ICnif8zWLd5oPSZ50QnwMfK+H3jv408d4jw/7Bttv5axS5IiHoLaVNHeQ==}

  postcss@8.5.3:
    resolution: {integrity: sha512-dle9A3yYxlBSrt8Fu+IpjGT8SY8hN0mlaA6GY8t0P5PjIOZemULz/E2Bnm/2dcUOena75OTNkHI76uZBNUUq3A==}
    engines: {node: ^10 || ^12 || >=14}

  postcss@8.5.6:
    resolution: {integrity: sha512-3Ybi1tAuwAP9s0r1UQ2J4n5Y0G05bJkpUIO0/bI9MhwmD70S5aTWbXGBwxHrelT+XM1k6dM0pk+SwNkpTRN7Pg==}
    engines: {node: ^10 || ^12 || >=14}

  prebuild-install@7.1.3:
    resolution: {integrity: sha512-8Mf2cbV7x1cXPUILADGI3wuhfqWvtiLA1iclTDbFRZkgRQS0NqsPZphna9V+HyTEadheuPmjaJMsbzKQFOzLug==}
    engines: {node: '>=10'}
    hasBin: true

  prettier@2.8.7:
    resolution: {integrity: sha512-yPngTo3aXUUmyuTjeTUT75txrf+aMh9FiD7q9ZE/i6r0bPb22g4FsE6Y338PQX1bmfy08i9QQCB7/rcUAVntfw==}
    engines: {node: '>=10.13.0'}
    hasBin: true

  prettier@3.5.3:
    resolution: {integrity: sha512-QQtaxnoDJeAkDvDKWCLiwIXkTgRhwYDEQCghU9Z6q03iyek/rxRh/2lC3HB7P8sWT2xC/y5JDctPLBIGzHKbhw==}
    engines: {node: '>=14'}
    hasBin: true

  pretty-bytes@6.1.1:
    resolution: {integrity: sha512-mQUvGU6aUFQ+rNvTIAcZuWGRT9a6f6Yrg9bHs4ImKF+HZCEK+plBvnAZYSIQztknZF2qnzNtr6F8s0+IuptdlQ==}
    engines: {node: ^14.13.1 || >=16.0.0}

  pretty-format@27.5.1:
    resolution: {integrity: sha512-Qb1gy5OrP5+zDf2Bvnzdl3jsTf1qXVMazbvCoKhtKqVs4/YK4ozX4gKQJJVyNe+cajNPn0KoC0MC3FUmaHWEmQ==}
    engines: {node: ^10.13.0 || ^12.13.0 || ^14.15.0 || >=15.0.0}

  pretty-ms@9.2.0:
    resolution: {integrity: sha512-4yf0QO/sllf/1zbZWYnvWw3NxCQwLXKzIj0G849LSufP15BXKM0rbD2Z3wVnkMfjdn/CB0Dpp444gYAACdsplg==}
    engines: {node: '>=18'}

  prismjs@1.30.0:
    resolution: {integrity: sha512-DEvV2ZF2r2/63V+tK8hQvrR2ZGn10srHbXviTlcv7Kpzw8jWiNTqbVgjO3IY8RxrrOUF8VPMQQFysYYYv0YZxw==}
    engines: {node: '>=6'}

  prompts@2.4.2:
    resolution: {integrity: sha512-NxNv/kLguCA7p3jE8oL2aEBsrJWgAakBpgmgK6lpPWV+WuOmY6r2/zbAVnP+T8bQlA0nzHXSJSJW0Hq7ylaD2Q==}
    engines: {node: '>= 6'}

  property-information@6.5.0:
    resolution: {integrity: sha512-PgTgs/BlvHxOu8QuEN7wi5A0OmXaBcHpmCSTehcs6Uuu9IkDIEo13Hy7n898RHfrQ49vKCoGeWZSaAK01nwVig==}

  property-information@7.0.0:
    resolution: {integrity: sha512-7D/qOz/+Y4X/rzSB6jKxKUsQnphO046ei8qxG59mtM3RG3DHgTK81HrxrmoDVINJb8NKT5ZsRbwHvQ6B68Iyhg==}

  psl@1.15.0:
    resolution: {integrity: sha512-JZd3gMVBAVQkSs6HdNZo9Sdo0LNcQeMNP3CozBJb3JYC/QUYZTnKxP+f8oWRX4rHP5EurWxqAHTSwUCjlNKa1w==}

  pump@3.0.3:
    resolution: {integrity: sha512-todwxLMY7/heScKmntwQG8CXVkWUOdYxIvY2s0VWAAMh/nd8SoYiRaKjlr7+iCs984f2P8zvrfWcDDYVb73NfA==}

  punycode.js@2.3.1:
    resolution: {integrity: sha512-uxFIHU0YlHYhDQtV4R9J6a52SLx28BCjT+4ieh7IGbgwVJWO+km431c4yRlREUAsAmt/uMjQUyQHNEPf0M39CA==}
    engines: {node: '>=6'}

  punycode@2.3.1:
    resolution: {integrity: sha512-vYt7UD1U9Wg6138shLtLOvdAu+8DsC/ilFtEVHcH+wydcSpNE20AfSOduf6MkRFahL5FY7X1oU7nKVZFtfq8Fg==}
    engines: {node: '>=6'}

  query-registry@3.0.1:
    resolution: {integrity: sha512-M9RxRITi2mHMVPU5zysNjctUT8bAPx6ltEXo/ir9+qmiM47Y7f0Ir3+OxUO5OjYAWdicBQRew7RtHtqUXydqlg==}
    engines: {node: '>=20'}

  query-string@9.1.1:
    resolution: {integrity: sha512-MWkCOVIcJP9QSKU52Ngow6bsAWAPlPK2MludXvcrS2bGZSl+T1qX9MZvRIkqUIkGLJquMJHWfsT6eRqUpp4aWg==}
    engines: {node: '>=18'}

  querystringify@2.2.0:
    resolution: {integrity: sha512-FIqgj2EUvTa7R50u0rGsyTftzjYmv/a3hO345bZNrqabNqjtgiDMgmo4mkUjd+nzU5oF3dClKqFIPUKybUyqoQ==}

  queue-microtask@1.2.3:
    resolution: {integrity: sha512-NuaNSa6flKT5JaSYQzJok04JzTL1CA6aGhv5rfLW3PgqA+M2ChpZQnAC8h8i4ZFkBS8X5RqkDBHA7r4hej3K9A==}

  quick-lru@7.0.0:
    resolution: {integrity: sha512-MX8gB7cVYTrYcFfAnfLlhRd0+Toyl8yX8uBx1MrX7K0jegiz9TumwOK27ldXrgDlHRdVi+MqU9Ssw6dr4BNreg==}
    engines: {node: '>=18'}

  radix3@1.1.2:
    resolution: {integrity: sha512-b484I/7b8rDEdSDKckSSBA8knMpcdsXudlE/LNL639wFoHKwLbEkQFZHWEYwDC0wa0FKUcCY+GAF73Z7wxNVFA==}

  railroad-diagrams@1.0.0:
    resolution: {integrity: sha512-cz93DjNeLY0idrCNOH6PviZGRN9GJhsdm9hpn1YCS879fj4W+x5IFJhhkRZcwVgMmFF7R82UA/7Oh+R8lLZg6A==}

  randexp@0.4.6:
    resolution: {integrity: sha512-80WNmd9DA0tmZrw9qQa62GPPWfuXJknrmVmLcxvq4uZBdYqb1wYoKTmnlGUchvVWe0XiLupYkBoXVOxz3C8DYQ==}
    engines: {node: '>=0.12'}

  rc@1.2.8:
    resolution: {integrity: sha512-y3bGgqKj3QBdxLbLkomlohkvsA8gdAiUQlSBJnBhfn+BPxg4bc62d8TcBW15wavDfgexCgccckhcZvywyQYPOw==}
    hasBin: true

  react-dom@19.1.0:
    resolution: {integrity: sha512-Xs1hdnE+DyKgeHJeJznQmYMIBG3TKIHJJT95Q58nHLSrElKlGQqDTR2HQ9fx5CN/Gk6Vh/kupBTDLU11/nDk/g==}
    peerDependencies:
      react: ^19.1.0

  react-is@17.0.2:
    resolution: {integrity: sha512-w2GsyukL62IJnlaff/nRegPQR94C/XXamvMWmSHRJ4y7Ts/4ocGRmTHvOs8PSE6pB3dWOrD/nueuU5sduBsQ4w==}

  react-refresh@0.17.0:
    resolution: {integrity: sha512-z6F7K9bV85EfseRCp2bzrpyQ0Gkw1uLoCel9XBVWPg/TjRj94SkJzUTGfOa4bs7iJvBWtQG0Wq7wnI0syw3EBQ==}
    engines: {node: '>=0.10.0'}

  react-remove-scroll-bar@2.3.8:
    resolution: {integrity: sha512-9r+yi9+mgU33AKcj6IbT9oRCO78WriSj6t/cF8DWBZJ9aOGPOTEDvdUDz1FwKim7QXWwmHqtdHnRJfhAxEG46Q==}
    engines: {node: '>=10'}
    peerDependencies:
      '@types/react': '*'
      react: ^16.8.0 || ^17.0.0 || ^18.0.0 || ^19.0.0
    peerDependenciesMeta:
      '@types/react':
        optional: true

  react-remove-scroll@2.7.1:
    resolution: {integrity: sha512-HpMh8+oahmIdOuS5aFKKY6Pyog+FNaZV/XyJOq7b4YFwsFHe5yYfdbIalI4k3vU2nSDql7YskmUseHsRrJqIPA==}
    engines: {node: '>=10'}
    peerDependencies:
      '@types/react': '*'
      react: ^16.8.0 || ^17.0.0 || ^18.0.0 || ^19.0.0 || ^19.0.0-rc
    peerDependenciesMeta:
      '@types/react':
        optional: true

  react-style-singleton@2.2.3:
    resolution: {integrity: sha512-b6jSvxvVnyptAiLjbkWLE/lOnR4lfTtDAl+eUC7RZy+QQWc6wRzIV2CE6xBuMmDxc2qIihtDCZD5NPOFl7fRBQ==}
    engines: {node: '>=10'}
    peerDependencies:
      '@types/react': '*'
      react: ^16.8.0 || ^17.0.0 || ^18.0.0 || ^19.0.0 || ^19.0.0-rc
    peerDependenciesMeta:
      '@types/react':
        optional: true

  react@19.1.0:
    resolution: {integrity: sha512-FS+XFBNvn3GTAWq26joslQgWNoFu08F4kl0J4CgdNKADkdSGXQyTCnKteIAJy96Br6YbpEU1LSzV5dYtjMkMDg==}
    engines: {node: '>=0.10.0'}

  readable-stream@3.6.2:
    resolution: {integrity: sha512-9u/sniCrY3D5WdsERHzHE4G2YCXqoG5FTHUiCC4SIbr6XcLZBY05ya9EKjYek9O5xOAwjGq+1JdGBAS7Q9ScoA==}
    engines: {node: '>= 6'}

  readdirp@4.1.2:
    resolution: {integrity: sha512-GDhwkLfywWL2s6vEjyhri+eXmfH6j1L7JE27WhqLeYzoh/A3DBaYGEj2H/HFZCn/kMfim73FXxEJTw06WtxQwg==}
    engines: {node: '>= 14.18.0'}

  recma-build-jsx@1.0.0:
    resolution: {integrity: sha512-8GtdyqaBcDfva+GUKDr3nev3VpKAhup1+RvkMvUxURHpW7QyIvk9F5wz7Vzo06CEMSilw6uArgRqhpiUcWp8ew==}

  recma-jsx@1.0.0:
    resolution: {integrity: sha512-5vwkv65qWwYxg+Atz95acp8DMu1JDSqdGkA2Of1j6rCreyFUE/gp15fC8MnGEuG1W68UKjM6x6+YTWIh7hZM/Q==}

  recma-parse@1.0.0:
    resolution: {integrity: sha512-OYLsIGBB5Y5wjnSnQW6t3Xg7q3fQ7FWbw/vcXtORTnyaSFscOtABg+7Pnz6YZ6c27fG1/aN8CjfwoUEUIdwqWQ==}

  recma-stringify@1.0.0:
    resolution: {integrity: sha512-cjwII1MdIIVloKvC9ErQ+OgAtwHBmcZ0Bg4ciz78FtbT8In39aAYbaA7zvxQ61xVMSPE8WxhLwLbhif4Js2C+g==}

  regenerator-runtime@0.14.1:
    resolution: {integrity: sha512-dYnhHh0nJoMfnkZs6GmmhFknAGRrLznOu5nc9ML+EJxGvrx6H7teuevqVqCuPcPK//3eDrrjQhehXVx9cnkGdw==}

  regex-recursion@6.0.2:
    resolution: {integrity: sha512-0YCaSCq2VRIebiaUviZNs0cBz1kg5kVS2UKUfNIx8YVs1cN3AV7NTctO5FOKBA+UT2BPJIWZauYHPqJODG50cg==}

  regex-utilities@2.3.0:
    resolution: {integrity: sha512-8VhliFJAWRaUiVvREIiW2NXXTmHs4vMNnSzuJVhscgmGav3g9VDxLrQndI3dZZVVdp0ZO/5v0xmX516/7M9cng==}

  regex@6.0.1:
    resolution: {integrity: sha512-uorlqlzAKjKQZ5P+kTJr3eeJGSVroLKoHmquUj4zHWuR+hEyNqlXsSKlYYF5F4NI6nl7tWCs0apKJ0lmfsXAPA==}

  rehype-expressive-code@0.41.2:
    resolution: {integrity: sha512-vHYfWO9WxAw6kHHctddOt+P4266BtyT1mrOIuxJD+1ELuvuJAa5uBIhYt0OVMyOhlvf57hzWOXJkHnMhpaHyxw==}

  rehype-format@5.0.1:
    resolution: {integrity: sha512-zvmVru9uB0josBVpr946OR8ui7nJEdzZobwLOOqHb/OOD88W0Vk2SqLwoVOj0fM6IPCCO6TaV9CvQvJMWwukFQ==}

  rehype-mathjax@7.1.0:
    resolution: {integrity: sha512-mJHNpoqCC5UZ24OKx0wNjlzV18qeJz/Q/LtEjxXzt8vqrZ1Z3GxQnVrHcF5/PogcXUK8cWwJ4U/LWOQWEiABHw==}

  rehype-parse@9.0.1:
    resolution: {integrity: sha512-ksCzCD0Fgfh7trPDxr2rSylbwq9iYDkSn8TCDmEJ49ljEUBxDVCzCHv7QNzZOfODanX4+bWQ4WZqLCRWYLfhag==}

  rehype-raw@7.0.0:
    resolution: {integrity: sha512-/aE8hCfKlQeA8LmyeyQvQF3eBiLRGNlfBJEvWH7ivp9sBqs7TNqBL5X3v157rM4IFETqDnIOO+z5M/biZbo9Ww==}

  rehype-recma@1.0.0:
    resolution: {integrity: sha512-lqA4rGUf1JmacCNWWZx0Wv1dHqMwxzsDWYMTowuplHF3xH0N/MmrZ/G3BDZnzAkRmxDadujCjaKM2hqYdCBOGw==}

  rehype-stringify@10.0.1:
    resolution: {integrity: sha512-k9ecfXHmIPuFVI61B9DeLPN0qFHfawM6RsuX48hoqlaKSF61RskNjSm1lI8PhBEM0MRdLxVVm4WmTqJQccH9mA==}

  rehype@13.0.2:
    resolution: {integrity: sha512-j31mdaRFrwFRUIlxGeuPXXKWQxet52RBQRvCmzl5eCefn/KGbomK5GMHNMsOJf55fgo3qw5tST5neDuarDYR2A==}

  remark-directive@3.0.1:
    resolution: {integrity: sha512-gwglrEQEZcZYgVyG1tQuA+h58EZfq5CSULw7J90AFuCTyib1thgHPoqQ+h9iFvU6R+vnZ5oNFQR5QKgGpk741A==}

  remark-gfm@4.0.1:
    resolution: {integrity: sha512-1quofZ2RQ9EWdeN34S79+KExV1764+wCUGop5CPL1WGdD0ocPpu91lzPGbwWMECpEpd42kJGQwzRfyov9j4yNg==}

  remark-math@6.0.0:
    resolution: {integrity: sha512-MMqgnP74Igy+S3WwnhQ7kqGlEerTETXMvJhrUzDikVZ2/uogJCb+WHUg97hK9/jcfc0dkD73s3LN8zU49cTEtA==}

  remark-mdx@3.1.0:
    resolution: {integrity: sha512-Ngl/H3YXyBV9RcRNdlYsZujAmhsxwzxpDzpDEhFBVAGthS4GDgnctpDjgFl/ULx5UEDzqtW1cyBSNKqYYrqLBA==}

  remark-parse@11.0.0:
    resolution: {integrity: sha512-FCxlKLNGknS5ba/1lmpYijMUzX2esxW5xQqjWxw2eHFfS2MSdaHVINFmhjo+qN1WhZhNimq0dZATN9pH0IDrpA==}

  remark-rehype@11.1.2:
    resolution: {integrity: sha512-Dh7l57ianaEoIpzbp0PC9UKAdCSVklD8E5Rpw7ETfbTl3FqcOOgq5q2LVDhgGCkaBv7p24JXikPdvhhmHvKMsw==}

  remark-smartypants@3.0.2:
    resolution: {integrity: sha512-ILTWeOriIluwEvPjv67v7Blgrcx+LZOkAUVtKI3putuhlZm84FnqDORNXPPm+HY3NdZOMhyDwZ1E+eZB/Df5dA==}
    engines: {node: '>=16.0.0'}

  remark-stringify@11.0.0:
    resolution: {integrity: sha512-1OSmLd3awB/t8qdoEOMazZkNsfVTeY4fTsgzcQFdXNq8ToTN4ZGwrMnlda4K6smTFKD+GRV6O48i6Z4iKgPPpw==}

  remeda@2.21.2:
    resolution: {integrity: sha512-wdhkMDou8HRpD7RnxKJ/FHJWEGXRH7jV/pb0NsdLLSoBo+G9RjtxcY41hVhogLfEMkThk6aySKjs+Yd6PnpzBA==}

  request-light@0.5.8:
    resolution: {integrity: sha512-3Zjgh+8b5fhRJBQZoy+zbVKpAQGLyka0MPgW3zruTF4dFFJ8Fqcfu9YsAvi/rvdcaTeWG3MkbZv4WKxAn/84Lg==}

  request-light@0.7.0:
    resolution: {integrity: sha512-lMbBMrDoxgsyO+yB3sDcrDuX85yYt7sS8BfQd11jtbW/z5ZWgLZRcEGLsLoYw7I0WSUGQBs8CC8ScIxkTX1+6Q==}

  require-directory@2.1.1:
    resolution: {integrity: sha512-fGxEI7+wsG9xrvdjsrlmL22OMTTiHRwAMroiEeMgq8gzoLC/PQr7RsRDSTLUg/bZAZtF+TVIkHc6/4RIKrui+Q==}
    engines: {node: '>=0.10.0'}

  require-from-string@2.0.2:
    resolution: {integrity: sha512-Xf0nWe6RseziFMu+Ap9biiUbmplq6S9/p+7w7YXP/JBHhrUDDUhwa+vANyubuqfZWTveU//DYVGsDG7RKL/vEw==}
    engines: {node: '>=0.10.0'}

  requires-port@1.0.0:
    resolution: {integrity: sha512-KigOCHcocU3XODJxsu8i/j8T9tzT4adHiecwORRQ0ZZFcp7ahwXuRU1m+yuO90C5ZUyGeGfocHDI14M3L3yDAQ==}

  resolve-from@5.0.0:
    resolution: {integrity: sha512-qYg9KP24dD5qka9J47d0aVky0N+b4fTU89LN9iDnjB5waksiC49rvMB0PrUJQGoTmH50XPiqOvAjDfaijGxYZw==}
    engines: {node: '>=8'}

  resolve-pkg-maps@1.0.0:
    resolution: {integrity: sha512-seS2Tj26TBVOC2NIc2rOe2y2ZO7efxITtLZcGSOnHHNOQ7CkiUBfw0Iw2ck6xkIhPwLhKNLS8BO+hEpngQlqzw==}

  resolve@1.22.10:
    resolution: {integrity: sha512-NPRy+/ncIMeDlTAsuqwKIiferiawhefFJtkNSW0qZJEqMEb+qBt/77B/jGeeek+F0uOeN05CDa6HXbbIgtVX4w==}
    engines: {node: '>= 0.4'}
    hasBin: true

  restore-cursor@3.1.0:
    resolution: {integrity: sha512-l+sSefzHpj5qimhFSE5a8nufZYAM3sBSVMAPtYkmC+4EH2anSGaEMXSD0izRQbu9nfyQ9y5JrVmp7E8oZrUjvA==}
    engines: {node: '>=8'}

  restructure@3.0.2:
    resolution: {integrity: sha512-gSfoiOEA0VPE6Tukkrr7I0RBdE0s7H1eFCDBk05l1KIQT1UIKNc5JZy6jdyW6eYH3aR3g5b3PuL77rq0hvwtAw==}

  ret@0.1.15:
    resolution: {integrity: sha512-TTlYpa+OL+vMMNG24xSlQGEJ3B/RzEfUlLct7b5G/ytav+wPrplCpVMFuwzXbkecJrb6IYo1iFb0S9v37754mg==}
    engines: {node: '>=0.12'}

  retext-latin@4.0.0:
    resolution: {integrity: sha512-hv9woG7Fy0M9IlRQloq/N6atV82NxLGveq+3H2WOi79dtIYWN8OaxogDm77f8YnVXJL2VD3bbqowu5E3EMhBYA==}

  retext-smartypants@6.2.0:
    resolution: {integrity: sha512-kk0jOU7+zGv//kfjXEBjdIryL1Acl4i9XNkHxtM7Tm5lFiCog576fjNC9hjoR7LTKQ0DsPWy09JummSsH1uqfQ==}

  retext-stringify@4.0.0:
    resolution: {integrity: sha512-rtfN/0o8kL1e+78+uxPTqu1Klt0yPzKuQ2BfWwwfgIUSayyzxpM1PJzkKt4V8803uB9qSy32MvI7Xep9khTpiA==}

  retext@9.0.0:
    resolution: {integrity: sha512-sbMDcpHCNjvlheSgMfEcVrZko3cDzdbe1x/e7G66dFp0Ff7Mldvi2uv6JkJQzdRcvLYE8CA8Oe8siQx8ZOgTcA==}

  reusify@1.0.4:
    resolution: {integrity: sha512-U9nH88a3fc/ekCF1l0/UP1IosiuIjyTh7hBvXVMHYgVcfGvt897Xguj2UOLDeI5BG2m7/uwyaLVT6fbtCwTyzw==}
    engines: {iojs: '>=1.0.0', node: '>=0.10.0'}

  robust-predicates@3.0.2:
    resolution: {integrity: sha512-IXgzBWvWQwE6PrDI05OvmXUIruQTcoMDzRsOd5CDvHCVLcLHMTSYvOK5Cm46kWqlV3yAbuSpBZdJ5oP5OUoStg==}

  rolldown@1.0.0-beta.33:
    resolution: {integrity: sha512-mgu118ZuRguC8unhPCbdZbyRbjQfEMiWqlojBA5aRIncBelRaBomnHNpGKYkYWeK7twRz5Cql30xgqqrA3Xelw==}
    hasBin: true

  rollup-plugin-dts@6.1.1:
    resolution: {integrity: sha512-aSHRcJ6KG2IHIioYlvAOcEq6U99sVtqDDKVhnwt70rW6tsz3tv5OSjEiWcgzfsHdLyGXZ/3b/7b/+Za3Y6r1XA==}
    engines: {node: '>=16'}
    peerDependencies:
      rollup: 4.34.8
      typescript: ^4.5 || ^5.0

  rollup@4.34.8:
    resolution: {integrity: sha512-489gTVMzAYdiZHFVA/ig/iYFllCcWFHMvUHI1rpFmkoUtRlQxqh6/yiNqnYibjMZ2b/+FUQwldG+aLsEt6bglQ==}
    engines: {node: '>=18.0.0', npm: '>=8.0.0'}
    hasBin: true

  rrweb-cssom@0.8.0:
    resolution: {integrity: sha512-guoltQEx+9aMf2gDZ0s62EcV8lsXR+0w8915TC3ITdn2YueuNjdAYh/levpU9nFaoChh9RUS5ZdQMrKfVEN9tw==}

  run-parallel@1.2.0:
    resolution: {integrity: sha512-5l4VyZR86LZ/lDxZTR6jqL8AFE2S0IFLMP26AbjsLVADxHdhB/c0GUsH+y39UfCi3dzz8OlQuPmnaJOMoDHQBA==}

  rw@1.3.3:
    resolution: {integrity: sha512-PdhdWy89SiZogBLaw42zdeqtRJ//zFd2PgQavcICDUgJT5oW10QCRKbJ6bg4r0/UY2M6BWd5tkxuGFRvCkgfHQ==}

  safe-buffer@5.2.1:
    resolution: {integrity: sha512-rp3So07KcdmmKbGvgaNxQSJr7bGVSVk5S9Eq1F+ppbRo70+YeaDxkw5Dd8NPN+GD6bjnYm2VuPuCXmpuYvmCXQ==}

  safer-buffer@2.1.2:
    resolution: {integrity: sha512-YZo3K82SD7Riyi0E1EQPojLz7kpepnSQI9IyPbHHg1XXXevb5dJI7tpyN2ADxGcQbHG7vcyRHk0cbwqcQriUtg==}

  sax@1.4.1:
    resolution: {integrity: sha512-+aWOz7yVScEGoKNd4PA10LZ8sk0A/z5+nXQG5giUO5rprX9jgYsTdov9qCchZiPIZezbZH+jRut8nPodFAX4Jg==}

  saxes@6.0.0:
    resolution: {integrity: sha512-xAg7SOnEhrm5zI3puOOKyy1OMcMlIJZYNJY7xLBwSze0UjhPLnWfj2GF2EpT0jmzaJKIWKHLsaSSajf35bcYnA==}
    engines: {node: '>=v12.22.7'}

  scheduler@0.26.0:
    resolution: {integrity: sha512-NlHwttCI/l5gCPR3D1nNXtWABUmBwvZpEQiD4IXSbIDq8BzLIK/7Ir5gTFSGZDUu37K5cMNp0hFtzO38sC7gWA==}

  scule@1.3.0:
    resolution: {integrity: sha512-6FtHJEvt+pVMIB9IBY+IcCJ6Z5f1iQnytgyfKMhDKgmzYG+TeH/wx1y3l27rshSbLiSanrR9ffZDrEsmjlQF2g==}

  semver@6.3.1:
    resolution: {integrity: sha512-BR7VvDCVHO+q2xBEWskxS6DJE1qRnb7DxzUrogb71CWoSficBxYsiAGd+Kl0mmq/MprG9yArRkyrQxTO6XjMzA==}
    hasBin: true

  semver@7.7.2:
    resolution: {integrity: sha512-RF0Fw+rO5AMf9MAyaRXI4AV0Ulj5lMHqVxxdSgiVbixSCXoEmmX/jk0CuJw4+3SqroYO9VoUh+HcuJivvtJemA==}
    engines: {node: '>=10'}
    hasBin: true

  sharp@0.34.2:
    resolution: {integrity: sha512-lszvBmB9QURERtyKT2bNmsgxXK0ShJrL/fvqlonCo7e6xBF8nT8xU6pW+PMIbLsz0RxQk3rgH9kd8UmvOzlMJg==}
    engines: {node: ^18.17.0 || ^20.3.0 || >=21.0.0}

  shebang-command@2.0.0:
    resolution: {integrity: sha512-kHxr2zZpYtdmrN1qDjrrX/Z1rR1kG8Dx+gkpK1G4eXmvXswmcE1hTWBWYUzlraYw1/yZp6YuDY77YtvbN0dmDA==}
    engines: {node: '>=8'}

  shebang-regex@3.0.0:
    resolution: {integrity: sha512-7++dFhtcx3353uBaq8DDR4NuxBetBzC7ZQOhmTQInHEd6bSrXdiEyzCvG07Z44UYdLShWUyXt5M/yhz8ekcb1A==}
    engines: {node: '>=8'}

  shiki@3.12.2:
    resolution: {integrity: sha512-uIrKI+f9IPz1zDT+GMz+0RjzKJiijVr6WDWm9Pe3NNY6QigKCfifCEv9v9R2mDASKKjzjQ2QpFLcxaR3iHSnMA==}

  siginfo@2.0.0:
    resolution: {integrity: sha512-ybx0WO1/8bSBLEWXZvEd7gMW3Sn3JFlW3TvX1nREbDLRNQNaeNN8WK0meBwPdAaOI7TtRRRJn/Es1zhrrCHu7g==}

  signal-exit@3.0.7:
    resolution: {integrity: sha512-wnD2ZE+l+SPC/uoS0vXeE9L1+0wuaMqKlfz9AMUo38JsyLSBWSFcHR1Rri62LZc12vLr1gb3jl7iwQhgwpAbGQ==}

  signal-exit@4.1.0:
    resolution: {integrity: sha512-bzyZ1e88w9O1iNJbKnOlvYTrWPDl46O1bG0D3XInv+9tkPrxrN8jUUTiFlDkkmKWgn1M6CfIA13SuGqOa9Korw==}
    engines: {node: '>=14'}

  simple-concat@1.0.1:
    resolution: {integrity: sha512-cSFtAPtRhljv69IK0hTVZQ+OfE9nePi/rtJmw5UjHeVyVroEqJXP1sFztKUy1qU+xvz3u/sfYJLa947b7nAN2Q==}

  simple-get@4.0.1:
    resolution: {integrity: sha512-brv7p5WgH0jmQJr1ZDDfKDOSeWWg+OVypG99A/5vYGPqJ6pxiaHLy8nxtFjBA7oMa01ebA9gfh1uMCFqOuXxvA==}

  simple-swizzle@0.2.2:
    resolution: {integrity: sha512-JA//kQgZtbuY83m+xT+tXJkmJncGMTFT+C+g2h2R9uxkYIrE2yy9sgmcLhCnw57/WSD+Eh3J97FPEDFnbXnDUg==}

  sirv@3.0.1:
    resolution: {integrity: sha512-FoqMu0NCGBLCcAkS1qA+XJIQTR6/JHfQXl+uGteNCQ76T91DMUjPa9xfmeqMY3z80nLSg9yQmNjK0Px6RWsH/A==}
    engines: {node: '>=18'}

  sisteransi@1.0.5:
    resolution: {integrity: sha512-bLGGlR1QxBcynn2d5YmDX4MGjlZvy2MRBDRNHLJ8VI6l6+9FUiyTFNJ0IveOSP0bcXgVDPRcfGqA0pjaqUpfVg==}

  sitemap@8.0.0:
    resolution: {integrity: sha512-+AbdxhM9kJsHtruUF39bwS/B0Fytw6Fr1o4ZAIAEqA6cke2xcoO2GleBw9Zw7nRzILVEgz7zBM5GiTJjie1G9A==}
    engines: {node: '>=14.0.0', npm: '>=6.0.0'}
    hasBin: true

  smartypants@0.2.2:
    resolution: {integrity: sha512-TzobUYoEft/xBtb2voRPryAUIvYguG0V7Tt3de79I1WfXgCwelqVsGuZSnu3GFGRZhXR90AeEYIM+icuB/S06Q==}
    hasBin: true

  smol-toml@1.4.2:
    resolution: {integrity: sha512-rInDH6lCNiEyn3+hH8KVGFdbjc099j47+OSgbMrfDYX1CmXLfdKd7qi6IfcWj2wFxvSVkuI46M+wPGYfEOEj6g==}
    engines: {node: '>= 18'}

  source-map-js@1.2.1:
    resolution: {integrity: sha512-UXWMKhLOwVKb728IUtQPXxfYU+usdybtUrK/8uGE8CQMvrhOpwvzDBwj0QhSL7MQc7vIsISBG8VQ8+IDQxpfQA==}
    engines: {node: '>=0.10.0'}

  source-map@0.7.4:
    resolution: {integrity: sha512-l3BikUxvPOcn5E74dZiq5BGsTb5yEwhaTSzccU6t4sDOH8NWJCstKO5QT2CvtFoK6F0saL7p9xHAqHOlCPJygA==}
    engines: {node: '>= 8'}

  source-map@0.8.0-beta.0:
    resolution: {integrity: sha512-2ymg6oRBpebeZi9UUNsgQ89bhx01TcTkmNTGnNO88imTmbSgy4nfujrgVEFKWpMTEGA11EDkTt7mqObTPdigIA==}
    engines: {node: '>= 8'}
    deprecated: The work that was done in this beta branch won't be included in future versions

  space-separated-tokens@2.0.2:
    resolution: {integrity: sha512-PEGlAwrG8yXGXRjW32fGbg66JAlOAwbObuqVoJpv/mRgoWDQfgH1wDPvtzWyUSNAXBGSk8h755YDbbcEy3SH2Q==}

  speech-rule-engine@4.1.2:
    resolution: {integrity: sha512-S6ji+flMEga+1QU79NDbwZ8Ivf0S/MpupQQiIC0rTpU/ZTKgcajijJJb1OcByBQDjrXCN1/DJtGz4ZJeBMPGJw==}
    hasBin: true

  split-on-first@3.0.0:
    resolution: {integrity: sha512-qxQJTx2ryR0Dw0ITYyekNQWpz6f8dGd7vffGNflQQ3Iqj9NJ6qiZ7ELpZsJ/QBhIVAiDfXdag3+Gp8RvWa62AA==}
    engines: {node: '>=12'}

  split2@3.2.2:
    resolution: {integrity: sha512-9NThjpgZnifTkJpzTZ7Eue85S49QwpNhZTq6GRJwObb6jnLFNGB7Qm73V5HewTROPyxD0C29xqmaI68bQtV+hg==}

  stackback@0.0.2:
    resolution: {integrity: sha512-1XMJE5fQo1jGH6Y/7ebnwPOBEkIEnT4QF32d5R1+VXdXveM0IBMJt8zfaxX1P3QhVwrYe+576+jkANtSS2mBbw==}

  starlight-blog@0.23.2:
    resolution: {integrity: sha512-ymyCOsohNb7xomYEL0+S6kV+RWE8uN3FJs6IqgKu2+930nt31zem+NYTCu81BO1wIXx3aF/qPK04RWLZ3wXhIg==}
    engines: {node: '>=18.17.1'}
    peerDependencies:
      '@astrojs/starlight': '>=0.33.0'

  starlight-typedoc@0.19.0:
    resolution: {integrity: sha512-NR1A3XjxEl8hS3xKaw7TutuFMaEYmMstgZNmSNAnAzav1dZtMoZsp3KM+S4Tr+5kYCR1v0DlF+ESouOn8Nl5Dw==}
    engines: {node: '>=18.17.1'}
    peerDependencies:
      '@astrojs/starlight': '>=0.32.0'
      typedoc: '>=0.26.5'
      typedoc-plugin-markdown: '>=4.1.1'

  state-local@1.0.7:
    resolution: {integrity: sha512-HTEHMNieakEnoe33shBYcZ7NX83ACUjCu8c40iOGEZsngj9zRnkqS9j1pqQPXwobB0ZcVTk27REb7COQ0UR59w==}

  statuses@2.0.2:
    resolution: {integrity: sha512-DvEy55V3DB7uknRo+4iOGT5fP1slR8wQohVdknigZPMpMstaKJQWhwiYBACJE3Ul2pTnATihhBYnRhZQHGBiRw==}
    engines: {node: '>= 0.8'}

  std-env@3.9.0:
    resolution: {integrity: sha512-UGvjygr6F6tpH7o2qyqR6QYpwraIjKSdtzyBdyytFOHmPZY917kwdwLG0RbOjWOnKmnm3PeHjaoLLMie7kPLQw==}

  stream-replace-string@2.0.0:
    resolution: {integrity: sha512-TlnjJ1C0QrmxRNrON00JvaFFlNh5TTG00APw23j74ET7gkQpTASi6/L2fuiav8pzK715HXtUeClpBTw2NPSn6w==}

  strict-event-emitter@0.5.1:
    resolution: {integrity: sha512-vMgjE/GGEPEFnhFub6pa4FmJBRBVOLpIII2hvCZ8Kzb7K0hlHo7mQv6xYrBvCL2LtAIBwFUK8wvuJgTVSQ5MFQ==}

  string-argv@0.3.2:
    resolution: {integrity: sha512-aqD2Q0144Z+/RqG52NeHEkZauTAUWJO8c6yTftGJKO3Tja5tUgIfmIl6kExvhtxSDP7fXB6DvzkfMpCd/F3G+Q==}
    engines: {node: '>=0.6.19'}

  string-width@4.2.3:
    resolution: {integrity: sha512-wKyQRQpjJ0sIp62ErSZdGsjMJWsap5oRNihHhu6G7JVO/9jIB6UyevL+tXuOqrng8j/cxKTWyWUwvSTriiZz/g==}
    engines: {node: '>=8'}

  string-width@5.1.2:
    resolution: {integrity: sha512-HnLOCR3vjcY8beoNLtcjZ5/nxn2afmME6lhrDrebokqMap+XbeW8n9TXpPDOqdGK5qcI3oT0GKTW6wC7EMiVqA==}
    engines: {node: '>=12'}

  string-width@7.2.0:
    resolution: {integrity: sha512-tsaTIkKW9b4N+AEj+SVA+WhJzV7/zMhcSu78mLKWSk7cXMOSHsBKFWUs0fWwq8QyK3MgJBQRX6Gbi4kYbdvGkQ==}
    engines: {node: '>=18'}

  string_decoder@1.3.0:
    resolution: {integrity: sha512-hkRX8U1WjJFd8LsDJ2yQ/wWWxaopEsABU1XfkM8A+j0+85JAGppt16cr1Whg6KIbb4okU6Mql6BOj+uup/wKeA==}

  stringify-entities@4.0.4:
    resolution: {integrity: sha512-IwfBptatlO+QCJUo19AqvrPNqlVMpW9YEL2LIVY+Rpv2qsjCGxaDLNRgeGsQWJhfItebuJhsGSLjaBbNSQ+ieg==}

  strip-ansi@6.0.1:
    resolution: {integrity: sha512-Y38VPSHcqkFrCpFnQ9vuSXmquuv5oXOKpGeT6aGrr3o3Gc9AlVa6JBfUSOCnbxGGZF+/0ooI7KrPuUSztUdU5A==}
    engines: {node: '>=8'}

  strip-ansi@7.1.0:
    resolution: {integrity: sha512-iq6eVVI64nQQTRYq2KtEg2d2uU7LElhTJwsH4YzIHZshxlgZms/wIc4VoDQTlG/IvVIrBKG06CrZnp0qv7hkcQ==}
    engines: {node: '>=12'}

  strip-ansi@7.1.2:
    resolution: {integrity: sha512-gmBGslpoQJtgnMAvOVqGZpEz9dyoKTCzy2nfz/n8aIFhN/jCE/rCmcxabB6jOOHV+0WNnylOxaxBQPSvcWklhA==}
    engines: {node: '>=12'}

  strip-final-newline@4.0.0:
    resolution: {integrity: sha512-aulFJcD6YK8V1G7iRB5tigAP4TsHBZZrOV8pjV++zdUwmeV8uzbY7yn6h9MswN62adStNZFuCIx4haBnRuMDaw==}
    engines: {node: '>=18'}

  strip-json-comments@2.0.1:
    resolution: {integrity: sha512-4gB8na07fecVVkOI6Rs4e7T6NOTki5EmL7TUduTs6bu3EdnSycntVJ4re8kgZA+wx9IueI2Y11bfbgwtzuE0KQ==}
    engines: {node: '>=0.10.0'}

  strip-literal@3.0.0:
    resolution: {integrity: sha512-TcccoMhJOM3OebGhSBEmp3UZ2SfDMZUEBdRA/9ynfLi8yYajyWX3JiXArcJt4Umh4vISpspkQIY8ZZoCqjbviA==}

  strnum@1.1.1:
    resolution: {integrity: sha512-O7aCHfYCamLCctjAiaucmE+fHf2DYHkus2OKCn4Wv03sykfFtgeECn505X6K4mPl8CRNd/qurC9guq+ynoN4pw==}

  style-to-js@1.1.16:
    resolution: {integrity: sha512-/Q6ld50hKYPH3d/r6nr117TZkHR0w0kGGIVfpG9N6D8NymRPM9RqCUv4pRpJ62E5DqOYx2AFpbZMyCPnjQCnOw==}

  style-to-object@1.0.8:
    resolution: {integrity: sha512-xT47I/Eo0rwJmaXC4oilDGDWLohVhR6o/xAQcPQN8q6QBuZVL8qMYL85kLmST5cPjAorwvqIA4qXTRQoYHaL6g==}

  stylehacks@7.0.4:
    resolution: {integrity: sha512-i4zfNrGMt9SB4xRK9L83rlsFCgdGANfeDAYacO1pkqcE7cRHPdWHwnKZVz7WY17Veq/FvyYsRAU++Ga+qDFIww==}
    engines: {node: ^18.12.0 || ^20.9.0 || >=22.0}
    peerDependencies:
      postcss: ^8.4.31

  sucrase@3.35.0:
    resolution: {integrity: sha512-8EbVDiu9iN/nESwxeSxDKe0dunta1GOlHufmSSXxMD2z2/tMZpDMpvXQGsc+ajGo8y2uYUmixaSRUc/QPoQ0GA==}
    engines: {node: '>=16 || 14 >=14.17'}
    hasBin: true

  supports-color@7.2.0:
    resolution: {integrity: sha512-qpCAvRl9stuOHveKsn7HncJRvv501qIacKzQlO/+Lwxc9+0q2wLyv4Dfvt80/DPn2pqOBsJdDiogXGR9+OvwRw==}
    engines: {node: '>=8'}

  supports-preserve-symlinks-flag@1.0.0:
    resolution: {integrity: sha512-ot0WnXS9fgdkgIcePe6RHNk1WA8+muPa6cSjeR3V8K27q9BB1rTE3R1p7Hv0z1ZyAc8s6Vvv8DIyWf681MAt0w==}
    engines: {node: '>= 0.4'}

  svgo@3.3.2:
    resolution: {integrity: sha512-OoohrmuUlBs8B8o6MB2Aevn+pRIH9zDALSR+6hhqVfa6fRwG/Qw9VUMSMW9VNg2CFc/MTIfabtdOVl9ODIJjpw==}
    engines: {node: '>=14.0.0'}
    hasBin: true

  symbol-tree@3.2.4:
    resolution: {integrity: sha512-9QNk5KwDF+Bvz+PyObkmSYjI5ksVUYtjW7AU22r2NKcfLJcXp96hkDWU3+XndOsUb+AQ9QhfzfCT2O+CNWT5Tw==}

  tailwindcss-motion@1.1.1:
    resolution: {integrity: sha512-CeeQAc5o31BuEPMyWdq/786X7QWNeifa+8khfu74Fs8lGkgEwjNYv6dGv+lRFS8FWXV5dp7F3AU9JjBXjiaQfw==}
    peerDependencies:
      tailwindcss: '>=3.0.0 || insiders'

  tailwindcss@4.1.11:
    resolution: {integrity: sha512-2E9TBm6MDD/xKYe+dvJZAmg3yxIEDNRc0jwlNyDg/4Fil2QcSLjFKGVff0lAf1jjeaArlG/M75Ey/EYr/OJtBA==}

  tailwindcss@4.1.13:
    resolution: {integrity: sha512-i+zidfmTqtwquj4hMEwdjshYYgMbOrPzb9a0M3ZgNa0JMoZeFC6bxZvO8yr8ozS6ix2SDz0+mvryPeBs2TFE+w==}

  tapable@2.2.3:
    resolution: {integrity: sha512-ZL6DDuAlRlLGghwcfmSn9sK3Hr6ArtyudlSAiCqQ6IfE+b+HHbydbYDIG15IfS5do+7XQQBdBiubF/cV2dnDzg==}
    engines: {node: '>=6'}

  tar-fs@2.1.4:
    resolution: {integrity: sha512-mDAjwmZdh7LTT6pNleZ05Yt65HC3E+NiQzl672vQG38jIrehtJk/J3mNwIg+vShQPcLF/LV7CMnDW6vjj6sfYQ==}

  tar-stream@2.2.0:
    resolution: {integrity: sha512-ujeqbceABgwMZxEJnk2HDY2DlnUZ+9oEcb1KzTVfYHio0UE6dG71n60d8D2I4qNvleWrrXpmjpt7vZeF1LnMZQ==}
    engines: {node: '>=6'}

  tar@7.4.3:
    resolution: {integrity: sha512-5S7Va8hKfV7W5U6g3aYxXmlPoZVAwUMy9AOKyF2fVuZa2UD3qZjg578OrLRt8PcNN1PleVaL/5/yYATNL0ICUw==}
    engines: {node: '>=18'}

  test-exclude@7.0.1:
    resolution: {integrity: sha512-pFYqmTw68LXVjeWJMST4+borgQP2AyMNbg1BpZh9LbyhUeNkeaPF9gzfPGUAnSMV3qPYdWUwDIjjCLiSDOl7vg==}
    engines: {node: '>=18'}

  thenify-all@1.6.0:
    resolution: {integrity: sha512-RNxQH/qI8/t3thXJDwcstUO4zeqo64+Uy/+sNVRBx4Xn2OX+OZ9oP+iJnNFqplFra2ZUVeKCSa2oVWi3T4uVmA==}
    engines: {node: '>=0.8'}

  thenify@3.3.1:
    resolution: {integrity: sha512-RVZSIV5IG10Hk3enotrhvz0T9em6cyHBLkH/YAZuKqd8hRkKhSfCGIcP2KUY0EPxndzANBmNllzWPwak+bheSw==}

  through2@4.0.2:
    resolution: {integrity: sha512-iOqSav00cVxEEICeD7TjLB1sueEL+81Wpzp2bY17uZjZN0pWZPuo4suZ/61VujxmqSGFfgOcNuTZ85QJwNZQpw==}

  tiny-inflate@1.0.3:
    resolution: {integrity: sha512-pkY1fj1cKHb2seWDy0B16HeWyczlJA9/WW3u3c4z/NiWDsO3DOU5D7nhTLE9CF0yXv/QZFY7sEJmj24dK+Rrqw==}

  tinybench@2.9.0:
    resolution: {integrity: sha512-0+DUvqWMValLmha6lr4kD8iAMK1HzV0/aKnCtWb9v9641TnP/MFb7Pc2bxoxQjTXAErryXVgUOfv2YqNllqGeg==}

  tinybench@3.1.1:
    resolution: {integrity: sha512-74pmf47HY/bHqamcCMGris+1AtGGsqTZ3Hc/UK4QvSmRuf/9PIF9753+c8XBh7JfX2r9KeZtVjOYjd6vFpc0qQ==}
    engines: {node: '>=18.0.0'}

  tinyexec@0.3.2:
    resolution: {integrity: sha512-KQQR9yN7R5+OSwaK0XQoj22pwHoTlgYqmUscPYoknOoWCWfj/5/ABTMRi69FrKU5ffPVh5QcFikpWJI/P1ocHA==}

  tinyglobby@0.2.12:
    resolution: {integrity: sha512-qkf4trmKSIiMTs/E63cxH+ojC2unam7rJ0WrauAzpT3ECNTxGRMlaXxVbfxMUC/w0LaYk6jQ4y/nGR9uBO3tww==}
    engines: {node: '>=12.0.0'}

  tinyglobby@0.2.15:
    resolution: {integrity: sha512-j2Zq4NyQYG5XMST4cbs02Ak8iJUdxRM0XI5QyxXuZOzKOINmWurp3smXu3y5wDcJrptwpSjgXHzIQxR0omXljQ==}
    engines: {node: '>=12.0.0'}

  tinypool@1.1.1:
    resolution: {integrity: sha512-Zba82s87IFq9A9XmjiX5uZA/ARWDrB03OHlq+Vw1fSdt0I+4/Kutwy8BP4Y/y/aORMo61FQ0vIb5j44vSo5Pkg==}
    engines: {node: ^18.0.0 || >=20.0.0}

  tinyrainbow@2.0.0:
    resolution: {integrity: sha512-op4nsTR47R6p0vMUUoYl/a+ljLFVtlfaXkLQmqfLR1qHma1h/ysYk4hEXZ880bf2CYgTskvTa/e196Vd5dDQXw==}
    engines: {node: '>=14.0.0'}

  tinyspy@4.0.3:
    resolution: {integrity: sha512-t2T/WLB2WRgZ9EpE4jgPJ9w+i66UZfDc8wHh0xrwiRNN+UwH98GIJkTeZqX9rg0i0ptwzqW+uYeIF0T4F8LR7A==}
    engines: {node: '>=14.0.0'}

  tldts-core@7.0.16:
    resolution: {integrity: sha512-XHhPmHxphLi+LGbH0G/O7dmUH9V65OY20R7vH8gETHsp5AZCjBk9l8sqmRKLaGOxnETU7XNSDUPtewAy/K6jbA==}

  tldts@7.0.16:
    resolution: {integrity: sha512-5bdPHSwbKTeHmXrgecID4Ljff8rQjv7g8zKQPkCozRo2HWWni+p310FSn5ImI+9kWw9kK4lzOB5q/a6iv0IJsw==}
    hasBin: true

  to-regex-range@5.0.1:
    resolution: {integrity: sha512-65P7iz6X5yEr1cwcgvQxbbIw7Uk3gOy5dIdtZ4rDveLqhrdJP+Li/Hx6tyK0NEb+2GCyneCMJiGqrADCSNk8sQ==}
    engines: {node: '>=8.0'}

  totalist@3.0.1:
    resolution: {integrity: sha512-sf4i37nQ2LBx4m3wB74y+ubopq6W/dIzXg0FDGjsYnZHVa1Da8FH853wlL2gtUhg+xJXjfk3kUZS3BRoQeoQBQ==}
    engines: {node: '>=6'}

  tough-cookie@4.1.4:
    resolution: {integrity: sha512-Loo5UUvLD9ScZ6jh8beX1T6sO1w2/MpCRpEP7V280GKMVUQ0Jzar2U3UJPsrdbziLEMMhu3Ujnq//rhiFuIeag==}
    engines: {node: '>=6'}

  tough-cookie@6.0.0:
    resolution: {integrity: sha512-kXuRi1mtaKMrsLUxz3sQYvVl37B0Ns6MzfrtV5DvJceE9bPyspOqk9xxv7XbZWcfLWbFmm997vl83qUWVJA64w==}
    engines: {node: '>=16'}

  tr46@0.0.3:
    resolution: {integrity: sha512-N3WMsuqV66lT30CrXNbEjx4GEwlow3v6rr4mCcv6prnfwhS01rkgyFdjPNBYd9br7LpXV1+Emh01fHnq2Gdgrw==}

  tr46@1.0.1:
    resolution: {integrity: sha512-dTpowEjclQ7Kgx5SdBkqRzVhERQXov8/l9Ft9dVM9fmg0W0KQSVaXX9T4i6twCPNtYiZM53lpSSUAwJbFPOHxA==}

  tr46@6.0.0:
    resolution: {integrity: sha512-bLVMLPtstlZ4iMQHpFHTR7GAGj2jxi8Dg0s2h2MafAE4uSWF98FC/3MomU51iQAMf8/qDUbKWf5GxuvvVcXEhw==}
    engines: {node: '>=20'}

  tree-kill@1.2.2:
    resolution: {integrity: sha512-L0Orpi8qGpRG//Nd+H90vFB+3iHnue1zSSGmNOOCh1GLJ7rUKVwV2HvijphGQS2UmhUZewS9VgvxYIdgr+fG1A==}
    hasBin: true

  treeify@1.1.0:
    resolution: {integrity: sha512-1m4RA7xVAJrSGrrXGs0L3YTwyvBs2S8PbRHaLZAkFw7JR8oIFwYtysxlBZhYIa7xSyiYJKZ3iGrrk55cGA3i9A==}
    engines: {node: '>=0.6'}

  trim-lines@3.0.1:
    resolution: {integrity: sha512-kRj8B+YHZCc9kQYdWfJB2/oUl9rA99qbowYYBtr4ui4mZyAQ2JpvVBd/6U2YloATfqBhBTSMhTpgBHtU0Mf3Rg==}

  trough@2.2.0:
    resolution: {integrity: sha512-tmMpK00BjZiUyVyvrBK7knerNgmgvcV/KLVyuma/SC+TQN167GrMRciANTz09+k3zW8L8t60jWO1GpfkZdjTaw==}

  ts-interface-checker@0.1.13:
    resolution: {integrity: sha512-Y/arvbn+rrz3JCKl9C4kVNfTfSm2/mEp5FSz5EsZSANGPSlQrpRI5M4PKF+mJnE52jOO90PnPSc3Ur3bTQw0gA==}

  tsconfck@3.1.6:
    resolution: {integrity: sha512-ks6Vjr/jEw0P1gmOVwutM3B7fWxoWBL2KRDb1JfqGVawBmO5UsvmWOQFGHBPl5yxYz4eERr19E6L7NMv+Fej4w==}
    engines: {node: ^18 || >=20}
    hasBin: true
    peerDependencies:
      typescript: ^5.0.0
    peerDependenciesMeta:
      typescript:
        optional: true

  tslib@2.8.1:
    resolution: {integrity: sha512-oJFu94HQb+KVduSUQL7wnpmqnfmLsOA/nAh6b6EH0wCEoK0/mPeXU6c3wKDV83MkOuHPRHtSXKKU99IBazS/2w==}

  tsup@8.5.0:
    resolution: {integrity: sha512-VmBp77lWNQq6PfuMqCHD3xWl22vEoWsKajkF8t+yMBawlUS8JzEI+vOVMeuNZIuMML8qXRizFKi9oD5glKQVcQ==}
    engines: {node: '>=18'}
    hasBin: true
    peerDependencies:
      '@microsoft/api-extractor': ^7.36.0
      '@swc/core': ^1
      postcss: ^8.4.12
      typescript: '>=4.5.0'
    peerDependenciesMeta:
      '@microsoft/api-extractor':
        optional: true
      '@swc/core':
        optional: true
      postcss:
        optional: true
      typescript:
        optional: true

  tsx@4.20.6:
    resolution: {integrity: sha512-ytQKuwgmrrkDTFP4LjR0ToE2nqgy886GpvRSpU0JAnrdBYppuY5rLkRUYPU1yCryb24SsKBTL/hlDQAEFVwtZg==}
    engines: {node: '>=18.0.0'}
    hasBin: true

  tunnel-agent@0.6.0:
    resolution: {integrity: sha512-McnNiV1l8RYeY8tBgEpuodCC1mLUdbSN+CYBL7kJsJNInOP8UjDDEwdk6Mw60vdLLrr5NHKZhMAOSrR2NZuQ+w==}

  twoslash-protocol@0.2.12:
    resolution: {integrity: sha512-5qZLXVYfZ9ABdjqbvPc4RWMr7PrpPaaDSeaYY55vl/w1j6H6kzsWK/urAEIXlzYlyrFmyz1UbwIt+AA0ck+wbg==}

  twoslash@0.2.12:
    resolution: {integrity: sha512-tEHPASMqi7kqwfJbkk7hc/4EhlrKCSLcur+TcvYki3vhIfaRMXnXjaYFgXpoZRbT6GdprD4tGuVBEmTpUgLBsw==}
    peerDependencies:
      typescript: '*'

  type-detect@4.1.0:
    resolution: {integrity: sha512-Acylog8/luQ8L7il+geoSxhEkazvkslg7PSNKOX59mbB9cOveP5aq9h74Y7YU8yDpJwetzQQrfIwtf4Wp4LKcw==}
    engines: {node: '>=4'}

  type-fest@4.38.0:
    resolution: {integrity: sha512-2dBz5D5ycHIoliLYLi0Q2V7KRaDlH0uWIvmk7TYlAg5slqwiPv1ezJdZm1QEM0xgk29oYWMCbIG7E6gHpvChlg==}
    engines: {node: '>=16'}

  type-fest@4.41.0:
    resolution: {integrity: sha512-TeTSQ6H5YHvpqVwBRcnLDCBnDOHWYu7IvGbHT6N8AOymcr9PJGjc1GTtiWZTYg0NCgYwvnYWEkVChQAr9bjfwA==}
    engines: {node: '>=16'}

  typed-binary@4.3.2:
    resolution: {integrity: sha512-HT3pIBM2njCZUmeczDaQUUErGiM6GXFCqMsHegE12HCoBtvHCkfR10JJni0TeGOTnLilTd6YFyj+YhflqQDrDQ==}

  typedoc-plugin-markdown@4.4.2:
    resolution: {integrity: sha512-kJVkU2Wd+AXQpyL6DlYXXRrfNrHrEIUgiABWH8Z+2Lz5Sq6an4dQ/hfvP75bbokjNDUskOdFlEEm/0fSVyC7eg==}
    engines: {node: '>= 18'}
    peerDependencies:
      typedoc: 0.27.x

  typedoc@0.28.13:
    resolution: {integrity: sha512-dNWY8msnYB2a+7Audha+aTF1Pu3euiE7ySp53w8kEsXoYw7dMouV5A1UsTUY345aB152RHnmRMDiovuBi7BD+w==}
    engines: {node: '>= 18', pnpm: '>= 10'}
    hasBin: true
    peerDependencies:
      typescript: 5.0.x || 5.1.x || 5.2.x || 5.3.x || 5.4.x || 5.5.x || 5.6.x || 5.7.x || 5.8.x || 5.9.x

  typesafe-path@0.2.2:
    resolution: {integrity: sha512-OJabfkAg1WLZSqJAJ0Z6Sdt3utnbzr/jh+NAHoyWHJe8CMSy79Gm085094M9nvTPy22KzTVn5Zq5mbapCI/hPA==}

  typescript-auto-import-cache@0.3.5:
    resolution: {integrity: sha512-fAIveQKsoYj55CozUiBoj4b/7WpN0i4o74wiGY5JVUEoD0XiqDk1tJqTEjgzL2/AizKQrXxyRosSebyDzBZKjw==}

  typescript@5.8.3:
    resolution: {integrity: sha512-p1diW6TqL9L07nNxvRMM7hMMw4c5XOo/1ibL4aAIGmSAt9slTE1Xgw5KWuof2uTOvCg9BY7ZRi+GaF+7sfgPeQ==}
    engines: {node: '>=14.17'}
    hasBin: true

  uc.micro@2.1.0:
    resolution: {integrity: sha512-ARDJmphmdvUk6Glw7y9DQ2bFkKBHwQHLi2lsaH6PPmz/Ka9sFOBsBluozhDltWmnv9u/cF6Rt87znRTPV+yp/A==}

  ufo@1.6.1:
    resolution: {integrity: sha512-9a4/uxlTWJ4+a5i0ooc1rU7C7YOw3wT+UGqdeNNHWnOF9qcMBgLRS+4IYUqbczewFx4mLEig6gawh7X6mFlEkA==}

  ultrahtml@1.6.0:
    resolution: {integrity: sha512-R9fBn90VTJrqqLDwyMph+HGne8eqY1iPfYhPzZrvKpIfwkWZbcYlfpsb8B9dTvBfpy1/hqAD7Wi8EKfP9e8zdw==}

  unbuild@3.5.0:
    resolution: {integrity: sha512-DPFttsiADnHRb/K+yJ9r9jdn6JyXlsmdT0S12VFC14DFSJD+cxBnHq+v0INmqqPVPxOoUjvJFYUVIb02rWnVeA==}
    hasBin: true
    peerDependencies:
      typescript: ^5.7.3
    peerDependenciesMeta:
      typescript:
        optional: true

  uncrypto@0.1.3:
    resolution: {integrity: sha512-Ql87qFHB3s/De2ClA9e0gsnS6zXG27SkTiSJwjCc9MebbfapQfuPzumMIUMi38ezPZVNFcHI9sUIepeQfw8J8Q==}

  undici-types@7.14.0:
    resolution: {integrity: sha512-QQiYxHuyZ9gQUIrmPo3IA+hUl4KYk8uSA7cHrcKd/l3p1OTpZcM0Tbp9x7FAtXdAYhlasd60ncPpgu6ihG6TOA==}

  undici@6.21.2:
    resolution: {integrity: sha512-uROZWze0R0itiAKVPsYhFov9LxrPMHLMEQFszeI2gCN6bnIIZ8twzBCJcN2LJrBBLfrP0t1FW0g+JmKVl8Vk1g==}
    engines: {node: '>=18.17'}

  unicode-properties@1.4.1:
    resolution: {integrity: sha512-CLjCCLQ6UuMxWnbIylkisbRj31qxHPAurvena/0iwSVbQ2G1VY5/HjV0IRabOEbDHlzZlRdCrD4NhB0JtU40Pg==}

  unicode-trie@2.0.0:
    resolution: {integrity: sha512-x7bc76x0bm4prf1VLg79uhAzKw8DVboClSN5VxJuQ+LKDOVEW9CdH+VY7SP+vX7xCYQqzzgQpFqz15zeLvAtZQ==}

  unicorn-magic@0.3.0:
    resolution: {integrity: sha512-+QBBXBCvifc56fsbuxZQ6Sic3wqqc3WWaqxs58gvJrcOuN83HGTCwz3oS5phzU9LthRNE9VrJCFCLUgHeeFnfA==}
    engines: {node: '>=18'}

  unified@11.0.5:
    resolution: {integrity: sha512-xKvGhPWw3k84Qjh8bI3ZeJjqnyadK+GEFtazSfZv/rKeTkTjOJho6mFqh2SM96iIcZokxiOpg78GazTSg8+KHA==}

  unifont@0.5.2:
    resolution: {integrity: sha512-LzR4WUqzH9ILFvjLAUU7dK3Lnou/qd5kD+IakBtBK4S15/+x2y9VX+DcWQv6s551R6W+vzwgVS6tFg3XggGBgg==}

  unist-util-find-after@5.0.0:
    resolution: {integrity: sha512-amQa0Ep2m6hE2g72AugUItjbuM8X8cGQnFoHk0pGfrFeT9GZhzN5SW8nRsiGKK7Aif4CrACPENkA6P/Lw6fHGQ==}

  unist-util-is@6.0.0:
    resolution: {integrity: sha512-2qCTHimwdxLfz+YzdGfkqNlH0tLi9xjTnHddPmJwtIG9MGsdbutfTc4P+haPD7l7Cjxf/WZj+we5qfVPvvxfYw==}

  unist-util-modify-children@4.0.0:
    resolution: {integrity: sha512-+tdN5fGNddvsQdIzUF3Xx82CU9sMM+fA0dLgR9vOmT0oPT2jH+P1nd5lSqfCfXAw+93NhcXNY2qqvTUtE4cQkw==}

  unist-util-position-from-estree@2.0.0:
    resolution: {integrity: sha512-KaFVRjoqLyF6YXCbVLNad/eS4+OfPQQn2yOd7zF/h5T/CSL2v8NpN6a5TPvtbXthAGw5nG+PuTtq+DdIZr+cRQ==}

  unist-util-position@5.0.0:
    resolution: {integrity: sha512-fucsC7HjXvkB5R3kTCO7kUjRdrS0BJt3M/FPxmHMBOm8JQi2BsHAHFsy27E0EolP8rp0NzXsJ+jNPyDWvOJZPA==}

  unist-util-remove-position@5.0.0:
    resolution: {integrity: sha512-Hp5Kh3wLxv0PHj9m2yZhhLt58KzPtEYKQQ4yxfYFEO7EvHwzyDYnduhHnY1mDxoqr7VUwVuHXk9RXKIiYS1N8Q==}

  unist-util-stringify-position@4.0.0:
    resolution: {integrity: sha512-0ASV06AAoKCDkS2+xw5RXJywruurpbC4JZSm7nr7MOt1ojAzvyyaO+UxZf18j8FCF6kmzCZKcAgN/yu2gm2XgQ==}

  unist-util-visit-children@3.0.0:
    resolution: {integrity: sha512-RgmdTfSBOg04sdPcpTSD1jzoNBjt9a80/ZCzp5cI9n1qPzLZWF9YdvWGN2zmTumP1HWhXKdUWexjy/Wy/lJ7tA==}

  unist-util-visit-parents@6.0.1:
    resolution: {integrity: sha512-L/PqWzfTP9lzzEa6CKs0k2nARxTdZduw3zyh8d2NVBnsyvHjSX4TWse388YrrQKbvI8w20fGjGlhgT96WwKykw==}

  unist-util-visit@5.0.0:
    resolution: {integrity: sha512-MR04uvD+07cwl/yhVuVWAtw+3GOR/knlL55Nd/wAdblk27GCVt3lqpTivy/tkJcZoNPzTwS1Y+KMojlLDhoTzg==}

  universal-user-agent@6.0.1:
    resolution: {integrity: sha512-yCzhz6FN2wU1NiiQRogkTQszlQSlpWaw8SvVegAc+bDxbzHgh1vX8uIe8OYyMH6DwH+sdTJsgMl36+mSMdRJIQ==}

  universalify@0.2.0:
    resolution: {integrity: sha512-CJ1QgKmNg3CwvAv/kOFmtnEN05f0D/cn9QntgNOQlQF9dgvVTHj3t+8JPdjqawCHk7V/KA+fbUqzZ9XWhcqPUg==}
    engines: {node: '>= 4.0.0'}

  universalify@2.0.1:
    resolution: {integrity: sha512-gptHNQghINnc/vTGIk0SOFGFNXw7JVrlRUtConJRlvaw6DuX0wO5Jeko9sWrMBhh+PsYAZ7oXAiOnf/UKogyiw==}
    engines: {node: '>= 10.0.0'}

  unplugin@2.3.5:
    resolution: {integrity: sha512-RyWSb5AHmGtjjNQ6gIlA67sHOsWpsbWpwDokLwTcejVdOjEkJZh7QKu14J00gDDVSh8kGH4KYC/TNBceXFZhtw==}
    engines: {node: '>=18.12.0'}

  unstorage@1.17.1:
    resolution: {integrity: sha512-KKGwRTT0iVBCErKemkJCLs7JdxNVfqTPc/85ae1XES0+bsHbc/sFBfVi5kJp156cc51BHinIH2l3k0EZ24vOBQ==}
    peerDependencies:
      '@azure/app-configuration': ^1.8.0
      '@azure/cosmos': ^4.2.0
      '@azure/data-tables': ^13.3.0
      '@azure/identity': ^4.6.0
      '@azure/keyvault-secrets': ^4.9.0
      '@azure/storage-blob': ^12.26.0
      '@capacitor/preferences': ^6.0.3 || ^7.0.0
      '@deno/kv': '>=0.9.0'
      '@netlify/blobs': ^6.5.0 || ^7.0.0 || ^8.1.0 || ^9.0.0 || ^10.0.0
      '@planetscale/database': ^1.19.0
      '@upstash/redis': ^1.34.3
      '@vercel/blob': '>=0.27.1'
      '@vercel/functions': ^2.2.12 || ^3.0.0
      '@vercel/kv': ^1.0.1
      aws4fetch: ^1.0.20
      db0: '>=0.2.1'
      idb-keyval: ^6.2.1
      ioredis: ^5.4.2
      uploadthing: ^7.4.4
    peerDependenciesMeta:
      '@azure/app-configuration':
        optional: true
      '@azure/cosmos':
        optional: true
      '@azure/data-tables':
        optional: true
      '@azure/identity':
        optional: true
      '@azure/keyvault-secrets':
        optional: true
      '@azure/storage-blob':
        optional: true
      '@capacitor/preferences':
        optional: true
      '@deno/kv':
        optional: true
      '@netlify/blobs':
        optional: true
      '@planetscale/database':
        optional: true
      '@upstash/redis':
        optional: true
      '@vercel/blob':
        optional: true
      '@vercel/functions':
        optional: true
      '@vercel/kv':
        optional: true
      aws4fetch:
        optional: true
      db0:
        optional: true
      idb-keyval:
        optional: true
      ioredis:
        optional: true
      uploadthing:
        optional: true

  untyped@2.0.0:
    resolution: {integrity: sha512-nwNCjxJTjNuLCgFr42fEak5OcLuB3ecca+9ksPFNvtfYSLpjf+iJqSIaSnIile6ZPbKYxI5k2AfXqeopGudK/g==}
    hasBin: true

  update-browserslist-db@1.1.3:
    resolution: {integrity: sha512-UxhIZQ+QInVdunkDAaiazvvT/+fXL5Osr0JZlJulepYu6Jd7qJtDZjlur0emRlT71EN3ScPoE7gvsuIKKNavKw==}
    hasBin: true
    peerDependencies:
      browserslist: '>= 4.21.0'

  url-join@5.0.0:
    resolution: {integrity: sha512-n2huDr9h9yzd6exQVnH/jU5mr+Pfx08LRXXZhkLLetAMESRj+anQsTAh940iMrIetKAmry9coFuZQ2jY8/p3WA==}
    engines: {node: ^12.20.0 || ^14.13.1 || >=16.0.0}

  url-parse@1.5.10:
    resolution: {integrity: sha512-WypcfiRhfeUP9vvF0j6rw0J3hrWrw6iZv3+22h6iRMJ/8z1Tj6XfLP4DsUix5MhMPnXpiHDoKyoZ/bdCkwBCiQ==}

  use-callback-ref@1.3.3:
    resolution: {integrity: sha512-jQL3lRnocaFtu3V00JToYz/4QkNWswxijDaCVNZRiRTO3HQDLsdu1ZtmIUvV4yPp+rvWm5j0y0TG/S61cuijTg==}
    engines: {node: '>=10'}
    peerDependencies:
      '@types/react': '*'
      react: ^16.8.0 || ^17.0.0 || ^18.0.0 || ^19.0.0 || ^19.0.0-rc
    peerDependenciesMeta:
      '@types/react':
        optional: true

  use-sidecar@1.1.3:
    resolution: {integrity: sha512-Fedw0aZvkhynoPYlA5WXrMCAMm+nSWdZt6lzJQ7Ok8S6Q+VsHmHpRWndVRJ8Be0ZbkfPc5LRYH+5XrzXcEeLRQ==}
    engines: {node: '>=10'}
    peerDependencies:
      '@types/react': '*'
      react: ^16.8.0 || ^17.0.0 || ^18.0.0 || ^19.0.0 || ^19.0.0-rc
    peerDependenciesMeta:
      '@types/react':
        optional: true

  util-deprecate@1.0.2:
    resolution: {integrity: sha512-EPD5q1uXyFxJpCrLnCc1nHnq3gOa6DZBocAIiI2TaSCA7VCJ1UJDMagCzIkXNsUYfD1daK//LTEQ8xiIbrHtcw==}

  validate-npm-package-name@5.0.1:
    resolution: {integrity: sha512-OljLrQ9SQdOUqTaQxqL5dEfZWrXExyyWsozYlAWFawPVNuD83igl7uJD2RTkNMbniIYgt8l81eCJGIdQF7avLQ==}
    engines: {node: ^14.17.0 || ^16.13.0 || >=18.0.0}

  vfile-location@5.0.3:
    resolution: {integrity: sha512-5yXvWDEgqeiYiBe1lbxYF7UMAIm/IcopxMHrMQDq3nvKcjPKIhZklUKL+AE7J7uApI4kwe2snsK+eI6UTj9EHg==}

  vfile-message@4.0.2:
    resolution: {integrity: sha512-jRDZ1IMLttGj41KcZvlrYAaI3CfqpLpfpf+Mfig13viT6NKvRzWZ+lXz0Y5D60w6uJIBAOGq9mSHf0gktF0duw==}

  vfile-message@4.0.3:
    resolution: {integrity: sha512-QTHzsGd1EhbZs4AsQ20JX1rC3cOlt/IWJruk893DfLRr57lcnOeMaWG4K0JrRta4mIJZKth2Au3mM3u03/JWKw==}

  vfile@6.0.3:
    resolution: {integrity: sha512-KzIbH/9tXat2u30jf+smMwFCsno4wHVdNmzFyL+T/L3UGqqk6JKfVqOFOZEpZSHADH1k40ab6NUIXZq422ov3Q==}

  vite-imagetools@9.0.0:
    resolution: {integrity: sha512-nxTMh7+PkZlOinV1DwgcDAill4+khOF29yQVqYEzleyKEb6qunRDYBYaT9TmGfx4l1fk2xSvDNgbiTYyiekHAw==}
    engines: {node: '>=20.0.0'}

  vite-node@3.2.4:
    resolution: {integrity: sha512-EbKSKh+bh1E1IFxeO0pg1n4dvoOTt0UDiXMd/qn++r98+jPO1xtJilvXldeuQ8giIB5IkpjCgMleHMNEsGH6pg==}
    engines: {node: ^18.0.0 || ^20.0.0 || >=22.0.0}
    hasBin: true

  vite-plugin-wasm@3.5.0:
    resolution: {integrity: sha512-X5VWgCnqiQEGb+omhlBVsvTfxikKtoOgAzQ95+BZ8gQ+VfMHIjSHr0wyvXFQCa0eKQ0fKyaL0kWcEnYqBac4lQ==}
    peerDependencies:
      vite: ^2 || ^3 || ^4 || ^5 || ^6 || ^7

  vite@6.3.6:
    resolution: {integrity: sha512-0msEVHJEScQbhkbVTb/4iHZdJ6SXp/AvxL2sjwYQFfBqleHtnCqv1J3sa9zbWz/6kW1m9Tfzn92vW+kZ1WV6QA==}
    engines: {node: ^18.0.0 || ^20.0.0 || >=22.0.0}
    hasBin: true
    peerDependencies:
      '@types/node': ^18.0.0 || ^20.0.0 || >=22.0.0
      jiti: '>=1.21.0'
      less: '*'
      lightningcss: ^1.21.0
      sass: '*'
      sass-embedded: '*'
      stylus: '*'
      sugarss: '*'
      terser: ^5.16.0
      tsx: ^4.8.1
      yaml: ^2.4.2
    peerDependenciesMeta:
      '@types/node':
        optional: true
      jiti:
        optional: true
      less:
        optional: true
      lightningcss:
        optional: true
      sass:
        optional: true
      sass-embedded:
        optional: true
      stylus:
        optional: true
      sugarss:
        optional: true
      terser:
        optional: true
      tsx:
        optional: true
      yaml:
        optional: true

  vitefu@1.1.1:
    resolution: {integrity: sha512-B/Fegf3i8zh0yFbpzZ21amWzHmuNlLlmJT6n7bu5e+pCHUKQIfXSYokrqOBGEMMe9UG2sostKQF9mml/vYaWJQ==}
    peerDependencies:
      vite: ^3.0.0 || ^4.0.0 || ^5.0.0 || ^6.0.0 || ^7.0.0-beta.0
    peerDependenciesMeta:
      vite:
        optional: true

  vitest@3.2.4:
    resolution: {integrity: sha512-LUCP5ev3GURDysTWiP47wRRUpLKMOfPh+yKTx3kVIEiu5KOMeqzpnYNsKyOoVrULivR8tLcks4+lga33Whn90A==}
    engines: {node: ^18.0.0 || ^20.0.0 || >=22.0.0}
    hasBin: true
    peerDependencies:
      '@edge-runtime/vm': '*'
      '@types/debug': ^4.1.12
      '@types/node': ^18.0.0 || ^20.0.0 || >=22.0.0
      '@vitest/browser': 3.2.4
      '@vitest/ui': 3.2.4
      happy-dom: '*'
      jsdom: '*'
    peerDependenciesMeta:
      '@edge-runtime/vm':
        optional: true
      '@types/debug':
        optional: true
      '@types/node':
        optional: true
      '@vitest/browser':
        optional: true
      '@vitest/ui':
        optional: true
      happy-dom:
        optional: true
      jsdom:
        optional: true

  volar-service-css@0.0.62:
    resolution: {integrity: sha512-JwNyKsH3F8PuzZYuqPf+2e+4CTU8YoyUHEHVnoXNlrLe7wy9U3biomZ56llN69Ris7TTy/+DEX41yVxQpM4qvg==}
    peerDependencies:
      '@volar/language-service': ~2.4.0
    peerDependenciesMeta:
      '@volar/language-service':
        optional: true

  volar-service-emmet@0.0.62:
    resolution: {integrity: sha512-U4dxWDBWz7Pi4plpbXf4J4Z/ss6kBO3TYrACxWNsE29abu75QzVS0paxDDhI6bhqpbDFXlpsDhZ9aXVFpnfGRQ==}
    peerDependencies:
      '@volar/language-service': ~2.4.0
    peerDependenciesMeta:
      '@volar/language-service':
        optional: true

  volar-service-html@0.0.62:
    resolution: {integrity: sha512-Zw01aJsZRh4GTGUjveyfEzEqpULQUdQH79KNEiKVYHZyuGtdBRYCHlrus1sueSNMxwwkuF5WnOHfvBzafs8yyQ==}
    peerDependencies:
      '@volar/language-service': ~2.4.0
    peerDependenciesMeta:
      '@volar/language-service':
        optional: true

  volar-service-prettier@0.0.62:
    resolution: {integrity: sha512-h2yk1RqRTE+vkYZaI9KYuwpDfOQRrTEMvoHol0yW4GFKc75wWQRrb5n/5abDrzMPrkQbSip8JH2AXbvrRtYh4w==}
    peerDependencies:
      '@volar/language-service': ~2.4.0
      prettier: ^2.2 || ^3.0
    peerDependenciesMeta:
      '@volar/language-service':
        optional: true
      prettier:
        optional: true

  volar-service-typescript-twoslash-queries@0.0.62:
    resolution: {integrity: sha512-KxFt4zydyJYYI0kFAcWPTh4u0Ha36TASPZkAnNY784GtgajerUqM80nX/W1d0wVhmcOFfAxkVsf/Ed+tiYU7ng==}
    peerDependencies:
      '@volar/language-service': ~2.4.0
    peerDependenciesMeta:
      '@volar/language-service':
        optional: true

  volar-service-typescript@0.0.62:
    resolution: {integrity: sha512-p7MPi71q7KOsH0eAbZwPBiKPp9B2+qrdHAd6VY5oTo9BUXatsOAdakTm9Yf0DUj6uWBAaOT01BSeVOPwucMV1g==}
    peerDependencies:
      '@volar/language-service': ~2.4.0
    peerDependenciesMeta:
      '@volar/language-service':
        optional: true

  volar-service-yaml@0.0.62:
    resolution: {integrity: sha512-k7gvv7sk3wa+nGll3MaSKyjwQsJjIGCHFjVkl3wjaSP2nouKyn9aokGmqjrl39mi88Oy49giog2GkZH526wjig==}
    peerDependencies:
      '@volar/language-service': ~2.4.0
    peerDependenciesMeta:
      '@volar/language-service':
        optional: true

  vscode-css-languageservice@6.3.2:
    resolution: {integrity: sha512-GEpPxrUTAeXWdZWHev1OJU9lz2Q2/PPBxQ2TIRmLGvQiH3WZbqaNoute0n0ewxlgtjzTW3AKZT+NHySk5Rf4Eg==}

  vscode-html-languageservice@5.3.1:
    resolution: {integrity: sha512-ysUh4hFeW/WOWz/TO9gm08xigiSsV/FOAZ+DolgJfeLftna54YdmZ4A+lIn46RbdO3/Qv5QHTn1ZGqmrXQhZyA==}

  vscode-json-languageservice@4.1.8:
    resolution: {integrity: sha512-0vSpg6Xd9hfV+eZAaYN63xVVMOTmJ4GgHxXnkLCh+9RsQBkWKIghzLhW2B9ebfG+LQQg8uLtsQ2aUKjTgE+QOg==}
    engines: {npm: '>=7.0.0'}

  vscode-jsonrpc@6.0.0:
    resolution: {integrity: sha512-wnJA4BnEjOSyFMvjZdpiOwhSq9uDoK8e/kpRJDTaMYzwlkrhG1fwDIZI94CLsLzlCK5cIbMMtFlJlfR57Lavmg==}
    engines: {node: '>=8.0.0 || >=10.0.0'}

  vscode-jsonrpc@8.2.0:
    resolution: {integrity: sha512-C+r0eKJUIfiDIfwJhria30+TYWPtuHJXHtI7J0YlOmKAo7ogxP20T0zxB7HZQIFhIyvoBPwWskjxrvAtfjyZfA==}
    engines: {node: '>=14.0.0'}

  vscode-languageserver-protocol@3.16.0:
    resolution: {integrity: sha512-sdeUoAawceQdgIfTI+sdcwkiK2KU+2cbEYA0agzM2uqaUy2UpnnGHtWTHVEtS0ES4zHU0eMFRGN+oQgDxlD66A==}

  vscode-languageserver-protocol@3.17.5:
    resolution: {integrity: sha512-mb1bvRJN8SVznADSGWM9u/b07H7Ecg0I3OgXDuLdn307rl/J3A9YD6/eYOssqhecL27hK1IPZAsaqh00i/Jljg==}

  vscode-languageserver-textdocument@1.0.12:
    resolution: {integrity: sha512-cxWNPesCnQCcMPeenjKKsOCKQZ/L6Tv19DTRIGuLWe32lyzWhihGVJ/rcckZXJxfdKCFvRLS3fpBIsV/ZGX4zA==}

  vscode-languageserver-types@3.16.0:
    resolution: {integrity: sha512-k8luDIWJWyenLc5ToFQQMaSrqCHiLwyKPHKPQZ5zz21vM+vIVUSvsRpcbiECH4WR88K2XZqc4ScRcZ7nk/jbeA==}

  vscode-languageserver-types@3.17.5:
    resolution: {integrity: sha512-Ld1VelNuX9pdF39h2Hgaeb5hEZM2Z3jUrrMgWQAu82jMtZp7p3vJT3BzToKtZI7NgQssZje5o0zryOrhQvzQAg==}

  vscode-languageserver@7.0.0:
    resolution: {integrity: sha512-60HTx5ID+fLRcgdHfmz0LDZAXYEV68fzwG0JWwEPBode9NuMYTIxuYXPg4ngO8i8+Ou0lM7y6GzaYWbiDL0drw==}
    hasBin: true

  vscode-languageserver@9.0.1:
    resolution: {integrity: sha512-woByF3PDpkHFUreUa7Hos7+pUWdeWMXRd26+ZX2A8cFx6v/JPTtd4/uN0/jB6XQHYaOlHbio03NTHCqrgG5n7g==}
    hasBin: true

  vscode-nls@5.2.0:
    resolution: {integrity: sha512-RAaHx7B14ZU04EU31pT+rKz2/zSl7xMsfIZuo8pd+KZO6PXtQmpevpq3vxvWNcrGbdmhM/rr5Uw5Mz+NBfhVng==}

  vscode-uri@3.1.0:
    resolution: {integrity: sha512-/BpdSx+yCQGnCvecbyXdxHDkuk55/G3xwnC0GqY4gmQ3j+A+g8kzzgB4Nk/SINjqn6+waqw3EgbVF2QKExkRxQ==}

  w3c-xmlserializer@5.0.0:
    resolution: {integrity: sha512-o8qghlI8NZHU1lLPrpi2+Uq7abh4GGPpYANlalzWxyWteJOCsr/P+oPBA49TOLu5FTZO4d3F9MnWJfiMo4BkmA==}
    engines: {node: '>=18'}

  wcwidth@1.0.1:
    resolution: {integrity: sha512-XHPEwS0q6TaxcvG85+8EYkbiCux2XtWG2mkc47Ng2A77BQu9+DqIOJldST4HgPkuea7dvKSj5VgX3P1d4rW8Tg==}

  web-namespaces@2.0.1:
    resolution: {integrity: sha512-bKr1DkiNa2krS7qxNtdrtHAmzuYGFQLiQ13TsorsdT6ULTkPLKuu5+GsFpDlg6JFjUTwX2DyhMPG2be8uPrqsQ==}

  webidl-conversions@3.0.1:
    resolution: {integrity: sha512-2JAn3z8AR6rjK8Sm8orRC0h/bcl/DqL7tRPdGZ4I1CjdF+EaMLmYxBHyXuKL849eucPFhvBoxMsflfOb8kxaeQ==}

  webidl-conversions@4.0.2:
    resolution: {integrity: sha512-YQ+BmxuTgd6UXZW3+ICGfyqRyHXVlD5GtQr5+qjiNW7bF0cqrzX500HVXPBOvgXb5YnzDd+h0zqyv61KUD7+Sg==}

  webidl-conversions@8.0.0:
    resolution: {integrity: sha512-n4W4YFyz5JzOfQeA8oN7dUYpR+MBP3PIUsn2jLjWXwK5ASUzt0Jc/A5sAUZoCYFJRGF0FBKJ+1JjN43rNdsQzA==}
    engines: {node: '>=20'}

  webpack-virtual-modules@0.6.2:
    resolution: {integrity: sha512-66/V2i5hQanC51vBQKPH4aI8NMAcBW59FVBs+rC7eGHupMyfn34q7rZIE+ETlJ+XTevqfUhVVBgSUNSW2flEUQ==}

  wgpu-matrix@3.4.0:
    resolution: {integrity: sha512-kXHrbAPKEn9A32Wf4wVldyx9MmnzwhuB5p8GCqoJP3ItU5+iDT4J3aTQwPZWkfb153hwGtqZtUwR2M+ipJKadg==}

  wgsl-wasm-transpiler-bundler@0.0.1:
    resolution: {integrity: sha512-xYys/sgYuqk1CmIGfsIBCI9gG9Or48qk5TFtlGby5qx+hn+FvCMC8SBC0EkQ/wCDxjTORDb8d/6B27U/BX7qMQ==}

  wgsl_reflect@https://codeload.github.com/mhawryluk/wgsl_reflect/tar.gz/85994fdc8d8a3abbb4f79baf3891e54eed0c1c63:
    resolution: {tarball: https://codeload.github.com/mhawryluk/wgsl_reflect/tar.gz/85994fdc8d8a3abbb4f79baf3891e54eed0c1c63}
    version: 1.0.14

  whatwg-encoding@3.1.1:
    resolution: {integrity: sha512-6qN4hJdMwfYBtE3YBTTHhoeuUrDBPZmbQaxWAqSALV/MeEnR5z1xd8UKud2RAkFoPkmB+hli1TZSnyi84xz1vQ==}
    engines: {node: '>=18'}

  whatwg-mimetype@4.0.0:
    resolution: {integrity: sha512-QaKxh0eNIi2mE9p2vEdzfagOKHCcj1pJ56EEHGQOVxp8r9/iszLUUV7v89x9O1p/T+NlTM5W7jW6+cz4Fq1YVg==}
    engines: {node: '>=18'}

  whatwg-url@15.1.0:
    resolution: {integrity: sha512-2ytDk0kiEj/yu90JOAp44PVPUkO9+jVhyf+SybKlRHSDlvOOZhdPIrr7xTH64l4WixO2cP+wQIcgujkGBPPz6g==}
    engines: {node: '>=20'}

  whatwg-url@5.0.0:
    resolution: {integrity: sha512-saE57nupxk6v3HY35+jzBwYa0rKSy0XR8JSxZPwgLr7ys0IBzhGviA1/TUGJLmSVqs8pb9AnvICXEuOHLprYTw==}

  whatwg-url@7.1.0:
    resolution: {integrity: sha512-WUu7Rg1DroM7oQvGWfOiAK21n74Gg+T4elXEQYkOhtyLeWiJFoOGLXPKI/9gzIie9CtwVLm8wtw6YJdKyxSjeg==}

  which-pm-runs@1.1.0:
    resolution: {integrity: sha512-n1brCuqClxfFfq/Rb0ICg9giSZqCS+pLtccdag6C2HyufBrh3fBOiy9nb6ggRMvWOVH5GrdJskj5iGTZNxd7SA==}
    engines: {node: '>=4'}

  which@2.0.2:
    resolution: {integrity: sha512-BLI3Tl1TW3Pvl70l3yq3Y64i+awpwXqsGBYWkkqMtnbXgrMD+yj7rhW0kuEDxzJaYXGjEW5ogapKNMEKNMjibA==}
    engines: {node: '>= 8'}
    hasBin: true

  why-is-node-running@2.3.0:
    resolution: {integrity: sha512-hUrmaWBdVDcxvYqnyh09zunKzROWjbZTiNy8dBEjkS7ehEDQibXJ7XvlmtbwuTclUiIyN+CyXQD4Vmko8fNm8w==}
    engines: {node: '>=8'}
    hasBin: true

  wicked-good-xpath@1.3.0:
    resolution: {integrity: sha512-Gd9+TUn5nXdwj/hFsPVx5cuHHiF5Bwuc30jZ4+ronF1qHK5O7HD0sgmXWSEgwKquT3ClLoKPVbO6qGwVwLzvAw==}

  widest-line@5.0.0:
    resolution: {integrity: sha512-c9bZp7b5YtRj2wOe6dlj32MK+Bx/M/d+9VB2SHM1OtsUHR0aV0tdP6DWh/iMt0kWi1t5g1Iudu6hQRNd1A4PVA==}
    engines: {node: '>=18'}

  wrap-ansi@6.2.0:
    resolution: {integrity: sha512-r6lPcBGxZXlIcymEu7InxDMhdW0KDxpLgoFLcguasxCaJ/SOIZwINatK9KY/tf+ZrlywOKU0UDj3ATXUBfxJXA==}
    engines: {node: '>=8'}

  wrap-ansi@7.0.0:
    resolution: {integrity: sha512-YVGIj2kamLSTxw6NsZjoBxfSwsn0ycdesmc4p+Q21c5zPuZ1pl+NfxVdxPtdHvmNVOQ6XSYG4AUtyt/Fi7D16Q==}
    engines: {node: '>=10'}

  wrap-ansi@8.1.0:
    resolution: {integrity: sha512-si7QWI6zUMq56bESFvagtmzMdGOtoxfR+Sez11Mobfc7tm+VkUckk9bW2UeffTGVUbOksxmSw0AA2gs8g71NCQ==}
    engines: {node: '>=12'}

  wrap-ansi@9.0.2:
    resolution: {integrity: sha512-42AtmgqjV+X1VpdOfyTGOYRi0/zsoLqtXQckTmqTeybT+BDIbM/Guxo7x3pE2vtpr1ok6xRqM9OpBe+Jyoqyww==}
    engines: {node: '>=18'}

  wrappy@1.0.2:
    resolution: {integrity: sha512-l4Sp/DRseor9wL6EvV2+TuQn63dMkPjZ/sp9XkghTEbV9KlPS1xUsZ3u7/IQO4wxtcFB4bgpQPRcR3QCvezPcQ==}

  ws@8.18.3:
    resolution: {integrity: sha512-PEIGCY5tSlUt50cqyMXfCzX+oOPqN0vuGqWzbcJ2xvnkzkq46oOpz7dQaTDBdfICb4N14+GARUDw2XV2N4tvzg==}
    engines: {node: '>=10.0.0'}
    peerDependencies:
      bufferutil: ^4.0.1
      utf-8-validate: '>=5.0.2'
    peerDependenciesMeta:
      bufferutil:
        optional: true
      utf-8-validate:
        optional: true

  xml-name-validator@5.0.0:
    resolution: {integrity: sha512-EvGK8EJ3DhaHfbRlETOWAS5pO9MZITeauHKJyb8wyajUfQUenkIg2MvLDTZ4T/TgIcm3HU0TFBgWWboAZ30UHg==}
    engines: {node: '>=18'}

  xmlchars@2.2.0:
    resolution: {integrity: sha512-JZnDKK8B0RCDw84FNdDAIpZK+JuJw+s7Lz8nksI7SIuU3UXJJslUthsi+uWBUYOwPFwW7W7PRLRfUKpxjtjFCw==}

  xxhash-wasm@1.1.0:
    resolution: {integrity: sha512-147y/6YNh+tlp6nd/2pWq38i9h6mz/EuQ6njIrmW8D1BS5nCqs0P6DG+m6zTGnNz5I+uhZ0SHxBs9BsPrwcKDA==}

  y18n@5.0.8:
    resolution: {integrity: sha512-0pfFzegeDWJHJIAmTLRP2DwHjdF5s7jo9tuztdQxAhINCdvS+3nGINqPd00AphqJR/0LhANUS6/+7SCb98YOfA==}
    engines: {node: '>=10'}

  yallist@3.1.1:
    resolution: {integrity: sha512-a4UGQaWPH59mOXUYnAG2ewncQS4i4F43Tv3JoAM+s2VDAmS9NsK8GpDMLrCHPksFT7h3K6TOoUNn2pb7RoXx4g==}

  yallist@5.0.0:
    resolution: {integrity: sha512-YgvUTfwqyc7UXVMrB+SImsVYSmTS8X/tSrtdNZMImM+n7+QTriRXyXim0mBrTXNeqzVF0KWGgHPeiyViFFrNDw==}
    engines: {node: '>=18'}

  yaml-language-server@1.15.0:
    resolution: {integrity: sha512-N47AqBDCMQmh6mBLmI6oqxryHRzi33aPFPsJhYy3VTUGCdLHYjGh4FZzpUjRlphaADBBkDmnkM/++KNIOHi5Rw==}
    hasBin: true

  yaml@2.2.2:
    resolution: {integrity: sha512-CBKFWExMn46Foo4cldiChEzn7S7SRV+wqiluAb6xmueD/fGyRHIhX8m14vVGgeFWjN540nKCNVj6P21eQjgTuA==}
    engines: {node: '>= 14'}

  yaml@2.8.0:
    resolution: {integrity: sha512-4lLa/EcQCB0cJkyts+FpIRx5G/llPxfP6VQU5KByHEhLxY3IJCH0f0Hy1MHI8sClTvsIb8qwRJ6R/ZdlDJ/leQ==}
    engines: {node: '>= 14.6'}
    hasBin: true

  yaml@2.8.1:
    resolution: {integrity: sha512-lcYcMxX2PO9XMGvAJkJ3OsNMw+/7FKes7/hgerGUYWIoWu5j/+YQqcZr5JnPZWzOsEBgMbSbiSTn/dv/69Mkpw==}
    engines: {node: '>= 14.6'}
    hasBin: true

  yargs-parser@20.2.9:
    resolution: {integrity: sha512-y11nGElTIV+CT3Zv9t7VKl+Q3hTQoT9a1Qzezhhl6Rp21gJ/IVTW7Z3y9EWXhuUBC2Shnf+DX0antecpAwSP8w==}
    engines: {node: '>=10'}

  yargs-parser@21.1.1:
    resolution: {integrity: sha512-tVpsJW7DdjecAiFpbIB1e3qxIQsE6NoPc5/eTdrbbIC4h0LVsWhnoa3g+m2HclBIujHzsxZ4VJVA+GUuc2/LBw==}
    engines: {node: '>=12'}

  yargs@16.2.0:
    resolution: {integrity: sha512-D1mvvtDG0L5ft/jGWkLpG1+m0eQxOfaBvTNELraWj22wSVUMWxZUvYgJYcKh6jGGIkJFhH4IZPQhR4TKpc8mBw==}
    engines: {node: '>=10'}

  yargs@17.7.2:
    resolution: {integrity: sha512-7dSzzRQ++CKnNI/krKnYRV7JKKPUXMEh61soaHKg9mrWEhzFWhFnxPxGl+69cD1Ou63C13NUPCnmIcrvqCuM6w==}
    engines: {node: '>=12'}

  yocto-queue@0.1.0:
    resolution: {integrity: sha512-rVksvsnNCdJ/ohGc6xgPwyN8eheCxsiLM8mxuE/t/mOVqJewPuO1miLpTHQiRgTKCLexL4MeAFVagts7HmNZ2Q==}
    engines: {node: '>=10'}

  yocto-queue@1.2.1:
    resolution: {integrity: sha512-AyeEbWOu/TAXdxlV9wmGcR0+yh2j3vYPGOECcIj2S7MkrLyC7ne+oye2BKTItt0ii2PHk4cDy+95+LshzbXnGg==}
    engines: {node: '>=12.20'}

  yocto-spinner@0.2.3:
    resolution: {integrity: sha512-sqBChb33loEnkoXte1bLg45bEBsOP9N1kzQh5JZNKj/0rik4zAPTNSAVPj3uQAdc6slYJ0Ksc403G2XgxsJQFQ==}
    engines: {node: '>=18.19'}

  yoctocolors-cjs@2.1.3:
    resolution: {integrity: sha512-U/PBtDf35ff0D8X8D0jfdzHYEPFxAI7jJlxZXwCSez5M3190m+QobIfh+sWDWSHMCWWJN2AWamkegn6vr6YBTw==}
    engines: {node: '>=18'}

  yoctocolors@2.1.1:
    resolution: {integrity: sha512-GQHQqAopRhwU8Kt1DDM8NjibDXHC8eoh1erhGAJPEyveY9qqVeXvVikNKrDz69sHowPMorbPUrH/mx8c50eiBQ==}
    engines: {node: '>=18'}

  yoctocolors@2.1.2:
    resolution: {integrity: sha512-CzhO+pFNo8ajLM2d2IW/R93ipy99LWjtwblvC1RsoSUMZgyLbYFr221TnSNT7GjGdYui6P459mw9JH/g/zW2ug==}
    engines: {node: '>=18'}

  zod-package-json@1.1.0:
    resolution: {integrity: sha512-RvEsa3W/NCqEBMtnoE09GRVelA3IqRcKaijEiM6CEGsD19qLurf0HjrYMHwOqImOszlLL0ja63DPJeeU4pm7oQ==}
    engines: {node: '>=20'}

  zod-to-json-schema@3.24.6:
    resolution: {integrity: sha512-h/z3PKvcTcTetyjl1fkj79MHNEjm+HpD6NXheWjzOekY7kV+lwDYnHw+ivHkijnCSMz1yJaWBD9vu/Fcmk+vEg==}
    peerDependencies:
      zod: ^3.24.1

  zod-to-ts@1.2.0:
    resolution: {integrity: sha512-x30XE43V+InwGpvTySRNz9kB7qFU8DlyEy7BsSTCHPH1R0QasMmHWZDCzYm6bVXtj/9NNJAZF3jW8rzFvH5OFA==}
    peerDependencies:
      typescript: ^4.9.4 || ^5.0.2
      zod: ^3

  zod@3.25.76:
    resolution: {integrity: sha512-gzUt/qt81nXsFGKIFcC3YnfEAx5NkunCfnDlvuBSSFS02bcXu4Lmea0AFIUwbLWxWPx3d9p8S5QoaujKcNQxcQ==}

  zwitch@2.0.4:
    resolution: {integrity: sha512-bXE4cR/kVZhKZX/RjPEflHaKVhUVl85noU3v6b8apfQEc1x4A+zBxjZ4lN8LqGd6WZ3dl98pY4o717VFmoPp+A==}

snapshots:

  '@ampproject/remapping@2.3.0':
    dependencies:
      '@jridgewell/gen-mapping': 0.3.8
      '@jridgewell/trace-mapping': 0.3.25

  '@ark/attest@0.49.0(typescript@5.8.3)':
    dependencies:
      '@ark/fs': 0.49.0
      '@ark/util': 0.49.0
      '@prettier/sync': 0.5.5(prettier@3.5.3)
      '@typescript/analyze-trace': 0.10.1
      '@typescript/vfs': 1.6.1(typescript@5.8.3)
      arktype: 2.1.22
      prettier: 3.5.3
      typescript: 5.8.3
    transitivePeerDependencies:
      - supports-color

  '@ark/fs@0.49.0': {}

  '@ark/schema@0.49.0':
    dependencies:
      '@ark/util': 0.49.0

  '@ark/util@0.49.0': {}

  '@asamuzakjp/css-color@4.0.5':
    dependencies:
      '@csstools/css-calc': 2.1.4(@csstools/css-parser-algorithms@3.0.5(@csstools/css-tokenizer@3.0.4))(@csstools/css-tokenizer@3.0.4)
      '@csstools/css-color-parser': 3.1.0(@csstools/css-parser-algorithms@3.0.5(@csstools/css-tokenizer@3.0.4))(@csstools/css-tokenizer@3.0.4)
      '@csstools/css-parser-algorithms': 3.0.5(@csstools/css-tokenizer@3.0.4)
      '@csstools/css-tokenizer': 3.0.4
      lru-cache: 11.2.2

  '@asamuzakjp/dom-selector@6.5.6':
    dependencies:
      '@asamuzakjp/nwsapi': 2.3.9
      bidi-js: 1.0.3
      css-tree: 3.1.0
      is-potential-custom-element-name: 1.0.1
      lru-cache: 11.2.2

  '@asamuzakjp/nwsapi@2.3.9': {}

  '@astrojs/check@0.9.4(prettier@3.5.3)(typescript@5.8.3)':
    dependencies:
      '@astrojs/language-server': 2.15.4(prettier@3.5.3)(typescript@5.8.3)
      chokidar: 4.0.3
      kleur: 4.1.5
      typescript: 5.8.3
      yargs: 17.7.2
    transitivePeerDependencies:
      - prettier
      - prettier-plugin-astro

  '@astrojs/compiler@2.13.0': {}

  '@astrojs/internal-helpers@0.6.1': {}

  '@astrojs/internal-helpers@0.7.2': {}

  '@astrojs/language-server@2.15.4(prettier@3.5.3)(typescript@5.8.3)':
    dependencies:
      '@astrojs/compiler': 2.13.0
      '@astrojs/yaml2ts': 0.2.2
      '@jridgewell/sourcemap-codec': 1.5.0
      '@volar/kit': 2.4.11(typescript@5.8.3)
      '@volar/language-core': 2.4.11
      '@volar/language-server': 2.4.11
      '@volar/language-service': 2.4.11
      fast-glob: 3.3.3
      muggle-string: 0.4.1
      volar-service-css: 0.0.62(@volar/language-service@2.4.11)
      volar-service-emmet: 0.0.62(@volar/language-service@2.4.11)
      volar-service-html: 0.0.62(@volar/language-service@2.4.11)
      volar-service-prettier: 0.0.62(@volar/language-service@2.4.11)(prettier@3.5.3)
      volar-service-typescript: 0.0.62(@volar/language-service@2.4.11)
      volar-service-typescript-twoslash-queries: 0.0.62(@volar/language-service@2.4.11)
      volar-service-yaml: 0.0.62(@volar/language-service@2.4.11)
      vscode-html-languageservice: 5.3.1
      vscode-uri: 3.1.0
    optionalDependencies:
      prettier: 3.5.3
    transitivePeerDependencies:
      - typescript

  '@astrojs/markdown-remark@6.3.1':
    dependencies:
      '@astrojs/internal-helpers': 0.6.1
      '@astrojs/prism': 3.2.0
      github-slugger: 2.0.0
      hast-util-from-html: 2.0.3
      hast-util-to-text: 4.0.2
      import-meta-resolve: 4.2.0
      js-yaml: 4.1.0
      mdast-util-definitions: 6.0.0
      rehype-raw: 7.0.0
      rehype-stringify: 10.0.1
      remark-gfm: 4.0.1
      remark-parse: 11.0.0
      remark-rehype: 11.1.2
      remark-smartypants: 3.0.2
      shiki: 3.12.2
      smol-toml: 1.4.2
      unified: 11.0.5
      unist-util-remove-position: 5.0.0
      unist-util-visit: 5.0.0
      unist-util-visit-parents: 6.0.1
      vfile: 6.0.3
    transitivePeerDependencies:
      - supports-color

  '@astrojs/markdown-remark@6.3.3':
    dependencies:
      '@astrojs/internal-helpers': 0.6.1
      '@astrojs/prism': 3.3.0
      github-slugger: 2.0.0
      hast-util-from-html: 2.0.3
      hast-util-to-text: 4.0.2
      import-meta-resolve: 4.2.0
      js-yaml: 4.1.0
      mdast-util-definitions: 6.0.0
      rehype-raw: 7.0.0
      rehype-stringify: 10.0.1
      remark-gfm: 4.0.1
      remark-parse: 11.0.0
      remark-rehype: 11.1.2
      remark-smartypants: 3.0.2
      shiki: 3.12.2
      smol-toml: 1.4.2
      unified: 11.0.5
      unist-util-remove-position: 5.0.0
      unist-util-visit: 5.0.0
      unist-util-visit-parents: 6.0.1
      vfile: 6.0.3
    transitivePeerDependencies:
      - supports-color

  '@astrojs/markdown-remark@6.3.6':
    dependencies:
      '@astrojs/internal-helpers': 0.7.2
      '@astrojs/prism': 3.3.0
      github-slugger: 2.0.0
      hast-util-from-html: 2.0.3
      hast-util-to-text: 4.0.2
      import-meta-resolve: 4.2.0
      js-yaml: 4.1.0
      mdast-util-definitions: 6.0.0
      rehype-raw: 7.0.0
      rehype-stringify: 10.0.1
      remark-gfm: 4.0.1
      remark-parse: 11.0.0
      remark-rehype: 11.1.2
      remark-smartypants: 3.0.2
      shiki: 3.12.2
      smol-toml: 1.4.2
      unified: 11.0.5
      unist-util-remove-position: 5.0.0
      unist-util-visit: 5.0.0
      unist-util-visit-parents: 6.0.1
      vfile: 6.0.3
    transitivePeerDependencies:
      - supports-color

  '@astrojs/mdx@4.2.6(astro@5.13.7(@types/node@24.7.0)(jiti@2.6.0)(lightningcss@1.30.1)(rollup@4.34.8)(tsx@4.20.6)(typescript@5.8.3)(yaml@2.8.0))':
    dependencies:
      '@astrojs/markdown-remark': 6.3.1
      '@mdx-js/mdx': 3.1.0(acorn@8.15.0)
      acorn: 8.15.0
      astro: 5.13.7(@types/node@24.7.0)(jiti@2.6.0)(lightningcss@1.30.1)(rollup@4.34.8)(tsx@4.20.6)(typescript@5.8.3)(yaml@2.8.0)
      es-module-lexer: 1.7.0
      estree-util-visit: 2.0.0
      hast-util-to-html: 9.0.5
      kleur: 4.1.5
      rehype-raw: 7.0.0
      remark-gfm: 4.0.1
      remark-smartypants: 3.0.2
      source-map: 0.7.4
      unist-util-visit: 5.0.0
      vfile: 6.0.3
    transitivePeerDependencies:
      - supports-color

  '@astrojs/prism@3.2.0':
    dependencies:
      prismjs: 1.30.0

  '@astrojs/prism@3.3.0':
    dependencies:
      prismjs: 1.30.0

  '@astrojs/react@4.3.1(@types/node@24.7.0)(@types/react-dom@19.1.6(@types/react@19.1.8))(@types/react@19.1.8)(jiti@2.6.0)(lightningcss@1.30.1)(react-dom@19.1.0(react@19.1.0))(react@19.1.0)(tsx@4.20.6)(yaml@2.8.0)':
    dependencies:
      '@types/react': 19.1.8
      '@types/react-dom': 19.1.6(@types/react@19.1.8)
      '@vitejs/plugin-react': 4.7.0(vite@6.3.6(@types/node@24.7.0)(jiti@2.6.0)(lightningcss@1.30.1)(tsx@4.20.6)(yaml@2.8.0))
      react: 19.1.0
      react-dom: 19.1.0(react@19.1.0)
      ultrahtml: 1.6.0
      vite: 6.3.6(@types/node@24.7.0)(jiti@2.6.0)(lightningcss@1.30.1)(tsx@4.20.6)(yaml@2.8.0)
    transitivePeerDependencies:
      - '@types/node'
      - jiti
      - less
      - lightningcss
      - sass
      - sass-embedded
      - stylus
      - sugarss
      - supports-color
      - terser
      - tsx
      - yaml

  '@astrojs/rss@4.0.11':
    dependencies:
      fast-xml-parser: 4.5.3
      kleur: 4.1.5

  '@astrojs/sitemap@3.6.0':
    dependencies:
      sitemap: 8.0.0
      stream-replace-string: 2.0.0
      zod: 3.25.76

  '@astrojs/starlight-tailwind@4.0.1(@astrojs/starlight@0.35.2(astro@5.13.7(@types/node@24.7.0)(jiti@2.6.0)(lightningcss@1.30.1)(rollup@4.34.8)(tsx@4.20.6)(typescript@5.8.3)(yaml@2.8.0)))(tailwindcss@4.1.11)':
    dependencies:
      '@astrojs/starlight': 0.35.2(astro@5.13.7(@types/node@24.7.0)(jiti@2.6.0)(lightningcss@1.30.1)(rollup@4.34.8)(tsx@4.20.6)(typescript@5.8.3)(yaml@2.8.0))
      tailwindcss: 4.1.11

  '@astrojs/starlight@0.35.2(astro@5.13.7(@types/node@24.7.0)(jiti@2.6.0)(lightningcss@1.30.1)(rollup@4.34.8)(tsx@4.20.6)(typescript@5.8.3)(yaml@2.8.0))':
    dependencies:
      '@astrojs/markdown-remark': 6.3.3
      '@astrojs/mdx': 4.2.6(astro@5.13.7(@types/node@24.7.0)(jiti@2.6.0)(lightningcss@1.30.1)(rollup@4.34.8)(tsx@4.20.6)(typescript@5.8.3)(yaml@2.8.0))
      '@astrojs/sitemap': 3.6.0
      '@pagefind/default-ui': 1.3.0
      '@types/hast': 3.0.4
      '@types/js-yaml': 4.0.9
      '@types/mdast': 4.0.4
      astro: 5.13.7(@types/node@24.7.0)(jiti@2.6.0)(lightningcss@1.30.1)(rollup@4.34.8)(tsx@4.20.6)(typescript@5.8.3)(yaml@2.8.0)
      astro-expressive-code: 0.41.2(astro@5.13.7(@types/node@24.7.0)(jiti@2.6.0)(lightningcss@1.30.1)(rollup@4.34.8)(tsx@4.20.6)(typescript@5.8.3)(yaml@2.8.0))
      bcp-47: 2.1.0
      hast-util-from-html: 2.0.3
      hast-util-select: 6.0.4
      hast-util-to-string: 3.0.1
      hastscript: 9.0.1
      i18next: 23.16.8
      js-yaml: 4.1.0
      klona: 2.0.6
      mdast-util-directive: 3.1.0
      mdast-util-to-markdown: 2.1.2
      mdast-util-to-string: 4.0.0
      pagefind: 1.3.0
      rehype: 13.0.2
      rehype-format: 5.0.1
      remark-directive: 3.0.1
      ultrahtml: 1.6.0
      unified: 11.0.5
      unist-util-visit: 5.0.0
      vfile: 6.0.3
    transitivePeerDependencies:
      - supports-color

  '@astrojs/tailwind@6.0.2(astro@5.13.7(@types/node@24.7.0)(jiti@2.6.0)(lightningcss@1.30.1)(rollup@4.34.8)(tsx@4.20.6)(typescript@5.8.3)(yaml@2.8.0))(tailwindcss@4.1.11)':
    dependencies:
      astro: 5.13.7(@types/node@24.7.0)(jiti@2.6.0)(lightningcss@1.30.1)(rollup@4.34.8)(tsx@4.20.6)(typescript@5.8.3)(yaml@2.8.0)
      autoprefixer: 10.4.21(postcss@8.5.3)
      postcss: 8.5.3
      postcss-load-config: 4.0.2(postcss@8.5.3)
      tailwindcss: 4.1.11
    transitivePeerDependencies:
      - ts-node

  '@astrojs/telemetry@3.3.0':
    dependencies:
      ci-info: 4.3.0
      debug: 4.4.3
      dlv: 1.1.3
      dset: 3.1.4
      is-docker: 3.0.0
      is-wsl: 3.1.0
      which-pm-runs: 1.1.0
    transitivePeerDependencies:
      - supports-color

  '@astrojs/yaml2ts@0.2.2':
    dependencies:
      yaml: 2.8.1

  '@babel/code-frame@7.27.1':
    dependencies:
      '@babel/helper-validator-identifier': 7.27.1
      js-tokens: 4.0.0
      picocolors: 1.1.1

  '@babel/compat-data@7.28.4': {}

  '@babel/core@7.28.4':
    dependencies:
      '@babel/code-frame': 7.27.1
      '@babel/generator': 7.28.3
      '@babel/helper-compilation-targets': 7.27.2
      '@babel/helper-module-transforms': 7.28.3(@babel/core@7.28.4)
      '@babel/helpers': 7.28.4
      '@babel/parser': 7.28.4
      '@babel/template': 7.27.2
      '@babel/traverse': 7.28.4
      '@babel/types': 7.28.4
      '@jridgewell/remapping': 2.3.5
      convert-source-map: 2.0.0
      debug: 4.4.3
      gensync: 1.0.0-beta.2
      json5: 2.2.3
      semver: 6.3.1
    transitivePeerDependencies:
      - supports-color

  '@babel/generator@7.28.3':
    dependencies:
      '@babel/parser': 7.28.4
      '@babel/types': 7.28.4
      '@jridgewell/gen-mapping': 0.3.13
      '@jridgewell/trace-mapping': 0.3.31
      jsesc: 3.1.0

  '@babel/helper-compilation-targets@7.27.2':
    dependencies:
      '@babel/compat-data': 7.28.4
      '@babel/helper-validator-option': 7.27.1
      browserslist: 4.26.2
      lru-cache: 5.1.1
      semver: 6.3.1

  '@babel/helper-globals@7.28.0': {}

  '@babel/helper-module-imports@7.27.1':
    dependencies:
      '@babel/traverse': 7.28.4
      '@babel/types': 7.28.4
    transitivePeerDependencies:
      - supports-color

  '@babel/helper-module-transforms@7.28.3(@babel/core@7.28.4)':
    dependencies:
      '@babel/core': 7.28.4
      '@babel/helper-module-imports': 7.27.1
      '@babel/helper-validator-identifier': 7.27.1
      '@babel/traverse': 7.28.4
    transitivePeerDependencies:
      - supports-color

  '@babel/helper-plugin-utils@7.27.1': {}

  '@babel/helper-string-parser@7.25.9': {}

  '@babel/helper-string-parser@7.27.1': {}

  '@babel/helper-validator-identifier@7.25.9': {}

  '@babel/helper-validator-identifier@7.27.1': {}

  '@babel/helper-validator-option@7.27.1': {}

  '@babel/helpers@7.28.4':
    dependencies:
      '@babel/template': 7.27.2
      '@babel/types': 7.28.4

  '@babel/parser@7.26.9':
    dependencies:
      '@babel/types': 7.26.9

  '@babel/parser@7.27.0':
    dependencies:
      '@babel/types': 7.27.0

  '@babel/parser@7.27.2':
    dependencies:
      '@babel/types': 7.27.1

  '@babel/parser@7.28.4':
    dependencies:
      '@babel/types': 7.28.4

  '@babel/plugin-transform-react-jsx-self@7.27.1(@babel/core@7.28.4)':
    dependencies:
      '@babel/core': 7.28.4
      '@babel/helper-plugin-utils': 7.27.1

  '@babel/plugin-transform-react-jsx-source@7.27.1(@babel/core@7.28.4)':
    dependencies:
      '@babel/core': 7.28.4
      '@babel/helper-plugin-utils': 7.27.1

  '@babel/runtime@7.26.9':
    dependencies:
      regenerator-runtime: 0.14.1

  '@babel/standalone@7.27.0': {}

  '@babel/template@7.27.2':
    dependencies:
      '@babel/code-frame': 7.27.1
      '@babel/parser': 7.27.2
      '@babel/types': 7.27.1

  '@babel/traverse@7.28.4':
    dependencies:
      '@babel/code-frame': 7.27.1
      '@babel/generator': 7.28.3
      '@babel/helper-globals': 7.28.0
      '@babel/parser': 7.28.4
      '@babel/template': 7.27.2
      '@babel/types': 7.28.4
      debug: 4.4.3
    transitivePeerDependencies:
      - supports-color

  '@babel/types@7.26.5':
    dependencies:
      '@babel/helper-string-parser': 7.25.9
      '@babel/helper-validator-identifier': 7.25.9

  '@babel/types@7.26.9':
    dependencies:
      '@babel/helper-string-parser': 7.25.9
      '@babel/helper-validator-identifier': 7.25.9

  '@babel/types@7.27.0':
    dependencies:
      '@babel/helper-string-parser': 7.25.9
      '@babel/helper-validator-identifier': 7.25.9

  '@babel/types@7.27.1':
    dependencies:
      '@babel/helper-string-parser': 7.27.1
      '@babel/helper-validator-identifier': 7.27.1

  '@babel/types@7.28.4':
    dependencies:
      '@babel/helper-string-parser': 7.27.1
      '@babel/helper-validator-identifier': 7.27.1

  '@bcoe/v8-coverage@1.0.2': {}

  '@biomejs/biome@1.9.4':
    optionalDependencies:
      '@biomejs/cli-darwin-arm64': 1.9.4
      '@biomejs/cli-darwin-x64': 1.9.4
      '@biomejs/cli-linux-arm64': 1.9.4
      '@biomejs/cli-linux-arm64-musl': 1.9.4
      '@biomejs/cli-linux-x64': 1.9.4
      '@biomejs/cli-linux-x64-musl': 1.9.4
      '@biomejs/cli-win32-arm64': 1.9.4
      '@biomejs/cli-win32-x64': 1.9.4

  '@biomejs/cli-darwin-arm64@1.9.4':
    optional: true

  '@biomejs/cli-darwin-x64@1.9.4':
    optional: true

  '@biomejs/cli-linux-arm64-musl@1.9.4':
    optional: true

  '@biomejs/cli-linux-arm64@1.9.4':
    optional: true

  '@biomejs/cli-linux-x64-musl@1.9.4':
    optional: true

  '@biomejs/cli-linux-x64@1.9.4':
    optional: true

  '@biomejs/cli-win32-arm64@1.9.4':
    optional: true

  '@biomejs/cli-win32-x64@1.9.4':
    optional: true

  '@bundled-es-modules/cookie@2.0.1':
    dependencies:
      cookie: 0.7.2
    optional: true

  '@bundled-es-modules/statuses@1.0.1':
    dependencies:
      statuses: 2.0.2
    optional: true

  '@bundled-es-modules/tough-cookie@0.1.6':
    dependencies:
      '@types/tough-cookie': 4.0.5
      tough-cookie: 4.1.4
    optional: true

  '@capsizecss/unpack@2.4.0':
    dependencies:
      blob-to-buffer: 1.2.9
      cross-fetch: 3.2.0
      fontkit: 2.0.4
    transitivePeerDependencies:
      - encoding

  '@csstools/color-helpers@5.1.0': {}

  '@csstools/css-calc@2.1.4(@csstools/css-parser-algorithms@3.0.5(@csstools/css-tokenizer@3.0.4))(@csstools/css-tokenizer@3.0.4)':
    dependencies:
      '@csstools/css-parser-algorithms': 3.0.5(@csstools/css-tokenizer@3.0.4)
      '@csstools/css-tokenizer': 3.0.4

  '@csstools/css-color-parser@3.1.0(@csstools/css-parser-algorithms@3.0.5(@csstools/css-tokenizer@3.0.4))(@csstools/css-tokenizer@3.0.4)':
    dependencies:
      '@csstools/color-helpers': 5.1.0
      '@csstools/css-calc': 2.1.4(@csstools/css-parser-algorithms@3.0.5(@csstools/css-tokenizer@3.0.4))(@csstools/css-tokenizer@3.0.4)
      '@csstools/css-parser-algorithms': 3.0.5(@csstools/css-tokenizer@3.0.4)
      '@csstools/css-tokenizer': 3.0.4

  '@csstools/css-parser-algorithms@3.0.5(@csstools/css-tokenizer@3.0.4)':
    dependencies:
      '@csstools/css-tokenizer': 3.0.4

  '@csstools/css-syntax-patches-for-csstree@1.0.14(postcss@8.5.6)':
    dependencies:
      postcss: 8.5.6

  '@csstools/css-tokenizer@3.0.4': {}

  '@ctrl/tinycolor@4.1.0': {}

  '@emmetio/abbreviation@2.3.3':
    dependencies:
      '@emmetio/scanner': 1.0.4

  '@emmetio/css-abbreviation@2.1.8':
    dependencies:
      '@emmetio/scanner': 1.0.4

  '@emmetio/css-parser@0.4.0':
    dependencies:
      '@emmetio/stream-reader': 2.2.0
      '@emmetio/stream-reader-utils': 0.1.0

  '@emmetio/html-matcher@1.3.0':
    dependencies:
      '@emmetio/scanner': 1.0.4

  '@emmetio/scanner@1.0.4': {}

  '@emmetio/stream-reader-utils@0.1.0': {}

  '@emmetio/stream-reader@2.2.0': {}

  '@emnapi/core@1.5.0':
    dependencies:
      '@emnapi/wasi-threads': 1.1.0
      tslib: 2.8.1

  '@emnapi/runtime@1.4.3':
    dependencies:
      tslib: 2.8.1
    optional: true

<<<<<<< HEAD
  '@emnapi/runtime@1.4.4':
    dependencies:
      tslib: 2.8.1
    optional: true

  '@emnapi/runtime@1.5.0':
    dependencies:
      tslib: 2.8.1

  '@emnapi/wasi-threads@1.1.0':
    dependencies:
      tslib: 2.8.1

=======
>>>>>>> 7d84965e
  '@esbuild/aix-ppc64@0.24.2':
    optional: true

  '@esbuild/aix-ppc64@0.25.10':
    optional: true

  '@esbuild/aix-ppc64@0.25.9':
    optional: true

  '@esbuild/android-arm64@0.24.2':
    optional: true

  '@esbuild/android-arm64@0.25.10':
    optional: true

  '@esbuild/android-arm64@0.25.9':
    optional: true

  '@esbuild/android-arm@0.24.2':
    optional: true

  '@esbuild/android-arm@0.25.10':
    optional: true

  '@esbuild/android-arm@0.25.9':
    optional: true

  '@esbuild/android-x64@0.24.2':
    optional: true

  '@esbuild/android-x64@0.25.10':
    optional: true

  '@esbuild/android-x64@0.25.9':
    optional: true

  '@esbuild/darwin-arm64@0.24.2':
    optional: true

  '@esbuild/darwin-arm64@0.25.10':
    optional: true

  '@esbuild/darwin-arm64@0.25.9':
    optional: true

  '@esbuild/darwin-x64@0.24.2':
    optional: true

  '@esbuild/darwin-x64@0.25.10':
    optional: true

  '@esbuild/darwin-x64@0.25.9':
    optional: true

  '@esbuild/freebsd-arm64@0.24.2':
    optional: true

  '@esbuild/freebsd-arm64@0.25.10':
    optional: true

  '@esbuild/freebsd-arm64@0.25.9':
    optional: true

  '@esbuild/freebsd-x64@0.24.2':
    optional: true

  '@esbuild/freebsd-x64@0.25.10':
    optional: true

  '@esbuild/freebsd-x64@0.25.9':
    optional: true

  '@esbuild/linux-arm64@0.24.2':
    optional: true

  '@esbuild/linux-arm64@0.25.10':
    optional: true

  '@esbuild/linux-arm64@0.25.9':
    optional: true

  '@esbuild/linux-arm@0.24.2':
    optional: true

  '@esbuild/linux-arm@0.25.10':
    optional: true

  '@esbuild/linux-arm@0.25.9':
    optional: true

  '@esbuild/linux-ia32@0.24.2':
    optional: true

  '@esbuild/linux-ia32@0.25.10':
    optional: true

  '@esbuild/linux-ia32@0.25.9':
    optional: true

  '@esbuild/linux-loong64@0.24.2':
    optional: true

  '@esbuild/linux-loong64@0.25.10':
    optional: true

  '@esbuild/linux-loong64@0.25.9':
    optional: true

  '@esbuild/linux-mips64el@0.24.2':
    optional: true

  '@esbuild/linux-mips64el@0.25.10':
    optional: true

  '@esbuild/linux-mips64el@0.25.9':
    optional: true

  '@esbuild/linux-ppc64@0.24.2':
    optional: true

  '@esbuild/linux-ppc64@0.25.10':
    optional: true

  '@esbuild/linux-ppc64@0.25.9':
    optional: true

  '@esbuild/linux-riscv64@0.24.2':
    optional: true

  '@esbuild/linux-riscv64@0.25.10':
    optional: true

  '@esbuild/linux-riscv64@0.25.9':
    optional: true

  '@esbuild/linux-s390x@0.24.2':
    optional: true

  '@esbuild/linux-s390x@0.25.10':
    optional: true

  '@esbuild/linux-s390x@0.25.9':
    optional: true

  '@esbuild/linux-x64@0.24.2':
    optional: true

  '@esbuild/linux-x64@0.25.10':
    optional: true

  '@esbuild/linux-x64@0.25.9':
    optional: true

  '@esbuild/netbsd-arm64@0.24.2':
    optional: true

  '@esbuild/netbsd-arm64@0.25.10':
    optional: true

  '@esbuild/netbsd-arm64@0.25.9':
    optional: true

  '@esbuild/netbsd-x64@0.24.2':
    optional: true

  '@esbuild/netbsd-x64@0.25.10':
    optional: true

  '@esbuild/netbsd-x64@0.25.9':
    optional: true

  '@esbuild/openbsd-arm64@0.24.2':
    optional: true

  '@esbuild/openbsd-arm64@0.25.10':
    optional: true

  '@esbuild/openbsd-arm64@0.25.9':
    optional: true

  '@esbuild/openbsd-x64@0.24.2':
    optional: true

  '@esbuild/openbsd-x64@0.25.10':
    optional: true

  '@esbuild/openbsd-x64@0.25.9':
    optional: true

  '@esbuild/openharmony-arm64@0.25.10':
    optional: true

  '@esbuild/openharmony-arm64@0.25.9':
    optional: true

  '@esbuild/sunos-x64@0.24.2':
    optional: true

  '@esbuild/sunos-x64@0.25.10':
    optional: true

  '@esbuild/sunos-x64@0.25.9':
    optional: true

  '@esbuild/win32-arm64@0.24.2':
    optional: true

  '@esbuild/win32-arm64@0.25.10':
    optional: true

  '@esbuild/win32-arm64@0.25.9':
    optional: true

  '@esbuild/win32-ia32@0.24.2':
    optional: true

  '@esbuild/win32-ia32@0.25.10':
    optional: true

  '@esbuild/win32-ia32@0.25.9':
    optional: true

  '@esbuild/win32-x64@0.24.2':
    optional: true

  '@esbuild/win32-x64@0.25.10':
    optional: true

  '@esbuild/win32-x64@0.25.9':
    optional: true

  '@expressive-code/core@0.41.2':
    dependencies:
      '@ctrl/tinycolor': 4.1.0
      hast-util-select: 6.0.4
      hast-util-to-html: 9.0.5
      hast-util-to-text: 4.0.2
      hastscript: 9.0.1
      postcss: 8.5.6
      postcss-nested: 6.2.0(postcss@8.5.6)
      unist-util-visit: 5.0.0
      unist-util-visit-parents: 6.0.1

  '@expressive-code/plugin-frames@0.41.2':
    dependencies:
      '@expressive-code/core': 0.41.2

  '@expressive-code/plugin-shiki@0.41.2':
    dependencies:
      '@expressive-code/core': 0.41.2
      shiki: 3.12.2

  '@expressive-code/plugin-text-markers@0.41.2':
    dependencies:
      '@expressive-code/core': 0.41.2

  '@floating-ui/core@1.7.1':
    dependencies:
      '@floating-ui/utils': 0.2.9

  '@floating-ui/dom@1.7.1':
    dependencies:
      '@floating-ui/core': 1.7.1
      '@floating-ui/utils': 0.2.9

  '@floating-ui/react-dom@2.1.3(react-dom@19.1.0(react@19.1.0))(react@19.1.0)':
    dependencies:
      '@floating-ui/dom': 1.7.1
      react: 19.1.0
      react-dom: 19.1.0(react@19.1.0)

  '@floating-ui/utils@0.2.9': {}

  '@gerrit0/mini-shiki@3.13.0':
    dependencies:
      '@shikijs/engine-oniguruma': 3.13.0
      '@shikijs/langs': 3.13.0
      '@shikijs/themes': 3.13.0
      '@shikijs/types': 3.13.0
      '@shikijs/vscode-textmate': 10.0.2

  '@img/sharp-darwin-arm64@0.34.2':
    optionalDependencies:
      '@img/sharp-libvips-darwin-arm64': 1.1.0
    optional: true

  '@img/sharp-darwin-x64@0.34.2':
    optionalDependencies:
      '@img/sharp-libvips-darwin-x64': 1.1.0
    optional: true

  '@img/sharp-libvips-darwin-arm64@1.1.0':
    optional: true

  '@img/sharp-libvips-darwin-x64@1.1.0':
    optional: true

  '@img/sharp-libvips-linux-arm64@1.1.0':
    optional: true

  '@img/sharp-libvips-linux-arm@1.1.0':
    optional: true

  '@img/sharp-libvips-linux-ppc64@1.1.0':
    optional: true

  '@img/sharp-libvips-linux-s390x@1.1.0':
    optional: true

  '@img/sharp-libvips-linux-x64@1.1.0':
    optional: true

  '@img/sharp-libvips-linuxmusl-arm64@1.1.0':
    optional: true

  '@img/sharp-libvips-linuxmusl-x64@1.1.0':
    optional: true

  '@img/sharp-linux-arm64@0.34.2':
    optionalDependencies:
      '@img/sharp-libvips-linux-arm64': 1.1.0
    optional: true

  '@img/sharp-linux-arm@0.34.2':
    optionalDependencies:
      '@img/sharp-libvips-linux-arm': 1.1.0
    optional: true

  '@img/sharp-linux-s390x@0.34.2':
    optionalDependencies:
      '@img/sharp-libvips-linux-s390x': 1.1.0
    optional: true

  '@img/sharp-linux-x64@0.34.2':
    optionalDependencies:
      '@img/sharp-libvips-linux-x64': 1.1.0
    optional: true

  '@img/sharp-linuxmusl-arm64@0.34.2':
    optionalDependencies:
      '@img/sharp-libvips-linuxmusl-arm64': 1.1.0
    optional: true

  '@img/sharp-linuxmusl-x64@0.34.2':
    optionalDependencies:
      '@img/sharp-libvips-linuxmusl-x64': 1.1.0
    optional: true

  '@img/sharp-wasm32@0.34.2':
    dependencies:
      '@emnapi/runtime': 1.4.3
    optional: true

  '@img/sharp-win32-arm64@0.34.2':
    optional: true

  '@img/sharp-win32-ia32@0.34.2':
    optional: true

  '@img/sharp-win32-x64@0.34.2':
    optional: true

  '@inquirer/ansi@1.0.0':
    optional: true

  '@inquirer/confirm@5.1.18(@types/node@24.7.0)':
    dependencies:
      '@inquirer/core': 10.2.2(@types/node@24.7.0)
      '@inquirer/type': 3.0.8(@types/node@24.7.0)
    optionalDependencies:
      '@types/node': 24.7.0
    optional: true

  '@inquirer/core@10.2.2(@types/node@24.7.0)':
    dependencies:
      '@inquirer/ansi': 1.0.0
      '@inquirer/figures': 1.0.13
      '@inquirer/type': 3.0.8(@types/node@24.7.0)
      cli-width: 4.1.0
      mute-stream: 2.0.0
      signal-exit: 4.1.0
      wrap-ansi: 6.2.0
      yoctocolors-cjs: 2.1.3
    optionalDependencies:
      '@types/node': 24.7.0
    optional: true

  '@inquirer/figures@1.0.13':
    optional: true

  '@inquirer/type@3.0.8(@types/node@24.7.0)':
    optionalDependencies:
      '@types/node': 24.7.0
    optional: true

  '@isaacs/balanced-match@4.0.1': {}

  '@isaacs/brace-expansion@5.0.0':
    dependencies:
      '@isaacs/balanced-match': 4.0.1

  '@isaacs/cliui@8.0.2':
    dependencies:
      string-width: 5.1.2
      string-width-cjs: string-width@4.2.3
      strip-ansi: 7.1.0
      strip-ansi-cjs: strip-ansi@6.0.1
      wrap-ansi: 8.1.0
      wrap-ansi-cjs: wrap-ansi@7.0.0

  '@isaacs/fs-minipass@4.0.1':
    dependencies:
      minipass: 7.1.2

  '@istanbuljs/schema@0.1.3': {}

  '@jridgewell/gen-mapping@0.3.13':
    dependencies:
      '@jridgewell/sourcemap-codec': 1.5.5
      '@jridgewell/trace-mapping': 0.3.31

  '@jridgewell/gen-mapping@0.3.8':
    dependencies:
      '@jridgewell/set-array': 1.2.1
      '@jridgewell/sourcemap-codec': 1.5.5
      '@jridgewell/trace-mapping': 0.3.25

  '@jridgewell/remapping@2.3.5':
    dependencies:
      '@jridgewell/gen-mapping': 0.3.13
      '@jridgewell/trace-mapping': 0.3.31

  '@jridgewell/resolve-uri@3.1.2': {}

  '@jridgewell/set-array@1.2.1': {}

  '@jridgewell/sourcemap-codec@1.5.0': {}

  '@jridgewell/sourcemap-codec@1.5.4': {}

  '@jridgewell/sourcemap-codec@1.5.5': {}

  '@jridgewell/trace-mapping@0.3.25':
    dependencies:
      '@jridgewell/resolve-uri': 3.1.2
      '@jridgewell/sourcemap-codec': 1.5.5

  '@jridgewell/trace-mapping@0.3.31':
    dependencies:
      '@jridgewell/resolve-uri': 3.1.2
      '@jridgewell/sourcemap-codec': 1.5.5

  '@jsdevtools/ez-spawn@3.0.4':
    dependencies:
      call-me-maybe: 1.0.2
      cross-spawn: 7.0.6
      string-argv: 0.3.2
      type-detect: 4.1.0

  '@loaders.gl/core@4.3.4':
    dependencies:
      '@loaders.gl/loader-utils': 4.3.4(@loaders.gl/core@4.3.4)
      '@loaders.gl/schema': 4.3.4(@loaders.gl/core@4.3.4)
      '@loaders.gl/worker-utils': 4.3.4(@loaders.gl/core@4.3.4)
      '@probe.gl/log': 4.1.0

  '@loaders.gl/loader-utils@4.3.4(@loaders.gl/core@4.3.4)':
    dependencies:
      '@loaders.gl/core': 4.3.4
      '@loaders.gl/schema': 4.3.4(@loaders.gl/core@4.3.4)
      '@loaders.gl/worker-utils': 4.3.4(@loaders.gl/core@4.3.4)
      '@probe.gl/log': 4.1.0
      '@probe.gl/stats': 4.1.0

  '@loaders.gl/obj@4.3.4(@loaders.gl/core@4.3.4)':
    dependencies:
      '@loaders.gl/core': 4.3.4
      '@loaders.gl/loader-utils': 4.3.4(@loaders.gl/core@4.3.4)
      '@loaders.gl/schema': 4.3.4(@loaders.gl/core@4.3.4)

  '@loaders.gl/schema@4.3.4(@loaders.gl/core@4.3.4)':
    dependencies:
      '@loaders.gl/core': 4.3.4
      '@types/geojson': 7946.0.16

  '@loaders.gl/worker-utils@4.3.4(@loaders.gl/core@4.3.4)':
    dependencies:
      '@loaders.gl/core': 4.3.4

  '@mdx-js/mdx@3.1.0(acorn@8.15.0)':
    dependencies:
      '@types/estree': 1.0.8
      '@types/estree-jsx': 1.0.5
      '@types/hast': 3.0.4
      '@types/mdx': 2.0.13
      collapse-white-space: 2.1.0
      devlop: 1.1.0
      estree-util-is-identifier-name: 3.0.0
      estree-util-scope: 1.0.0
      estree-walker: 3.0.3
      hast-util-to-jsx-runtime: 2.3.6
      markdown-extensions: 2.0.0
      recma-build-jsx: 1.0.0
      recma-jsx: 1.0.0(acorn@8.15.0)
      recma-stringify: 1.0.0
      rehype-recma: 1.0.0
      remark-mdx: 3.1.0
      remark-parse: 11.0.0
      remark-rehype: 11.1.2
      source-map: 0.7.4
      unified: 11.0.5
      unist-util-position-from-estree: 2.0.0
      unist-util-stringify-position: 4.0.0
      unist-util-visit: 5.0.0
      vfile: 6.0.3
    transitivePeerDependencies:
      - acorn
      - supports-color

  '@monaco-editor/loader@1.5.0':
    dependencies:
      state-local: 1.0.7

  '@monaco-editor/react@4.7.0(monaco-editor@0.53.0)(react-dom@19.1.0(react@19.1.0))(react@19.1.0)':
    dependencies:
      '@monaco-editor/loader': 1.5.0
      monaco-editor: 0.53.0
      react: 19.1.0
      react-dom: 19.1.0(react@19.1.0)

  '@mswjs/interceptors@0.39.7':
    dependencies:
      '@open-draft/deferred-promise': 2.2.0
      '@open-draft/logger': 0.3.0
      '@open-draft/until': 2.1.0
      is-node-process: 1.2.0
      outvariant: 1.4.3
      strict-event-emitter: 0.5.1
    optional: true

  '@napi-rs/wasm-runtime@1.0.3':
    dependencies:
      '@emnapi/core': 1.5.0
      '@emnapi/runtime': 1.5.0
      '@tybys/wasm-util': 0.10.0

  '@nodelib/fs.scandir@2.1.5':
    dependencies:
      '@nodelib/fs.stat': 2.0.5
      run-parallel: 1.2.0

  '@nodelib/fs.stat@2.0.5': {}

  '@nodelib/fs.walk@1.2.8':
    dependencies:
      '@nodelib/fs.scandir': 2.1.5
      fastq: 1.19.0

  '@observablehq/plot@0.6.17':
    dependencies:
      d3: 7.9.0
      interval-tree-1d: 1.0.4
      isoformat: 0.2.1

  '@octokit/action@6.1.0':
    dependencies:
      '@octokit/auth-action': 4.1.0
      '@octokit/core': 5.2.1
      '@octokit/plugin-paginate-rest': 9.2.2(@octokit/core@5.2.1)
      '@octokit/plugin-rest-endpoint-methods': 10.4.1(@octokit/core@5.2.1)
      '@octokit/types': 12.6.0
      undici: 6.21.2

  '@octokit/auth-action@4.1.0':
    dependencies:
      '@octokit/auth-token': 4.0.0
      '@octokit/types': 13.10.0

  '@octokit/auth-token@4.0.0': {}

  '@octokit/core@5.2.1':
    dependencies:
      '@octokit/auth-token': 4.0.0
      '@octokit/graphql': 7.1.1
      '@octokit/request': 8.4.1
      '@octokit/request-error': 5.1.1
      '@octokit/types': 13.10.0
      before-after-hook: 2.2.3
      universal-user-agent: 6.0.1

  '@octokit/endpoint@9.0.6':
    dependencies:
      '@octokit/types': 13.10.0
      universal-user-agent: 6.0.1

  '@octokit/graphql@7.1.1':
    dependencies:
      '@octokit/request': 8.4.1
      '@octokit/types': 13.10.0
      universal-user-agent: 6.0.1

  '@octokit/openapi-types@20.0.0': {}

  '@octokit/openapi-types@24.2.0': {}

  '@octokit/plugin-paginate-rest@9.2.2(@octokit/core@5.2.1)':
    dependencies:
      '@octokit/core': 5.2.1
      '@octokit/types': 12.6.0

  '@octokit/plugin-rest-endpoint-methods@10.4.1(@octokit/core@5.2.1)':
    dependencies:
      '@octokit/core': 5.2.1
      '@octokit/types': 12.6.0

  '@octokit/request-error@5.1.1':
    dependencies:
      '@octokit/types': 13.10.0
      deprecation: 2.3.1
      once: 1.4.0

  '@octokit/request@8.4.1':
    dependencies:
      '@octokit/endpoint': 9.0.6
      '@octokit/request-error': 5.1.1
      '@octokit/types': 13.10.0
      universal-user-agent: 6.0.1

  '@octokit/types@12.6.0':
    dependencies:
      '@octokit/openapi-types': 20.0.0

  '@octokit/types@13.10.0':
    dependencies:
      '@octokit/openapi-types': 24.2.0

  '@open-draft/deferred-promise@2.2.0':
    optional: true

  '@open-draft/logger@0.3.0':
    dependencies:
      is-node-process: 1.2.0
      outvariant: 1.4.3
    optional: true

  '@open-draft/until@2.1.0':
    optional: true

  '@oslojs/encoding@1.1.0': {}

  '@oxc-project/runtime@0.81.0': {}

  '@oxc-project/runtime@0.82.2': {}

  '@oxc-project/types@0.82.2': {}

  '@pagefind/darwin-arm64@1.3.0':
    optional: true

  '@pagefind/darwin-x64@1.3.0':
    optional: true

  '@pagefind/default-ui@1.3.0': {}

  '@pagefind/linux-arm64@1.3.0':
    optional: true

  '@pagefind/linux-x64@1.3.0':
    optional: true

  '@pagefind/windows-x64@1.3.0':
    optional: true

  '@pkgjs/parseargs@0.11.0':
    optional: true

  '@polka/url@1.0.0-next.29': {}

  '@prettier/sync@0.5.5(prettier@3.5.3)':
    dependencies:
      make-synchronized: 0.4.2
      prettier: 3.5.3

  '@probe.gl/env@4.1.0': {}

  '@probe.gl/log@4.1.0':
    dependencies:
      '@probe.gl/env': 4.1.0

  '@probe.gl/stats@4.1.0': {}

  '@radix-ui/number@1.1.1': {}

  '@radix-ui/primitive@1.1.2': {}

  '@radix-ui/react-arrow@1.1.7(@types/react-dom@19.1.6(@types/react@19.1.8))(@types/react@19.1.8)(react-dom@19.1.0(react@19.1.0))(react@19.1.0)':
    dependencies:
      '@radix-ui/react-primitive': 2.1.3(@types/react-dom@19.1.6(@types/react@19.1.8))(@types/react@19.1.8)(react-dom@19.1.0(react@19.1.0))(react@19.1.0)
      react: 19.1.0
      react-dom: 19.1.0(react@19.1.0)
    optionalDependencies:
      '@types/react': 19.1.8
      '@types/react-dom': 19.1.6(@types/react@19.1.8)

  '@radix-ui/react-collection@1.1.7(@types/react-dom@19.1.6(@types/react@19.1.8))(@types/react@19.1.8)(react-dom@19.1.0(react@19.1.0))(react@19.1.0)':
    dependencies:
      '@radix-ui/react-compose-refs': 1.1.2(@types/react@19.1.8)(react@19.1.0)
      '@radix-ui/react-context': 1.1.2(@types/react@19.1.8)(react@19.1.0)
      '@radix-ui/react-primitive': 2.1.3(@types/react-dom@19.1.6(@types/react@19.1.8))(@types/react@19.1.8)(react-dom@19.1.0(react@19.1.0))(react@19.1.0)
      '@radix-ui/react-slot': 1.2.3(@types/react@19.1.8)(react@19.1.0)
      react: 19.1.0
      react-dom: 19.1.0(react@19.1.0)
    optionalDependencies:
      '@types/react': 19.1.8
      '@types/react-dom': 19.1.6(@types/react@19.1.8)

  '@radix-ui/react-compose-refs@1.1.2(@types/react@19.1.8)(react@19.1.0)':
    dependencies:
      react: 19.1.0
    optionalDependencies:
      '@types/react': 19.1.8

  '@radix-ui/react-context@1.1.2(@types/react@19.1.8)(react@19.1.0)':
    dependencies:
      react: 19.1.0
    optionalDependencies:
      '@types/react': 19.1.8

  '@radix-ui/react-direction@1.1.1(@types/react@19.1.8)(react@19.1.0)':
    dependencies:
      react: 19.1.0
    optionalDependencies:
      '@types/react': 19.1.8

  '@radix-ui/react-dismissable-layer@1.1.10(@types/react-dom@19.1.6(@types/react@19.1.8))(@types/react@19.1.8)(react-dom@19.1.0(react@19.1.0))(react@19.1.0)':
    dependencies:
      '@radix-ui/primitive': 1.1.2
      '@radix-ui/react-compose-refs': 1.1.2(@types/react@19.1.8)(react@19.1.0)
      '@radix-ui/react-primitive': 2.1.3(@types/react-dom@19.1.6(@types/react@19.1.8))(@types/react@19.1.8)(react-dom@19.1.0(react@19.1.0))(react@19.1.0)
      '@radix-ui/react-use-callback-ref': 1.1.1(@types/react@19.1.8)(react@19.1.0)
      '@radix-ui/react-use-escape-keydown': 1.1.1(@types/react@19.1.8)(react@19.1.0)
      react: 19.1.0
      react-dom: 19.1.0(react@19.1.0)
    optionalDependencies:
      '@types/react': 19.1.8
      '@types/react-dom': 19.1.6(@types/react@19.1.8)

  '@radix-ui/react-focus-guards@1.1.2(@types/react@19.1.8)(react@19.1.0)':
    dependencies:
      react: 19.1.0
    optionalDependencies:
      '@types/react': 19.1.8

  '@radix-ui/react-focus-scope@1.1.7(@types/react-dom@19.1.6(@types/react@19.1.8))(@types/react@19.1.8)(react-dom@19.1.0(react@19.1.0))(react@19.1.0)':
    dependencies:
      '@radix-ui/react-compose-refs': 1.1.2(@types/react@19.1.8)(react@19.1.0)
      '@radix-ui/react-primitive': 2.1.3(@types/react-dom@19.1.6(@types/react@19.1.8))(@types/react@19.1.8)(react-dom@19.1.0(react@19.1.0))(react@19.1.0)
      '@radix-ui/react-use-callback-ref': 1.1.1(@types/react@19.1.8)(react@19.1.0)
      react: 19.1.0
      react-dom: 19.1.0(react@19.1.0)
    optionalDependencies:
      '@types/react': 19.1.8
      '@types/react-dom': 19.1.6(@types/react@19.1.8)

  '@radix-ui/react-id@1.1.1(@types/react@19.1.8)(react@19.1.0)':
    dependencies:
      '@radix-ui/react-use-layout-effect': 1.1.1(@types/react@19.1.8)(react@19.1.0)
      react: 19.1.0
    optionalDependencies:
      '@types/react': 19.1.8

  '@radix-ui/react-popper@1.2.7(@types/react-dom@19.1.6(@types/react@19.1.8))(@types/react@19.1.8)(react-dom@19.1.0(react@19.1.0))(react@19.1.0)':
    dependencies:
      '@floating-ui/react-dom': 2.1.3(react-dom@19.1.0(react@19.1.0))(react@19.1.0)
      '@radix-ui/react-arrow': 1.1.7(@types/react-dom@19.1.6(@types/react@19.1.8))(@types/react@19.1.8)(react-dom@19.1.0(react@19.1.0))(react@19.1.0)
      '@radix-ui/react-compose-refs': 1.1.2(@types/react@19.1.8)(react@19.1.0)
      '@radix-ui/react-context': 1.1.2(@types/react@19.1.8)(react@19.1.0)
      '@radix-ui/react-primitive': 2.1.3(@types/react-dom@19.1.6(@types/react@19.1.8))(@types/react@19.1.8)(react-dom@19.1.0(react@19.1.0))(react@19.1.0)
      '@radix-ui/react-use-callback-ref': 1.1.1(@types/react@19.1.8)(react@19.1.0)
      '@radix-ui/react-use-layout-effect': 1.1.1(@types/react@19.1.8)(react@19.1.0)
      '@radix-ui/react-use-rect': 1.1.1(@types/react@19.1.8)(react@19.1.0)
      '@radix-ui/react-use-size': 1.1.1(@types/react@19.1.8)(react@19.1.0)
      '@radix-ui/rect': 1.1.1
      react: 19.1.0
      react-dom: 19.1.0(react@19.1.0)
    optionalDependencies:
      '@types/react': 19.1.8
      '@types/react-dom': 19.1.6(@types/react@19.1.8)

  '@radix-ui/react-portal@1.1.9(@types/react-dom@19.1.6(@types/react@19.1.8))(@types/react@19.1.8)(react-dom@19.1.0(react@19.1.0))(react@19.1.0)':
    dependencies:
      '@radix-ui/react-primitive': 2.1.3(@types/react-dom@19.1.6(@types/react@19.1.8))(@types/react@19.1.8)(react-dom@19.1.0(react@19.1.0))(react@19.1.0)
      '@radix-ui/react-use-layout-effect': 1.1.1(@types/react@19.1.8)(react@19.1.0)
      react: 19.1.0
      react-dom: 19.1.0(react@19.1.0)
    optionalDependencies:
      '@types/react': 19.1.8
      '@types/react-dom': 19.1.6(@types/react@19.1.8)

  '@radix-ui/react-primitive@2.1.3(@types/react-dom@19.1.6(@types/react@19.1.8))(@types/react@19.1.8)(react-dom@19.1.0(react@19.1.0))(react@19.1.0)':
    dependencies:
      '@radix-ui/react-slot': 1.2.3(@types/react@19.1.8)(react@19.1.0)
      react: 19.1.0
      react-dom: 19.1.0(react@19.1.0)
    optionalDependencies:
      '@types/react': 19.1.8
      '@types/react-dom': 19.1.6(@types/react@19.1.8)

  '@radix-ui/react-select@2.2.5(@types/react-dom@19.1.6(@types/react@19.1.8))(@types/react@19.1.8)(react-dom@19.1.0(react@19.1.0))(react@19.1.0)':
    dependencies:
      '@radix-ui/number': 1.1.1
      '@radix-ui/primitive': 1.1.2
      '@radix-ui/react-collection': 1.1.7(@types/react-dom@19.1.6(@types/react@19.1.8))(@types/react@19.1.8)(react-dom@19.1.0(react@19.1.0))(react@19.1.0)
      '@radix-ui/react-compose-refs': 1.1.2(@types/react@19.1.8)(react@19.1.0)
      '@radix-ui/react-context': 1.1.2(@types/react@19.1.8)(react@19.1.0)
      '@radix-ui/react-direction': 1.1.1(@types/react@19.1.8)(react@19.1.0)
      '@radix-ui/react-dismissable-layer': 1.1.10(@types/react-dom@19.1.6(@types/react@19.1.8))(@types/react@19.1.8)(react-dom@19.1.0(react@19.1.0))(react@19.1.0)
      '@radix-ui/react-focus-guards': 1.1.2(@types/react@19.1.8)(react@19.1.0)
      '@radix-ui/react-focus-scope': 1.1.7(@types/react-dom@19.1.6(@types/react@19.1.8))(@types/react@19.1.8)(react-dom@19.1.0(react@19.1.0))(react@19.1.0)
      '@radix-ui/react-id': 1.1.1(@types/react@19.1.8)(react@19.1.0)
      '@radix-ui/react-popper': 1.2.7(@types/react-dom@19.1.6(@types/react@19.1.8))(@types/react@19.1.8)(react-dom@19.1.0(react@19.1.0))(react@19.1.0)
      '@radix-ui/react-portal': 1.1.9(@types/react-dom@19.1.6(@types/react@19.1.8))(@types/react@19.1.8)(react-dom@19.1.0(react@19.1.0))(react@19.1.0)
      '@radix-ui/react-primitive': 2.1.3(@types/react-dom@19.1.6(@types/react@19.1.8))(@types/react@19.1.8)(react-dom@19.1.0(react@19.1.0))(react@19.1.0)
      '@radix-ui/react-slot': 1.2.3(@types/react@19.1.8)(react@19.1.0)
      '@radix-ui/react-use-callback-ref': 1.1.1(@types/react@19.1.8)(react@19.1.0)
      '@radix-ui/react-use-controllable-state': 1.2.2(@types/react@19.1.8)(react@19.1.0)
      '@radix-ui/react-use-layout-effect': 1.1.1(@types/react@19.1.8)(react@19.1.0)
      '@radix-ui/react-use-previous': 1.1.1(@types/react@19.1.8)(react@19.1.0)
      '@radix-ui/react-visually-hidden': 1.2.3(@types/react-dom@19.1.6(@types/react@19.1.8))(@types/react@19.1.8)(react-dom@19.1.0(react@19.1.0))(react@19.1.0)
      aria-hidden: 1.2.6
      react: 19.1.0
      react-dom: 19.1.0(react@19.1.0)
      react-remove-scroll: 2.7.1(@types/react@19.1.8)(react@19.1.0)
    optionalDependencies:
      '@types/react': 19.1.8
      '@types/react-dom': 19.1.6(@types/react@19.1.8)

  '@radix-ui/react-slider@1.3.5(@types/react-dom@19.1.6(@types/react@19.1.8))(@types/react@19.1.8)(react-dom@19.1.0(react@19.1.0))(react@19.1.0)':
    dependencies:
      '@radix-ui/number': 1.1.1
      '@radix-ui/primitive': 1.1.2
      '@radix-ui/react-collection': 1.1.7(@types/react-dom@19.1.6(@types/react@19.1.8))(@types/react@19.1.8)(react-dom@19.1.0(react@19.1.0))(react@19.1.0)
      '@radix-ui/react-compose-refs': 1.1.2(@types/react@19.1.8)(react@19.1.0)
      '@radix-ui/react-context': 1.1.2(@types/react@19.1.8)(react@19.1.0)
      '@radix-ui/react-direction': 1.1.1(@types/react@19.1.8)(react@19.1.0)
      '@radix-ui/react-primitive': 2.1.3(@types/react-dom@19.1.6(@types/react@19.1.8))(@types/react@19.1.8)(react-dom@19.1.0(react@19.1.0))(react@19.1.0)
      '@radix-ui/react-use-controllable-state': 1.2.2(@types/react@19.1.8)(react@19.1.0)
      '@radix-ui/react-use-layout-effect': 1.1.1(@types/react@19.1.8)(react@19.1.0)
      '@radix-ui/react-use-previous': 1.1.1(@types/react@19.1.8)(react@19.1.0)
      '@radix-ui/react-use-size': 1.1.1(@types/react@19.1.8)(react@19.1.0)
      react: 19.1.0
      react-dom: 19.1.0(react@19.1.0)
    optionalDependencies:
      '@types/react': 19.1.8
      '@types/react-dom': 19.1.6(@types/react@19.1.8)

  '@radix-ui/react-slot@1.2.3(@types/react@19.1.8)(react@19.1.0)':
    dependencies:
      '@radix-ui/react-compose-refs': 1.1.2(@types/react@19.1.8)(react@19.1.0)
      react: 19.1.0
    optionalDependencies:
      '@types/react': 19.1.8

  '@radix-ui/react-use-callback-ref@1.1.1(@types/react@19.1.8)(react@19.1.0)':
    dependencies:
      react: 19.1.0
    optionalDependencies:
      '@types/react': 19.1.8

  '@radix-ui/react-use-controllable-state@1.2.2(@types/react@19.1.8)(react@19.1.0)':
    dependencies:
      '@radix-ui/react-use-effect-event': 0.0.2(@types/react@19.1.8)(react@19.1.0)
      '@radix-ui/react-use-layout-effect': 1.1.1(@types/react@19.1.8)(react@19.1.0)
      react: 19.1.0
    optionalDependencies:
      '@types/react': 19.1.8

  '@radix-ui/react-use-effect-event@0.0.2(@types/react@19.1.8)(react@19.1.0)':
    dependencies:
      '@radix-ui/react-use-layout-effect': 1.1.1(@types/react@19.1.8)(react@19.1.0)
      react: 19.1.0
    optionalDependencies:
      '@types/react': 19.1.8

  '@radix-ui/react-use-escape-keydown@1.1.1(@types/react@19.1.8)(react@19.1.0)':
    dependencies:
      '@radix-ui/react-use-callback-ref': 1.1.1(@types/react@19.1.8)(react@19.1.0)
      react: 19.1.0
    optionalDependencies:
      '@types/react': 19.1.8

  '@radix-ui/react-use-layout-effect@1.1.1(@types/react@19.1.8)(react@19.1.0)':
    dependencies:
      react: 19.1.0
    optionalDependencies:
      '@types/react': 19.1.8

  '@radix-ui/react-use-previous@1.1.1(@types/react@19.1.8)(react@19.1.0)':
    dependencies:
      react: 19.1.0
    optionalDependencies:
      '@types/react': 19.1.8

  '@radix-ui/react-use-rect@1.1.1(@types/react@19.1.8)(react@19.1.0)':
    dependencies:
      '@radix-ui/rect': 1.1.1
      react: 19.1.0
    optionalDependencies:
      '@types/react': 19.1.8

  '@radix-ui/react-use-size@1.1.1(@types/react@19.1.8)(react@19.1.0)':
    dependencies:
      '@radix-ui/react-use-layout-effect': 1.1.1(@types/react@19.1.8)(react@19.1.0)
      react: 19.1.0
    optionalDependencies:
      '@types/react': 19.1.8

  '@radix-ui/react-visually-hidden@1.2.3(@types/react-dom@19.1.6(@types/react@19.1.8))(@types/react@19.1.8)(react-dom@19.1.0(react@19.1.0))(react@19.1.0)':
    dependencies:
      '@radix-ui/react-primitive': 2.1.3(@types/react-dom@19.1.6(@types/react@19.1.8))(@types/react@19.1.8)(react-dom@19.1.0(react@19.1.0))(react@19.1.0)
      react: 19.1.0
      react-dom: 19.1.0(react@19.1.0)
    optionalDependencies:
      '@types/react': 19.1.8
      '@types/react-dom': 19.1.6(@types/react@19.1.8)

  '@radix-ui/rect@1.1.1': {}

<<<<<<< HEAD
  '@rolldown/binding-android-arm64@1.0.0-beta.33':
    optional: true

  '@rolldown/binding-darwin-arm64@1.0.0-beta.33':
    optional: true

  '@rolldown/binding-darwin-x64@1.0.0-beta.33':
    optional: true

  '@rolldown/binding-freebsd-x64@1.0.0-beta.33':
    optional: true

  '@rolldown/binding-linux-arm-gnueabihf@1.0.0-beta.33':
    optional: true

  '@rolldown/binding-linux-arm64-gnu@1.0.0-beta.33':
    optional: true

  '@rolldown/binding-linux-arm64-musl@1.0.0-beta.33':
    optional: true

  '@rolldown/binding-linux-x64-gnu@1.0.0-beta.33':
    optional: true

  '@rolldown/binding-linux-x64-musl@1.0.0-beta.33':
    optional: true

  '@rolldown/binding-openharmony-arm64@1.0.0-beta.33':
    optional: true

  '@rolldown/binding-wasm32-wasi@1.0.0-beta.33':
    dependencies:
      '@napi-rs/wasm-runtime': 1.0.3
    optional: true

  '@rolldown/binding-win32-arm64-msvc@1.0.0-beta.33':
    optional: true

  '@rolldown/binding-win32-ia32-msvc@1.0.0-beta.33':
    optional: true

  '@rolldown/binding-win32-x64-msvc@1.0.0-beta.33':
    optional: true

  '@rolldown/browser@1.0.0-beta.32':
    dependencies:
      '@napi-rs/wasm-runtime': 1.0.3
      '@oxc-project/runtime': 0.81.0

  '@rolldown/pluginutils@1.0.0-beta.19': {}
=======
  '@rolldown/pluginutils@1.0.0-beta.27': {}
>>>>>>> 7d84965e

  '@rolldown/pluginutils@1.0.0-beta.33': {}

  '@rollup/plugin-alias@5.1.1(rollup@4.34.8)':
    optionalDependencies:
      rollup: 4.34.8

  '@rollup/plugin-commonjs@28.0.3(rollup@4.34.8)':
    dependencies:
      '@rollup/pluginutils': 5.3.0(rollup@4.34.8)
      commondir: 1.0.1
      estree-walker: 2.0.2
      fdir: 6.5.0(picomatch@4.0.3)
      is-reference: 1.2.1
      magic-string: 0.30.19
      picomatch: 4.0.3
    optionalDependencies:
      rollup: 4.34.8

  '@rollup/plugin-json@6.1.0(rollup@4.34.8)':
    dependencies:
      '@rollup/pluginutils': 5.3.0(rollup@4.34.8)
    optionalDependencies:
      rollup: 4.34.8

  '@rollup/plugin-node-resolve@16.0.1(rollup@4.34.8)':
    dependencies:
      '@rollup/pluginutils': 5.3.0(rollup@4.34.8)
      '@types/resolve': 1.20.2
      deepmerge: 4.3.1
      is-module: 1.0.0
      resolve: 1.22.10
    optionalDependencies:
      rollup: 4.34.8

  '@rollup/plugin-replace@6.0.2(rollup@4.34.8)':
    dependencies:
      '@rollup/pluginutils': 5.3.0(rollup@4.34.8)
      magic-string: 0.30.19
    optionalDependencies:
      rollup: 4.34.8

  '@rollup/plugin-virtual@3.0.2(rollup@4.34.8)':
    optionalDependencies:
      rollup: 4.34.8

  '@rollup/pluginutils@5.3.0(rollup@4.34.8)':
    dependencies:
      '@types/estree': 1.0.8
      estree-walker: 2.0.2
      picomatch: 4.0.3
    optionalDependencies:
      rollup: 4.34.8

  '@rollup/rollup-android-arm-eabi@4.34.8':
    optional: true

  '@rollup/rollup-android-arm64@4.34.8':
    optional: true

  '@rollup/rollup-darwin-arm64@4.34.8':
    optional: true

  '@rollup/rollup-darwin-x64@4.34.8':
    optional: true

  '@rollup/rollup-freebsd-arm64@4.34.8':
    optional: true

  '@rollup/rollup-freebsd-x64@4.34.8':
    optional: true

  '@rollup/rollup-linux-arm-gnueabihf@4.34.8':
    optional: true

  '@rollup/rollup-linux-arm-musleabihf@4.34.8':
    optional: true

  '@rollup/rollup-linux-arm64-gnu@4.34.8':
    optional: true

  '@rollup/rollup-linux-arm64-musl@4.34.8':
    optional: true

  '@rollup/rollup-linux-loongarch64-gnu@4.34.8':
    optional: true

  '@rollup/rollup-linux-powerpc64le-gnu@4.34.8':
    optional: true

  '@rollup/rollup-linux-riscv64-gnu@4.34.8':
    optional: true

  '@rollup/rollup-linux-s390x-gnu@4.34.8':
    optional: true

  '@rollup/rollup-linux-x64-gnu@4.34.8':
    optional: true

  '@rollup/rollup-linux-x64-musl@4.34.8':
    optional: true

  '@rollup/rollup-win32-arm64-msvc@4.34.8':
    optional: true

  '@rollup/rollup-win32-ia32-msvc@4.34.8':
    optional: true

  '@rollup/rollup-win32-x64-msvc@4.34.8':
    optional: true

  '@sec-ant/readable-stream@0.4.1': {}

  '@shikijs/core@3.12.2':
    dependencies:
      '@shikijs/types': 3.12.2
      '@shikijs/vscode-textmate': 10.0.2
      '@types/hast': 3.0.4
      hast-util-to-html: 9.0.5

  '@shikijs/engine-javascript@3.12.2':
    dependencies:
      '@shikijs/types': 3.12.2
      '@shikijs/vscode-textmate': 10.0.2
      oniguruma-to-es: 4.3.3

  '@shikijs/engine-oniguruma@3.12.2':
    dependencies:
      '@shikijs/types': 3.12.2
      '@shikijs/vscode-textmate': 10.0.2

  '@shikijs/engine-oniguruma@3.13.0':
    dependencies:
      '@shikijs/types': 3.13.0
      '@shikijs/vscode-textmate': 10.0.2

  '@shikijs/langs@3.12.2':
    dependencies:
      '@shikijs/types': 3.12.2

  '@shikijs/langs@3.13.0':
    dependencies:
      '@shikijs/types': 3.13.0

  '@shikijs/themes@3.12.2':
    dependencies:
      '@shikijs/types': 3.12.2

  '@shikijs/themes@3.13.0':
    dependencies:
      '@shikijs/types': 3.13.0

  '@shikijs/types@3.12.2':
    dependencies:
      '@shikijs/vscode-textmate': 10.0.2
      '@types/hast': 3.0.4

  '@shikijs/types@3.13.0':
    dependencies:
      '@shikijs/vscode-textmate': 10.0.2
      '@types/hast': 3.0.4

  '@shikijs/vscode-textmate@10.0.2': {}

  '@sindresorhus/merge-streams@4.0.0': {}

  '@stackblitz/sdk@1.11.0': {}

  '@swc/helpers@0.5.17':
    dependencies:
      tslib: 2.8.1

  '@tailwindcss/node@4.1.13':
    dependencies:
      '@jridgewell/remapping': 2.3.5
      enhanced-resolve: 5.18.3
      jiti: 2.5.1
      lightningcss: 1.30.1
      magic-string: 0.30.19
      source-map-js: 1.2.1
      tailwindcss: 4.1.13

  '@tailwindcss/oxide-android-arm64@4.1.13':
    optional: true

  '@tailwindcss/oxide-darwin-arm64@4.1.13':
    optional: true

  '@tailwindcss/oxide-darwin-x64@4.1.13':
    optional: true

  '@tailwindcss/oxide-freebsd-x64@4.1.13':
    optional: true

  '@tailwindcss/oxide-linux-arm-gnueabihf@4.1.13':
    optional: true

  '@tailwindcss/oxide-linux-arm64-gnu@4.1.13':
    optional: true

  '@tailwindcss/oxide-linux-arm64-musl@4.1.13':
    optional: true

  '@tailwindcss/oxide-linux-x64-gnu@4.1.13':
    optional: true

  '@tailwindcss/oxide-linux-x64-musl@4.1.13':
    optional: true

  '@tailwindcss/oxide-wasm32-wasi@4.1.13':
    optional: true

  '@tailwindcss/oxide-win32-arm64-msvc@4.1.13':
    optional: true

  '@tailwindcss/oxide-win32-x64-msvc@4.1.13':
    optional: true

  '@tailwindcss/oxide@4.1.13':
    dependencies:
      detect-libc: 2.1.0
      tar: 7.4.3
    optionalDependencies:
      '@tailwindcss/oxide-android-arm64': 4.1.13
      '@tailwindcss/oxide-darwin-arm64': 4.1.13
      '@tailwindcss/oxide-darwin-x64': 4.1.13
      '@tailwindcss/oxide-freebsd-x64': 4.1.13
      '@tailwindcss/oxide-linux-arm-gnueabihf': 4.1.13
      '@tailwindcss/oxide-linux-arm64-gnu': 4.1.13
      '@tailwindcss/oxide-linux-arm64-musl': 4.1.13
      '@tailwindcss/oxide-linux-x64-gnu': 4.1.13
      '@tailwindcss/oxide-linux-x64-musl': 4.1.13
      '@tailwindcss/oxide-wasm32-wasi': 4.1.13
      '@tailwindcss/oxide-win32-arm64-msvc': 4.1.13
      '@tailwindcss/oxide-win32-x64-msvc': 4.1.13

  '@tailwindcss/vite@4.1.13(vite@6.3.6(@types/node@24.7.0)(jiti@2.6.0)(lightningcss@1.30.1)(tsx@4.20.6)(yaml@2.8.0))':
    dependencies:
      '@tailwindcss/node': 4.1.13
      '@tailwindcss/oxide': 4.1.13
      tailwindcss: 4.1.13
      vite: 6.3.6(@types/node@24.7.0)(jiti@2.6.0)(lightningcss@1.30.1)(tsx@4.20.6)(yaml@2.8.0)

  '@testing-library/dom@10.4.0':
    dependencies:
      '@babel/code-frame': 7.27.1
      '@babel/runtime': 7.26.9
      '@types/aria-query': 5.0.4
      aria-query: 5.3.0
      chalk: 4.1.2
      dom-accessibility-api: 0.5.16
      lz-string: 1.5.0
      pretty-format: 27.5.1

  '@testing-library/user-event@14.6.1(@testing-library/dom@10.4.0)':
    dependencies:
      '@testing-library/dom': 10.4.0

  '@trysound/sax@0.2.0': {}

  '@tybys/wasm-util@0.10.0':
    dependencies:
      tslib: 2.8.1

  '@types/acorn@4.0.6':
    dependencies:
      '@types/estree': 1.0.8

  '@types/aria-query@5.0.4': {}

  '@types/babel__core@7.20.5':
    dependencies:
      '@babel/parser': 7.27.0
      '@babel/types': 7.26.5
      '@types/babel__generator': 7.6.8
      '@types/babel__template': 7.4.4
      '@types/babel__traverse': 7.20.7

  '@types/babel__generator@7.6.8':
    dependencies:
      '@babel/types': 7.26.5

  '@types/babel__standalone@7.1.9':
    dependencies:
      '@babel/parser': 7.26.9
      '@babel/types': 7.26.5
      '@types/babel__core': 7.20.5
      '@types/babel__generator': 7.6.8
      '@types/babel__template': 7.4.4
      '@types/babel__traverse': 7.20.7

  '@types/babel__template@7.4.4':
    dependencies:
      '@babel/parser': 7.26.9
      '@babel/types': 7.26.5

  '@types/babel__traverse@7.20.7':
    dependencies:
      '@babel/types': 7.26.5

  '@types/bun@1.2.22(@types/react@19.1.8)':
    dependencies:
      bun-types: 1.2.22(@types/react@19.1.8)
    transitivePeerDependencies:
      - '@types/react'

  '@types/bun@1.2.23(@types/react@19.1.8)':
    dependencies:
      bun-types: 1.2.23(@types/react@19.1.8)
    transitivePeerDependencies:
      - '@types/react'

  '@types/chai@5.2.2':
    dependencies:
      '@types/deep-eql': 4.0.2

  '@types/cookie@0.6.0':
    optional: true

  '@types/debug@4.1.12':
    dependencies:
      '@types/ms': 2.1.0

  '@types/deep-eql@4.0.2': {}

  '@types/dom-mediacapture-record@1.0.22': {}

  '@types/estree-jsx@1.0.5':
    dependencies:
      '@types/estree': 1.0.8

  '@types/estree@1.0.6': {}

  '@types/estree@1.0.8': {}

  '@types/fontkit@2.0.8':
    dependencies:
      '@types/node': 24.7.0

  '@types/geojson@7946.0.16': {}

  '@types/hast@3.0.4':
    dependencies:
      '@types/unist': 3.0.3

  '@types/js-yaml@4.0.9': {}

  '@types/katex@0.16.7': {}

  '@types/mathjax@0.0.40': {}

  '@types/mdast@4.0.4':
    dependencies:
      '@types/unist': 3.0.3

  '@types/mdx@2.0.13': {}

  '@types/moo@0.5.10': {}

  '@types/ms@2.1.0': {}

  '@types/nearley@2.11.5': {}

  '@types/nlcst@2.0.3':
    dependencies:
      '@types/unist': 3.0.3

  '@types/node@17.0.45': {}

  '@types/node@24.7.0':
    dependencies:
      undici-types: 7.14.0

  '@types/picomatch@4.0.1': {}

  '@types/react-dom@19.1.6(@types/react@19.1.8)':
    dependencies:
      '@types/react': 19.1.8

  '@types/react@19.1.8':
    dependencies:
      csstype: 3.1.3

  '@types/resolve@1.20.2': {}

  '@types/sax@1.2.7':
    dependencies:
      '@types/node': 24.7.0

  '@types/statuses@2.0.6':
    optional: true

  '@types/tough-cookie@4.0.5':
    optional: true

  '@types/trusted-types@1.0.6': {}

  '@types/unist@2.0.11': {}

  '@types/unist@3.0.3': {}

  '@types/webxr@0.4.0': {}

  '@typescript/analyze-trace@0.10.1':
    dependencies:
      chalk: 4.1.2
      exit: 0.1.2
      jsonparse: 1.3.1
      jsonstream-next: 3.0.0
      p-limit: 3.1.0
      split2: 3.2.2
      treeify: 1.1.0
      yargs: 16.2.0

  '@typescript/vfs@1.6.1(typescript@5.8.3)':
    dependencies:
      debug: 4.4.3
      typescript: 5.8.3
    transitivePeerDependencies:
      - supports-color

  '@ungap/structured-clone@1.3.0': {}

  '@vitejs/plugin-basic-ssl@2.1.0(vite@6.3.6(@types/node@24.7.0)(jiti@2.6.0)(lightningcss@1.30.1)(tsx@4.20.6)(yaml@2.8.0))':
    dependencies:
      vite: 6.3.6(@types/node@24.7.0)(jiti@2.6.0)(lightningcss@1.30.1)(tsx@4.20.6)(yaml@2.8.0)

  '@vitejs/plugin-react@4.7.0(vite@6.3.6(@types/node@24.7.0)(jiti@2.6.0)(lightningcss@1.30.1)(tsx@4.20.6)(yaml@2.8.0))':
    dependencies:
      '@babel/core': 7.28.4
      '@babel/plugin-transform-react-jsx-self': 7.27.1(@babel/core@7.28.4)
      '@babel/plugin-transform-react-jsx-source': 7.27.1(@babel/core@7.28.4)
      '@rolldown/pluginutils': 1.0.0-beta.27
      '@types/babel__core': 7.20.5
      react-refresh: 0.17.0
      vite: 6.3.6(@types/node@24.7.0)(jiti@2.6.0)(lightningcss@1.30.1)(tsx@4.20.6)(yaml@2.8.0)
    transitivePeerDependencies:
      - supports-color

  '@vitest/browser@3.2.4(msw@2.10.2(@types/node@24.7.0)(typescript@5.8.3))(vite@6.3.6(@types/node@24.7.0)(jiti@2.6.0)(lightningcss@1.30.1)(tsx@4.20.6)(yaml@2.8.1))(vitest@3.2.4)':
    dependencies:
      '@testing-library/dom': 10.4.0
      '@testing-library/user-event': 14.6.1(@testing-library/dom@10.4.0)
      '@vitest/mocker': 3.2.4(msw@2.10.2(@types/node@24.7.0)(typescript@5.8.3))(vite@6.3.6(@types/node@24.7.0)(jiti@2.6.0)(lightningcss@1.30.1)(tsx@4.20.6)(yaml@2.8.1))
      '@vitest/utils': 3.2.4
      magic-string: 0.30.17
      sirv: 3.0.1
      tinyrainbow: 2.0.0
      vitest: 3.2.4(@types/debug@4.1.12)(@types/node@24.7.0)(@vitest/browser@3.2.4)(jiti@2.6.0)(jsdom@27.0.0(canvas@3.2.0)(postcss@8.5.6))(lightningcss@1.30.1)(msw@2.10.2(@types/node@24.7.0)(typescript@5.8.3))(tsx@4.20.6)(yaml@2.8.1)
      ws: 8.18.3
    transitivePeerDependencies:
      - bufferutil
      - msw
      - utf-8-validate
      - vite

  '@vitest/coverage-v8@3.1.2(@vitest/browser@3.2.4)(vitest@3.2.4)':
    dependencies:
      '@ampproject/remapping': 2.3.0
      '@bcoe/v8-coverage': 1.0.2
      debug: 4.4.0
      istanbul-lib-coverage: 3.2.2
      istanbul-lib-report: 3.0.1
      istanbul-lib-source-maps: 5.0.6
      istanbul-reports: 3.1.7
      magic-string: 0.30.17
      magicast: 0.3.5
      std-env: 3.9.0
      test-exclude: 7.0.1
      tinyrainbow: 2.0.0
      vitest: 3.2.4(@types/debug@4.1.12)(@types/node@24.7.0)(@vitest/browser@3.2.4)(jiti@2.6.0)(jsdom@27.0.0(canvas@3.2.0)(postcss@8.5.6))(lightningcss@1.30.1)(msw@2.10.2(@types/node@24.7.0)(typescript@5.8.3))(tsx@4.20.6)(yaml@2.8.1)
    optionalDependencies:
      '@vitest/browser': 3.2.4(msw@2.10.2(@types/node@24.7.0)(typescript@5.8.3))(vite@6.3.6(@types/node@24.7.0)(jiti@2.6.0)(lightningcss@1.30.1)(tsx@4.20.6)(yaml@2.8.1))(vitest@3.2.4)
    transitivePeerDependencies:
      - supports-color

  '@vitest/expect@3.2.4':
    dependencies:
      '@types/chai': 5.2.2
      '@vitest/spy': 3.2.4
      '@vitest/utils': 3.2.4
      chai: 5.2.0
      tinyrainbow: 2.0.0

  '@vitest/mocker@3.2.4(msw@2.10.2(@types/node@24.7.0)(typescript@5.8.3))(vite@6.3.6(@types/node@24.7.0)(jiti@2.6.0)(lightningcss@1.30.1)(tsx@4.20.6)(yaml@2.8.1))':
    dependencies:
      '@vitest/spy': 3.2.4
      estree-walker: 3.0.3
      magic-string: 0.30.19
    optionalDependencies:
      msw: 2.10.2(@types/node@24.7.0)(typescript@5.8.3)
      vite: 6.3.6(@types/node@24.7.0)(jiti@2.6.0)(lightningcss@1.30.1)(tsx@4.20.6)(yaml@2.8.1)

  '@vitest/pretty-format@3.2.4':
    dependencies:
      tinyrainbow: 2.0.0

  '@vitest/runner@3.2.4':
    dependencies:
      '@vitest/utils': 3.2.4
      pathe: 2.0.3
      strip-literal: 3.0.0

  '@vitest/snapshot@3.2.4':
    dependencies:
      '@vitest/pretty-format': 3.2.4
      magic-string: 0.30.19
      pathe: 2.0.3

  '@vitest/spy@3.2.4':
    dependencies:
      tinyspy: 4.0.3

  '@vitest/utils@3.2.4':
    dependencies:
      '@vitest/pretty-format': 3.2.4
      loupe: 3.1.4
      tinyrainbow: 2.0.0

  '@volar/kit@2.4.11(typescript@5.8.3)':
    dependencies:
      '@volar/language-service': 2.4.11
      '@volar/typescript': 2.4.11
      typesafe-path: 0.2.2
      typescript: 5.8.3
      vscode-languageserver-textdocument: 1.0.12
      vscode-uri: 3.1.0

  '@volar/language-core@2.4.11':
    dependencies:
      '@volar/source-map': 2.4.11

  '@volar/language-server@2.4.11':
    dependencies:
      '@volar/language-core': 2.4.11
      '@volar/language-service': 2.4.11
      '@volar/typescript': 2.4.11
      path-browserify: 1.0.1
      request-light: 0.7.0
      vscode-languageserver: 9.0.1
      vscode-languageserver-protocol: 3.17.5
      vscode-languageserver-textdocument: 1.0.12
      vscode-uri: 3.1.0

  '@volar/language-service@2.4.11':
    dependencies:
      '@volar/language-core': 2.4.11
      vscode-languageserver-protocol: 3.17.5
      vscode-languageserver-textdocument: 1.0.12
      vscode-uri: 3.1.0

  '@volar/source-map@2.4.11': {}

  '@volar/typescript@2.4.11':
    dependencies:
      '@volar/language-core': 2.4.11
      path-browserify: 1.0.1
      vscode-uri: 3.1.0

  '@vscode/emmet-helper@2.11.0':
    dependencies:
      emmet: 2.4.11
      jsonc-parser: 2.3.1
      vscode-languageserver-textdocument: 1.0.12
      vscode-languageserver-types: 3.17.5
      vscode-uri: 3.1.0

  '@vscode/l10n@0.0.18': {}

  '@vtbag/cam-shaft@1.0.6': {}

  '@vtbag/element-crossing@1.1.0': {}

  '@vtbag/inspection-chamber@1.0.22': {}

  '@vtbag/turn-signal@1.3.1': {}

  '@vtbag/utensil-drawer@1.2.11': {}

  '@webgpu/types@0.1.65': {}

  '@xmldom/xmldom@0.9.8': {}

  acorn-jsx@5.3.2(acorn@8.15.0):
    dependencies:
      acorn: 8.15.0

  acorn@8.14.1: {}

  acorn@8.15.0: {}

  agent-base@7.1.4: {}

  ajv@8.17.1:
    dependencies:
      fast-deep-equal: 3.1.3
      fast-uri: 3.0.6
      json-schema-traverse: 1.0.0
      require-from-string: 2.0.2

  ansi-align@3.0.1:
    dependencies:
      string-width: 4.2.3

  ansi-regex@5.0.1: {}

  ansi-regex@6.1.0: {}

  ansi-regex@6.2.2: {}

  ansi-styles@4.3.0:
    dependencies:
      color-convert: 2.0.1

  ansi-styles@5.2.0: {}

  ansi-styles@6.2.3: {}

  ansis@4.1.0: {}

  any-promise@1.3.0: {}

  anymatch@3.1.3:
    dependencies:
      normalize-path: 3.0.0
      picomatch: 2.3.1

  arg@5.0.2: {}

  argparse@2.0.1: {}

  aria-hidden@1.2.6:
    dependencies:
      tslib: 2.8.1

  aria-query@5.3.0:
    dependencies:
      dequal: 2.0.3

  aria-query@5.3.2: {}

  arktype@2.1.22:
    dependencies:
      '@ark/schema': 0.49.0
      '@ark/util': 0.49.0

  array-iterate@2.0.1: {}

  assertion-error@2.0.1: {}

  astring@1.9.0: {}

  astro-expressive-code@0.41.2(astro@5.13.7(@types/node@24.7.0)(jiti@2.6.0)(lightningcss@1.30.1)(rollup@4.34.8)(tsx@4.20.6)(typescript@5.8.3)(yaml@2.8.0)):
    dependencies:
      astro: 5.13.7(@types/node@24.7.0)(jiti@2.6.0)(lightningcss@1.30.1)(rollup@4.34.8)(tsx@4.20.6)(typescript@5.8.3)(yaml@2.8.0)
      rehype-expressive-code: 0.41.2

  astro-remote@0.3.3:
    dependencies:
      entities: 4.5.0
      marked: 12.0.2
      marked-footnote: 1.2.4(marked@12.0.2)
      marked-smartypants: 1.1.9(marked@12.0.2)
      ultrahtml: 1.6.0

  astro-vtbot@2.1.6:
    dependencies:
      '@vtbag/cam-shaft': 1.0.6
      '@vtbag/element-crossing': 1.1.0
      '@vtbag/inspection-chamber': 1.0.22
      '@vtbag/turn-signal': 1.3.1
      '@vtbag/utensil-drawer': 1.2.11

  astro@5.13.7(@types/node@24.7.0)(jiti@2.6.0)(lightningcss@1.30.1)(rollup@4.34.8)(tsx@4.20.6)(typescript@5.8.3)(yaml@2.8.0):
    dependencies:
      '@astrojs/compiler': 2.13.0
      '@astrojs/internal-helpers': 0.7.2
      '@astrojs/markdown-remark': 6.3.6
      '@astrojs/telemetry': 3.3.0
      '@capsizecss/unpack': 2.4.0
      '@oslojs/encoding': 1.1.0
      '@rollup/pluginutils': 5.3.0(rollup@4.34.8)
      acorn: 8.15.0
      aria-query: 5.3.2
      axobject-query: 4.1.0
      boxen: 8.0.1
      ci-info: 4.3.0
      clsx: 2.1.1
      common-ancestor-path: 1.0.1
      cookie: 1.0.2
      cssesc: 3.0.0
      debug: 4.4.3
      deterministic-object-hash: 2.0.2
      devalue: 5.3.2
      diff: 5.2.0
      dlv: 1.1.3
      dset: 3.1.4
      es-module-lexer: 1.7.0
      esbuild: 0.25.9
      estree-walker: 3.0.3
      flattie: 1.1.1
      fontace: 0.3.0
      github-slugger: 2.0.0
      html-escaper: 3.0.3
      http-cache-semantics: 4.2.0
      import-meta-resolve: 4.2.0
      js-yaml: 4.1.0
      kleur: 4.1.5
      magic-string: 0.30.19
      magicast: 0.3.5
      mrmime: 2.0.1
      neotraverse: 0.6.18
      p-limit: 6.2.0
      p-queue: 8.1.1
      package-manager-detector: 1.3.0
      picomatch: 4.0.3
      prompts: 2.4.2
      rehype: 13.0.2
      semver: 7.7.2
      shiki: 3.12.2
      smol-toml: 1.4.2
      tinyexec: 0.3.2
      tinyglobby: 0.2.15
      tsconfck: 3.1.6(typescript@5.8.3)
      ultrahtml: 1.6.0
      unifont: 0.5.2
      unist-util-visit: 5.0.0
      unstorage: 1.17.1
      vfile: 6.0.3
      vite: 6.3.6(@types/node@24.7.0)(jiti@2.6.0)(lightningcss@1.30.1)(tsx@4.20.6)(yaml@2.8.0)
      vitefu: 1.1.1(vite@6.3.6(@types/node@24.7.0)(jiti@2.6.0)(lightningcss@1.30.1)(tsx@4.20.6)(yaml@2.8.0))
      xxhash-wasm: 1.1.0
      yargs-parser: 21.1.1
      yocto-spinner: 0.2.3
      zod: 3.25.76
      zod-to-json-schema: 3.24.6(zod@3.25.76)
      zod-to-ts: 1.2.0(typescript@5.8.3)(zod@3.25.76)
    optionalDependencies:
      sharp: 0.34.2
    transitivePeerDependencies:
      - '@azure/app-configuration'
      - '@azure/cosmos'
      - '@azure/data-tables'
      - '@azure/identity'
      - '@azure/keyvault-secrets'
      - '@azure/storage-blob'
      - '@capacitor/preferences'
      - '@deno/kv'
      - '@netlify/blobs'
      - '@planetscale/database'
      - '@types/node'
      - '@upstash/redis'
      - '@vercel/blob'
      - '@vercel/functions'
      - '@vercel/kv'
      - aws4fetch
      - db0
      - encoding
      - idb-keyval
      - ioredis
      - jiti
      - less
      - lightningcss
      - rollup
      - sass
      - sass-embedded
      - stylus
      - sugarss
      - supports-color
      - terser
      - tsx
      - typescript
      - uploadthing
      - yaml

  autoprefixer@10.4.21(postcss@8.5.3):
    dependencies:
      browserslist: 4.25.0
      caniuse-lite: 1.0.30001723
      fraction.js: 4.3.7
      normalize-range: 0.1.2
      picocolors: 1.1.1
      postcss: 8.5.3
      postcss-value-parser: 4.2.0

  autoprefixer@10.4.21(postcss@8.5.6):
    dependencies:
      browserslist: 4.25.0
      caniuse-lite: 1.0.30001723
      fraction.js: 4.3.7
      normalize-range: 0.1.2
      picocolors: 1.1.1
      postcss: 8.5.6
      postcss-value-parser: 4.2.0

  axobject-query@4.1.0: {}

  bail@2.0.2: {}

  balanced-match@1.0.2: {}

  base-64@1.0.0: {}

  base64-js@1.5.1: {}

  baseline-browser-mapping@2.8.5: {}

  bcp-47-match@2.0.3: {}

  bcp-47@2.1.0:
    dependencies:
      is-alphabetical: 2.0.1
      is-alphanumerical: 2.0.1
      is-decimal: 2.0.1

  before-after-hook@2.2.3: {}

  bidi-js@1.0.3:
    dependencies:
      require-from-string: 2.0.2

  binary-search-bounds@2.0.5: {}

  bl@4.1.0:
    dependencies:
      buffer: 5.7.1
      inherits: 2.0.4
      readable-stream: 3.6.2

  blob-to-buffer@1.2.9: {}

  boolbase@1.0.0: {}

  boxen@8.0.1:
    dependencies:
      ansi-align: 3.0.1
      camelcase: 8.0.0
      chalk: 5.6.2
      cli-boxes: 3.0.0
      string-width: 7.2.0
      type-fest: 4.41.0
      widest-line: 5.0.0
      wrap-ansi: 9.0.2

  brace-expansion@2.0.2:
    dependencies:
      balanced-match: 1.0.2

  braces@3.0.3:
    dependencies:
      fill-range: 7.1.1

  brotli@1.3.3:
    dependencies:
      base64-js: 1.5.1

  browserslist@4.25.0:
    dependencies:
      caniuse-lite: 1.0.30001723
      electron-to-chromium: 1.5.168
      node-releases: 2.0.19
      update-browserslist-db: 1.1.3(browserslist@4.25.0)

  browserslist@4.26.2:
    dependencies:
      baseline-browser-mapping: 2.8.5
      caniuse-lite: 1.0.30001743
      electron-to-chromium: 1.5.221
      node-releases: 2.0.21
      update-browserslist-db: 1.1.3(browserslist@4.26.2)

  buffer@5.7.1:
    dependencies:
      base64-js: 1.5.1
      ieee754: 1.2.1

  bun-types@1.2.22(@types/react@19.1.8):
    dependencies:
      '@types/node': 24.7.0
      '@types/react': 19.1.8

  bun-types@1.2.23(@types/react@19.1.8):
    dependencies:
      '@types/node': 24.7.0
      '@types/react': 19.1.8

  bundle-require@5.1.0(esbuild@0.25.10):
    dependencies:
      esbuild: 0.25.10
      load-tsconfig: 0.2.5

  cac@6.7.14: {}

  call-me-maybe@1.0.2: {}

  camelcase@8.0.0: {}

  caniuse-api@3.0.0:
    dependencies:
      browserslist: 4.26.2
      caniuse-lite: 1.0.30001743
      lodash.memoize: 4.1.2
      lodash.uniq: 4.5.0

  caniuse-lite@1.0.30001723: {}

  caniuse-lite@1.0.30001743: {}

  canvas@3.2.0:
    dependencies:
      node-addon-api: 7.1.1
      prebuild-install: 7.1.3
    optional: true

  ccount@2.0.1: {}

  chai@5.2.0:
    dependencies:
      assertion-error: 2.0.1
      check-error: 2.1.1
      deep-eql: 5.0.2
      loupe: 3.1.4
      pathval: 2.0.0

  chalk@4.1.2:
    dependencies:
      ansi-styles: 4.3.0
      supports-color: 7.2.0

  chalk@5.6.2: {}

  character-entities-html4@2.1.0: {}

  character-entities-legacy@3.0.0: {}

  character-entities@2.0.2: {}

  character-reference-invalid@2.0.1: {}

  check-error@2.1.1: {}

  chokidar@4.0.3:
    dependencies:
      readdirp: 4.1.2

  chownr@1.1.4:
    optional: true

  chownr@3.0.0: {}

  ci-info@4.3.0: {}

  citty@0.1.6:
    dependencies:
      consola: 3.4.0

  classnames@2.5.1: {}

  cli-boxes@3.0.0: {}

  cli-cursor@3.1.0:
    dependencies:
      restore-cursor: 3.1.0

  cli-spinners@2.9.2: {}

  cli-width@4.1.0:
    optional: true

  cliui@7.0.4:
    dependencies:
      string-width: 4.2.3
      strip-ansi: 6.0.1
      wrap-ansi: 7.0.0

  cliui@8.0.1:
    dependencies:
      string-width: 4.2.3
      strip-ansi: 6.0.1
      wrap-ansi: 7.0.0

  clone@1.0.4: {}

  clone@2.1.2: {}

  clsx@2.1.1: {}

  collapse-white-space@2.1.0: {}

  color-convert@2.0.1:
    dependencies:
      color-name: 1.1.4

  color-name@1.1.4: {}

  color-string@1.9.1:
    dependencies:
      color-name: 1.1.4
      simple-swizzle: 0.2.2

  color@4.2.3:
    dependencies:
      color-convert: 2.0.1
      color-string: 1.9.1

  colord@2.9.3: {}

  comma-separated-tokens@2.0.3: {}

  commander@13.1.0: {}

  commander@2.20.3: {}

  commander@4.1.1: {}

  commander@7.2.0: {}

  commander@8.3.0: {}

  common-ancestor-path@1.0.1: {}

  commondir@1.0.1: {}

  confbox@0.1.8: {}

  confbox@0.2.1: {}

  consola@3.4.0: {}

  convert-source-map@2.0.0: {}

  cookie-es@1.2.2: {}

  cookie@0.7.2:
    optional: true

  cookie@1.0.2: {}

  cross-fetch@3.2.0:
    dependencies:
      node-fetch: 2.7.0
    transitivePeerDependencies:
      - encoding

  cross-spawn@7.0.6:
    dependencies:
      path-key: 3.1.1
      shebang-command: 2.0.0
      which: 2.0.2

  crossws@0.3.5:
    dependencies:
      uncrypto: 0.1.3

  css-declaration-sorter@7.2.0(postcss@8.5.6):
    dependencies:
      postcss: 8.5.6

  css-select@5.1.0:
    dependencies:
      boolbase: 1.0.0
      css-what: 6.1.0
      domhandler: 5.0.3
      domutils: 3.2.2
      nth-check: 2.1.1

  css-selector-parser@3.0.5: {}

  css-tree@2.2.1:
    dependencies:
      mdn-data: 2.0.28
      source-map-js: 1.2.1

  css-tree@2.3.1:
    dependencies:
      mdn-data: 2.0.30
      source-map-js: 1.2.1

  css-tree@3.1.0:
    dependencies:
      mdn-data: 2.12.2
      source-map-js: 1.2.1

  css-what@6.1.0: {}

  cssesc@3.0.0: {}

  cssnano-preset-default@7.0.6(postcss@8.5.6):
    dependencies:
      browserslist: 4.26.2
      css-declaration-sorter: 7.2.0(postcss@8.5.6)
      cssnano-utils: 5.0.0(postcss@8.5.6)
      postcss: 8.5.6
      postcss-calc: 10.1.1(postcss@8.5.6)
      postcss-colormin: 7.0.2(postcss@8.5.6)
      postcss-convert-values: 7.0.4(postcss@8.5.6)
      postcss-discard-comments: 7.0.3(postcss@8.5.6)
      postcss-discard-duplicates: 7.0.1(postcss@8.5.6)
      postcss-discard-empty: 7.0.0(postcss@8.5.6)
      postcss-discard-overridden: 7.0.0(postcss@8.5.6)
      postcss-merge-longhand: 7.0.4(postcss@8.5.6)
      postcss-merge-rules: 7.0.4(postcss@8.5.6)
      postcss-minify-font-values: 7.0.0(postcss@8.5.6)
      postcss-minify-gradients: 7.0.0(postcss@8.5.6)
      postcss-minify-params: 7.0.2(postcss@8.5.6)
      postcss-minify-selectors: 7.0.4(postcss@8.5.6)
      postcss-normalize-charset: 7.0.0(postcss@8.5.6)
      postcss-normalize-display-values: 7.0.0(postcss@8.5.6)
      postcss-normalize-positions: 7.0.0(postcss@8.5.6)
      postcss-normalize-repeat-style: 7.0.0(postcss@8.5.6)
      postcss-normalize-string: 7.0.0(postcss@8.5.6)
      postcss-normalize-timing-functions: 7.0.0(postcss@8.5.6)
      postcss-normalize-unicode: 7.0.2(postcss@8.5.6)
      postcss-normalize-url: 7.0.0(postcss@8.5.6)
      postcss-normalize-whitespace: 7.0.0(postcss@8.5.6)
      postcss-ordered-values: 7.0.1(postcss@8.5.6)
      postcss-reduce-initial: 7.0.2(postcss@8.5.6)
      postcss-reduce-transforms: 7.0.0(postcss@8.5.6)
      postcss-svgo: 7.0.1(postcss@8.5.6)
      postcss-unique-selectors: 7.0.3(postcss@8.5.6)

  cssnano-utils@5.0.0(postcss@8.5.6):
    dependencies:
      postcss: 8.5.6

  cssnano@7.0.6(postcss@8.5.6):
    dependencies:
      cssnano-preset-default: 7.0.6(postcss@8.5.6)
      lilconfig: 3.1.3
      postcss: 8.5.6

  csso@5.0.5:
    dependencies:
      css-tree: 2.2.1

  cssstyle@5.3.1(postcss@8.5.6):
    dependencies:
      '@asamuzakjp/css-color': 4.0.5
      '@csstools/css-syntax-patches-for-csstree': 1.0.14(postcss@8.5.6)
      css-tree: 3.1.0
    transitivePeerDependencies:
      - postcss

  csstype@3.1.3: {}

  d3-array@3.2.4:
    dependencies:
      internmap: 2.0.3

  d3-axis@3.0.0: {}

  d3-brush@3.0.0:
    dependencies:
      d3-dispatch: 3.0.1
      d3-drag: 3.0.0
      d3-interpolate: 3.0.1
      d3-selection: 3.0.0
      d3-transition: 3.0.1(d3-selection@3.0.0)

  d3-chord@3.0.1:
    dependencies:
      d3-path: 3.1.0

  d3-color@3.1.0: {}

  d3-contour@4.0.2:
    dependencies:
      d3-array: 3.2.4

  d3-delaunay@6.0.4:
    dependencies:
      delaunator: 5.0.1

  d3-dispatch@3.0.1: {}

  d3-drag@3.0.0:
    dependencies:
      d3-dispatch: 3.0.1
      d3-selection: 3.0.0

  d3-dsv@3.0.1:
    dependencies:
      commander: 7.2.0
      iconv-lite: 0.6.3
      rw: 1.3.3

  d3-ease@3.0.1: {}

  d3-fetch@3.0.1:
    dependencies:
      d3-dsv: 3.0.1

  d3-force@3.0.0:
    dependencies:
      d3-dispatch: 3.0.1
      d3-quadtree: 3.0.1
      d3-timer: 3.0.1

  d3-format@3.1.0: {}

  d3-geo@3.1.1:
    dependencies:
      d3-array: 3.2.4

  d3-hierarchy@3.1.2: {}

  d3-interpolate@3.0.1:
    dependencies:
      d3-color: 3.1.0

  d3-path@3.1.0: {}

  d3-polygon@3.0.1: {}

  d3-quadtree@3.0.1: {}

  d3-random@3.0.1: {}

  d3-scale-chromatic@3.1.0:
    dependencies:
      d3-color: 3.1.0
      d3-interpolate: 3.0.1

  d3-scale@4.0.2:
    dependencies:
      d3-array: 3.2.4
      d3-format: 3.1.0
      d3-interpolate: 3.0.1
      d3-time: 3.1.0
      d3-time-format: 4.1.0

  d3-selection@3.0.0: {}

  d3-shape@3.2.0:
    dependencies:
      d3-path: 3.1.0

  d3-time-format@4.1.0:
    dependencies:
      d3-time: 3.1.0

  d3-time@3.1.0:
    dependencies:
      d3-array: 3.2.4

  d3-timer@3.0.1: {}

  d3-transition@3.0.1(d3-selection@3.0.0):
    dependencies:
      d3-color: 3.1.0
      d3-dispatch: 3.0.1
      d3-ease: 3.0.1
      d3-interpolate: 3.0.1
      d3-selection: 3.0.0
      d3-timer: 3.0.1

  d3-zoom@3.0.0:
    dependencies:
      d3-dispatch: 3.0.1
      d3-drag: 3.0.0
      d3-interpolate: 3.0.1
      d3-selection: 3.0.0
      d3-transition: 3.0.1(d3-selection@3.0.0)

  d3@7.9.0:
    dependencies:
      d3-array: 3.2.4
      d3-axis: 3.0.0
      d3-brush: 3.0.0
      d3-chord: 3.0.1
      d3-color: 3.1.0
      d3-contour: 4.0.2
      d3-delaunay: 6.0.4
      d3-dispatch: 3.0.1
      d3-drag: 3.0.0
      d3-dsv: 3.0.1
      d3-ease: 3.0.1
      d3-fetch: 3.0.1
      d3-force: 3.0.0
      d3-format: 3.1.0
      d3-geo: 3.1.1
      d3-hierarchy: 3.1.2
      d3-interpolate: 3.0.1
      d3-path: 3.1.0
      d3-polygon: 3.0.1
      d3-quadtree: 3.0.1
      d3-random: 3.0.1
      d3-scale: 4.0.2
      d3-scale-chromatic: 3.1.0
      d3-selection: 3.0.0
      d3-shape: 3.2.0
      d3-time: 3.1.0
      d3-time-format: 4.1.0
      d3-timer: 3.0.1
      d3-transition: 3.0.1(d3-selection@3.0.0)
      d3-zoom: 3.0.0

  data-urls@6.0.0:
    dependencies:
      whatwg-mimetype: 4.0.0
      whatwg-url: 15.1.0

  debug@4.4.0:
    dependencies:
      ms: 2.1.3

  debug@4.4.3:
    dependencies:
      ms: 2.1.3

  decimal.js@10.6.0: {}

  decode-named-character-reference@1.1.0:
    dependencies:
      character-entities: 2.0.2

  decode-uri-component@0.4.1: {}

  decompress-response@6.0.0:
    dependencies:
      mimic-response: 3.1.0
    optional: true

  deep-eql@5.0.2: {}

  deep-extend@0.6.0:
    optional: true

  deepmerge@4.3.1: {}

  defaults@1.0.4:
    dependencies:
      clone: 1.0.4

  defu@6.1.4: {}

  delaunator@5.0.1:
    dependencies:
      robust-predicates: 3.0.2

  deprecation@2.3.1: {}

  dequal@2.0.3: {}

  destr@2.0.5: {}

  detect-libc@2.0.4: {}

  detect-libc@2.1.0: {}

  detect-libc@2.1.2:
    optional: true

  detect-node-es@1.1.0: {}

  deterministic-object-hash@2.0.2:
    dependencies:
      base-64: 1.0.0

  devalue@5.3.2: {}

  devlop@1.1.0:
    dependencies:
      dequal: 2.0.3

  dfa@1.2.0: {}

  diff@5.2.0: {}

  direction@2.0.1: {}

  discontinuous-range@1.0.0: {}

  dlv@1.1.3: {}

  dom-accessibility-api@0.5.16: {}

  dom-serializer@2.0.0:
    dependencies:
      domelementtype: 2.3.0
      domhandler: 5.0.3
      entities: 4.5.0

  domelementtype@2.3.0: {}

  domhandler@5.0.3:
    dependencies:
      domelementtype: 2.3.0

  domutils@3.2.2:
    dependencies:
      dom-serializer: 2.0.0
      domelementtype: 2.3.0
      domhandler: 5.0.3

  dpdm@3.14.0:
    dependencies:
      chalk: 4.1.2
      fs-extra: 11.3.0
      glob: 10.4.5
      ora: 5.4.1
      tslib: 2.8.1
      typescript: 5.8.3
      yargs: 17.7.2

  dset@3.1.4: {}

  eastasianwidth@0.2.0: {}

  electron-to-chromium@1.5.168: {}

  electron-to-chromium@1.5.221: {}

  emmet@2.4.11:
    dependencies:
      '@emmetio/abbreviation': 2.3.3
      '@emmetio/css-abbreviation': 2.1.8

  emoji-regex@10.5.0: {}

  emoji-regex@8.0.0: {}

  emoji-regex@9.2.2: {}

  end-of-stream@1.4.5:
    dependencies:
      once: 1.4.0
    optional: true

  enhanced-resolve@5.18.3:
    dependencies:
      graceful-fs: 4.2.11
      tapable: 2.2.3

  entities@4.5.0: {}

  entities@6.0.1: {}

  es-module-lexer@1.7.0: {}

  esast-util-from-estree@2.0.0:
    dependencies:
      '@types/estree-jsx': 1.0.5
      devlop: 1.1.0
      estree-util-visit: 2.0.0
      unist-util-position-from-estree: 2.0.0

  esast-util-from-js@2.0.1:
    dependencies:
      '@types/estree-jsx': 1.0.5
      acorn: 8.15.0
      esast-util-from-estree: 2.0.0
      vfile-message: 4.0.3

  esbuild@0.24.2:
    optionalDependencies:
      '@esbuild/aix-ppc64': 0.24.2
      '@esbuild/android-arm': 0.24.2
      '@esbuild/android-arm64': 0.24.2
      '@esbuild/android-x64': 0.24.2
      '@esbuild/darwin-arm64': 0.24.2
      '@esbuild/darwin-x64': 0.24.2
      '@esbuild/freebsd-arm64': 0.24.2
      '@esbuild/freebsd-x64': 0.24.2
      '@esbuild/linux-arm': 0.24.2
      '@esbuild/linux-arm64': 0.24.2
      '@esbuild/linux-ia32': 0.24.2
      '@esbuild/linux-loong64': 0.24.2
      '@esbuild/linux-mips64el': 0.24.2
      '@esbuild/linux-ppc64': 0.24.2
      '@esbuild/linux-riscv64': 0.24.2
      '@esbuild/linux-s390x': 0.24.2
      '@esbuild/linux-x64': 0.24.2
      '@esbuild/netbsd-arm64': 0.24.2
      '@esbuild/netbsd-x64': 0.24.2
      '@esbuild/openbsd-arm64': 0.24.2
      '@esbuild/openbsd-x64': 0.24.2
      '@esbuild/sunos-x64': 0.24.2
      '@esbuild/win32-arm64': 0.24.2
      '@esbuild/win32-ia32': 0.24.2
      '@esbuild/win32-x64': 0.24.2

  esbuild@0.25.10:
    optionalDependencies:
      '@esbuild/aix-ppc64': 0.25.10
      '@esbuild/android-arm': 0.25.10
      '@esbuild/android-arm64': 0.25.10
      '@esbuild/android-x64': 0.25.10
      '@esbuild/darwin-arm64': 0.25.10
      '@esbuild/darwin-x64': 0.25.10
      '@esbuild/freebsd-arm64': 0.25.10
      '@esbuild/freebsd-x64': 0.25.10
      '@esbuild/linux-arm': 0.25.10
      '@esbuild/linux-arm64': 0.25.10
      '@esbuild/linux-ia32': 0.25.10
      '@esbuild/linux-loong64': 0.25.10
      '@esbuild/linux-mips64el': 0.25.10
      '@esbuild/linux-ppc64': 0.25.10
      '@esbuild/linux-riscv64': 0.25.10
      '@esbuild/linux-s390x': 0.25.10
      '@esbuild/linux-x64': 0.25.10
      '@esbuild/netbsd-arm64': 0.25.10
      '@esbuild/netbsd-x64': 0.25.10
      '@esbuild/openbsd-arm64': 0.25.10
      '@esbuild/openbsd-x64': 0.25.10
      '@esbuild/openharmony-arm64': 0.25.10
      '@esbuild/sunos-x64': 0.25.10
      '@esbuild/win32-arm64': 0.25.10
      '@esbuild/win32-ia32': 0.25.10
      '@esbuild/win32-x64': 0.25.10

  esbuild@0.25.9:
    optionalDependencies:
      '@esbuild/aix-ppc64': 0.25.9
      '@esbuild/android-arm': 0.25.9
      '@esbuild/android-arm64': 0.25.9
      '@esbuild/android-x64': 0.25.9
      '@esbuild/darwin-arm64': 0.25.9
      '@esbuild/darwin-x64': 0.25.9
      '@esbuild/freebsd-arm64': 0.25.9
      '@esbuild/freebsd-x64': 0.25.9
      '@esbuild/linux-arm': 0.25.9
      '@esbuild/linux-arm64': 0.25.9
      '@esbuild/linux-ia32': 0.25.9
      '@esbuild/linux-loong64': 0.25.9
      '@esbuild/linux-mips64el': 0.25.9
      '@esbuild/linux-ppc64': 0.25.9
      '@esbuild/linux-riscv64': 0.25.9
      '@esbuild/linux-s390x': 0.25.9
      '@esbuild/linux-x64': 0.25.9
      '@esbuild/netbsd-arm64': 0.25.9
      '@esbuild/netbsd-x64': 0.25.9
      '@esbuild/openbsd-arm64': 0.25.9
      '@esbuild/openbsd-x64': 0.25.9
      '@esbuild/openharmony-arm64': 0.25.9
      '@esbuild/sunos-x64': 0.25.9
      '@esbuild/win32-arm64': 0.25.9
      '@esbuild/win32-ia32': 0.25.9
      '@esbuild/win32-x64': 0.25.9

  escalade@3.2.0: {}

  escape-string-regexp@5.0.0: {}

  esm@3.2.25: {}

  estree-util-attach-comments@3.0.0:
    dependencies:
      '@types/estree': 1.0.8

  estree-util-build-jsx@3.0.1:
    dependencies:
      '@types/estree-jsx': 1.0.5
      devlop: 1.1.0
      estree-util-is-identifier-name: 3.0.0
      estree-walker: 3.0.3

  estree-util-is-identifier-name@3.0.0: {}

  estree-util-scope@1.0.0:
    dependencies:
      '@types/estree': 1.0.8
      devlop: 1.1.0

  estree-util-to-js@2.0.0:
    dependencies:
      '@types/estree-jsx': 1.0.5
      astring: 1.9.0
      source-map: 0.7.4

  estree-util-visit@2.0.0:
    dependencies:
      '@types/estree-jsx': 1.0.5
      '@types/unist': 3.0.3

  estree-walker@2.0.2: {}

  estree-walker@3.0.3:
    dependencies:
      '@types/estree': 1.0.6

  eventemitter3@5.0.1: {}

  execa@9.6.0:
    dependencies:
      '@sindresorhus/merge-streams': 4.0.0
      cross-spawn: 7.0.6
      figures: 6.1.0
      get-stream: 9.0.1
      human-signals: 8.0.1
      is-plain-obj: 4.1.0
      is-stream: 4.0.1
      npm-run-path: 6.0.0
      pretty-ms: 9.2.0
      signal-exit: 4.1.0
      strip-final-newline: 4.0.0
      yoctocolors: 2.1.1

  exit@0.1.2: {}

  expand-template@2.0.3:
    optional: true

  expect-type@1.2.1: {}

  expressive-code-twoslash@0.5.3(@expressive-code/core@0.41.2)(expressive-code@0.41.2)(typescript@5.8.3):
    dependencies:
      '@expressive-code/core': 0.41.2
      expressive-code: 0.41.2
      mdast-util-from-markdown: 2.0.2
      mdast-util-gfm: 3.1.0
      mdast-util-to-hast: 13.2.0
      twoslash: 0.2.12(typescript@5.8.3)
      typescript: 5.8.3
    transitivePeerDependencies:
      - supports-color

  expressive-code@0.41.2:
    dependencies:
      '@expressive-code/core': 0.41.2
      '@expressive-code/plugin-frames': 0.41.2
      '@expressive-code/plugin-shiki': 0.41.2
      '@expressive-code/plugin-text-markers': 0.41.2

  exsolve@1.0.4: {}

  extend@3.0.2: {}

  fast-deep-equal@3.1.3: {}

  fast-glob@3.3.3:
    dependencies:
      '@nodelib/fs.stat': 2.0.5
      '@nodelib/fs.walk': 1.2.8
      glob-parent: 5.1.2
      merge2: 1.4.1
      micromatch: 4.0.8

  fast-uri@3.0.6: {}

  fast-xml-parser@4.5.3:
    dependencies:
      strnum: 1.1.1

  fastq@1.19.0:
    dependencies:
      reusify: 1.0.4

  fdir@6.4.3(picomatch@4.0.3):
    optionalDependencies:
      picomatch: 4.0.3

  fdir@6.5.0(picomatch@4.0.3):
    optionalDependencies:
      picomatch: 4.0.3

  figures@6.1.0:
    dependencies:
      is-unicode-supported: 2.1.0

  fill-range@7.1.1:
    dependencies:
      to-regex-range: 5.0.1

  filter-obj@5.1.0: {}

  fix-dts-default-cjs-exports@1.0.0:
    dependencies:
      magic-string: 0.30.19
      mlly: 1.7.4
      rollup: 4.34.8

  flattie@1.1.1: {}

  fontace@0.3.0:
    dependencies:
      '@types/fontkit': 2.0.8
      fontkit: 2.0.4

  fontkit@2.0.4:
    dependencies:
      '@swc/helpers': 0.5.17
      brotli: 1.3.3
      clone: 2.1.2
      dfa: 1.2.0
      fast-deep-equal: 3.1.3
      restructure: 3.0.2
      tiny-inflate: 1.0.3
      unicode-properties: 1.4.1
      unicode-trie: 2.0.0

  foreground-child@3.3.1:
    dependencies:
      cross-spawn: 7.0.6
      signal-exit: 4.1.0

  fraction.js@4.3.7: {}

  framer-motion@12.23.7(react-dom@19.1.0(react@19.1.0))(react@19.1.0):
    dependencies:
      motion-dom: 12.23.7
      motion-utils: 12.23.6
      tslib: 2.8.1
    optionalDependencies:
      react: 19.1.0
      react-dom: 19.1.0(react@19.1.0)

  fs-constants@1.0.0:
    optional: true

  fs-extra@11.3.0:
    dependencies:
      graceful-fs: 4.2.11
      jsonfile: 6.1.0
      universalify: 2.0.1

  fsevents@2.3.3:
    optional: true

  function-bind@1.1.2: {}

  fuse.js@7.1.0: {}

  gensync@1.0.0-beta.2: {}

  get-caller-file@2.0.5: {}

  get-east-asian-width@1.4.0: {}

  get-nonce@1.0.1: {}

  get-stream@9.0.1:
    dependencies:
      '@sec-ant/readable-stream': 0.4.1
      is-stream: 4.0.1

  get-tsconfig@4.10.1:
    dependencies:
      resolve-pkg-maps: 1.0.0

  github-from-package@0.0.0:
    optional: true

  github-slugger@2.0.0: {}

  gl-matrix@3.4.4: {}

  glob-parent@5.1.2:
    dependencies:
      is-glob: 4.0.3

  glob@10.4.5:
    dependencies:
      foreground-child: 3.3.1
      jackspeak: 3.4.3
      minimatch: 9.0.5
      minipass: 7.1.2
      package-json-from-dist: 1.0.1
      path-scurry: 1.11.1

  glob@11.0.3:
    dependencies:
      foreground-child: 3.3.1
      jackspeak: 4.1.1
      minimatch: 10.0.3
      minipass: 7.1.2
      package-json-from-dist: 1.0.1
      path-scurry: 2.0.0

  graceful-fs@4.2.11: {}

  graphql@16.11.0:
    optional: true

  h3@1.15.4:
    dependencies:
      cookie-es: 1.2.2
      crossws: 0.3.5
      defu: 6.1.4
      destr: 2.0.5
      iron-webcrypto: 1.2.1
      node-mock-http: 1.0.3
      radix3: 1.1.2
      ufo: 1.6.1
      uncrypto: 0.1.3

  has-flag@4.0.0: {}

  hasown@2.0.2:
    dependencies:
      function-bind: 1.1.2

  hast-util-embedded@3.0.0:
    dependencies:
      '@types/hast': 3.0.4
      hast-util-is-element: 3.0.0

  hast-util-format@1.1.0:
    dependencies:
      '@types/hast': 3.0.4
      hast-util-embedded: 3.0.0
      hast-util-minify-whitespace: 1.0.1
      hast-util-phrasing: 3.0.1
      hast-util-whitespace: 3.0.0
      html-whitespace-sensitive-tag-names: 3.0.1
      unist-util-visit-parents: 6.0.1

  hast-util-from-html@2.0.3:
    dependencies:
      '@types/hast': 3.0.4
      devlop: 1.1.0
      hast-util-from-parse5: 8.0.3
      parse5: 7.3.0
      vfile: 6.0.3
      vfile-message: 4.0.2

  hast-util-from-parse5@8.0.3:
    dependencies:
      '@types/hast': 3.0.4
      '@types/unist': 3.0.3
      devlop: 1.1.0
      hastscript: 9.0.1
      property-information: 7.0.0
      vfile: 6.0.3
      vfile-location: 5.0.3
      web-namespaces: 2.0.1

  hast-util-has-property@3.0.0:
    dependencies:
      '@types/hast': 3.0.4

  hast-util-is-body-ok-link@3.0.1:
    dependencies:
      '@types/hast': 3.0.4

  hast-util-is-element@3.0.0:
    dependencies:
      '@types/hast': 3.0.4

  hast-util-minify-whitespace@1.0.1:
    dependencies:
      '@types/hast': 3.0.4
      hast-util-embedded: 3.0.0
      hast-util-is-element: 3.0.0
      hast-util-whitespace: 3.0.0
      unist-util-is: 6.0.0

  hast-util-parse-selector@4.0.0:
    dependencies:
      '@types/hast': 3.0.4

  hast-util-phrasing@3.0.1:
    dependencies:
      '@types/hast': 3.0.4
      hast-util-embedded: 3.0.0
      hast-util-has-property: 3.0.0
      hast-util-is-body-ok-link: 3.0.1
      hast-util-is-element: 3.0.0

  hast-util-raw@9.1.0:
    dependencies:
      '@types/hast': 3.0.4
      '@types/unist': 3.0.3
      '@ungap/structured-clone': 1.3.0
      hast-util-from-parse5: 8.0.3
      hast-util-to-parse5: 8.0.0
      html-void-elements: 3.0.0
      mdast-util-to-hast: 13.2.0
      parse5: 7.3.0
      unist-util-position: 5.0.0
      unist-util-visit: 5.0.0
      vfile: 6.0.3
      web-namespaces: 2.0.1
      zwitch: 2.0.4

  hast-util-select@6.0.4:
    dependencies:
      '@types/hast': 3.0.4
      '@types/unist': 3.0.3
      bcp-47-match: 2.0.3
      comma-separated-tokens: 2.0.3
      css-selector-parser: 3.0.5
      devlop: 1.1.0
      direction: 2.0.1
      hast-util-has-property: 3.0.0
      hast-util-to-string: 3.0.1
      hast-util-whitespace: 3.0.0
      nth-check: 2.1.1
      property-information: 7.0.0
      space-separated-tokens: 2.0.2
      unist-util-visit: 5.0.0
      zwitch: 2.0.4

  hast-util-to-estree@3.1.3:
    dependencies:
      '@types/estree': 1.0.8
      '@types/estree-jsx': 1.0.5
      '@types/hast': 3.0.4
      comma-separated-tokens: 2.0.3
      devlop: 1.1.0
      estree-util-attach-comments: 3.0.0
      estree-util-is-identifier-name: 3.0.0
      hast-util-whitespace: 3.0.0
      mdast-util-mdx-expression: 2.0.1
      mdast-util-mdx-jsx: 3.2.0
      mdast-util-mdxjs-esm: 2.0.1
      property-information: 7.0.0
      space-separated-tokens: 2.0.2
      style-to-js: 1.1.16
      unist-util-position: 5.0.0
      zwitch: 2.0.4
    transitivePeerDependencies:
      - supports-color

  hast-util-to-html@9.0.5:
    dependencies:
      '@types/hast': 3.0.4
      '@types/unist': 3.0.3
      ccount: 2.0.1
      comma-separated-tokens: 2.0.3
      hast-util-whitespace: 3.0.0
      html-void-elements: 3.0.0
      mdast-util-to-hast: 13.2.0
      property-information: 7.0.0
      space-separated-tokens: 2.0.2
      stringify-entities: 4.0.4
      zwitch: 2.0.4

  hast-util-to-jsx-runtime@2.3.6:
    dependencies:
      '@types/estree': 1.0.8
      '@types/hast': 3.0.4
      '@types/unist': 3.0.3
      comma-separated-tokens: 2.0.3
      devlop: 1.1.0
      estree-util-is-identifier-name: 3.0.0
      hast-util-whitespace: 3.0.0
      mdast-util-mdx-expression: 2.0.1
      mdast-util-mdx-jsx: 3.2.0
      mdast-util-mdxjs-esm: 2.0.1
      property-information: 7.0.0
      space-separated-tokens: 2.0.2
      style-to-js: 1.1.16
      unist-util-position: 5.0.0
      vfile-message: 4.0.3
    transitivePeerDependencies:
      - supports-color

  hast-util-to-parse5@8.0.0:
    dependencies:
      '@types/hast': 3.0.4
      comma-separated-tokens: 2.0.3
      devlop: 1.1.0
      property-information: 6.5.0
      space-separated-tokens: 2.0.2
      web-namespaces: 2.0.1
      zwitch: 2.0.4

  hast-util-to-string@3.0.1:
    dependencies:
      '@types/hast': 3.0.4

  hast-util-to-text@4.0.2:
    dependencies:
      '@types/hast': 3.0.4
      '@types/unist': 3.0.3
      hast-util-is-element: 3.0.0
      unist-util-find-after: 5.0.0

  hast-util-whitespace@3.0.0:
    dependencies:
      '@types/hast': 3.0.4

  hastscript@9.0.1:
    dependencies:
      '@types/hast': 3.0.4
      comma-separated-tokens: 2.0.3
      hast-util-parse-selector: 4.0.0
      property-information: 7.0.0
      space-separated-tokens: 2.0.2

  headers-polyfill@4.0.3:
    optional: true

  hookable@5.5.3: {}

  html-encoding-sniffer@4.0.0:
    dependencies:
      whatwg-encoding: 3.1.1

  html-escaper@2.0.2: {}

  html-escaper@3.0.3: {}

  html-void-elements@3.0.0: {}

  html-whitespace-sensitive-tag-names@3.0.1: {}

  http-cache-semantics@4.2.0: {}

  http-proxy-agent@7.0.2:
    dependencies:
      agent-base: 7.1.4
      debug: 4.4.3
    transitivePeerDependencies:
      - supports-color

  https-proxy-agent@7.0.6:
    dependencies:
      agent-base: 7.1.4
      debug: 4.4.3
    transitivePeerDependencies:
      - supports-color

  human-signals@8.0.1: {}

  i18next@23.16.8:
    dependencies:
      '@babel/runtime': 7.26.9

  iconv-lite@0.6.3:
    dependencies:
      safer-buffer: 2.1.2

  ieee754@1.2.1: {}

  ignore@5.3.2: {}

  imagetools-core@9.0.0: {}

  import-meta-resolve@4.2.0: {}

  inherits@2.0.4: {}

  ini@1.3.8:
    optional: true

  inline-style-parser@0.2.4: {}

  internmap@2.0.3: {}

  interval-tree-1d@1.0.4:
    dependencies:
      binary-search-bounds: 2.0.5

  iron-webcrypto@1.2.1: {}

  is-alphabetical@2.0.1: {}

  is-alphanumerical@2.0.1:
    dependencies:
      is-alphabetical: 2.0.1
      is-decimal: 2.0.1

  is-arrayish@0.3.2: {}

  is-core-module@2.16.1:
    dependencies:
      hasown: 2.0.2

  is-decimal@2.0.1: {}

  is-docker@3.0.0: {}

  is-extglob@2.1.1: {}

  is-fullwidth-code-point@3.0.0: {}

  is-glob@4.0.3:
    dependencies:
      is-extglob: 2.1.1

  is-hexadecimal@2.0.1: {}

  is-inside-container@1.0.0:
    dependencies:
      is-docker: 3.0.0

  is-interactive@1.0.0: {}

  is-module@1.0.0: {}

  is-node-process@1.2.0:
    optional: true

  is-number@7.0.0: {}

  is-plain-obj@4.1.0: {}

  is-potential-custom-element-name@1.0.1: {}

  is-reference@1.2.1:
    dependencies:
      '@types/estree': 1.0.8

  is-stream@4.0.1: {}

  is-unicode-supported@0.1.0: {}

  is-unicode-supported@2.1.0: {}

  is-wsl@3.1.0:
    dependencies:
      is-inside-container: 1.0.0

  isbinaryfile@5.0.4: {}

  isexe@2.0.0: {}

  isoformat@0.2.1: {}

  istanbul-lib-coverage@3.2.2: {}

  istanbul-lib-report@3.0.1:
    dependencies:
      istanbul-lib-coverage: 3.2.2
      make-dir: 4.0.0
      supports-color: 7.2.0

  istanbul-lib-source-maps@5.0.6:
    dependencies:
      '@jridgewell/trace-mapping': 0.3.25
      debug: 4.4.3
      istanbul-lib-coverage: 3.2.2
    transitivePeerDependencies:
      - supports-color

  istanbul-reports@3.1.7:
    dependencies:
      html-escaper: 2.0.2
      istanbul-lib-report: 3.0.1

  jackspeak@3.4.3:
    dependencies:
      '@isaacs/cliui': 8.0.2
    optionalDependencies:
      '@pkgjs/parseargs': 0.11.0

  jackspeak@4.1.1:
    dependencies:
      '@isaacs/cliui': 8.0.2

  jiti@1.21.7: {}

  jiti@2.5.1: {}

  jiti@2.6.0: {}

  jotai-location@0.6.2(jotai@2.15.0(@babel/core@7.28.4)(@babel/template@7.27.2)(@types/react@19.1.8)(react@19.1.0)):
    dependencies:
      jotai: 2.15.0(@babel/core@7.28.4)(@babel/template@7.27.2)(@types/react@19.1.8)(react@19.1.0)

  jotai@2.15.0(@babel/core@7.28.4)(@babel/template@7.27.2)(@types/react@19.1.8)(react@19.1.0):
    optionalDependencies:
      '@babel/core': 7.28.4
      '@babel/template': 7.27.2
      '@types/react': 19.1.8
      react: 19.1.0

  joycon@3.1.1: {}

  js-tokens@4.0.0: {}

  js-tokens@9.0.1: {}

  js-yaml@4.1.0:
    dependencies:
      argparse: 2.0.1

  jsdom@27.0.0(canvas@3.2.0)(postcss@8.5.6):
    dependencies:
      '@asamuzakjp/dom-selector': 6.5.6
      cssstyle: 5.3.1(postcss@8.5.6)
      data-urls: 6.0.0
      decimal.js: 10.6.0
      html-encoding-sniffer: 4.0.0
      http-proxy-agent: 7.0.2
      https-proxy-agent: 7.0.6
      is-potential-custom-element-name: 1.0.1
      parse5: 7.3.0
      rrweb-cssom: 0.8.0
      saxes: 6.0.0
      symbol-tree: 3.2.4
      tough-cookie: 6.0.0
      w3c-xmlserializer: 5.0.0
      webidl-conversions: 8.0.0
      whatwg-encoding: 3.1.1
      whatwg-mimetype: 4.0.0
      whatwg-url: 15.1.0
      ws: 8.18.3
      xml-name-validator: 5.0.0
    optionalDependencies:
      canvas: 3.2.0
    transitivePeerDependencies:
      - bufferutil
      - postcss
      - supports-color
      - utf-8-validate

  jsesc@3.1.0: {}

  json-schema-traverse@1.0.0: {}

  json5@2.2.3: {}

  jsonc-parser@2.3.1: {}

  jsonc-parser@3.3.1: {}

  jsonfile@6.1.0:
    dependencies:
      universalify: 2.0.1
    optionalDependencies:
      graceful-fs: 4.2.11

  jsonparse@1.3.1: {}

  jsonstream-next@3.0.0:
    dependencies:
      jsonparse: 1.3.1
      through2: 4.0.2

  katex@0.16.22:
    dependencies:
      commander: 8.3.0

  kleur@3.0.3: {}

  kleur@4.1.5: {}

  klona@2.0.6: {}

  knitwork@1.2.0: {}

  lightningcss-darwin-arm64@1.30.1:
    optional: true

  lightningcss-darwin-x64@1.30.1:
    optional: true

  lightningcss-freebsd-x64@1.30.1:
    optional: true

  lightningcss-linux-arm-gnueabihf@1.30.1:
    optional: true

  lightningcss-linux-arm64-gnu@1.30.1:
    optional: true

  lightningcss-linux-arm64-musl@1.30.1:
    optional: true

  lightningcss-linux-x64-gnu@1.30.1:
    optional: true

  lightningcss-linux-x64-musl@1.30.1:
    optional: true

  lightningcss-win32-arm64-msvc@1.30.1:
    optional: true

  lightningcss-win32-x64-msvc@1.30.1:
    optional: true

  lightningcss@1.30.1:
    dependencies:
      detect-libc: 2.1.0
    optionalDependencies:
      lightningcss-darwin-arm64: 1.30.1
      lightningcss-darwin-x64: 1.30.1
      lightningcss-freebsd-x64: 1.30.1
      lightningcss-linux-arm-gnueabihf: 1.30.1
      lightningcss-linux-arm64-gnu: 1.30.1
      lightningcss-linux-arm64-musl: 1.30.1
      lightningcss-linux-x64-gnu: 1.30.1
      lightningcss-linux-x64-musl: 1.30.1
      lightningcss-win32-arm64-msvc: 1.30.1
      lightningcss-win32-x64-msvc: 1.30.1

  lilconfig@3.1.3: {}

  lines-and-columns@1.2.4: {}

  linkify-it@5.0.0:
    dependencies:
      uc.micro: 2.1.0

  load-tsconfig@0.2.5: {}

  lodash.memoize@4.1.2: {}

  lodash.sortby@4.7.0: {}

  lodash.uniq@4.5.0: {}

  lodash@4.17.21: {}

  log-symbols@4.1.0:
    dependencies:
      chalk: 4.1.2
      is-unicode-supported: 0.1.0

  longest-streak@3.1.0: {}

  loupe@3.1.4: {}

  lru-cache@10.4.3: {}

  lru-cache@11.1.0: {}

  lru-cache@11.2.2: {}

  lru-cache@5.1.1:
    dependencies:
      yallist: 3.1.1

  lucide-react@0.536.0(react@19.1.0):
    dependencies:
      react: 19.1.0

  lunr@2.3.9: {}

  lz-string@1.5.0: {}

  magic-string-ast@1.0.0:
    dependencies:
      magic-string: 0.30.17

  magic-string@0.30.17:
    dependencies:
      '@jridgewell/sourcemap-codec': 1.5.4

  magic-string@0.30.19:
    dependencies:
      '@jridgewell/sourcemap-codec': 1.5.5

  magicast@0.3.5:
    dependencies:
      '@babel/parser': 7.28.4
      '@babel/types': 7.26.5
      source-map-js: 1.2.1

  make-dir@4.0.0:
    dependencies:
      semver: 7.7.2

  make-synchronized@0.4.2: {}

  markdown-extensions@2.0.0: {}

  markdown-it@14.1.0:
    dependencies:
      argparse: 2.0.1
      entities: 4.5.0
      linkify-it: 5.0.0
      mdurl: 2.0.0
      punycode.js: 2.3.1
      uc.micro: 2.1.0

  markdown-table@3.0.4: {}

  marked-footnote@1.2.4(marked@12.0.2):
    dependencies:
      marked: 12.0.2

  marked-plaintify@1.1.1(marked@15.0.7):
    dependencies:
      marked: 15.0.7

  marked-smartypants@1.1.9(marked@12.0.2):
    dependencies:
      marked: 12.0.2
      smartypants: 0.2.2

  marked@12.0.2: {}

  marked@15.0.7: {}

  mathjax-full@3.2.2:
    dependencies:
      esm: 3.2.25
      mhchemparser: 4.2.1
      mj-context-menu: 0.6.1
      speech-rule-engine: 4.1.2

  mdast-util-definitions@6.0.0:
    dependencies:
      '@types/mdast': 4.0.4
      '@types/unist': 3.0.3
      unist-util-visit: 5.0.0

  mdast-util-directive@3.1.0:
    dependencies:
      '@types/mdast': 4.0.4
      '@types/unist': 3.0.3
      ccount: 2.0.1
      devlop: 1.1.0
      mdast-util-from-markdown: 2.0.2
      mdast-util-to-markdown: 2.1.2
      parse-entities: 4.0.2
      stringify-entities: 4.0.4
      unist-util-visit-parents: 6.0.1
    transitivePeerDependencies:
      - supports-color

  mdast-util-find-and-replace@3.0.2:
    dependencies:
      '@types/mdast': 4.0.4
      escape-string-regexp: 5.0.0
      unist-util-is: 6.0.0
      unist-util-visit-parents: 6.0.1

  mdast-util-from-markdown@2.0.2:
    dependencies:
      '@types/mdast': 4.0.4
      '@types/unist': 3.0.3
      decode-named-character-reference: 1.1.0
      devlop: 1.1.0
      mdast-util-to-string: 4.0.0
      micromark: 4.0.1
      micromark-util-decode-numeric-character-reference: 2.0.2
      micromark-util-decode-string: 2.0.1
      micromark-util-normalize-identifier: 2.0.1
      micromark-util-symbol: 2.0.1
      micromark-util-types: 2.0.2
      unist-util-stringify-position: 4.0.0
    transitivePeerDependencies:
      - supports-color

  mdast-util-gfm-autolink-literal@2.0.1:
    dependencies:
      '@types/mdast': 4.0.4
      ccount: 2.0.1
      devlop: 1.1.0
      mdast-util-find-and-replace: 3.0.2
      micromark-util-character: 2.1.1

  mdast-util-gfm-footnote@2.1.0:
    dependencies:
      '@types/mdast': 4.0.4
      devlop: 1.1.0
      mdast-util-from-markdown: 2.0.2
      mdast-util-to-markdown: 2.1.2
      micromark-util-normalize-identifier: 2.0.1
    transitivePeerDependencies:
      - supports-color

  mdast-util-gfm-strikethrough@2.0.0:
    dependencies:
      '@types/mdast': 4.0.4
      mdast-util-from-markdown: 2.0.2
      mdast-util-to-markdown: 2.1.2
    transitivePeerDependencies:
      - supports-color

  mdast-util-gfm-table@2.0.0:
    dependencies:
      '@types/mdast': 4.0.4
      devlop: 1.1.0
      markdown-table: 3.0.4
      mdast-util-from-markdown: 2.0.2
      mdast-util-to-markdown: 2.1.2
    transitivePeerDependencies:
      - supports-color

  mdast-util-gfm-task-list-item@2.0.0:
    dependencies:
      '@types/mdast': 4.0.4
      devlop: 1.1.0
      mdast-util-from-markdown: 2.0.2
      mdast-util-to-markdown: 2.1.2
    transitivePeerDependencies:
      - supports-color

  mdast-util-gfm@3.1.0:
    dependencies:
      mdast-util-from-markdown: 2.0.2
      mdast-util-gfm-autolink-literal: 2.0.1
      mdast-util-gfm-footnote: 2.1.0
      mdast-util-gfm-strikethrough: 2.0.0
      mdast-util-gfm-table: 2.0.0
      mdast-util-gfm-task-list-item: 2.0.0
      mdast-util-to-markdown: 2.1.2
    transitivePeerDependencies:
      - supports-color

  mdast-util-math@3.0.0:
    dependencies:
      '@types/hast': 3.0.4
      '@types/mdast': 4.0.4
      devlop: 1.1.0
      longest-streak: 3.1.0
      mdast-util-from-markdown: 2.0.2
      mdast-util-to-markdown: 2.1.2
      unist-util-remove-position: 5.0.0
    transitivePeerDependencies:
      - supports-color

  mdast-util-mdx-expression@2.0.1:
    dependencies:
      '@types/estree-jsx': 1.0.5
      '@types/hast': 3.0.4
      '@types/mdast': 4.0.4
      devlop: 1.1.0
      mdast-util-from-markdown: 2.0.2
      mdast-util-to-markdown: 2.1.2
    transitivePeerDependencies:
      - supports-color

  mdast-util-mdx-jsx@3.2.0:
    dependencies:
      '@types/estree-jsx': 1.0.5
      '@types/hast': 3.0.4
      '@types/mdast': 4.0.4
      '@types/unist': 3.0.3
      ccount: 2.0.1
      devlop: 1.1.0
      mdast-util-from-markdown: 2.0.2
      mdast-util-to-markdown: 2.1.2
      parse-entities: 4.0.2
      stringify-entities: 4.0.4
      unist-util-stringify-position: 4.0.0
      vfile-message: 4.0.3
    transitivePeerDependencies:
      - supports-color

  mdast-util-mdx@3.0.0:
    dependencies:
      mdast-util-from-markdown: 2.0.2
      mdast-util-mdx-expression: 2.0.1
      mdast-util-mdx-jsx: 3.2.0
      mdast-util-mdxjs-esm: 2.0.1
      mdast-util-to-markdown: 2.1.2
    transitivePeerDependencies:
      - supports-color

  mdast-util-mdxjs-esm@2.0.1:
    dependencies:
      '@types/estree-jsx': 1.0.5
      '@types/hast': 3.0.4
      '@types/mdast': 4.0.4
      devlop: 1.1.0
      mdast-util-from-markdown: 2.0.2
      mdast-util-to-markdown: 2.1.2
    transitivePeerDependencies:
      - supports-color

  mdast-util-phrasing@4.1.0:
    dependencies:
      '@types/mdast': 4.0.4
      unist-util-is: 6.0.0

  mdast-util-to-hast@13.2.0:
    dependencies:
      '@types/hast': 3.0.4
      '@types/mdast': 4.0.4
      '@ungap/structured-clone': 1.3.0
      devlop: 1.1.0
      micromark-util-sanitize-uri: 2.0.1
      trim-lines: 3.0.1
      unist-util-position: 5.0.0
      unist-util-visit: 5.0.0
      vfile: 6.0.3

  mdast-util-to-markdown@2.1.2:
    dependencies:
      '@types/mdast': 4.0.4
      '@types/unist': 3.0.3
      longest-streak: 3.1.0
      mdast-util-phrasing: 4.1.0
      mdast-util-to-string: 4.0.0
      micromark-util-classify-character: 2.0.1
      micromark-util-decode-string: 2.0.1
      unist-util-visit: 5.0.0
      zwitch: 2.0.4

  mdast-util-to-string@4.0.0:
    dependencies:
      '@types/mdast': 4.0.4

  mdn-data@2.0.28: {}

  mdn-data@2.0.30: {}

  mdn-data@2.12.2: {}

  mdurl@2.0.0: {}

  merge2@1.4.1: {}

  mhchemparser@4.2.1: {}

  micromark-core-commonmark@2.0.3:
    dependencies:
      decode-named-character-reference: 1.1.0
      devlop: 1.1.0
      micromark-factory-destination: 2.0.1
      micromark-factory-label: 2.0.1
      micromark-factory-space: 2.0.1
      micromark-factory-title: 2.0.1
      micromark-factory-whitespace: 2.0.1
      micromark-util-character: 2.1.1
      micromark-util-chunked: 2.0.1
      micromark-util-classify-character: 2.0.1
      micromark-util-html-tag-name: 2.0.1
      micromark-util-normalize-identifier: 2.0.1
      micromark-util-resolve-all: 2.0.1
      micromark-util-subtokenize: 2.1.0
      micromark-util-symbol: 2.0.1
      micromark-util-types: 2.0.2

  micromark-extension-directive@3.0.2:
    dependencies:
      devlop: 1.1.0
      micromark-factory-space: 2.0.1
      micromark-factory-whitespace: 2.0.1
      micromark-util-character: 2.1.1
      micromark-util-symbol: 2.0.1
      micromark-util-types: 2.0.2
      parse-entities: 4.0.2

  micromark-extension-gfm-autolink-literal@2.1.0:
    dependencies:
      micromark-util-character: 2.1.1
      micromark-util-sanitize-uri: 2.0.1
      micromark-util-symbol: 2.0.1
      micromark-util-types: 2.0.2

  micromark-extension-gfm-footnote@2.1.0:
    dependencies:
      devlop: 1.1.0
      micromark-core-commonmark: 2.0.3
      micromark-factory-space: 2.0.1
      micromark-util-character: 2.1.1
      micromark-util-normalize-identifier: 2.0.1
      micromark-util-sanitize-uri: 2.0.1
      micromark-util-symbol: 2.0.1
      micromark-util-types: 2.0.2

  micromark-extension-gfm-strikethrough@2.1.0:
    dependencies:
      devlop: 1.1.0
      micromark-util-chunked: 2.0.1
      micromark-util-classify-character: 2.0.1
      micromark-util-resolve-all: 2.0.1
      micromark-util-symbol: 2.0.1
      micromark-util-types: 2.0.2

  micromark-extension-gfm-table@2.1.1:
    dependencies:
      devlop: 1.1.0
      micromark-factory-space: 2.0.1
      micromark-util-character: 2.1.1
      micromark-util-symbol: 2.0.1
      micromark-util-types: 2.0.2

  micromark-extension-gfm-tagfilter@2.0.0:
    dependencies:
      micromark-util-types: 2.0.2

  micromark-extension-gfm-task-list-item@2.1.0:
    dependencies:
      devlop: 1.1.0
      micromark-factory-space: 2.0.1
      micromark-util-character: 2.1.1
      micromark-util-symbol: 2.0.1
      micromark-util-types: 2.0.2

  micromark-extension-gfm@3.0.0:
    dependencies:
      micromark-extension-gfm-autolink-literal: 2.1.0
      micromark-extension-gfm-footnote: 2.1.0
      micromark-extension-gfm-strikethrough: 2.1.0
      micromark-extension-gfm-table: 2.1.1
      micromark-extension-gfm-tagfilter: 2.0.0
      micromark-extension-gfm-task-list-item: 2.1.0
      micromark-util-combine-extensions: 2.0.1
      micromark-util-types: 2.0.2

  micromark-extension-math@3.1.0:
    dependencies:
      '@types/katex': 0.16.7
      devlop: 1.1.0
      katex: 0.16.22
      micromark-factory-space: 2.0.1
      micromark-util-character: 2.1.1
      micromark-util-symbol: 2.0.1
      micromark-util-types: 2.0.2

  micromark-extension-mdx-expression@3.0.0:
    dependencies:
      '@types/estree': 1.0.8
      devlop: 1.1.0
      micromark-factory-mdx-expression: 2.0.2
      micromark-factory-space: 2.0.1
      micromark-util-character: 2.1.1
      micromark-util-events-to-acorn: 2.0.2
      micromark-util-symbol: 2.0.1
      micromark-util-types: 2.0.2

  micromark-extension-mdx-jsx@3.0.1:
    dependencies:
      '@types/acorn': 4.0.6
      '@types/estree': 1.0.8
      devlop: 1.1.0
      estree-util-is-identifier-name: 3.0.0
      micromark-factory-mdx-expression: 2.0.2
      micromark-factory-space: 2.0.1
      micromark-util-character: 2.1.1
      micromark-util-events-to-acorn: 2.0.2
      micromark-util-symbol: 2.0.1
      micromark-util-types: 2.0.2
      vfile-message: 4.0.3

  micromark-extension-mdx-md@2.0.0:
    dependencies:
      micromark-util-types: 2.0.2

  micromark-extension-mdxjs-esm@3.0.0:
    dependencies:
      '@types/estree': 1.0.8
      devlop: 1.1.0
      micromark-core-commonmark: 2.0.3
      micromark-util-character: 2.1.1
      micromark-util-events-to-acorn: 2.0.2
      micromark-util-symbol: 2.0.1
      micromark-util-types: 2.0.2
      unist-util-position-from-estree: 2.0.0
      vfile-message: 4.0.3

  micromark-extension-mdxjs@3.0.0:
    dependencies:
      acorn: 8.15.0
      acorn-jsx: 5.3.2(acorn@8.15.0)
      micromark-extension-mdx-expression: 3.0.0
      micromark-extension-mdx-jsx: 3.0.1
      micromark-extension-mdx-md: 2.0.0
      micromark-extension-mdxjs-esm: 3.0.0
      micromark-util-combine-extensions: 2.0.1
      micromark-util-types: 2.0.2

  micromark-factory-destination@2.0.1:
    dependencies:
      micromark-util-character: 2.1.1
      micromark-util-symbol: 2.0.1
      micromark-util-types: 2.0.2

  micromark-factory-label@2.0.1:
    dependencies:
      devlop: 1.1.0
      micromark-util-character: 2.1.1
      micromark-util-symbol: 2.0.1
      micromark-util-types: 2.0.2

  micromark-factory-mdx-expression@2.0.2:
    dependencies:
      '@types/estree': 1.0.8
      devlop: 1.1.0
      micromark-factory-space: 2.0.1
      micromark-util-character: 2.1.1
      micromark-util-events-to-acorn: 2.0.2
      micromark-util-symbol: 2.0.1
      micromark-util-types: 2.0.2
      unist-util-position-from-estree: 2.0.0
      vfile-message: 4.0.3

  micromark-factory-space@2.0.1:
    dependencies:
      micromark-util-character: 2.1.1
      micromark-util-types: 2.0.2

  micromark-factory-title@2.0.1:
    dependencies:
      micromark-factory-space: 2.0.1
      micromark-util-character: 2.1.1
      micromark-util-symbol: 2.0.1
      micromark-util-types: 2.0.2

  micromark-factory-whitespace@2.0.1:
    dependencies:
      micromark-factory-space: 2.0.1
      micromark-util-character: 2.1.1
      micromark-util-symbol: 2.0.1
      micromark-util-types: 2.0.2

  micromark-util-character@2.1.1:
    dependencies:
      micromark-util-symbol: 2.0.1
      micromark-util-types: 2.0.2

  micromark-util-chunked@2.0.1:
    dependencies:
      micromark-util-symbol: 2.0.1

  micromark-util-classify-character@2.0.1:
    dependencies:
      micromark-util-character: 2.1.1
      micromark-util-symbol: 2.0.1
      micromark-util-types: 2.0.2

  micromark-util-combine-extensions@2.0.1:
    dependencies:
      micromark-util-chunked: 2.0.1
      micromark-util-types: 2.0.2

  micromark-util-decode-numeric-character-reference@2.0.2:
    dependencies:
      micromark-util-symbol: 2.0.1

  micromark-util-decode-string@2.0.1:
    dependencies:
      decode-named-character-reference: 1.1.0
      micromark-util-character: 2.1.1
      micromark-util-decode-numeric-character-reference: 2.0.2
      micromark-util-symbol: 2.0.1

  micromark-util-encode@2.0.1: {}

  micromark-util-events-to-acorn@2.0.2:
    dependencies:
      '@types/acorn': 4.0.6
      '@types/estree': 1.0.8
      '@types/unist': 3.0.3
      devlop: 1.1.0
      estree-util-visit: 2.0.0
      micromark-util-symbol: 2.0.1
      micromark-util-types: 2.0.2
      vfile-message: 4.0.3

  micromark-util-html-tag-name@2.0.1: {}

  micromark-util-normalize-identifier@2.0.1:
    dependencies:
      micromark-util-symbol: 2.0.1

  micromark-util-resolve-all@2.0.1:
    dependencies:
      micromark-util-types: 2.0.2

  micromark-util-sanitize-uri@2.0.1:
    dependencies:
      micromark-util-character: 2.1.1
      micromark-util-encode: 2.0.1
      micromark-util-symbol: 2.0.1

  micromark-util-subtokenize@2.1.0:
    dependencies:
      devlop: 1.1.0
      micromark-util-chunked: 2.0.1
      micromark-util-symbol: 2.0.1
      micromark-util-types: 2.0.2

  micromark-util-symbol@2.0.1: {}

  micromark-util-types@2.0.2: {}

  micromark@4.0.1:
    dependencies:
      '@types/debug': 4.1.12
      debug: 4.4.3
      decode-named-character-reference: 1.1.0
      devlop: 1.1.0
      micromark-core-commonmark: 2.0.3
      micromark-factory-space: 2.0.1
      micromark-util-character: 2.1.1
      micromark-util-chunked: 2.0.1
      micromark-util-combine-extensions: 2.0.1
      micromark-util-decode-numeric-character-reference: 2.0.2
      micromark-util-encode: 2.0.1
      micromark-util-normalize-identifier: 2.0.1
      micromark-util-resolve-all: 2.0.1
      micromark-util-sanitize-uri: 2.0.1
      micromark-util-subtokenize: 2.1.0
      micromark-util-symbol: 2.0.1
      micromark-util-types: 2.0.2
    transitivePeerDependencies:
      - supports-color

  micromatch@4.0.8:
    dependencies:
      braces: 3.0.3
      picomatch: 2.3.1

  mimic-fn@2.1.0: {}

  mimic-response@3.1.0:
    optional: true

  minimatch@10.0.3:
    dependencies:
      '@isaacs/brace-expansion': 5.0.0

  minimatch@9.0.5:
    dependencies:
      brace-expansion: 2.0.2

  minimist@1.2.8:
    optional: true

  minipass@7.1.2: {}

  minizlib@3.0.2:
    dependencies:
      minipass: 7.1.2

  mj-context-menu@0.6.1: {}

  mkdirp-classic@0.5.3:
    optional: true

  mkdirp@3.0.1: {}

  mkdist@2.2.0(typescript@5.8.3):
    dependencies:
      autoprefixer: 10.4.21(postcss@8.5.6)
      citty: 0.1.6
      cssnano: 7.0.6(postcss@8.5.6)
      defu: 6.1.4
      esbuild: 0.24.2
      jiti: 1.21.7
      mlly: 1.7.4
      pathe: 1.1.2
      pkg-types: 1.3.1
      postcss: 8.5.6
      postcss-nested: 7.0.2(postcss@8.5.6)
      semver: 7.7.2
      tinyglobby: 0.2.15
    optionalDependencies:
      typescript: 5.8.3

  mlly@1.7.4:
    dependencies:
      acorn: 8.15.0
      pathe: 2.0.3
      pkg-types: 1.3.1
      ufo: 1.6.1

  monaco-editor@0.53.0:
    dependencies:
      '@types/trusted-types': 1.0.6

  moo@0.5.2: {}

  morphcharts@1.3.2:
    dependencies:
      '@types/webxr': 0.4.0
      gl-matrix: 3.4.4

  motion-dom@12.23.7:
    dependencies:
      motion-utils: 12.23.6

  motion-utils@12.23.6: {}

  motion@12.23.7(react-dom@19.1.0(react@19.1.0))(react@19.1.0):
    dependencies:
      framer-motion: 12.23.7(react-dom@19.1.0(react@19.1.0))(react@19.1.0)
      tslib: 2.8.1
    optionalDependencies:
      react: 19.1.0
      react-dom: 19.1.0(react@19.1.0)

  mrmime@2.0.1: {}

  ms@2.1.3: {}

  msw@2.10.2(@types/node@24.7.0)(typescript@5.8.3):
    dependencies:
      '@bundled-es-modules/cookie': 2.0.1
      '@bundled-es-modules/statuses': 1.0.1
      '@bundled-es-modules/tough-cookie': 0.1.6
      '@inquirer/confirm': 5.1.18(@types/node@24.7.0)
      '@mswjs/interceptors': 0.39.7
      '@open-draft/deferred-promise': 2.2.0
      '@open-draft/until': 2.1.0
      '@types/cookie': 0.6.0
      '@types/statuses': 2.0.6
      graphql: 16.11.0
      headers-polyfill: 4.0.3
      is-node-process: 1.2.0
      outvariant: 1.4.3
      path-to-regexp: 6.3.0
      picocolors: 1.1.1
      strict-event-emitter: 0.5.1
      type-fest: 4.41.0
      yargs: 17.7.2
    optionalDependencies:
      typescript: 5.8.3
    transitivePeerDependencies:
      - '@types/node'
    optional: true

  muggle-string@0.4.1: {}

  mute-stream@2.0.0:
    optional: true

  mz@2.7.0:
    dependencies:
      any-promise: 1.3.0
      object-assign: 4.1.1
      thenify-all: 1.6.0

  nanoid@3.3.11: {}

  napi-build-utils@2.0.0:
    optional: true

  nearley@2.20.1:
    dependencies:
      commander: 2.20.3
      moo: 0.5.2
      railroad-diagrams: 1.0.0
      randexp: 0.4.6

  neotraverse@0.6.18: {}

  nlcst-to-string@4.0.0:
    dependencies:
      '@types/nlcst': 2.0.3

  node-abi@3.78.0:
    dependencies:
      semver: 7.7.2
    optional: true

  node-addon-api@7.1.1:
    optional: true

  node-fetch-native@1.6.7: {}

  node-fetch@2.7.0:
    dependencies:
      whatwg-url: 5.0.0

  node-mock-http@1.0.3: {}

  node-releases@2.0.19: {}

  node-releases@2.0.21: {}

  normalize-path@3.0.0: {}

  normalize-range@0.1.2: {}

  npm-run-path@6.0.0:
    dependencies:
      path-key: 4.0.0
      unicorn-magic: 0.3.0

  nth-check@2.1.1:
    dependencies:
      boolbase: 1.0.0

  object-assign@4.1.1: {}

  ofetch@1.4.1:
    dependencies:
      destr: 2.0.5
      node-fetch-native: 1.6.7
      ufo: 1.6.1

  ohash@2.0.11: {}

  once@1.4.0:
    dependencies:
      wrappy: 1.0.2

  onetime@5.1.2:
    dependencies:
      mimic-fn: 2.1.0

  oniguruma-parser@0.12.1: {}

  oniguruma-to-es@4.3.3:
    dependencies:
      oniguruma-parser: 0.12.1
      regex: 6.0.1
      regex-recursion: 6.0.2

  ora@5.4.1:
    dependencies:
      bl: 4.1.0
      chalk: 4.1.2
      cli-cursor: 3.1.0
      cli-spinners: 2.9.2
      is-interactive: 1.0.0
      is-unicode-supported: 0.1.0
      log-symbols: 4.1.0
      strip-ansi: 6.0.1
      wcwidth: 1.0.1

  outvariant@1.4.3:
    optional: true

  p-limit@3.1.0:
    dependencies:
      yocto-queue: 0.1.0

  p-limit@6.2.0:
    dependencies:
      yocto-queue: 1.2.1

  p-queue@8.1.1:
    dependencies:
      eventemitter3: 5.0.1
      p-timeout: 6.1.4

  p-timeout@6.1.4: {}

  package-json-from-dist@1.0.1: {}

  package-manager-detector@1.3.0: {}

  pagefind@1.3.0:
    optionalDependencies:
      '@pagefind/darwin-arm64': 1.3.0
      '@pagefind/darwin-x64': 1.3.0
      '@pagefind/linux-arm64': 1.3.0
      '@pagefind/linux-x64': 1.3.0
      '@pagefind/windows-x64': 1.3.0

  pako@0.2.9: {}

  parse-entities@4.0.2:
    dependencies:
      '@types/unist': 2.0.11
      character-entities-legacy: 3.0.0
      character-reference-invalid: 2.0.1
      decode-named-character-reference: 1.1.0
      is-alphanumerical: 2.0.1
      is-decimal: 2.0.1
      is-hexadecimal: 2.0.1

  parse-latin@7.0.0:
    dependencies:
      '@types/nlcst': 2.0.3
      '@types/unist': 3.0.3
      nlcst-to-string: 4.0.0
      unist-util-modify-children: 4.0.0
      unist-util-visit-children: 3.0.0
      vfile: 6.0.3

  parse-ms@4.0.0: {}

  parse5@7.3.0:
    dependencies:
      entities: 6.0.1

  path-browserify@1.0.1: {}

  path-key@3.1.1: {}

  path-key@4.0.0: {}

  path-parse@1.0.7: {}

  path-scurry@1.11.1:
    dependencies:
      lru-cache: 10.4.3
      minipass: 7.1.2

  path-scurry@2.0.0:
    dependencies:
      lru-cache: 11.1.0
      minipass: 7.1.2

  path-to-regexp@6.3.0:
    optional: true

  pathe@1.1.2: {}

  pathe@2.0.3: {}

  pathval@2.0.0: {}

  picocolors@1.1.1: {}

  picomatch@2.3.1: {}

  picomatch@4.0.3: {}

  pirates@4.0.6: {}

  pkg-pr-new@0.0.41:
    dependencies:
      '@jsdevtools/ez-spawn': 3.0.4
      '@octokit/action': 6.1.0
      ignore: 5.3.2
      isbinaryfile: 5.0.4
      pkg-types: 1.3.1
      query-registry: 3.0.1
      tinyglobby: 0.2.12

  pkg-types@1.3.1:
    dependencies:
      confbox: 0.1.8
      mlly: 1.7.4
      pathe: 2.0.3

  pkg-types@2.1.0:
    dependencies:
      confbox: 0.2.1
      exsolve: 1.0.4
      pathe: 2.0.3

  postcss-calc@10.1.1(postcss@8.5.6):
    dependencies:
      postcss: 8.5.6
      postcss-selector-parser: 7.1.0
      postcss-value-parser: 4.2.0

  postcss-colormin@7.0.2(postcss@8.5.6):
    dependencies:
      browserslist: 4.26.2
      caniuse-api: 3.0.0
      colord: 2.9.3
      postcss: 8.5.6
      postcss-value-parser: 4.2.0

  postcss-convert-values@7.0.4(postcss@8.5.6):
    dependencies:
      browserslist: 4.26.2
      postcss: 8.5.6
      postcss-value-parser: 4.2.0

  postcss-discard-comments@7.0.3(postcss@8.5.6):
    dependencies:
      postcss: 8.5.6
      postcss-selector-parser: 6.1.2

  postcss-discard-duplicates@7.0.1(postcss@8.5.6):
    dependencies:
      postcss: 8.5.6

  postcss-discard-empty@7.0.0(postcss@8.5.6):
    dependencies:
      postcss: 8.5.6

  postcss-discard-overridden@7.0.0(postcss@8.5.6):
    dependencies:
      postcss: 8.5.6

  postcss-load-config@4.0.2(postcss@8.5.3):
    dependencies:
      lilconfig: 3.1.3
      yaml: 2.8.0
    optionalDependencies:
      postcss: 8.5.3

  postcss-load-config@6.0.1(jiti@2.6.0)(postcss@8.5.6)(tsx@4.20.6)(yaml@2.8.1):
    dependencies:
      lilconfig: 3.1.3
    optionalDependencies:
      jiti: 2.6.0
      postcss: 8.5.6
      tsx: 4.20.6
      yaml: 2.8.1

  postcss-merge-longhand@7.0.4(postcss@8.5.6):
    dependencies:
      postcss: 8.5.6
      postcss-value-parser: 4.2.0
      stylehacks: 7.0.4(postcss@8.5.6)

  postcss-merge-rules@7.0.4(postcss@8.5.6):
    dependencies:
      browserslist: 4.26.2
      caniuse-api: 3.0.0
      cssnano-utils: 5.0.0(postcss@8.5.6)
      postcss: 8.5.6
      postcss-selector-parser: 6.1.2

  postcss-minify-font-values@7.0.0(postcss@8.5.6):
    dependencies:
      postcss: 8.5.6
      postcss-value-parser: 4.2.0

  postcss-minify-gradients@7.0.0(postcss@8.5.6):
    dependencies:
      colord: 2.9.3
      cssnano-utils: 5.0.0(postcss@8.5.6)
      postcss: 8.5.6
      postcss-value-parser: 4.2.0

  postcss-minify-params@7.0.2(postcss@8.5.6):
    dependencies:
      browserslist: 4.26.2
      cssnano-utils: 5.0.0(postcss@8.5.6)
      postcss: 8.5.6
      postcss-value-parser: 4.2.0

  postcss-minify-selectors@7.0.4(postcss@8.5.6):
    dependencies:
      cssesc: 3.0.0
      postcss: 8.5.6
      postcss-selector-parser: 6.1.2

  postcss-nested@6.2.0(postcss@8.5.6):
    dependencies:
      postcss: 8.5.6
      postcss-selector-parser: 6.1.2

  postcss-nested@7.0.2(postcss@8.5.6):
    dependencies:
      postcss: 8.5.6
      postcss-selector-parser: 7.1.0

  postcss-normalize-charset@7.0.0(postcss@8.5.6):
    dependencies:
      postcss: 8.5.6

  postcss-normalize-display-values@7.0.0(postcss@8.5.6):
    dependencies:
      postcss: 8.5.6
      postcss-value-parser: 4.2.0

  postcss-normalize-positions@7.0.0(postcss@8.5.6):
    dependencies:
      postcss: 8.5.6
      postcss-value-parser: 4.2.0

  postcss-normalize-repeat-style@7.0.0(postcss@8.5.6):
    dependencies:
      postcss: 8.5.6
      postcss-value-parser: 4.2.0

  postcss-normalize-string@7.0.0(postcss@8.5.6):
    dependencies:
      postcss: 8.5.6
      postcss-value-parser: 4.2.0

  postcss-normalize-timing-functions@7.0.0(postcss@8.5.6):
    dependencies:
      postcss: 8.5.6
      postcss-value-parser: 4.2.0

  postcss-normalize-unicode@7.0.2(postcss@8.5.6):
    dependencies:
      browserslist: 4.26.2
      postcss: 8.5.6
      postcss-value-parser: 4.2.0

  postcss-normalize-url@7.0.0(postcss@8.5.6):
    dependencies:
      postcss: 8.5.6
      postcss-value-parser: 4.2.0

  postcss-normalize-whitespace@7.0.0(postcss@8.5.6):
    dependencies:
      postcss: 8.5.6
      postcss-value-parser: 4.2.0

  postcss-ordered-values@7.0.1(postcss@8.5.6):
    dependencies:
      cssnano-utils: 5.0.0(postcss@8.5.6)
      postcss: 8.5.6
      postcss-value-parser: 4.2.0

  postcss-reduce-initial@7.0.2(postcss@8.5.6):
    dependencies:
      browserslist: 4.26.2
      caniuse-api: 3.0.0
      postcss: 8.5.6

  postcss-reduce-transforms@7.0.0(postcss@8.5.6):
    dependencies:
      postcss: 8.5.6
      postcss-value-parser: 4.2.0

  postcss-selector-parser@6.1.2:
    dependencies:
      cssesc: 3.0.0
      util-deprecate: 1.0.2

  postcss-selector-parser@7.1.0:
    dependencies:
      cssesc: 3.0.0
      util-deprecate: 1.0.2

  postcss-svgo@7.0.1(postcss@8.5.6):
    dependencies:
      postcss: 8.5.6
      postcss-value-parser: 4.2.0
      svgo: 3.3.2

  postcss-unique-selectors@7.0.3(postcss@8.5.6):
    dependencies:
      postcss: 8.5.6
      postcss-selector-parser: 6.1.2

  postcss-value-parser@4.2.0: {}

  postcss@8.5.3:
    dependencies:
      nanoid: 3.3.11
      picocolors: 1.1.1
      source-map-js: 1.2.1

  postcss@8.5.6:
    dependencies:
      nanoid: 3.3.11
      picocolors: 1.1.1
      source-map-js: 1.2.1

  prebuild-install@7.1.3:
    dependencies:
      detect-libc: 2.1.2
      expand-template: 2.0.3
      github-from-package: 0.0.0
      minimist: 1.2.8
      mkdirp-classic: 0.5.3
      napi-build-utils: 2.0.0
      node-abi: 3.78.0
      pump: 3.0.3
      rc: 1.2.8
      simple-get: 4.0.1
      tar-fs: 2.1.4
      tunnel-agent: 0.6.0
    optional: true

  prettier@2.8.7:
    optional: true

  prettier@3.5.3: {}

  pretty-bytes@6.1.1: {}

  pretty-format@27.5.1:
    dependencies:
      ansi-regex: 5.0.1
      ansi-styles: 5.2.0
      react-is: 17.0.2

  pretty-ms@9.2.0:
    dependencies:
      parse-ms: 4.0.0

  prismjs@1.30.0: {}

  prompts@2.4.2:
    dependencies:
      kleur: 3.0.3
      sisteransi: 1.0.5

  property-information@6.5.0: {}

  property-information@7.0.0: {}

  psl@1.15.0:
    dependencies:
      punycode: 2.3.1
    optional: true

  pump@3.0.3:
    dependencies:
      end-of-stream: 1.4.5
      once: 1.4.0
    optional: true

  punycode.js@2.3.1: {}

  punycode@2.3.1: {}

  query-registry@3.0.1:
    dependencies:
      query-string: 9.1.1
      quick-lru: 7.0.0
      url-join: 5.0.0
      validate-npm-package-name: 5.0.1
      zod: 3.25.76
      zod-package-json: 1.1.0

  query-string@9.1.1:
    dependencies:
      decode-uri-component: 0.4.1
      filter-obj: 5.1.0
      split-on-first: 3.0.0

  querystringify@2.2.0:
    optional: true

  queue-microtask@1.2.3: {}

  quick-lru@7.0.0: {}

  radix3@1.1.2: {}

  railroad-diagrams@1.0.0: {}

  randexp@0.4.6:
    dependencies:
      discontinuous-range: 1.0.0
      ret: 0.1.15

  rc@1.2.8:
    dependencies:
      deep-extend: 0.6.0
      ini: 1.3.8
      minimist: 1.2.8
      strip-json-comments: 2.0.1
    optional: true

  react-dom@19.1.0(react@19.1.0):
    dependencies:
      react: 19.1.0
      scheduler: 0.26.0

  react-is@17.0.2: {}

  react-refresh@0.17.0: {}

  react-remove-scroll-bar@2.3.8(@types/react@19.1.8)(react@19.1.0):
    dependencies:
      react: 19.1.0
      react-style-singleton: 2.2.3(@types/react@19.1.8)(react@19.1.0)
      tslib: 2.8.1
    optionalDependencies:
      '@types/react': 19.1.8

  react-remove-scroll@2.7.1(@types/react@19.1.8)(react@19.1.0):
    dependencies:
      react: 19.1.0
      react-remove-scroll-bar: 2.3.8(@types/react@19.1.8)(react@19.1.0)
      react-style-singleton: 2.2.3(@types/react@19.1.8)(react@19.1.0)
      tslib: 2.8.1
      use-callback-ref: 1.3.3(@types/react@19.1.8)(react@19.1.0)
      use-sidecar: 1.1.3(@types/react@19.1.8)(react@19.1.0)
    optionalDependencies:
      '@types/react': 19.1.8

  react-style-singleton@2.2.3(@types/react@19.1.8)(react@19.1.0):
    dependencies:
      get-nonce: 1.0.1
      react: 19.1.0
      tslib: 2.8.1
    optionalDependencies:
      '@types/react': 19.1.8

  react@19.1.0: {}

  readable-stream@3.6.2:
    dependencies:
      inherits: 2.0.4
      string_decoder: 1.3.0
      util-deprecate: 1.0.2

  readdirp@4.1.2: {}

  recma-build-jsx@1.0.0:
    dependencies:
      '@types/estree': 1.0.8
      estree-util-build-jsx: 3.0.1
      vfile: 6.0.3

  recma-jsx@1.0.0(acorn@8.15.0):
    dependencies:
      acorn-jsx: 5.3.2(acorn@8.15.0)
      estree-util-to-js: 2.0.0
      recma-parse: 1.0.0
      recma-stringify: 1.0.0
      unified: 11.0.5
    transitivePeerDependencies:
      - acorn

  recma-parse@1.0.0:
    dependencies:
      '@types/estree': 1.0.8
      esast-util-from-js: 2.0.1
      unified: 11.0.5
      vfile: 6.0.3

  recma-stringify@1.0.0:
    dependencies:
      '@types/estree': 1.0.8
      estree-util-to-js: 2.0.0
      unified: 11.0.5
      vfile: 6.0.3

  regenerator-runtime@0.14.1: {}

  regex-recursion@6.0.2:
    dependencies:
      regex-utilities: 2.3.0

  regex-utilities@2.3.0: {}

  regex@6.0.1:
    dependencies:
      regex-utilities: 2.3.0

  rehype-expressive-code@0.41.2:
    dependencies:
      expressive-code: 0.41.2

  rehype-format@5.0.1:
    dependencies:
      '@types/hast': 3.0.4
      hast-util-format: 1.1.0

  rehype-mathjax@7.1.0:
    dependencies:
      '@types/hast': 3.0.4
      '@types/mathjax': 0.0.40
      hast-util-to-text: 4.0.2
      hastscript: 9.0.1
      mathjax-full: 3.2.2
      unified: 11.0.5
      unist-util-visit-parents: 6.0.1
      vfile: 6.0.3

  rehype-parse@9.0.1:
    dependencies:
      '@types/hast': 3.0.4
      hast-util-from-html: 2.0.3
      unified: 11.0.5

  rehype-raw@7.0.0:
    dependencies:
      '@types/hast': 3.0.4
      hast-util-raw: 9.1.0
      vfile: 6.0.3

  rehype-recma@1.0.0:
    dependencies:
      '@types/estree': 1.0.8
      '@types/hast': 3.0.4
      hast-util-to-estree: 3.1.3
    transitivePeerDependencies:
      - supports-color

  rehype-stringify@10.0.1:
    dependencies:
      '@types/hast': 3.0.4
      hast-util-to-html: 9.0.5
      unified: 11.0.5

  rehype@13.0.2:
    dependencies:
      '@types/hast': 3.0.4
      rehype-parse: 9.0.1
      rehype-stringify: 10.0.1
      unified: 11.0.5

  remark-directive@3.0.1:
    dependencies:
      '@types/mdast': 4.0.4
      mdast-util-directive: 3.1.0
      micromark-extension-directive: 3.0.2
      unified: 11.0.5
    transitivePeerDependencies:
      - supports-color

  remark-gfm@4.0.1:
    dependencies:
      '@types/mdast': 4.0.4
      mdast-util-gfm: 3.1.0
      micromark-extension-gfm: 3.0.0
      remark-parse: 11.0.0
      remark-stringify: 11.0.0
      unified: 11.0.5
    transitivePeerDependencies:
      - supports-color

  remark-math@6.0.0:
    dependencies:
      '@types/mdast': 4.0.4
      mdast-util-math: 3.0.0
      micromark-extension-math: 3.1.0
      unified: 11.0.5
    transitivePeerDependencies:
      - supports-color

  remark-mdx@3.1.0:
    dependencies:
      mdast-util-mdx: 3.0.0
      micromark-extension-mdxjs: 3.0.0
    transitivePeerDependencies:
      - supports-color

  remark-parse@11.0.0:
    dependencies:
      '@types/mdast': 4.0.4
      mdast-util-from-markdown: 2.0.2
      micromark-util-types: 2.0.2
      unified: 11.0.5
    transitivePeerDependencies:
      - supports-color

  remark-rehype@11.1.2:
    dependencies:
      '@types/hast': 3.0.4
      '@types/mdast': 4.0.4
      mdast-util-to-hast: 13.2.0
      unified: 11.0.5
      vfile: 6.0.3

  remark-smartypants@3.0.2:
    dependencies:
      retext: 9.0.0
      retext-smartypants: 6.2.0
      unified: 11.0.5
      unist-util-visit: 5.0.0

  remark-stringify@11.0.0:
    dependencies:
      '@types/mdast': 4.0.4
      mdast-util-to-markdown: 2.1.2
      unified: 11.0.5

  remeda@2.21.2:
    dependencies:
      type-fest: 4.38.0

  request-light@0.5.8: {}

  request-light@0.7.0: {}

  require-directory@2.1.1: {}

  require-from-string@2.0.2: {}

  requires-port@1.0.0:
    optional: true

  resolve-from@5.0.0: {}

  resolve-pkg-maps@1.0.0: {}

  resolve@1.22.10:
    dependencies:
      is-core-module: 2.16.1
      path-parse: 1.0.7
      supports-preserve-symlinks-flag: 1.0.0

  restore-cursor@3.1.0:
    dependencies:
      onetime: 5.1.2
      signal-exit: 3.0.7

  restructure@3.0.2: {}

  ret@0.1.15: {}

  retext-latin@4.0.0:
    dependencies:
      '@types/nlcst': 2.0.3
      parse-latin: 7.0.0
      unified: 11.0.5

  retext-smartypants@6.2.0:
    dependencies:
      '@types/nlcst': 2.0.3
      nlcst-to-string: 4.0.0
      unist-util-visit: 5.0.0

  retext-stringify@4.0.0:
    dependencies:
      '@types/nlcst': 2.0.3
      nlcst-to-string: 4.0.0
      unified: 11.0.5

  retext@9.0.0:
    dependencies:
      '@types/nlcst': 2.0.3
      retext-latin: 4.0.0
      retext-stringify: 4.0.0
      unified: 11.0.5

  reusify@1.0.4: {}

  robust-predicates@3.0.2: {}

  rolldown@1.0.0-beta.33:
    dependencies:
      '@oxc-project/runtime': 0.82.2
      '@oxc-project/types': 0.82.2
      '@rolldown/pluginutils': 1.0.0-beta.33
      ansis: 4.1.0
    optionalDependencies:
      '@rolldown/binding-android-arm64': 1.0.0-beta.33
      '@rolldown/binding-darwin-arm64': 1.0.0-beta.33
      '@rolldown/binding-darwin-x64': 1.0.0-beta.33
      '@rolldown/binding-freebsd-x64': 1.0.0-beta.33
      '@rolldown/binding-linux-arm-gnueabihf': 1.0.0-beta.33
      '@rolldown/binding-linux-arm64-gnu': 1.0.0-beta.33
      '@rolldown/binding-linux-arm64-musl': 1.0.0-beta.33
      '@rolldown/binding-linux-x64-gnu': 1.0.0-beta.33
      '@rolldown/binding-linux-x64-musl': 1.0.0-beta.33
      '@rolldown/binding-openharmony-arm64': 1.0.0-beta.33
      '@rolldown/binding-wasm32-wasi': 1.0.0-beta.33
      '@rolldown/binding-win32-arm64-msvc': 1.0.0-beta.33
      '@rolldown/binding-win32-ia32-msvc': 1.0.0-beta.33
      '@rolldown/binding-win32-x64-msvc': 1.0.0-beta.33

  rollup-plugin-dts@6.1.1(rollup@4.34.8)(typescript@5.8.3):
    dependencies:
      magic-string: 0.30.19
      rollup: 4.34.8
      typescript: 5.8.3
    optionalDependencies:
      '@babel/code-frame': 7.27.1

  rollup@4.34.8:
    dependencies:
      '@types/estree': 1.0.6
    optionalDependencies:
      '@rollup/rollup-android-arm-eabi': 4.34.8
      '@rollup/rollup-android-arm64': 4.34.8
      '@rollup/rollup-darwin-arm64': 4.34.8
      '@rollup/rollup-darwin-x64': 4.34.8
      '@rollup/rollup-freebsd-arm64': 4.34.8
      '@rollup/rollup-freebsd-x64': 4.34.8
      '@rollup/rollup-linux-arm-gnueabihf': 4.34.8
      '@rollup/rollup-linux-arm-musleabihf': 4.34.8
      '@rollup/rollup-linux-arm64-gnu': 4.34.8
      '@rollup/rollup-linux-arm64-musl': 4.34.8
      '@rollup/rollup-linux-loongarch64-gnu': 4.34.8
      '@rollup/rollup-linux-powerpc64le-gnu': 4.34.8
      '@rollup/rollup-linux-riscv64-gnu': 4.34.8
      '@rollup/rollup-linux-s390x-gnu': 4.34.8
      '@rollup/rollup-linux-x64-gnu': 4.34.8
      '@rollup/rollup-linux-x64-musl': 4.34.8
      '@rollup/rollup-win32-arm64-msvc': 4.34.8
      '@rollup/rollup-win32-ia32-msvc': 4.34.8
      '@rollup/rollup-win32-x64-msvc': 4.34.8
      fsevents: 2.3.3

  rrweb-cssom@0.8.0: {}

  run-parallel@1.2.0:
    dependencies:
      queue-microtask: 1.2.3

  rw@1.3.3: {}

  safe-buffer@5.2.1: {}

  safer-buffer@2.1.2: {}

  sax@1.4.1: {}

  saxes@6.0.0:
    dependencies:
      xmlchars: 2.2.0

  scheduler@0.26.0: {}

  scule@1.3.0: {}

  semver@6.3.1: {}

  semver@7.7.2: {}

  sharp@0.34.2:
    dependencies:
      color: 4.2.3
      detect-libc: 2.0.4
      semver: 7.7.2
    optionalDependencies:
      '@img/sharp-darwin-arm64': 0.34.2
      '@img/sharp-darwin-x64': 0.34.2
      '@img/sharp-libvips-darwin-arm64': 1.1.0
      '@img/sharp-libvips-darwin-x64': 1.1.0
      '@img/sharp-libvips-linux-arm': 1.1.0
      '@img/sharp-libvips-linux-arm64': 1.1.0
      '@img/sharp-libvips-linux-ppc64': 1.1.0
      '@img/sharp-libvips-linux-s390x': 1.1.0
      '@img/sharp-libvips-linux-x64': 1.1.0
      '@img/sharp-libvips-linuxmusl-arm64': 1.1.0
      '@img/sharp-libvips-linuxmusl-x64': 1.1.0
      '@img/sharp-linux-arm': 0.34.2
      '@img/sharp-linux-arm64': 0.34.2
      '@img/sharp-linux-s390x': 0.34.2
      '@img/sharp-linux-x64': 0.34.2
      '@img/sharp-linuxmusl-arm64': 0.34.2
      '@img/sharp-linuxmusl-x64': 0.34.2
      '@img/sharp-wasm32': 0.34.2
      '@img/sharp-win32-arm64': 0.34.2
      '@img/sharp-win32-ia32': 0.34.2
      '@img/sharp-win32-x64': 0.34.2

  shebang-command@2.0.0:
    dependencies:
      shebang-regex: 3.0.0

  shebang-regex@3.0.0: {}

  shiki@3.12.2:
    dependencies:
      '@shikijs/core': 3.12.2
      '@shikijs/engine-javascript': 3.12.2
      '@shikijs/engine-oniguruma': 3.12.2
      '@shikijs/langs': 3.12.2
      '@shikijs/themes': 3.12.2
      '@shikijs/types': 3.12.2
      '@shikijs/vscode-textmate': 10.0.2
      '@types/hast': 3.0.4

  siginfo@2.0.0: {}

  signal-exit@3.0.7: {}

  signal-exit@4.1.0: {}

  simple-concat@1.0.1:
    optional: true

  simple-get@4.0.1:
    dependencies:
      decompress-response: 6.0.0
      once: 1.4.0
      simple-concat: 1.0.1
    optional: true

  simple-swizzle@0.2.2:
    dependencies:
      is-arrayish: 0.3.2

  sirv@3.0.1:
    dependencies:
      '@polka/url': 1.0.0-next.29
      mrmime: 2.0.1
      totalist: 3.0.1

  sisteransi@1.0.5: {}

  sitemap@8.0.0:
    dependencies:
      '@types/node': 17.0.45
      '@types/sax': 1.2.7
      arg: 5.0.2
      sax: 1.4.1

  smartypants@0.2.2: {}

  smol-toml@1.4.2: {}

  source-map-js@1.2.1: {}

  source-map@0.7.4: {}

  source-map@0.8.0-beta.0:
    dependencies:
      whatwg-url: 7.1.0

  space-separated-tokens@2.0.2: {}

  speech-rule-engine@4.1.2:
    dependencies:
      '@xmldom/xmldom': 0.9.8
      commander: 13.1.0
      wicked-good-xpath: 1.3.0

  split-on-first@3.0.0: {}

  split2@3.2.2:
    dependencies:
      readable-stream: 3.6.2

  stackback@0.0.2: {}

  starlight-blog@0.23.2(@astrojs/starlight@0.35.2(astro@5.13.7(@types/node@24.7.0)(jiti@2.6.0)(lightningcss@1.30.1)(rollup@4.34.8)(tsx@4.20.6)(typescript@5.8.3)(yaml@2.8.0)))(astro@5.13.7(@types/node@24.7.0)(jiti@2.6.0)(lightningcss@1.30.1)(rollup@4.34.8)(tsx@4.20.6)(typescript@5.8.3)(yaml@2.8.0)):
    dependencies:
      '@astrojs/markdown-remark': 6.3.1
      '@astrojs/mdx': 4.2.6(astro@5.13.7(@types/node@24.7.0)(jiti@2.6.0)(lightningcss@1.30.1)(rollup@4.34.8)(tsx@4.20.6)(typescript@5.8.3)(yaml@2.8.0))
      '@astrojs/rss': 4.0.11
      '@astrojs/starlight': 0.35.2(astro@5.13.7(@types/node@24.7.0)(jiti@2.6.0)(lightningcss@1.30.1)(rollup@4.34.8)(tsx@4.20.6)(typescript@5.8.3)(yaml@2.8.0))
      astro-remote: 0.3.3
      github-slugger: 2.0.0
      marked: 15.0.7
      marked-plaintify: 1.1.1(marked@15.0.7)
      mdast-util-mdx-expression: 2.0.1
      ultrahtml: 1.6.0
      unist-util-visit: 5.0.0
    transitivePeerDependencies:
      - astro
      - supports-color

  starlight-typedoc@0.19.0(@astrojs/starlight@0.35.2(astro@5.13.7(@types/node@24.7.0)(jiti@2.6.0)(lightningcss@1.30.1)(rollup@4.34.8)(tsx@4.20.6)(typescript@5.8.3)(yaml@2.8.0)))(typedoc-plugin-markdown@4.4.2(typedoc@0.28.13(typescript@5.8.3)))(typedoc@0.28.13(typescript@5.8.3)):
    dependencies:
      '@astrojs/starlight': 0.35.2(astro@5.13.7(@types/node@24.7.0)(jiti@2.6.0)(lightningcss@1.30.1)(rollup@4.34.8)(tsx@4.20.6)(typescript@5.8.3)(yaml@2.8.0))
      github-slugger: 2.0.0
      typedoc: 0.28.13(typescript@5.8.3)
      typedoc-plugin-markdown: 4.4.2(typedoc@0.28.13(typescript@5.8.3))

  state-local@1.0.7: {}

  statuses@2.0.2:
    optional: true

  std-env@3.9.0: {}

  stream-replace-string@2.0.0: {}

  strict-event-emitter@0.5.1:
    optional: true

  string-argv@0.3.2: {}

  string-width@4.2.3:
    dependencies:
      emoji-regex: 8.0.0
      is-fullwidth-code-point: 3.0.0
      strip-ansi: 6.0.1

  string-width@5.1.2:
    dependencies:
      eastasianwidth: 0.2.0
      emoji-regex: 9.2.2
      strip-ansi: 7.1.2

  string-width@7.2.0:
    dependencies:
      emoji-regex: 10.5.0
      get-east-asian-width: 1.4.0
      strip-ansi: 7.1.2

  string_decoder@1.3.0:
    dependencies:
      safe-buffer: 5.2.1

  stringify-entities@4.0.4:
    dependencies:
      character-entities-html4: 2.1.0
      character-entities-legacy: 3.0.0

  strip-ansi@6.0.1:
    dependencies:
      ansi-regex: 5.0.1

  strip-ansi@7.1.0:
    dependencies:
      ansi-regex: 6.1.0

  strip-ansi@7.1.2:
    dependencies:
      ansi-regex: 6.2.2

  strip-final-newline@4.0.0: {}

  strip-json-comments@2.0.1:
    optional: true

  strip-literal@3.0.0:
    dependencies:
      js-tokens: 9.0.1

  strnum@1.1.1: {}

  style-to-js@1.1.16:
    dependencies:
      style-to-object: 1.0.8

  style-to-object@1.0.8:
    dependencies:
      inline-style-parser: 0.2.4

  stylehacks@7.0.4(postcss@8.5.6):
    dependencies:
      browserslist: 4.26.2
      postcss: 8.5.6
      postcss-selector-parser: 6.1.2

  sucrase@3.35.0:
    dependencies:
      '@jridgewell/gen-mapping': 0.3.13
      commander: 4.1.1
      glob: 10.4.5
      lines-and-columns: 1.2.4
      mz: 2.7.0
      pirates: 4.0.6
      ts-interface-checker: 0.1.13

  supports-color@7.2.0:
    dependencies:
      has-flag: 4.0.0

  supports-preserve-symlinks-flag@1.0.0: {}

  svgo@3.3.2:
    dependencies:
      '@trysound/sax': 0.2.0
      commander: 7.2.0
      css-select: 5.1.0
      css-tree: 2.3.1
      css-what: 6.1.0
      csso: 5.0.5
      picocolors: 1.1.1

  symbol-tree@3.2.4: {}

  tailwindcss-motion@1.1.1(tailwindcss@4.1.11):
    dependencies:
      tailwindcss: 4.1.11

  tailwindcss@4.1.11: {}

  tailwindcss@4.1.13: {}

  tapable@2.2.3: {}

  tar-fs@2.1.4:
    dependencies:
      chownr: 1.1.4
      mkdirp-classic: 0.5.3
      pump: 3.0.3
      tar-stream: 2.2.0
    optional: true

  tar-stream@2.2.0:
    dependencies:
      bl: 4.1.0
      end-of-stream: 1.4.5
      fs-constants: 1.0.0
      inherits: 2.0.4
      readable-stream: 3.6.2
    optional: true

  tar@7.4.3:
    dependencies:
      '@isaacs/fs-minipass': 4.0.1
      chownr: 3.0.0
      minipass: 7.1.2
      minizlib: 3.0.2
      mkdirp: 3.0.1
      yallist: 5.0.0

  test-exclude@7.0.1:
    dependencies:
      '@istanbuljs/schema': 0.1.3
      glob: 10.4.5
      minimatch: 9.0.5

  thenify-all@1.6.0:
    dependencies:
      thenify: 3.3.1

  thenify@3.3.1:
    dependencies:
      any-promise: 1.3.0

  through2@4.0.2:
    dependencies:
      readable-stream: 3.6.2

  tiny-inflate@1.0.3: {}

  tinybench@2.9.0: {}

  tinybench@3.1.1: {}

  tinyexec@0.3.2: {}

  tinyglobby@0.2.12:
    dependencies:
      fdir: 6.4.3(picomatch@4.0.3)
      picomatch: 4.0.3

  tinyglobby@0.2.15:
    dependencies:
      fdir: 6.5.0(picomatch@4.0.3)
      picomatch: 4.0.3

  tinypool@1.1.1: {}

  tinyrainbow@2.0.0: {}

  tinyspy@4.0.3: {}

  tldts-core@7.0.16: {}

  tldts@7.0.16:
    dependencies:
      tldts-core: 7.0.16

  to-regex-range@5.0.1:
    dependencies:
      is-number: 7.0.0

  totalist@3.0.1: {}

  tough-cookie@4.1.4:
    dependencies:
      psl: 1.15.0
      punycode: 2.3.1
      universalify: 0.2.0
      url-parse: 1.5.10
    optional: true

  tough-cookie@6.0.0:
    dependencies:
      tldts: 7.0.16

  tr46@0.0.3: {}

  tr46@1.0.1:
    dependencies:
      punycode: 2.3.1

  tr46@6.0.0:
    dependencies:
      punycode: 2.3.1

  tree-kill@1.2.2: {}

  treeify@1.1.0: {}

  trim-lines@3.0.1: {}

  trough@2.2.0: {}

  ts-interface-checker@0.1.13: {}

  tsconfck@3.1.6(typescript@5.8.3):
    optionalDependencies:
      typescript: 5.8.3

  tslib@2.8.1: {}

  tsup@8.5.0(jiti@2.6.0)(postcss@8.5.6)(tsx@4.20.6)(typescript@5.8.3)(yaml@2.8.1):
    dependencies:
      bundle-require: 5.1.0(esbuild@0.25.10)
      cac: 6.7.14
      chokidar: 4.0.3
      consola: 3.4.0
      debug: 4.4.3
      esbuild: 0.25.10
      fix-dts-default-cjs-exports: 1.0.0
      joycon: 3.1.1
      picocolors: 1.1.1
      postcss-load-config: 6.0.1(jiti@2.6.0)(postcss@8.5.6)(tsx@4.20.6)(yaml@2.8.1)
      resolve-from: 5.0.0
      rollup: 4.34.8
      source-map: 0.8.0-beta.0
      sucrase: 3.35.0
      tinyexec: 0.3.2
      tinyglobby: 0.2.15
      tree-kill: 1.2.2
    optionalDependencies:
      postcss: 8.5.6
      typescript: 5.8.3
    transitivePeerDependencies:
      - jiti
      - supports-color
      - tsx
      - yaml

  tsx@4.20.6:
    dependencies:
      esbuild: 0.25.10
      get-tsconfig: 4.10.1
    optionalDependencies:
      fsevents: 2.3.3

  tunnel-agent@0.6.0:
    dependencies:
      safe-buffer: 5.2.1
    optional: true

  twoslash-protocol@0.2.12: {}

  twoslash@0.2.12(typescript@5.8.3):
    dependencies:
      '@typescript/vfs': 1.6.1(typescript@5.8.3)
      twoslash-protocol: 0.2.12
      typescript: 5.8.3
    transitivePeerDependencies:
      - supports-color

  type-detect@4.1.0: {}

  type-fest@4.38.0: {}

  type-fest@4.41.0: {}

  typed-binary@4.3.2: {}

  typedoc-plugin-markdown@4.4.2(typedoc@0.28.13(typescript@5.8.3)):
    dependencies:
      typedoc: 0.28.13(typescript@5.8.3)

  typedoc@0.28.13(typescript@5.8.3):
    dependencies:
      '@gerrit0/mini-shiki': 3.13.0
      lunr: 2.3.9
      markdown-it: 14.1.0
      minimatch: 9.0.5
      typescript: 5.8.3
      yaml: 2.8.1

  typesafe-path@0.2.2: {}

  typescript-auto-import-cache@0.3.5:
    dependencies:
      semver: 7.7.2

  typescript@5.8.3: {}

  uc.micro@2.1.0: {}

  ufo@1.6.1: {}

  ultrahtml@1.6.0: {}

  unbuild@3.5.0(typescript@5.8.3):
    dependencies:
      '@rollup/plugin-alias': 5.1.1(rollup@4.34.8)
      '@rollup/plugin-commonjs': 28.0.3(rollup@4.34.8)
      '@rollup/plugin-json': 6.1.0(rollup@4.34.8)
      '@rollup/plugin-node-resolve': 16.0.1(rollup@4.34.8)
      '@rollup/plugin-replace': 6.0.2(rollup@4.34.8)
      '@rollup/pluginutils': 5.3.0(rollup@4.34.8)
      citty: 0.1.6
      consola: 3.4.0
      defu: 6.1.4
      esbuild: 0.25.10
      fix-dts-default-cjs-exports: 1.0.0
      hookable: 5.5.3
      jiti: 2.5.1
      magic-string: 0.30.19
      mkdist: 2.2.0(typescript@5.8.3)
      mlly: 1.7.4
      pathe: 2.0.3
      pkg-types: 2.1.0
      pretty-bytes: 6.1.1
      rollup: 4.34.8
      rollup-plugin-dts: 6.1.1(rollup@4.34.8)(typescript@5.8.3)
      scule: 1.3.0
      tinyglobby: 0.2.15
      untyped: 2.0.0
    optionalDependencies:
      typescript: 5.8.3
    transitivePeerDependencies:
      - sass
      - vue
      - vue-tsc

  uncrypto@0.1.3: {}

  undici-types@7.14.0: {}

  undici@6.21.2: {}

  unicode-properties@1.4.1:
    dependencies:
      base64-js: 1.5.1
      unicode-trie: 2.0.0

  unicode-trie@2.0.0:
    dependencies:
      pako: 0.2.9
      tiny-inflate: 1.0.3

  unicorn-magic@0.3.0: {}

  unified@11.0.5:
    dependencies:
      '@types/unist': 3.0.3
      bail: 2.0.2
      devlop: 1.1.0
      extend: 3.0.2
      is-plain-obj: 4.1.0
      trough: 2.2.0
      vfile: 6.0.3

  unifont@0.5.2:
    dependencies:
      css-tree: 3.1.0
      ofetch: 1.4.1
      ohash: 2.0.11

  unist-util-find-after@5.0.0:
    dependencies:
      '@types/unist': 3.0.3
      unist-util-is: 6.0.0

  unist-util-is@6.0.0:
    dependencies:
      '@types/unist': 3.0.3

  unist-util-modify-children@4.0.0:
    dependencies:
      '@types/unist': 3.0.3
      array-iterate: 2.0.1

  unist-util-position-from-estree@2.0.0:
    dependencies:
      '@types/unist': 3.0.3

  unist-util-position@5.0.0:
    dependencies:
      '@types/unist': 3.0.3

  unist-util-remove-position@5.0.0:
    dependencies:
      '@types/unist': 3.0.3
      unist-util-visit: 5.0.0

  unist-util-stringify-position@4.0.0:
    dependencies:
      '@types/unist': 3.0.3

  unist-util-visit-children@3.0.0:
    dependencies:
      '@types/unist': 3.0.3

  unist-util-visit-parents@6.0.1:
    dependencies:
      '@types/unist': 3.0.3
      unist-util-is: 6.0.0

  unist-util-visit@5.0.0:
    dependencies:
      '@types/unist': 3.0.3
      unist-util-is: 6.0.0
      unist-util-visit-parents: 6.0.1

  universal-user-agent@6.0.1: {}

  universalify@0.2.0:
    optional: true

  universalify@2.0.1: {}

  unplugin@2.3.5:
    dependencies:
      acorn: 8.15.0
      picomatch: 4.0.3
      webpack-virtual-modules: 0.6.2

  unstorage@1.17.1:
    dependencies:
      anymatch: 3.1.3
      chokidar: 4.0.3
      destr: 2.0.5
      h3: 1.15.4
      lru-cache: 10.4.3
      node-fetch-native: 1.6.7
      ofetch: 1.4.1
      ufo: 1.6.1

  untyped@2.0.0:
    dependencies:
      citty: 0.1.6
      defu: 6.1.4
      jiti: 2.5.1
      knitwork: 1.2.0
      scule: 1.3.0

  update-browserslist-db@1.1.3(browserslist@4.25.0):
    dependencies:
      browserslist: 4.25.0
      escalade: 3.2.0
      picocolors: 1.1.1

  update-browserslist-db@1.1.3(browserslist@4.26.2):
    dependencies:
      browserslist: 4.26.2
      escalade: 3.2.0
      picocolors: 1.1.1

  url-join@5.0.0: {}

  url-parse@1.5.10:
    dependencies:
      querystringify: 2.2.0
      requires-port: 1.0.0
    optional: true

  use-callback-ref@1.3.3(@types/react@19.1.8)(react@19.1.0):
    dependencies:
      react: 19.1.0
      tslib: 2.8.1
    optionalDependencies:
      '@types/react': 19.1.8

  use-sidecar@1.1.3(@types/react@19.1.8)(react@19.1.0):
    dependencies:
      detect-node-es: 1.1.0
      react: 19.1.0
      tslib: 2.8.1
    optionalDependencies:
      '@types/react': 19.1.8

  util-deprecate@1.0.2: {}

  validate-npm-package-name@5.0.1: {}

  vfile-location@5.0.3:
    dependencies:
      '@types/unist': 3.0.3
      vfile: 6.0.3

  vfile-message@4.0.2:
    dependencies:
      '@types/unist': 3.0.3
      unist-util-stringify-position: 4.0.0

  vfile-message@4.0.3:
    dependencies:
      '@types/unist': 3.0.3
      unist-util-stringify-position: 4.0.0

  vfile@6.0.3:
    dependencies:
      '@types/unist': 3.0.3
      vfile-message: 4.0.3

  vite-imagetools@9.0.0(rollup@4.34.8):
    dependencies:
      '@rollup/pluginutils': 5.3.0(rollup@4.34.8)
      imagetools-core: 9.0.0
      sharp: 0.34.2
    transitivePeerDependencies:
      - rollup

  vite-node@3.2.4(@types/node@24.7.0)(jiti@2.6.0)(lightningcss@1.30.1)(tsx@4.20.6)(yaml@2.8.1):
    dependencies:
      cac: 6.7.14
      debug: 4.4.3
      es-module-lexer: 1.7.0
      pathe: 2.0.3
      vite: 6.3.6(@types/node@24.7.0)(jiti@2.6.0)(lightningcss@1.30.1)(tsx@4.20.6)(yaml@2.8.1)
    transitivePeerDependencies:
      - '@types/node'
      - jiti
      - less
      - lightningcss
      - sass
      - sass-embedded
      - stylus
      - sugarss
      - supports-color
      - terser
      - tsx
      - yaml

  vite-plugin-wasm@3.5.0(vite@6.3.6(@types/node@24.7.0)(jiti@2.6.0)(lightningcss@1.30.1)(tsx@4.20.6)(yaml@2.8.0)):
    dependencies:
      vite: 6.3.6(@types/node@24.7.0)(jiti@2.6.0)(lightningcss@1.30.1)(tsx@4.20.6)(yaml@2.8.0)

  vite@6.3.6(@types/node@24.7.0)(jiti@2.6.0)(lightningcss@1.30.1)(tsx@4.20.6)(yaml@2.8.0):
    dependencies:
      esbuild: 0.25.10
      fdir: 6.5.0(picomatch@4.0.3)
      picomatch: 4.0.3
      postcss: 8.5.6
      rollup: 4.34.8
      tinyglobby: 0.2.15
    optionalDependencies:
      '@types/node': 24.7.0
      fsevents: 2.3.3
      jiti: 2.6.0
      lightningcss: 1.30.1
      tsx: 4.20.6
      yaml: 2.8.0

  vite@6.3.6(@types/node@24.7.0)(jiti@2.6.0)(lightningcss@1.30.1)(tsx@4.20.6)(yaml@2.8.1):
    dependencies:
      esbuild: 0.25.10
      fdir: 6.5.0(picomatch@4.0.3)
      picomatch: 4.0.3
      postcss: 8.5.6
      rollup: 4.34.8
      tinyglobby: 0.2.15
    optionalDependencies:
      '@types/node': 24.7.0
      fsevents: 2.3.3
      jiti: 2.6.0
      lightningcss: 1.30.1
      tsx: 4.20.6
      yaml: 2.8.1

  vitefu@1.1.1(vite@6.3.6(@types/node@24.7.0)(jiti@2.6.0)(lightningcss@1.30.1)(tsx@4.20.6)(yaml@2.8.0)):
    optionalDependencies:
      vite: 6.3.6(@types/node@24.7.0)(jiti@2.6.0)(lightningcss@1.30.1)(tsx@4.20.6)(yaml@2.8.0)

  vitest@3.2.4(@types/debug@4.1.12)(@types/node@24.7.0)(@vitest/browser@3.2.4)(jiti@2.6.0)(jsdom@27.0.0(canvas@3.2.0)(postcss@8.5.6))(lightningcss@1.30.1)(msw@2.10.2(@types/node@24.7.0)(typescript@5.8.3))(tsx@4.20.6)(yaml@2.8.1):
    dependencies:
      '@types/chai': 5.2.2
      '@vitest/expect': 3.2.4
      '@vitest/mocker': 3.2.4(msw@2.10.2(@types/node@24.7.0)(typescript@5.8.3))(vite@6.3.6(@types/node@24.7.0)(jiti@2.6.0)(lightningcss@1.30.1)(tsx@4.20.6)(yaml@2.8.1))
      '@vitest/pretty-format': 3.2.4
      '@vitest/runner': 3.2.4
      '@vitest/snapshot': 3.2.4
      '@vitest/spy': 3.2.4
      '@vitest/utils': 3.2.4
      chai: 5.2.0
      debug: 4.4.3
      expect-type: 1.2.1
      magic-string: 0.30.19
      pathe: 2.0.3
      picomatch: 4.0.3
      std-env: 3.9.0
      tinybench: 2.9.0
      tinyexec: 0.3.2
      tinyglobby: 0.2.15
      tinypool: 1.1.1
      tinyrainbow: 2.0.0
      vite: 6.3.6(@types/node@24.7.0)(jiti@2.6.0)(lightningcss@1.30.1)(tsx@4.20.6)(yaml@2.8.1)
      vite-node: 3.2.4(@types/node@24.7.0)(jiti@2.6.0)(lightningcss@1.30.1)(tsx@4.20.6)(yaml@2.8.1)
      why-is-node-running: 2.3.0
    optionalDependencies:
      '@types/debug': 4.1.12
      '@types/node': 24.7.0
      '@vitest/browser': 3.2.4(msw@2.10.2(@types/node@24.7.0)(typescript@5.8.3))(vite@6.3.6(@types/node@24.7.0)(jiti@2.6.0)(lightningcss@1.30.1)(tsx@4.20.6)(yaml@2.8.1))(vitest@3.2.4)
      jsdom: 27.0.0(canvas@3.2.0)(postcss@8.5.6)
    transitivePeerDependencies:
      - jiti
      - less
      - lightningcss
      - msw
      - sass
      - sass-embedded
      - stylus
      - sugarss
      - supports-color
      - terser
      - tsx
      - yaml

  volar-service-css@0.0.62(@volar/language-service@2.4.11):
    dependencies:
      vscode-css-languageservice: 6.3.2
      vscode-languageserver-textdocument: 1.0.12
      vscode-uri: 3.1.0
    optionalDependencies:
      '@volar/language-service': 2.4.11

  volar-service-emmet@0.0.62(@volar/language-service@2.4.11):
    dependencies:
      '@emmetio/css-parser': 0.4.0
      '@emmetio/html-matcher': 1.3.0
      '@vscode/emmet-helper': 2.11.0
      vscode-uri: 3.1.0
    optionalDependencies:
      '@volar/language-service': 2.4.11

  volar-service-html@0.0.62(@volar/language-service@2.4.11):
    dependencies:
      vscode-html-languageservice: 5.3.1
      vscode-languageserver-textdocument: 1.0.12
      vscode-uri: 3.1.0
    optionalDependencies:
      '@volar/language-service': 2.4.11

  volar-service-prettier@0.0.62(@volar/language-service@2.4.11)(prettier@3.5.3):
    dependencies:
      vscode-uri: 3.1.0
    optionalDependencies:
      '@volar/language-service': 2.4.11
      prettier: 3.5.3

  volar-service-typescript-twoslash-queries@0.0.62(@volar/language-service@2.4.11):
    dependencies:
      vscode-uri: 3.1.0
    optionalDependencies:
      '@volar/language-service': 2.4.11

  volar-service-typescript@0.0.62(@volar/language-service@2.4.11):
    dependencies:
      path-browserify: 1.0.1
      semver: 7.7.2
      typescript-auto-import-cache: 0.3.5
      vscode-languageserver-textdocument: 1.0.12
      vscode-nls: 5.2.0
      vscode-uri: 3.1.0
    optionalDependencies:
      '@volar/language-service': 2.4.11

  volar-service-yaml@0.0.62(@volar/language-service@2.4.11):
    dependencies:
      vscode-uri: 3.1.0
      yaml-language-server: 1.15.0
    optionalDependencies:
      '@volar/language-service': 2.4.11

  vscode-css-languageservice@6.3.2:
    dependencies:
      '@vscode/l10n': 0.0.18
      vscode-languageserver-textdocument: 1.0.12
      vscode-languageserver-types: 3.17.5
      vscode-uri: 3.1.0

  vscode-html-languageservice@5.3.1:
    dependencies:
      '@vscode/l10n': 0.0.18
      vscode-languageserver-textdocument: 1.0.12
      vscode-languageserver-types: 3.17.5
      vscode-uri: 3.1.0

  vscode-json-languageservice@4.1.8:
    dependencies:
      jsonc-parser: 3.3.1
      vscode-languageserver-textdocument: 1.0.12
      vscode-languageserver-types: 3.17.5
      vscode-nls: 5.2.0
      vscode-uri: 3.1.0

  vscode-jsonrpc@6.0.0: {}

  vscode-jsonrpc@8.2.0: {}

  vscode-languageserver-protocol@3.16.0:
    dependencies:
      vscode-jsonrpc: 6.0.0
      vscode-languageserver-types: 3.16.0

  vscode-languageserver-protocol@3.17.5:
    dependencies:
      vscode-jsonrpc: 8.2.0
      vscode-languageserver-types: 3.17.5

  vscode-languageserver-textdocument@1.0.12: {}

  vscode-languageserver-types@3.16.0: {}

  vscode-languageserver-types@3.17.5: {}

  vscode-languageserver@7.0.0:
    dependencies:
      vscode-languageserver-protocol: 3.16.0

  vscode-languageserver@9.0.1:
    dependencies:
      vscode-languageserver-protocol: 3.17.5

  vscode-nls@5.2.0: {}

  vscode-uri@3.1.0: {}

  w3c-xmlserializer@5.0.0:
    dependencies:
      xml-name-validator: 5.0.0

  wcwidth@1.0.1:
    dependencies:
      defaults: 1.0.4

  web-namespaces@2.0.1: {}

  webidl-conversions@3.0.1: {}

  webidl-conversions@4.0.2: {}

  webidl-conversions@8.0.0: {}

  webpack-virtual-modules@0.6.2: {}

  wgpu-matrix@3.4.0: {}

  wgsl-wasm-transpiler-bundler@0.0.1: {}

  wgsl_reflect@https://codeload.github.com/mhawryluk/wgsl_reflect/tar.gz/85994fdc8d8a3abbb4f79baf3891e54eed0c1c63: {}

  whatwg-encoding@3.1.1:
    dependencies:
      iconv-lite: 0.6.3

  whatwg-mimetype@4.0.0: {}

  whatwg-url@15.1.0:
    dependencies:
      tr46: 6.0.0
      webidl-conversions: 8.0.0

  whatwg-url@5.0.0:
    dependencies:
      tr46: 0.0.3
      webidl-conversions: 3.0.1

  whatwg-url@7.1.0:
    dependencies:
      lodash.sortby: 4.7.0
      tr46: 1.0.1
      webidl-conversions: 4.0.2

  which-pm-runs@1.1.0: {}

  which@2.0.2:
    dependencies:
      isexe: 2.0.0

  why-is-node-running@2.3.0:
    dependencies:
      siginfo: 2.0.0
      stackback: 0.0.2

  wicked-good-xpath@1.3.0: {}

  widest-line@5.0.0:
    dependencies:
      string-width: 7.2.0

  wrap-ansi@6.2.0:
    dependencies:
      ansi-styles: 4.3.0
      string-width: 4.2.3
      strip-ansi: 6.0.1
    optional: true

  wrap-ansi@7.0.0:
    dependencies:
      ansi-styles: 4.3.0
      string-width: 4.2.3
      strip-ansi: 6.0.1

  wrap-ansi@8.1.0:
    dependencies:
      ansi-styles: 6.2.3
      string-width: 5.1.2
      strip-ansi: 7.1.2

  wrap-ansi@9.0.2:
    dependencies:
      ansi-styles: 6.2.3
      string-width: 7.2.0
      strip-ansi: 7.1.2

  wrappy@1.0.2: {}

  ws@8.18.3: {}

  xml-name-validator@5.0.0: {}

  xmlchars@2.2.0: {}

  xxhash-wasm@1.1.0: {}

  y18n@5.0.8: {}

  yallist@3.1.1: {}

  yallist@5.0.0: {}

  yaml-language-server@1.15.0:
    dependencies:
      ajv: 8.17.1
      lodash: 4.17.21
      request-light: 0.5.8
      vscode-json-languageservice: 4.1.8
      vscode-languageserver: 7.0.0
      vscode-languageserver-textdocument: 1.0.12
      vscode-languageserver-types: 3.17.5
      vscode-nls: 5.2.0
      vscode-uri: 3.1.0
      yaml: 2.2.2
    optionalDependencies:
      prettier: 2.8.7

  yaml@2.2.2: {}

  yaml@2.8.0: {}

  yaml@2.8.1: {}

  yargs-parser@20.2.9: {}

  yargs-parser@21.1.1: {}

  yargs@16.2.0:
    dependencies:
      cliui: 7.0.4
      escalade: 3.2.0
      get-caller-file: 2.0.5
      require-directory: 2.1.1
      string-width: 4.2.3
      y18n: 5.0.8
      yargs-parser: 20.2.9

  yargs@17.7.2:
    dependencies:
      cliui: 8.0.1
      escalade: 3.2.0
      get-caller-file: 2.0.5
      require-directory: 2.1.1
      string-width: 4.2.3
      y18n: 5.0.8
      yargs-parser: 21.1.1

  yocto-queue@0.1.0: {}

  yocto-queue@1.2.1: {}

  yocto-spinner@0.2.3:
    dependencies:
      yoctocolors: 2.1.2

  yoctocolors-cjs@2.1.3:
    optional: true

  yoctocolors@2.1.1: {}

  yoctocolors@2.1.2: {}

  zod-package-json@1.1.0:
    dependencies:
      zod: 3.25.76

  zod-to-json-schema@3.24.6(zod@3.25.76):
    dependencies:
      zod: 3.25.76

  zod-to-ts@1.2.0(typescript@5.8.3)(zod@3.25.76):
    dependencies:
      typescript: 5.8.3
      zod: 3.25.76

  zod@3.25.76: {}

  zwitch@2.0.4: {}<|MERGE_RESOLUTION|>--- conflicted
+++ resolved
@@ -1000,18 +1000,12 @@
   '@emnapi/runtime@1.4.3':
     resolution: {integrity: sha512-pBPWdu6MLKROBX05wSNKcNb++m5Er+KQ9QkB+WVM+pW2Kx9hoSrVTnu3BdkI5eBLZoKu/J6mW/B6i6bJB2ytXQ==}
 
-<<<<<<< HEAD
-  '@emnapi/runtime@1.4.4':
-    resolution: {integrity: sha512-hHyapA4A3gPaDCNfiqyZUStTMqIkKRshqPIuDOXv1hcBnD4U3l8cP0T1HMCfGRxQ6V64TGCcoswChANyOAwbQg==}
-
   '@emnapi/runtime@1.5.0':
     resolution: {integrity: sha512-97/BJ3iXHww3djw6hYIfErCZFee7qCtrneuLa20UXFCOTCfBM2cvQHjWJ2EG0s0MtdNwInarqCTz35i4wWXHsQ==}
 
   '@emnapi/wasi-threads@1.1.0':
     resolution: {integrity: sha512-WI0DdZ8xFSbgMjR1sFsKABJ/C5OnRrjT06JXbZKexJGrDuPTzZdDYfFlsgcCXCyf+suG5QU2e/y1Wo2V/OapLQ==}
 
-=======
->>>>>>> 7d84965e
   '@esbuild/aix-ppc64@0.24.2':
     resolution: {integrity: sha512-thpVCb/rhxE/BnMLQ7GReQLLN8q9qbHmI55F4489/ByVg2aQaQ6kbcLb6FHkocZzQhxc4gx0sCk0tJkKBFzDhA==}
     engines: {node: '>=18'}
@@ -2164,7 +2158,6 @@
   '@radix-ui/rect@1.1.1':
     resolution: {integrity: sha512-HPwpGIzkl28mWyZqG52jiqDJ12waP11Pa1lGoiyUkIEuMLBP0oeK/C89esbXrxsky5we7dfd8U58nm0SgAWpVw==}
 
-<<<<<<< HEAD
   '@rolldown/binding-android-arm64@1.0.0-beta.33':
     resolution: {integrity: sha512-xhDQXKftRkEULIxCddrKMR8y0YO/Y+6BKk/XrQP2B29YjV2wr8DByoEz+AHX9BfLHb2srfpdN46UquBW2QXWpQ==}
     cpu: [arm64]
@@ -2239,12 +2232,8 @@
     resolution: {integrity: sha512-g9Cj/Kn3gO//7eT9RRLN7Zb6juFqSJJjVfm3Mv1aivZW5a66VSEXuQnkCHPsTST4qVnrRXnyGjUk5ftVTKk80A==}
     hasBin: true
 
-  '@rolldown/pluginutils@1.0.0-beta.19':
-    resolution: {integrity: sha512-3FL3mnMbPu0muGOCaKAhhFEYmqv9eTfPSJRJmANrCwtgK8VuxpsZDGK+m0LYAGoyO8+0j5uRe4PeyPDK1yA/hA==}
-=======
   '@rolldown/pluginutils@1.0.0-beta.27':
     resolution: {integrity: sha512-+d0F4MKMCbeVUJwG96uQ4SgAznZNSq93I3V+9NHA4OpvqG8mRCpGdKmK8l/dl02h2CCDHwW2FqilnTyDcAnqjA==}
->>>>>>> 7d84965e
 
   '@rolldown/pluginutils@1.0.0-beta.33':
     resolution: {integrity: sha512-she25NCG6NoEPC/SEB4pHs5STcnfI4VBFOzjeI63maSPrWME5J2XC8ogrBgp8NaE/xzj28/kbpSaebiMvFRj+w==}
@@ -4076,10 +4065,6 @@
 
   jiti@1.21.7:
     resolution: {integrity: sha512-/imKNG4EbWNrVjoNC/1H5/9GFy+tqjGBHCaSsN+P2RnPqjsLmv6UD3Ej+Kj8nBWaRAwyk7kK5ZUc+OEatnTR3A==}
-    hasBin: true
-
-  jiti@2.5.1:
-    resolution: {integrity: sha512-twQoecYPiVA5K/h6SxtORw/Bs3ar+mLUtoPSc7iMXzQzK8d7eJ/R09wmTwAjiamETn1cXYPGfNnu7DMoHgu12w==}
     hasBin: true
 
   jiti@2.6.0:
@@ -6995,22 +6980,14 @@
       tslib: 2.8.1
     optional: true
 
-<<<<<<< HEAD
-  '@emnapi/runtime@1.4.4':
+  '@emnapi/runtime@1.5.0':
     dependencies:
       tslib: 2.8.1
-    optional: true
-
-  '@emnapi/runtime@1.5.0':
+
+  '@emnapi/wasi-threads@1.1.0':
     dependencies:
       tslib: 2.8.1
 
-  '@emnapi/wasi-threads@1.1.0':
-    dependencies:
-      tslib: 2.8.1
-
-=======
->>>>>>> 7d84965e
   '@esbuild/aix-ppc64@0.24.2':
     optional: true
 
@@ -7939,7 +7916,6 @@
 
   '@radix-ui/rect@1.1.1': {}
 
-<<<<<<< HEAD
   '@rolldown/binding-android-arm64@1.0.0-beta.33':
     optional: true
 
@@ -7989,10 +7965,7 @@
       '@napi-rs/wasm-runtime': 1.0.3
       '@oxc-project/runtime': 0.81.0
 
-  '@rolldown/pluginutils@1.0.0-beta.19': {}
-=======
   '@rolldown/pluginutils@1.0.0-beta.27': {}
->>>>>>> 7d84965e
 
   '@rolldown/pluginutils@1.0.0-beta.33': {}
 
@@ -8169,7 +8142,7 @@
     dependencies:
       '@jridgewell/remapping': 2.3.5
       enhanced-resolve: 5.18.3
-      jiti: 2.5.1
+      jiti: 2.6.0
       lightningcss: 1.30.1
       magic-string: 0.30.19
       source-map-js: 1.2.1
@@ -10137,8 +10110,6 @@
 
   jiti@1.21.7: {}
 
-  jiti@2.5.1: {}
-
   jiti@2.6.0: {}
 
   jotai-location@0.6.2(jotai@2.15.0(@babel/core@7.28.4)(@babel/template@7.27.2)(@types/react@19.1.8)(react@19.1.0)):
@@ -12312,7 +12283,7 @@
       esbuild: 0.25.10
       fix-dts-default-cjs-exports: 1.0.0
       hookable: 5.5.3
-      jiti: 2.5.1
+      jiti: 2.6.0
       magic-string: 0.30.19
       mkdist: 2.2.0(typescript@5.8.3)
       mlly: 1.7.4
@@ -12439,7 +12410,7 @@
     dependencies:
       citty: 0.1.6
       defu: 6.1.4
-      jiti: 2.5.1
+      jiti: 2.6.0
       knitwork: 1.2.0
       scule: 1.3.0
 
