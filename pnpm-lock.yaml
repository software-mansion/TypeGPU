lockfileVersion: '9.0'

settings:
  autoInstallPeers: true
  excludeLinksFromLockfile: false

catalogs:
  default:
    '@webgpu/types':
      specifier: ^0.1.54
      version: 0.1.54
    tsup:
      specifier: ^8.4.0
      version: 8.4.0
    typescript:
      specifier: ^5.7.3
      version: 5.7.3
    vitest:
      specifier: ^3.0.7
      version: 3.0.7

overrides:
  rollup: 4.34.8

importers:

  .:
    devDependencies:
      '@biomejs/biome':
        specifier: ^1.9.4
        version: 1.9.4
      '@types/node':
        specifier: ^22.13.4
        version: 22.13.4
      '@webgpu/types':
        specifier: 'catalog:'
        version: 0.1.54
      dpdm:
        specifier: ^3.14.0
        version: 3.14.0
      pkg-pr-new:
        specifier: ^0.0.39
        version: 0.0.39
      tsup:
        specifier: 'catalog:'
        version: 8.4.0(jiti@2.4.2)(postcss@8.5.3)(tsx@4.19.3)(typescript@5.7.3)(yaml@2.7.0)
      typescript:
        specifier: 'catalog:'
        version: 5.7.3
      vitest:
        specifier: 'catalog:'
        version: 3.0.7(@types/debug@4.1.12)(@types/node@22.13.4)(jiti@2.4.2)(tsx@4.19.3)(yaml@2.7.0)

  apps/typegpu-docs:
    dependencies:
      '@astrojs/check':
        specifier: ^0.9.4
        version: 0.9.4(typescript@5.7.3)
      '@astrojs/react':
        specifier: ^4.2.0
        version: 4.2.0(@types/node@22.13.4)(@types/react-dom@19.0.4(@types/react@19.0.10))(@types/react@19.0.10)(jiti@2.4.2)(react-dom@19.0.0(react@19.0.0))(react@19.0.0)(tsx@4.19.3)(yaml@2.7.0)
      '@astrojs/sitemap':
        specifier: ^3.2.1
        version: 3.2.1
      '@astrojs/starlight':
        specifier: ^0.32.2
        version: 0.32.2(astro@5.3.1(@types/node@22.13.4)(jiti@2.4.2)(rollup@4.34.8)(tsx@4.19.3)(typescript@5.7.3)(yaml@2.7.0))
      '@astrojs/starlight-tailwind':
        specifier: ^3.0.0
        version: 3.0.0(@astrojs/starlight@0.32.2(astro@5.3.1(@types/node@22.13.4)(jiti@2.4.2)(rollup@4.34.8)(tsx@4.19.3)(typescript@5.7.3)(yaml@2.7.0)))(@astrojs/tailwind@6.0.0(astro@5.3.1(@types/node@22.13.4)(jiti@2.4.2)(rollup@4.34.8)(tsx@4.19.3)(typescript@5.7.3)(yaml@2.7.0))(tailwindcss@3.4.17))(tailwindcss@3.4.17)
      '@astrojs/tailwind':
        specifier: ^6.0.0
        version: 6.0.0(astro@5.3.1(@types/node@22.13.4)(jiti@2.4.2)(rollup@4.34.8)(tsx@4.19.3)(typescript@5.7.3)(yaml@2.7.0))(tailwindcss@3.4.17)
<<<<<<< HEAD
      '@babel/standalone':
        specifier: ^7.26.6
        version: 7.26.9
=======
>>>>>>> a6332d0f
      '@loaders.gl/core':
        specifier: ^4.3.3
        version: 4.3.3
      '@loaders.gl/obj':
        specifier: ^4.3.3
        version: 4.3.3(@loaders.gl/core@4.3.3)
      '@monaco-editor/react':
        specifier: ^4.6.0
        version: 4.7.0(monaco-editor@0.52.2)(react-dom@19.0.0(react@19.0.0))(react@19.0.0)
      '@radix-ui/react-select':
        specifier: ^2.1.1
        version: 2.1.6(@types/react-dom@19.0.4(@types/react@19.0.10))(@types/react@19.0.10)(react-dom@19.0.0(react@19.0.0))(react@19.0.0)
      '@radix-ui/react-slider':
        specifier: ^1.2.0
        version: 1.2.3(@types/react-dom@19.0.4(@types/react@19.0.10))(@types/react@19.0.10)(react-dom@19.0.0(react@19.0.0))(react@19.0.0)
      '@stackblitz/sdk':
        specifier: ^1.11.0
        version: 1.11.0
      '@std/yaml':
        specifier: npm:@jsr/std__yaml@^1.0.5
        version: '@jsr/std__yaml@1.0.5'
      '@types/dom-mediacapture-transform':
        specifier: ^0.1.9
        version: 0.1.10
      '@types/react':
        specifier: ^19.0.10
        version: 19.0.10
      '@types/react-dom':
        specifier: ^19.0.4
        version: 19.0.4(@types/react@19.0.10)
      arktype:
        specifier: ^2.1.0
        version: 2.1.0
      astro:
        specifier: ^5.3.1
        version: 5.3.1(@types/node@22.13.4)(jiti@2.4.2)(rollup@4.34.8)(tsx@4.19.3)(typescript@5.7.3)(yaml@2.7.0)
      classnames:
        specifier: ^2.5.1
        version: 2.5.1
      expressive-code-twoslash:
        specifier: ^0.4.0
        version: 0.4.0(@expressive-code/core@0.40.2)(expressive-code@0.40.2)(typescript@5.7.3)
      jotai:
        specifier: ^2.8.4
        version: 2.12.1(@types/react@19.0.10)(react@19.0.0)
      jotai-location:
        specifier: ^0.5.5
        version: 0.5.5(jotai@2.12.1(@types/react@19.0.10)(react@19.0.0))
      lucide-react:
        specifier: ^0.475.0
        version: 0.475.0(react@19.0.0)
      lz-string:
        specifier: ^1.5.0
        version: 1.5.0
      monaco-editor:
        specifier: ^0.52.2
        version: 0.52.2
      motion:
        specifier: ^12.4.5
        version: 12.4.5(react-dom@19.0.0(react@19.0.0))(react@19.0.0)
      react:
        specifier: ^19.0.0
        version: 19.0.0
      react-dom:
        specifier: ^19.0.0
        version: 19.0.0(react@19.0.0)
      remeda:
        specifier: ^2.3.0
        version: 2.20.2
      sharp:
        specifier: ^0.32.5
        version: 0.32.6
      starlight-blog:
        specifier: ^0.17.3
        version: 0.17.3(@astrojs/starlight@0.32.2(astro@5.3.1(@types/node@22.13.4)(jiti@2.4.2)(rollup@4.34.8)(tsx@4.19.3)(typescript@5.7.3)(yaml@2.7.0)))(astro@5.3.1(@types/node@22.13.4)(jiti@2.4.2)(rollup@4.34.8)(tsx@4.19.3)(typescript@5.7.3)(yaml@2.7.0))
      starlight-typedoc:
        specifier: ^0.19.0
        version: 0.19.0(@astrojs/starlight@0.32.2(astro@5.3.1(@types/node@22.13.4)(jiti@2.4.2)(rollup@4.34.8)(tsx@4.19.3)(typescript@5.7.3)(yaml@2.7.0)))(typedoc-plugin-markdown@4.4.2(typedoc@0.27.9(typescript@5.7.3)))(typedoc@0.27.9(typescript@5.7.3))
      tailwindcss:
        specifier: ^3.4.6
        version: 3.4.17
      tinybench:
        specifier: ^3.1.0
        version: 3.1.1
      typed-binary:
        specifier: ^4.0.0
        version: 4.3.2
      typedoc:
        specifier: ^0.27.9
        version: 0.27.9(typescript@5.7.3)
      typedoc-plugin-markdown:
        specifier: ^4.3.0
        version: 4.4.2(typedoc@0.27.9(typescript@5.7.3))
      typegpu:
        specifier: workspace:*
        version: link:../../packages/typegpu
      typescript:
        specifier: 'catalog:'
        version: 5.7.3
      unplugin-typegpu:
        specifier: workspace:*
        version: link:../../packages/unplugin-typegpu
      wgpu-matrix:
        specifier: ^3.3.0
        version: 3.3.0
    devDependencies:
      '@types/babel__standalone':
        specifier: ^7.1.9
        version: 7.1.9
      '@types/babel__template':
        specifier: ^7.4.4
        version: 7.4.4
      '@types/babel__traverse':
        specifier: ^7.20.6
        version: 7.20.6
      '@webgpu/types':
        specifier: 'catalog:'
        version: 0.1.54
      astro-vtbot:
        specifier: ^2.0.6
        version: 2.0.6
      tailwindcss-motion:
        specifier: ^1.0.1
        version: 1.1.0(tailwindcss@3.4.17)

  packages/tgpu-dev-cli:
    dependencies:
      arg:
        specifier: ^5.0.2
        version: 5.0.2
      consola:
        specifier: ^3.4.0
        version: 3.4.0
      execa:
        specifier: ^9.5.2
        version: 9.5.2
      is-unicode-supported:
        specifier: ^2.1.0
        version: 2.1.0
      remeda:
        specifier: ^2.3.0
        version: 2.20.2

  packages/tgpu-gen:
    dependencies:
      arg:
        specifier: ^5.0.2
        version: 5.0.2
      chokidar:
        specifier: ^4.0.1
        version: 4.0.3
      glob:
        specifier: ^11.0.0
        version: 11.0.1
      remeda:
        specifier: ^2.3.0
        version: 2.20.2
      wgsl_reflect:
        specifier: git://github.com/mhawryluk/wgsl_reflect.git#85994fdc8d8a3abbb4f79baf3891e54eed0c1c63
        version: https://codeload.github.com/mhawryluk/wgsl_reflect/tar.gz/85994fdc8d8a3abbb4f79baf3891e54eed0c1c63
    devDependencies:
      vitest:
        specifier: 'catalog:'
        version: 3.0.7(@types/debug@4.1.12)(@types/node@22.13.4)(jiti@2.4.2)(tsx@4.19.3)(yaml@2.7.0)

  packages/tgpu-jit:
    dependencies:
      acorn:
        specifier: ^8.12.1
        version: 8.14.0
      tinyest:
        specifier: workspace:~0.1.0-alpha.5
        version: link:../tinyest
      tinyest-for-wgsl:
        specifier: workspace:~0.1.0-alpha.6
        version: link:../tinyest-for-wgsl
    devDependencies:
      '@typegpu/tgpu-dev-cli':
        specifier: workspace:*
        version: link:../tgpu-dev-cli
      tsup:
        specifier: 'catalog:'
        version: 8.4.0(jiti@2.4.2)(postcss@8.5.3)(tsx@4.19.3)(typescript@5.7.3)(yaml@2.7.0)
      typescript:
        specifier: 'catalog:'
        version: 5.7.3
      vitest:
        specifier: 'catalog:'
        version: 3.0.7(@types/debug@4.1.12)(@types/node@22.13.4)(jiti@2.4.2)(tsx@4.19.3)(yaml@2.7.0)
    publishDirectory: dist

  packages/tgpu-wgsl-parser:
    dependencies:
      nearley:
        specifier: ^2.20.1
        version: 2.20.1
    devDependencies:
      '@typegpu/tgpu-dev-cli':
        specifier: workspace:*
        version: link:../tgpu-dev-cli
      '@types/moo':
        specifier: ^0.5.9
        version: 0.5.10
      '@types/nearley':
        specifier: ^2.11.5
        version: 2.11.5
      '@webgpu/types':
        specifier: 'catalog:'
        version: 0.1.54
      moo:
        specifier: ^0.5.2
        version: 0.5.2
      tsup:
        specifier: 'catalog:'
        version: 8.4.0(jiti@2.4.2)(postcss@8.5.3)(tsx@4.19.3)(typescript@5.7.3)(yaml@2.7.0)
      tsx:
        specifier: ^4.16.2
        version: 4.19.3
      typescript:
        specifier: 'catalog:'
        version: 5.7.3
      vitest:
        specifier: 'catalog:'
        version: 3.0.7(@types/debug@4.1.12)(@types/node@22.13.4)(jiti@2.4.2)(tsx@4.19.3)(yaml@2.7.0)
    publishDirectory: dist

  packages/tinyest:
    devDependencies:
      '@typegpu/tgpu-dev-cli':
        specifier: workspace:*
        version: link:../tgpu-dev-cli
      tsup:
        specifier: 'catalog:'
        version: 8.4.0(jiti@2.4.2)(postcss@8.5.3)(tsx@4.19.3)(typescript@5.7.3)(yaml@2.7.0)
      typescript:
        specifier: 'catalog:'
        version: 5.7.3
    publishDirectory: dist

  packages/tinyest-for-wgsl:
    dependencies:
      tinyest:
        specifier: workspace:~0.1.0-alpha.5
        version: link:../tinyest
    devDependencies:
      '@babel/parser':
        specifier: ^7.26.10
        version: 7.26.10
      '@babel/types':
        specifier: 7.26.5
        version: 7.26.5
      '@typegpu/tgpu-dev-cli':
        specifier: workspace:*
        version: link:../tgpu-dev-cli
      acorn:
        specifier: ^8.12.1
        version: 8.14.0
      tsup:
        specifier: 'catalog:'
        version: 8.4.0(jiti@2.4.2)(postcss@8.5.3)(tsx@4.19.3)(typescript@5.7.3)(yaml@2.7.0)
      typescript:
        specifier: 'catalog:'
        version: 5.7.3
    publishDirectory: dist

  packages/typegpu:
    dependencies:
      tinyest:
        specifier: workspace:~0.1.0-alpha.5
        version: link:../tinyest
      typed-binary:
        specifier: ^4.3.1
        version: 4.3.2
    devDependencies:
      '@typegpu/tgpu-dev-cli':
        specifier: workspace:*
        version: link:../tgpu-dev-cli
      '@types/node':
        specifier: ^22.13.4
        version: 22.13.4
      '@webgpu/types':
        specifier: 'catalog:'
        version: 0.1.54
      jiti:
        specifier: ^2.4.2
        version: 2.4.2
      tgpu-jit:
        specifier: workspace:*
        version: link:../tgpu-jit
      tgpu-wgsl-parser:
        specifier: workspace:*
        version: link:../tgpu-wgsl-parser
      tsup:
        specifier: 'catalog:'
        version: 8.4.0(jiti@2.4.2)(postcss@8.5.3)(tsx@4.19.3)(typescript@5.7.3)(yaml@2.7.0)
      typescript:
        specifier: 'catalog:'
        version: 5.7.3
      unplugin-typegpu:
        specifier: workspace:*
        version: link:../unplugin-typegpu
      wgpu-matrix:
        specifier: ^3.3.0
        version: 3.3.0
    publishDirectory: dist

  packages/unplugin-typegpu:
    dependencies:
      '@babel/standalone':
        specifier: ^7.26.6
        version: 7.26.9
      estree-walker:
        specifier: ^3.0.3
        version: 3.0.3
      magic-string:
        specifier: ^0.30.11
        version: 0.30.17
      tinyest-for-wgsl:
        specifier: workspace:~0.1.0-alpha.6
        version: link:../tinyest-for-wgsl
      unplugin:
        specifier: ^2.2.0
        version: 2.2.0
    devDependencies:
      '@babel/template':
        specifier: ^7.25.9
        version: 7.26.9
      '@babel/types':
        specifier: ^7.26.5
        version: 7.26.5
      '@rollup/plugin-virtual':
        specifier: ^3.0.2
        version: 3.0.2(rollup@4.34.8)
      '@typegpu/tgpu-dev-cli':
        specifier: workspace:*
        version: link:../tgpu-dev-cli
      '@types/babel__standalone':
        specifier: ^7.1.9
        version: 7.1.9
      '@types/babel__template':
        specifier: ^7.4.4
        version: 7.4.4
      '@types/babel__traverse':
        specifier: ^7.20.6
        version: 7.20.6
      acorn:
        specifier: ^8.12.1
        version: 8.14.0
      rollup:
        specifier: 4.34.8
        version: 4.34.8
      tsup:
        specifier: 'catalog:'
        version: 8.4.0(jiti@2.4.2)(postcss@8.5.3)(tsx@4.19.3)(typescript@5.7.3)(yaml@2.7.0)
      typescript:
        specifier: 'catalog:'
        version: 5.7.3
    publishDirectory: dist

packages:

  '@alloc/quick-lru@5.2.0':
    resolution: {integrity: sha512-UrcABB+4bUrFABwbluTIBErXwvbsU/V7TZWfmbgJfbkwiBuziS9gxdODUyuiecfdGQ85jglMW6juS3+z5TsKLw==}
    engines: {node: '>=10'}

  '@ampproject/remapping@2.3.0':
    resolution: {integrity: sha512-30iZtAPgz+LTIYoeivqYo853f02jBYSd5uGnGpkFV0M3xOt9aN73erkgYAmZU43x4VfqcnLxW9Kpg3R5LC4YYw==}
    engines: {node: '>=6.0.0'}

  '@ark/schema@0.40.0':
    resolution: {integrity: sha512-vD78TCZkoMWYDVfJVyoBI4ndxaR5jGUeYQuhFNZHXV8Ve2pKrwb4vQFD/VHg7GgF8Pd1pxy0CPouerKNR3y79g==}

  '@ark/util@0.40.0':
    resolution: {integrity: sha512-YN+qWGs1q5Pl19VcnCWZMUpDEKW9aST6kuSOs0iAswDDe494xjgmg+DJeX0OF2MspH5yY03VqitNcvkywqXNpw==}

  '@astrojs/check@0.9.4':
    resolution: {integrity: sha512-IOheHwCtpUfvogHHsvu0AbeRZEnjJg3MopdLddkJE70mULItS/Vh37BHcI00mcOJcH1vhD3odbpvWokpxam7xA==}
    hasBin: true
    peerDependencies:
      typescript: ^5.0.0

  '@astrojs/compiler@2.10.4':
    resolution: {integrity: sha512-86B3QGagP99MvSNwuJGiYSBHnh8nLvm2Q1IFI15wIUJJsPeQTO3eb2uwBmrqRsXykeR/mBzH8XCgz5AAt1BJrQ==}

  '@astrojs/internal-helpers@0.5.1':
    resolution: {integrity: sha512-M7rAge1n2+aOSxNvKUFa0u/KFn0W+sZy7EW91KOSERotm2Ti8qs+1K0xx3zbOxtAVrmJb5/J98eohVvvEqtNkw==}

  '@astrojs/internal-helpers@0.6.1':
    resolution: {integrity: sha512-l5Pqf6uZu31aG+3Lv8nl/3s4DbUzdlxTWDof4pEpto6GUJNhhCbelVi9dEyurOVyqaelwmS9oSyOWOENSfgo9A==}

  '@astrojs/language-server@2.15.4':
    resolution: {integrity: sha512-JivzASqTPR2bao9BWsSc/woPHH7OGSGc9aMxXL4U6egVTqBycB3ZHdBJPuOCVtcGLrzdWTosAqVPz1BVoxE0+A==}
    hasBin: true
    peerDependencies:
      prettier: ^3.0.0
      prettier-plugin-astro: '>=0.11.0'
    peerDependenciesMeta:
      prettier:
        optional: true
      prettier-plugin-astro:
        optional: true

  '@astrojs/markdown-remark@6.1.0':
    resolution: {integrity: sha512-emZNNSTPGgPc3V399Cazpp5+snogjaF04ocOSQn9vy3Kw/eIC4vTQjXOrWDEoSEy+AwPDZX9bQ4wd3bxhpmGgQ==}

  '@astrojs/markdown-remark@6.2.1':
    resolution: {integrity: sha512-qtQXfZXeG84XSH9bMgG2e/kZfA4J7U19PKjhmFDNsKX47nautSHC0DitvxaWgQFSED66k6hWKDHLq3VKHCy/rg==}

  '@astrojs/mdx@4.0.8':
    resolution: {integrity: sha512-/aiLr2yQ55W9AbpyOgfMtFXk7g2t7XoWdC2Avps/NqxAx4aYONDLneX43D79QwgqdjFhin7o3cIPp/vVppMbaA==}
    engines: {node: ^18.17.1 || ^20.3.0 || >=22.0.0}
    peerDependencies:
      astro: ^5.0.0

  '@astrojs/mdx@4.1.1':
    resolution: {integrity: sha512-zz/x7wL4nQukG4XKZONainVr31uArB/Jnbq0NvhOGw2LCDhVQ6d9yIYxma5hJ8PU5QjLu8bWHz7ZGRD37GBWJw==}
    engines: {node: ^18.17.1 || ^20.3.0 || >=22.0.0}
    peerDependencies:
      astro: ^5.0.0

  '@astrojs/prism@3.2.0':
    resolution: {integrity: sha512-GilTHKGCW6HMq7y3BUv9Ac7GMe/MO9gi9GW62GzKtth0SwukCu/qp2wLiGpEujhY+VVhaG9v7kv/5vFzvf4NYw==}
    engines: {node: ^18.17.1 || ^20.3.0 || >=22.0.0}

  '@astrojs/react@4.2.0':
    resolution: {integrity: sha512-2OccnYFK+mLuy9GpJqPM3BQGvvemnXNeww+nBVYFuiH04L7YIdfg4Gq0LT7v/BraiuADV5uTl9VhTDL/ZQPAhw==}
    engines: {node: ^18.17.1 || ^20.3.0 || >=22.0.0}
    peerDependencies:
      '@types/react': ^17.0.50 || ^18.0.21 || ^19.0.0
      '@types/react-dom': ^17.0.17 || ^18.0.6 || ^19.0.0
      react: ^17.0.2 || ^18.0.0 || ^19.0.0
      react-dom: ^17.0.2 || ^18.0.0 || ^19.0.0

  '@astrojs/rss@4.0.11':
    resolution: {integrity: sha512-3e3H8i6kc97KGnn9iaZBJpIkdoQi8MmR5zH5R+dWsfCM44lLTszOqy1OBfGGxDt56mpQkYVtZJWoxMyWuUZBfw==}

  '@astrojs/sitemap@3.2.1':
    resolution: {integrity: sha512-uxMfO8f7pALq0ADL6Lk68UV6dNYjJ2xGUzyjjVj60JLBs5a6smtlkBYv3tQ0DzoqwS7c9n4FUx5lgv0yPo/fgA==}

  '@astrojs/starlight-tailwind@3.0.0':
    resolution: {integrity: sha512-oYHG9RY+VaOSeAhheVZfm9HDA892qvcQA82VT86POYmg1OsgBuWwdf1ZbofV8iq/z5kO06ajcSdzhPE8lhEx8g==}
    peerDependencies:
      '@astrojs/starlight': '>=0.30.0'
      '@astrojs/tailwind': ^5.1.3
      tailwindcss: ^3.3.3

  '@astrojs/starlight@0.32.2':
    resolution: {integrity: sha512-FLz8Y8R+GsD0jD/G64bYijwwVsAq99Ugk2bJYRmH2k1reYMh83GRma2IaKGgSI2fLNEu7tdyG4cpkwrwP3W02A==}
    peerDependencies:
      astro: ^5.1.5

  '@astrojs/tailwind@6.0.0':
    resolution: {integrity: sha512-GbEK2/h0nvY8i6g1GZT5ddHAgj71lQIf34/j7+jPLhUti3xDxKcWElApDe2jWvqAaKl2oKEh045ITSm8mU9BVQ==}
    peerDependencies:
      astro: ^3.0.0 || ^4.0.0 || ^5.0.0
      tailwindcss: ^3.0.24

  '@astrojs/telemetry@3.2.0':
    resolution: {integrity: sha512-wxhSKRfKugLwLlr4OFfcqovk+LIFtKwLyGPqMsv+9/ibqqnW3Gv7tBhtKEb0gAyUAC4G9BTVQeQahqnQAhd6IQ==}
    engines: {node: ^18.17.1 || ^20.3.0 || >=22.0.0}

  '@astrojs/yaml2ts@0.2.2':
    resolution: {integrity: sha512-GOfvSr5Nqy2z5XiwqTouBBpy5FyI6DEe+/g/Mk5am9SjILN1S5fOEvYK0GuWHg98yS/dobP4m8qyqw/URW35fQ==}

  '@babel/code-frame@7.26.2':
    resolution: {integrity: sha512-RJlIHRueQgwWitWgF8OdFYGZX328Ax5BCemNGlqHfplnRT9ESi8JkFlvaVYbS+UubVY6dpv87Fs2u5M29iNFVQ==}
    engines: {node: '>=6.9.0'}

  '@babel/compat-data@7.26.8':
    resolution: {integrity: sha512-oH5UPLMWR3L2wEFLnFJ1TZXqHufiTKAiLfqw5zkhS4dKXLJ10yVztfil/twG8EDTA4F/tvVNw9nOl4ZMslB8rQ==}
    engines: {node: '>=6.9.0'}

  '@babel/core@7.26.9':
    resolution: {integrity: sha512-lWBYIrF7qK5+GjY5Uy+/hEgp8OJWOD/rpy74GplYRhEauvbHDeFB8t5hPOZxCZ0Oxf4Cc36tK51/l3ymJysrKw==}
    engines: {node: '>=6.9.0'}

  '@babel/generator@7.26.9':
    resolution: {integrity: sha512-kEWdzjOAUMW4hAyrzJ0ZaTOu9OmpyDIQicIh0zg0EEcEkYXZb2TjtBhnHi2ViX7PKwZqF4xwqfAm299/QMP3lg==}
    engines: {node: '>=6.9.0'}

  '@babel/helper-compilation-targets@7.26.5':
    resolution: {integrity: sha512-IXuyn5EkouFJscIDuFF5EsiSolseme1s0CZB+QxVugqJLYmKdxI1VfIBOst0SUu4rnk2Z7kqTwmoO1lp3HIfnA==}
    engines: {node: '>=6.9.0'}

  '@babel/helper-module-imports@7.25.9':
    resolution: {integrity: sha512-tnUA4RsrmflIM6W6RFTLFSXITtl0wKjgpnLgXyowocVPrbYrLUXSBXDgTs8BlbmIzIdlBySRQjINYs2BAkiLtw==}
    engines: {node: '>=6.9.0'}

  '@babel/helper-module-transforms@7.26.0':
    resolution: {integrity: sha512-xO+xu6B5K2czEnQye6BHA7DolFFmS3LB7stHZFaOLb1pAwO1HWLS8fXA+eh0A2yIvltPVmx3eNNDBJA2SLHXFw==}
    engines: {node: '>=6.9.0'}
    peerDependencies:
      '@babel/core': ^7.0.0

  '@babel/helper-plugin-utils@7.26.5':
    resolution: {integrity: sha512-RS+jZcRdZdRFzMyr+wcsaqOmld1/EqTghfaBGQQd/WnRdzdlvSZ//kF7U8VQTxf1ynZ4cjUcYgjVGx13ewNPMg==}
    engines: {node: '>=6.9.0'}

  '@babel/helper-string-parser@7.25.9':
    resolution: {integrity: sha512-4A/SCr/2KLd5jrtOMFzaKjVtAei3+2r/NChoBNoZ3EyP/+GlhoaEGoWOZUmFmoITP7zOJyHIMm+DYRd8o3PvHA==}
    engines: {node: '>=6.9.0'}

  '@babel/helper-validator-identifier@7.25.9':
    resolution: {integrity: sha512-Ed61U6XJc3CVRfkERJWDz4dJwKe7iLmmJsbOGu9wSloNSFttHV0I8g6UAgb7qnK5ly5bGLPd4oXZlxCdANBOWQ==}
    engines: {node: '>=6.9.0'}

  '@babel/helper-validator-option@7.25.9':
    resolution: {integrity: sha512-e/zv1co8pp55dNdEcCynfj9X7nyUKUXoUEwfXqaZt0omVOmDe9oOTdKStH4GmAw6zxMFs50ZayuMfHDKlO7Tfw==}
    engines: {node: '>=6.9.0'}

  '@babel/helpers@7.26.9':
    resolution: {integrity: sha512-Mz/4+y8udxBKdmzt/UjPACs4G3j5SshJJEFFKxlCGPydG4JAHXxjWjAwjd09tf6oINvl1VfMJo+nB7H2YKQ0dA==}
    engines: {node: '>=6.9.0'}

  '@babel/parser@7.26.10':
    resolution: {integrity: sha512-6aQR2zGE/QFi8JpDLjUZEPYOs7+mhKXm86VaKFiLP35JQwQb6bwUE+XbvkH0EptsYhbNBSUGaUBLKqxH1xSgsA==}
    engines: {node: '>=6.0.0'}
    hasBin: true

  '@babel/parser@7.26.9':
    resolution: {integrity: sha512-81NWa1njQblgZbQHxWHpxxCzNsa3ZwvFqpUg7P+NNUU6f3UU2jBEg4OlF/J6rl8+PQGh1q6/zWScd001YwcA5A==}
    engines: {node: '>=6.0.0'}
    hasBin: true

  '@babel/plugin-transform-react-jsx-self@7.25.9':
    resolution: {integrity: sha512-y8quW6p0WHkEhmErnfe58r7x0A70uKphQm8Sp8cV7tjNQwK56sNVK0M73LK3WuYmsuyrftut4xAkjjgU0twaMg==}
    engines: {node: '>=6.9.0'}
    peerDependencies:
      '@babel/core': ^7.0.0-0

  '@babel/plugin-transform-react-jsx-source@7.25.9':
    resolution: {integrity: sha512-+iqjT8xmXhhYv4/uiYd8FNQsraMFZIfxVSqxxVSZP0WbbSAWvBXAul0m/zu+7Vv4O/3WtApy9pmaTMiumEZgfg==}
    engines: {node: '>=6.9.0'}
    peerDependencies:
      '@babel/core': ^7.0.0-0

  '@babel/runtime@7.26.9':
    resolution: {integrity: sha512-aA63XwOkcl4xxQa3HjPMqOP6LiK0ZDv3mUPYEFXkpHbaFjtGggE1A61FjFzJnB+p7/oy2gA8E+rcBNl/zC1tMg==}
    engines: {node: '>=6.9.0'}

  '@babel/standalone@7.26.9':
    resolution: {integrity: sha512-UTeQKy0kzJwWRe55kT1uK4G9H6D0lS6G4207hCU/bDaOhA5t2aC0qHN6GmID0Axv3OFLNXm27NdqcWp+BXcGtA==}
    engines: {node: '>=6.9.0'}

  '@babel/template@7.26.9':
    resolution: {integrity: sha512-qyRplbeIpNZhmzOysF/wFMuP9sctmh2cFzRAZOn1YapxBsE1i9bJIY586R/WBLfLcmcBlM8ROBiQURnnNy+zfA==}
    engines: {node: '>=6.9.0'}

  '@babel/traverse@7.26.9':
    resolution: {integrity: sha512-ZYW7L+pL8ahU5fXmNbPF+iZFHCv5scFak7MZ9bwaRPLUhHh7QQEMjZUg0HevihoqCM5iSYHN61EyCoZvqC+bxg==}
    engines: {node: '>=6.9.0'}

  '@babel/types@7.26.10':
    resolution: {integrity: sha512-emqcG3vHrpxUKTrxcblR36dcrcoRDvKmnL/dCL6ZsHaShW80qxCAcNhzQZrpeM765VzEos+xOi4s+r4IXzTwdQ==}
    engines: {node: '>=6.9.0'}

  '@babel/types@7.26.5':
    resolution: {integrity: sha512-L6mZmwFDK6Cjh1nRCLXpa6no13ZIioJDz7mdkzHv399pThrTa/k0nUlNaenOeh2kWu/iaOQYElEpKPUswUa9Vg==}
    engines: {node: '>=6.9.0'}

  '@babel/types@7.26.9':
    resolution: {integrity: sha512-Y3IR1cRnOxOCDvMmNiym7XpXQ93iGDDPHx+Zj+NM+rg0fBaShfQLkg+hKPaZCEvg5N/LeCo4+Rj/i3FuJsIQaw==}
    engines: {node: '>=6.9.0'}

  '@biomejs/biome@1.9.4':
    resolution: {integrity: sha512-1rkd7G70+o9KkTn5KLmDYXihGoTaIGO9PIIN2ZB7UJxFrWw04CZHPYiMRjYsaDvVV7hP1dYNRLxSANLaBFGpog==}
    engines: {node: '>=14.21.3'}
    hasBin: true

  '@biomejs/cli-darwin-arm64@1.9.4':
    resolution: {integrity: sha512-bFBsPWrNvkdKrNCYeAp+xo2HecOGPAy9WyNyB/jKnnedgzl4W4Hb9ZMzYNbf8dMCGmUdSavlYHiR01QaYR58cw==}
    engines: {node: '>=14.21.3'}
    cpu: [arm64]
    os: [darwin]

  '@biomejs/cli-darwin-x64@1.9.4':
    resolution: {integrity: sha512-ngYBh/+bEedqkSevPVhLP4QfVPCpb+4BBe2p7Xs32dBgs7rh9nY2AIYUL6BgLw1JVXV8GlpKmb/hNiuIxfPfZg==}
    engines: {node: '>=14.21.3'}
    cpu: [x64]
    os: [darwin]

  '@biomejs/cli-linux-arm64-musl@1.9.4':
    resolution: {integrity: sha512-v665Ct9WCRjGa8+kTr0CzApU0+XXtRgwmzIf1SeKSGAv+2scAlW6JR5PMFo6FzqqZ64Po79cKODKf3/AAmECqA==}
    engines: {node: '>=14.21.3'}
    cpu: [arm64]
    os: [linux]

  '@biomejs/cli-linux-arm64@1.9.4':
    resolution: {integrity: sha512-fJIW0+LYujdjUgJJuwesP4EjIBl/N/TcOX3IvIHJQNsAqvV2CHIogsmA94BPG6jZATS4Hi+xv4SkBBQSt1N4/g==}
    engines: {node: '>=14.21.3'}
    cpu: [arm64]
    os: [linux]

  '@biomejs/cli-linux-x64-musl@1.9.4':
    resolution: {integrity: sha512-gEhi/jSBhZ2m6wjV530Yy8+fNqG8PAinM3oV7CyO+6c3CEh16Eizm21uHVsyVBEB6RIM8JHIl6AGYCv6Q6Q9Tg==}
    engines: {node: '>=14.21.3'}
    cpu: [x64]
    os: [linux]

  '@biomejs/cli-linux-x64@1.9.4':
    resolution: {integrity: sha512-lRCJv/Vi3Vlwmbd6K+oQ0KhLHMAysN8lXoCI7XeHlxaajk06u7G+UsFSO01NAs5iYuWKmVZjmiOzJ0OJmGsMwg==}
    engines: {node: '>=14.21.3'}
    cpu: [x64]
    os: [linux]

  '@biomejs/cli-win32-arm64@1.9.4':
    resolution: {integrity: sha512-tlbhLk+WXZmgwoIKwHIHEBZUwxml7bRJgk0X2sPyNR3S93cdRq6XulAZRQJ17FYGGzWne0fgrXBKpl7l4M87Hg==}
    engines: {node: '>=14.21.3'}
    cpu: [arm64]
    os: [win32]

  '@biomejs/cli-win32-x64@1.9.4':
    resolution: {integrity: sha512-8Y5wMhVIPaWe6jw2H+KlEm4wP/f7EW3810ZLmDlrEEy5KvBsb9ECEfu/kMWD484ijfQ8+nIi0giMgu9g1UAuuA==}
    engines: {node: '>=14.21.3'}
    cpu: [x64]
    os: [win32]

  '@ctrl/tinycolor@4.1.0':
    resolution: {integrity: sha512-WyOx8cJQ+FQus4Mm4uPIZA64gbk3Wxh0so5Lcii0aJifqwoVOlfFtorjLE0Hen4OYyHZMXDWqMmaQemBhgxFRQ==}
    engines: {node: '>=14'}

  '@emmetio/abbreviation@2.3.3':
    resolution: {integrity: sha512-mgv58UrU3rh4YgbE/TzgLQwJ3pFsHHhCLqY20aJq+9comytTXUDNGG/SMtSeMJdkpxgXSXunBGLD8Boka3JyVA==}

  '@emmetio/css-abbreviation@2.1.8':
    resolution: {integrity: sha512-s9yjhJ6saOO/uk1V74eifykk2CBYi01STTK3WlXWGOepyKa23ymJ053+DNQjpFcy1ingpaO7AxCcwLvHFY9tuw==}

  '@emmetio/css-parser@0.4.0':
    resolution: {integrity: sha512-z7wkxRSZgrQHXVzObGkXG+Vmj3uRlpM11oCZ9pbaz0nFejvCDmAiNDpY75+wgXOcffKpj4rzGtwGaZxfJKsJxw==}

  '@emmetio/html-matcher@1.3.0':
    resolution: {integrity: sha512-NTbsvppE5eVyBMuyGfVu2CRrLvo7J4YHb6t9sBFLyY03WYhXET37qA4zOYUjBWFCRHO7pS1B9khERtY0f5JXPQ==}

  '@emmetio/scanner@1.0.4':
    resolution: {integrity: sha512-IqRuJtQff7YHHBk4G8YZ45uB9BaAGcwQeVzgj/zj8/UdOhtQpEIupUhSk8dys6spFIWVZVeK20CzGEnqR5SbqA==}

  '@emmetio/stream-reader-utils@0.1.0':
    resolution: {integrity: sha512-ZsZ2I9Vzso3Ho/pjZFsmmZ++FWeEd/txqybHTm4OgaZzdS8V9V/YYWQwg5TC38Z7uLWUV1vavpLLbjJtKubR1A==}

  '@emmetio/stream-reader@2.2.0':
    resolution: {integrity: sha512-fXVXEyFA5Yv3M3n8sUGT7+fvecGrZP4k6FnWWMSZVQf69kAq0LLpaBQLGcPR30m3zMmKYhECP4k/ZkzvhEW5kw==}

  '@emnapi/runtime@1.3.1':
    resolution: {integrity: sha512-kEBmG8KyqtxJZv+ygbEim+KCGtIq1fC22Ms3S4ziXmYKm8uyoLX0MHONVKwp+9opg390VaKRNt4a7A9NwmpNhw==}

  '@esbuild/aix-ppc64@0.24.2':
    resolution: {integrity: sha512-thpVCb/rhxE/BnMLQ7GReQLLN8q9qbHmI55F4489/ByVg2aQaQ6kbcLb6FHkocZzQhxc4gx0sCk0tJkKBFzDhA==}
    engines: {node: '>=18'}
    cpu: [ppc64]
    os: [aix]

  '@esbuild/aix-ppc64@0.25.0':
    resolution: {integrity: sha512-O7vun9Sf8DFjH2UtqK8Ku3LkquL9SZL8OLY1T5NZkA34+wG3OQF7cl4Ql8vdNzM6fzBbYfLaiRLIOZ+2FOCgBQ==}
    engines: {node: '>=18'}
    cpu: [ppc64]
    os: [aix]

  '@esbuild/android-arm64@0.24.2':
    resolution: {integrity: sha512-cNLgeqCqV8WxfcTIOeL4OAtSmL8JjcN6m09XIgro1Wi7cF4t/THaWEa7eL5CMoMBdjoHOTh/vwTO/o2TRXIyzg==}
    engines: {node: '>=18'}
    cpu: [arm64]
    os: [android]

  '@esbuild/android-arm64@0.25.0':
    resolution: {integrity: sha512-grvv8WncGjDSyUBjN9yHXNt+cq0snxXbDxy5pJtzMKGmmpPxeAmAhWxXI+01lU5rwZomDgD3kJwulEnhTRUd6g==}
    engines: {node: '>=18'}
    cpu: [arm64]
    os: [android]

  '@esbuild/android-arm@0.24.2':
    resolution: {integrity: sha512-tmwl4hJkCfNHwFB3nBa8z1Uy3ypZpxqxfTQOcHX+xRByyYgunVbZ9MzUUfb0RxaHIMnbHagwAxuTL+tnNM+1/Q==}
    engines: {node: '>=18'}
    cpu: [arm]
    os: [android]

  '@esbuild/android-arm@0.25.0':
    resolution: {integrity: sha512-PTyWCYYiU0+1eJKmw21lWtC+d08JDZPQ5g+kFyxP0V+es6VPPSUhM6zk8iImp2jbV6GwjX4pap0JFbUQN65X1g==}
    engines: {node: '>=18'}
    cpu: [arm]
    os: [android]

  '@esbuild/android-x64@0.24.2':
    resolution: {integrity: sha512-B6Q0YQDqMx9D7rvIcsXfmJfvUYLoP722bgfBlO5cGvNVb5V/+Y7nhBE3mHV9OpxBf4eAS2S68KZztiPaWq4XYw==}
    engines: {node: '>=18'}
    cpu: [x64]
    os: [android]

  '@esbuild/android-x64@0.25.0':
    resolution: {integrity: sha512-m/ix7SfKG5buCnxasr52+LI78SQ+wgdENi9CqyCXwjVR2X4Jkz+BpC3le3AoBPYTC9NHklwngVXvbJ9/Akhrfg==}
    engines: {node: '>=18'}
    cpu: [x64]
    os: [android]

  '@esbuild/darwin-arm64@0.24.2':
    resolution: {integrity: sha512-kj3AnYWc+CekmZnS5IPu9D+HWtUI49hbnyqk0FLEJDbzCIQt7hg7ucF1SQAilhtYpIujfaHr6O0UHlzzSPdOeA==}
    engines: {node: '>=18'}
    cpu: [arm64]
    os: [darwin]

  '@esbuild/darwin-arm64@0.25.0':
    resolution: {integrity: sha512-mVwdUb5SRkPayVadIOI78K7aAnPamoeFR2bT5nszFUZ9P8UpK4ratOdYbZZXYSqPKMHfS1wdHCJk1P1EZpRdvw==}
    engines: {node: '>=18'}
    cpu: [arm64]
    os: [darwin]

  '@esbuild/darwin-x64@0.24.2':
    resolution: {integrity: sha512-WeSrmwwHaPkNR5H3yYfowhZcbriGqooyu3zI/3GGpF8AyUdsrrP0X6KumITGA9WOyiJavnGZUwPGvxvwfWPHIA==}
    engines: {node: '>=18'}
    cpu: [x64]
    os: [darwin]

  '@esbuild/darwin-x64@0.25.0':
    resolution: {integrity: sha512-DgDaYsPWFTS4S3nWpFcMn/33ZZwAAeAFKNHNa1QN0rI4pUjgqf0f7ONmXf6d22tqTY+H9FNdgeaAa+YIFUn2Rg==}
    engines: {node: '>=18'}
    cpu: [x64]
    os: [darwin]

  '@esbuild/freebsd-arm64@0.24.2':
    resolution: {integrity: sha512-UN8HXjtJ0k/Mj6a9+5u6+2eZ2ERD7Edt1Q9IZiB5UZAIdPnVKDoG7mdTVGhHJIeEml60JteamR3qhsr1r8gXvg==}
    engines: {node: '>=18'}
    cpu: [arm64]
    os: [freebsd]

  '@esbuild/freebsd-arm64@0.25.0':
    resolution: {integrity: sha512-VN4ocxy6dxefN1MepBx/iD1dH5K8qNtNe227I0mnTRjry8tj5MRk4zprLEdG8WPyAPb93/e4pSgi1SoHdgOa4w==}
    engines: {node: '>=18'}
    cpu: [arm64]
    os: [freebsd]

  '@esbuild/freebsd-x64@0.24.2':
    resolution: {integrity: sha512-TvW7wE/89PYW+IevEJXZ5sF6gJRDY/14hyIGFXdIucxCsbRmLUcjseQu1SyTko+2idmCw94TgyaEZi9HUSOe3Q==}
    engines: {node: '>=18'}
    cpu: [x64]
    os: [freebsd]

  '@esbuild/freebsd-x64@0.25.0':
    resolution: {integrity: sha512-mrSgt7lCh07FY+hDD1TxiTyIHyttn6vnjesnPoVDNmDfOmggTLXRv8Id5fNZey1gl/V2dyVK1VXXqVsQIiAk+A==}
    engines: {node: '>=18'}
    cpu: [x64]
    os: [freebsd]

  '@esbuild/linux-arm64@0.24.2':
    resolution: {integrity: sha512-7HnAD6074BW43YvvUmE/35Id9/NB7BeX5EoNkK9obndmZBUk8xmJJeU7DwmUeN7tkysslb2eSl6CTrYz6oEMQg==}
    engines: {node: '>=18'}
    cpu: [arm64]
    os: [linux]

  '@esbuild/linux-arm64@0.25.0':
    resolution: {integrity: sha512-9QAQjTWNDM/Vk2bgBl17yWuZxZNQIF0OUUuPZRKoDtqF2k4EtYbpyiG5/Dk7nqeK6kIJWPYldkOcBqjXjrUlmg==}
    engines: {node: '>=18'}
    cpu: [arm64]
    os: [linux]

  '@esbuild/linux-arm@0.24.2':
    resolution: {integrity: sha512-n0WRM/gWIdU29J57hJyUdIsk0WarGd6To0s+Y+LwvlC55wt+GT/OgkwoXCXvIue1i1sSNWblHEig00GBWiJgfA==}
    engines: {node: '>=18'}
    cpu: [arm]
    os: [linux]

  '@esbuild/linux-arm@0.25.0':
    resolution: {integrity: sha512-vkB3IYj2IDo3g9xX7HqhPYxVkNQe8qTK55fraQyTzTX/fxaDtXiEnavv9geOsonh2Fd2RMB+i5cbhu2zMNWJwg==}
    engines: {node: '>=18'}
    cpu: [arm]
    os: [linux]

  '@esbuild/linux-ia32@0.24.2':
    resolution: {integrity: sha512-sfv0tGPQhcZOgTKO3oBE9xpHuUqguHvSo4jl+wjnKwFpapx+vUDcawbwPNuBIAYdRAvIDBfZVvXprIj3HA+Ugw==}
    engines: {node: '>=18'}
    cpu: [ia32]
    os: [linux]

  '@esbuild/linux-ia32@0.25.0':
    resolution: {integrity: sha512-43ET5bHbphBegyeqLb7I1eYn2P/JYGNmzzdidq/w0T8E2SsYL1U6un2NFROFRg1JZLTzdCoRomg8Rvf9M6W6Gg==}
    engines: {node: '>=18'}
    cpu: [ia32]
    os: [linux]

  '@esbuild/linux-loong64@0.24.2':
    resolution: {integrity: sha512-CN9AZr8kEndGooS35ntToZLTQLHEjtVB5n7dl8ZcTZMonJ7CCfStrYhrzF97eAecqVbVJ7APOEe18RPI4KLhwQ==}
    engines: {node: '>=18'}
    cpu: [loong64]
    os: [linux]

  '@esbuild/linux-loong64@0.25.0':
    resolution: {integrity: sha512-fC95c/xyNFueMhClxJmeRIj2yrSMdDfmqJnyOY4ZqsALkDrrKJfIg5NTMSzVBr5YW1jf+l7/cndBfP3MSDpoHw==}
    engines: {node: '>=18'}
    cpu: [loong64]
    os: [linux]

  '@esbuild/linux-mips64el@0.24.2':
    resolution: {integrity: sha512-iMkk7qr/wl3exJATwkISxI7kTcmHKE+BlymIAbHO8xanq/TjHaaVThFF6ipWzPHryoFsesNQJPE/3wFJw4+huw==}
    engines: {node: '>=18'}
    cpu: [mips64el]
    os: [linux]

  '@esbuild/linux-mips64el@0.25.0':
    resolution: {integrity: sha512-nkAMFju7KDW73T1DdH7glcyIptm95a7Le8irTQNO/qtkoyypZAnjchQgooFUDQhNAy4iu08N79W4T4pMBwhPwQ==}
    engines: {node: '>=18'}
    cpu: [mips64el]
    os: [linux]

  '@esbuild/linux-ppc64@0.24.2':
    resolution: {integrity: sha512-shsVrgCZ57Vr2L8mm39kO5PPIb+843FStGt7sGGoqiiWYconSxwTiuswC1VJZLCjNiMLAMh34jg4VSEQb+iEbw==}
    engines: {node: '>=18'}
    cpu: [ppc64]
    os: [linux]

  '@esbuild/linux-ppc64@0.25.0':
    resolution: {integrity: sha512-NhyOejdhRGS8Iwv+KKR2zTq2PpysF9XqY+Zk77vQHqNbo/PwZCzB5/h7VGuREZm1fixhs4Q/qWRSi5zmAiO4Fw==}
    engines: {node: '>=18'}
    cpu: [ppc64]
    os: [linux]

  '@esbuild/linux-riscv64@0.24.2':
    resolution: {integrity: sha512-4eSFWnU9Hhd68fW16GD0TINewo1L6dRrB+oLNNbYyMUAeOD2yCK5KXGK1GH4qD/kT+bTEXjsyTCiJGHPZ3eM9Q==}
    engines: {node: '>=18'}
    cpu: [riscv64]
    os: [linux]

  '@esbuild/linux-riscv64@0.25.0':
    resolution: {integrity: sha512-5S/rbP5OY+GHLC5qXp1y/Mx//e92L1YDqkiBbO9TQOvuFXM+iDqUNG5XopAnXoRH3FjIUDkeGcY1cgNvnXp/kA==}
    engines: {node: '>=18'}
    cpu: [riscv64]
    os: [linux]

  '@esbuild/linux-s390x@0.24.2':
    resolution: {integrity: sha512-S0Bh0A53b0YHL2XEXC20bHLuGMOhFDO6GN4b3YjRLK//Ep3ql3erpNcPlEFed93hsQAjAQDNsvcK+hV90FubSw==}
    engines: {node: '>=18'}
    cpu: [s390x]
    os: [linux]

  '@esbuild/linux-s390x@0.25.0':
    resolution: {integrity: sha512-XM2BFsEBz0Fw37V0zU4CXfcfuACMrppsMFKdYY2WuTS3yi8O1nFOhil/xhKTmE1nPmVyvQJjJivgDT+xh8pXJA==}
    engines: {node: '>=18'}
    cpu: [s390x]
    os: [linux]

  '@esbuild/linux-x64@0.24.2':
    resolution: {integrity: sha512-8Qi4nQcCTbLnK9WoMjdC9NiTG6/E38RNICU6sUNqK0QFxCYgoARqVqxdFmWkdonVsvGqWhmm7MO0jyTqLqwj0Q==}
    engines: {node: '>=18'}
    cpu: [x64]
    os: [linux]

  '@esbuild/linux-x64@0.25.0':
    resolution: {integrity: sha512-9yl91rHw/cpwMCNytUDxwj2XjFpxML0y9HAOH9pNVQDpQrBxHy01Dx+vaMu0N1CKa/RzBD2hB4u//nfc+Sd3Cw==}
    engines: {node: '>=18'}
    cpu: [x64]
    os: [linux]

  '@esbuild/netbsd-arm64@0.24.2':
    resolution: {integrity: sha512-wuLK/VztRRpMt9zyHSazyCVdCXlpHkKm34WUyinD2lzK07FAHTq0KQvZZlXikNWkDGoT6x3TD51jKQ7gMVpopw==}
    engines: {node: '>=18'}
    cpu: [arm64]
    os: [netbsd]

  '@esbuild/netbsd-arm64@0.25.0':
    resolution: {integrity: sha512-RuG4PSMPFfrkH6UwCAqBzauBWTygTvb1nxWasEJooGSJ/NwRw7b2HOwyRTQIU97Hq37l3npXoZGYMy3b3xYvPw==}
    engines: {node: '>=18'}
    cpu: [arm64]
    os: [netbsd]

  '@esbuild/netbsd-x64@0.24.2':
    resolution: {integrity: sha512-VefFaQUc4FMmJuAxmIHgUmfNiLXY438XrL4GDNV1Y1H/RW3qow68xTwjZKfj/+Plp9NANmzbH5R40Meudu8mmw==}
    engines: {node: '>=18'}
    cpu: [x64]
    os: [netbsd]

  '@esbuild/netbsd-x64@0.25.0':
    resolution: {integrity: sha512-jl+qisSB5jk01N5f7sPCsBENCOlPiS/xptD5yxOx2oqQfyourJwIKLRA2yqWdifj3owQZCL2sn6o08dBzZGQzA==}
    engines: {node: '>=18'}
    cpu: [x64]
    os: [netbsd]

  '@esbuild/openbsd-arm64@0.24.2':
    resolution: {integrity: sha512-YQbi46SBct6iKnszhSvdluqDmxCJA+Pu280Av9WICNwQmMxV7nLRHZfjQzwbPs3jeWnuAhE9Jy0NrnJ12Oz+0A==}
    engines: {node: '>=18'}
    cpu: [arm64]
    os: [openbsd]

  '@esbuild/openbsd-arm64@0.25.0':
    resolution: {integrity: sha512-21sUNbq2r84YE+SJDfaQRvdgznTD8Xc0oc3p3iW/a1EVWeNj/SdUCbm5U0itZPQYRuRTW20fPMWMpcrciH2EJw==}
    engines: {node: '>=18'}
    cpu: [arm64]
    os: [openbsd]

  '@esbuild/openbsd-x64@0.24.2':
    resolution: {integrity: sha512-+iDS6zpNM6EnJyWv0bMGLWSWeXGN/HTaF/LXHXHwejGsVi+ooqDfMCCTerNFxEkM3wYVcExkeGXNqshc9iMaOA==}
    engines: {node: '>=18'}
    cpu: [x64]
    os: [openbsd]

  '@esbuild/openbsd-x64@0.25.0':
    resolution: {integrity: sha512-2gwwriSMPcCFRlPlKx3zLQhfN/2WjJ2NSlg5TKLQOJdV0mSxIcYNTMhk3H3ulL/cak+Xj0lY1Ym9ysDV1igceg==}
    engines: {node: '>=18'}
    cpu: [x64]
    os: [openbsd]

  '@esbuild/sunos-x64@0.24.2':
    resolution: {integrity: sha512-hTdsW27jcktEvpwNHJU4ZwWFGkz2zRJUz8pvddmXPtXDzVKTTINmlmga3ZzwcuMpUvLw7JkLy9QLKyGpD2Yxig==}
    engines: {node: '>=18'}
    cpu: [x64]
    os: [sunos]

  '@esbuild/sunos-x64@0.25.0':
    resolution: {integrity: sha512-bxI7ThgLzPrPz484/S9jLlvUAHYMzy6I0XiU1ZMeAEOBcS0VePBFxh1JjTQt3Xiat5b6Oh4x7UC7IwKQKIJRIg==}
    engines: {node: '>=18'}
    cpu: [x64]
    os: [sunos]

  '@esbuild/win32-arm64@0.24.2':
    resolution: {integrity: sha512-LihEQ2BBKVFLOC9ZItT9iFprsE9tqjDjnbulhHoFxYQtQfai7qfluVODIYxt1PgdoyQkz23+01rzwNwYfutxUQ==}
    engines: {node: '>=18'}
    cpu: [arm64]
    os: [win32]

  '@esbuild/win32-arm64@0.25.0':
    resolution: {integrity: sha512-ZUAc2YK6JW89xTbXvftxdnYy3m4iHIkDtK3CLce8wg8M2L+YZhIvO1DKpxrd0Yr59AeNNkTiic9YLf6FTtXWMw==}
    engines: {node: '>=18'}
    cpu: [arm64]
    os: [win32]

  '@esbuild/win32-ia32@0.24.2':
    resolution: {integrity: sha512-q+iGUwfs8tncmFC9pcnD5IvRHAzmbwQ3GPS5/ceCyHdjXubwQWI12MKWSNSMYLJMq23/IUCvJMS76PDqXe1fxA==}
    engines: {node: '>=18'}
    cpu: [ia32]
    os: [win32]

  '@esbuild/win32-ia32@0.25.0':
    resolution: {integrity: sha512-eSNxISBu8XweVEWG31/JzjkIGbGIJN/TrRoiSVZwZ6pkC6VX4Im/WV2cz559/TXLcYbcrDN8JtKgd9DJVIo8GA==}
    engines: {node: '>=18'}
    cpu: [ia32]
    os: [win32]

  '@esbuild/win32-x64@0.24.2':
    resolution: {integrity: sha512-7VTgWzgMGvup6aSqDPLiW5zHaxYJGTO4OokMjIlrCtf+VpEL+cXKtCvg723iguPYI5oaUNdS+/V7OU2gvXVWEg==}
    engines: {node: '>=18'}
    cpu: [x64]
    os: [win32]

  '@esbuild/win32-x64@0.25.0':
    resolution: {integrity: sha512-ZENoHJBxA20C2zFzh6AI4fT6RraMzjYw4xKWemRTRmRVtN9c5DcH9r/f2ihEkMjOW5eGgrwCslG/+Y/3bL+DHQ==}
    engines: {node: '>=18'}
    cpu: [x64]
    os: [win32]

  '@expressive-code/core@0.40.2':
    resolution: {integrity: sha512-gXY3v7jbgz6nWKvRpoDxK4AHUPkZRuJsM79vHX/5uhV9/qX6Qnctp/U/dMHog/LCVXcuOps+5nRmf1uxQVPb3w==}

  '@expressive-code/plugin-frames@0.40.2':
    resolution: {integrity: sha512-aLw5IlDlZWb10Jo/TTDCVsmJhKfZ7FJI83Zo9VDrV0OBlmHAg7klZqw68VDz7FlftIBVAmMby53/MNXPnMjTSQ==}

  '@expressive-code/plugin-shiki@0.40.2':
    resolution: {integrity: sha512-t2HMR5BO6GdDW1c1ISBTk66xO503e/Z8ecZdNcr6E4NpUfvY+MRje+LtrcvbBqMwWBBO8RpVKcam/Uy+1GxwKQ==}

  '@expressive-code/plugin-text-markers@0.40.2':
    resolution: {integrity: sha512-/XoLjD67K9nfM4TgDlXAExzMJp6ewFKxNpfUw4F7q5Ecy+IU3/9zQQG/O70Zy+RxYTwKGw2MA9kd7yelsxnSmw==}

  '@floating-ui/core@1.6.9':
    resolution: {integrity: sha512-uMXCuQ3BItDUbAMhIXw7UPXRfAlOAvZzdK9BWpE60MCn+Svt3aLn9jsPTi/WNGlRUu2uI0v5S7JiIUsbsvh3fw==}

  '@floating-ui/dom@1.6.13':
    resolution: {integrity: sha512-umqzocjDgNRGTuO7Q8CU32dkHkECqI8ZdMZ5Swb6QAM0t5rnlrN3lGo1hdpscRd3WS8T6DKYK4ephgIH9iRh3w==}

  '@floating-ui/react-dom@2.1.2':
    resolution: {integrity: sha512-06okr5cgPzMNBy+Ycse2A6udMi4bqwW/zgBF/rwjcNqWkyr82Mcg8b0vjX8OJpZFy/FKjJmw6wV7t44kK6kW7A==}
    peerDependencies:
      react: '>=16.8.0'
      react-dom: '>=16.8.0'

  '@floating-ui/utils@0.2.9':
    resolution: {integrity: sha512-MDWhGtE+eHw5JW7lq4qhc5yRLS11ERl1c7Z6Xd0a58DozHES6EnNNwUWbMiG4J9Cgj053Bhk8zvlhFYKVhULwg==}

  '@gerrit0/mini-shiki@1.27.2':
    resolution: {integrity: sha512-GeWyHz8ao2gBiUW4OJnQDxXQnFgZQwwQk05t/CVVgNBN7/rK8XZ7xY6YhLVv9tH3VppWWmr9DCl3MwemB/i+Og==}

  '@img/sharp-darwin-arm64@0.33.5':
    resolution: {integrity: sha512-UT4p+iz/2H4twwAoLCqfA9UH5pI6DggwKEGuaPy7nCVQ8ZsiY5PIcrRvD1DzuY3qYL07NtIQcWnBSY/heikIFQ==}
    engines: {node: ^18.17.0 || ^20.3.0 || >=21.0.0}
    cpu: [arm64]
    os: [darwin]

  '@img/sharp-darwin-x64@0.33.5':
    resolution: {integrity: sha512-fyHac4jIc1ANYGRDxtiqelIbdWkIuQaI84Mv45KvGRRxSAa7o7d1ZKAOBaYbnepLC1WqxfpimdeWfvqqSGwR2Q==}
    engines: {node: ^18.17.0 || ^20.3.0 || >=21.0.0}
    cpu: [x64]
    os: [darwin]

  '@img/sharp-libvips-darwin-arm64@1.0.4':
    resolution: {integrity: sha512-XblONe153h0O2zuFfTAbQYAX2JhYmDHeWikp1LM9Hul9gVPjFY427k6dFEcOL72O01QxQsWi761svJ/ev9xEDg==}
    cpu: [arm64]
    os: [darwin]

  '@img/sharp-libvips-darwin-x64@1.0.4':
    resolution: {integrity: sha512-xnGR8YuZYfJGmWPvmlunFaWJsb9T/AO2ykoP3Fz/0X5XV2aoYBPkX6xqCQvUTKKiLddarLaxpzNe+b1hjeWHAQ==}
    cpu: [x64]
    os: [darwin]

  '@img/sharp-libvips-linux-arm64@1.0.4':
    resolution: {integrity: sha512-9B+taZ8DlyyqzZQnoeIvDVR/2F4EbMepXMc/NdVbkzsJbzkUjhXv/70GQJ7tdLA4YJgNP25zukcxpX2/SueNrA==}
    cpu: [arm64]
    os: [linux]

  '@img/sharp-libvips-linux-arm@1.0.5':
    resolution: {integrity: sha512-gvcC4ACAOPRNATg/ov8/MnbxFDJqf/pDePbBnuBDcjsI8PssmjoKMAz4LtLaVi+OnSb5FK/yIOamqDwGmXW32g==}
    cpu: [arm]
    os: [linux]

  '@img/sharp-libvips-linux-s390x@1.0.4':
    resolution: {integrity: sha512-u7Wz6ntiSSgGSGcjZ55im6uvTrOxSIS8/dgoVMoiGE9I6JAfU50yH5BoDlYA1tcuGS7g/QNtetJnxA6QEsCVTA==}
    cpu: [s390x]
    os: [linux]

  '@img/sharp-libvips-linux-x64@1.0.4':
    resolution: {integrity: sha512-MmWmQ3iPFZr0Iev+BAgVMb3ZyC4KeFc3jFxnNbEPas60e1cIfevbtuyf9nDGIzOaW9PdnDciJm+wFFaTlj5xYw==}
    cpu: [x64]
    os: [linux]

  '@img/sharp-libvips-linuxmusl-arm64@1.0.4':
    resolution: {integrity: sha512-9Ti+BbTYDcsbp4wfYib8Ctm1ilkugkA/uscUn6UXK1ldpC1JjiXbLfFZtRlBhjPZ5o1NCLiDbg8fhUPKStHoTA==}
    cpu: [arm64]
    os: [linux]

  '@img/sharp-libvips-linuxmusl-x64@1.0.4':
    resolution: {integrity: sha512-viYN1KX9m+/hGkJtvYYp+CCLgnJXwiQB39damAO7WMdKWlIhmYTfHjwSbQeUK/20vY154mwezd9HflVFM1wVSw==}
    cpu: [x64]
    os: [linux]

  '@img/sharp-linux-arm64@0.33.5':
    resolution: {integrity: sha512-JMVv+AMRyGOHtO1RFBiJy/MBsgz0x4AWrT6QoEVVTyh1E39TrCUpTRI7mx9VksGX4awWASxqCYLCV4wBZHAYxA==}
    engines: {node: ^18.17.0 || ^20.3.0 || >=21.0.0}
    cpu: [arm64]
    os: [linux]

  '@img/sharp-linux-arm@0.33.5':
    resolution: {integrity: sha512-JTS1eldqZbJxjvKaAkxhZmBqPRGmxgu+qFKSInv8moZ2AmT5Yib3EQ1c6gp493HvrvV8QgdOXdyaIBrhvFhBMQ==}
    engines: {node: ^18.17.0 || ^20.3.0 || >=21.0.0}
    cpu: [arm]
    os: [linux]

  '@img/sharp-linux-s390x@0.33.5':
    resolution: {integrity: sha512-y/5PCd+mP4CA/sPDKl2961b+C9d+vPAveS33s6Z3zfASk2j5upL6fXVPZi7ztePZ5CuH+1kW8JtvxgbuXHRa4Q==}
    engines: {node: ^18.17.0 || ^20.3.0 || >=21.0.0}
    cpu: [s390x]
    os: [linux]

  '@img/sharp-linux-x64@0.33.5':
    resolution: {integrity: sha512-opC+Ok5pRNAzuvq1AG0ar+1owsu842/Ab+4qvU879ippJBHvyY5n2mxF1izXqkPYlGuP/M556uh53jRLJmzTWA==}
    engines: {node: ^18.17.0 || ^20.3.0 || >=21.0.0}
    cpu: [x64]
    os: [linux]

  '@img/sharp-linuxmusl-arm64@0.33.5':
    resolution: {integrity: sha512-XrHMZwGQGvJg2V/oRSUfSAfjfPxO+4DkiRh6p2AFjLQztWUuY/o8Mq0eMQVIY7HJ1CDQUJlxGGZRw1a5bqmd1g==}
    engines: {node: ^18.17.0 || ^20.3.0 || >=21.0.0}
    cpu: [arm64]
    os: [linux]

  '@img/sharp-linuxmusl-x64@0.33.5':
    resolution: {integrity: sha512-WT+d/cgqKkkKySYmqoZ8y3pxx7lx9vVejxW/W4DOFMYVSkErR+w7mf2u8m/y4+xHe7yY9DAXQMWQhpnMuFfScw==}
    engines: {node: ^18.17.0 || ^20.3.0 || >=21.0.0}
    cpu: [x64]
    os: [linux]

  '@img/sharp-wasm32@0.33.5':
    resolution: {integrity: sha512-ykUW4LVGaMcU9lu9thv85CbRMAwfeadCJHRsg2GmeRa/cJxsVY9Rbd57JcMxBkKHag5U/x7TSBpScF4U8ElVzg==}
    engines: {node: ^18.17.0 || ^20.3.0 || >=21.0.0}
    cpu: [wasm32]

  '@img/sharp-win32-ia32@0.33.5':
    resolution: {integrity: sha512-T36PblLaTwuVJ/zw/LaH0PdZkRz5rd3SmMHX8GSmR7vtNSP5Z6bQkExdSK7xGWyxLw4sUknBuugTelgw2faBbQ==}
    engines: {node: ^18.17.0 || ^20.3.0 || >=21.0.0}
    cpu: [ia32]
    os: [win32]

  '@img/sharp-win32-x64@0.33.5':
    resolution: {integrity: sha512-MpY/o8/8kj+EcnxwvrP4aTJSWw/aZ7JIGR4aBeZkZw5B7/Jn+tY9/VNwtcoGmdT7GfggGIU4kygOMSbYnOrAbg==}
    engines: {node: ^18.17.0 || ^20.3.0 || >=21.0.0}
    cpu: [x64]
    os: [win32]

  '@isaacs/cliui@8.0.2':
    resolution: {integrity: sha512-O8jcjabXaleOG9DQ0+ARXWZBTfnP4WNAqzuiJK7ll44AmxGKv/J2M4TPjxjY3znBCfvBXFzucm1twdyFybFqEA==}
    engines: {node: '>=12'}

  '@jridgewell/gen-mapping@0.3.8':
    resolution: {integrity: sha512-imAbBGkb+ebQyxKgzv5Hu2nmROxoDOXHh80evxdoXNOrvAnVx7zimzc1Oo5h9RlfV4vPXaE2iM5pOFbvOCClWA==}
    engines: {node: '>=6.0.0'}

  '@jridgewell/resolve-uri@3.1.2':
    resolution: {integrity: sha512-bRISgCIjP20/tbWSPWMEi54QVPRZExkuD9lJL+UIxUKtwVJA8wW1Trb1jMs1RFXo1CBTNZ/5hpC9QvmKWdopKw==}
    engines: {node: '>=6.0.0'}

  '@jridgewell/set-array@1.2.1':
    resolution: {integrity: sha512-R8gLRTZeyp03ymzP/6Lil/28tGeGEzhx1q2k703KGWRAI1VdvPIXdG70VJc2pAMw3NA6JKL5hhFu1sJX0Mnn/A==}
    engines: {node: '>=6.0.0'}

  '@jridgewell/sourcemap-codec@1.5.0':
    resolution: {integrity: sha512-gv3ZRaISU3fjPAgNsriBRqGWQL6quFx04YMPW/zD8XMLsU32mhCCbfbO6KZFLjvYpCZ8zyDEgqsgf+PwPaM7GQ==}

  '@jridgewell/trace-mapping@0.3.25':
    resolution: {integrity: sha512-vNk6aEwybGtawWmy/PzwnGDOjCkLWSD2wqvjGGAgOAwCGWySYXfYoxt00IJkTF+8Lb57DwOb3Aa0o9CApepiYQ==}

  '@jsdevtools/ez-spawn@3.0.4':
    resolution: {integrity: sha512-f5DRIOZf7wxogefH03RjMPMdBF7ADTWUMoOs9kaJo06EfwF+aFhMZMDZxHg/Xe12hptN9xoZjGso2fdjapBRIA==}
    engines: {node: '>=10'}

  '@jsr/std__yaml@1.0.5':
    resolution: {integrity: sha512-jbh2xwnja+ar+7NE0oDTlbST1WW29dAQOKX8+1DZgdT54NVt9lZ9YVDrzh4uP1w6ZHVirtY0z99BSym0v+Zh4Q==, tarball: https://npm.jsr.io/~/11/@jsr/std__yaml/1.0.5.tgz}

  '@loaders.gl/core@4.3.3':
    resolution: {integrity: sha512-RaQ3uNg4ZaVqDRgvJ2CjaOjeeHdKvbKuzFFgbGnflVB9is5bu+h3EKc3Jke7NGVvLBsZ6oIXzkwHijVsMfxv8g==}

  '@loaders.gl/loader-utils@4.3.3':
    resolution: {integrity: sha512-8erUIwWLiIsZX36fFa/seZsfTsWlLk72Sibh/YZJrPAefuVucV4mGGzMBZ96LE2BUfJhadn250eio/59TUFbNw==}
    peerDependencies:
      '@loaders.gl/core': ^4.3.0

  '@loaders.gl/obj@4.3.3':
    resolution: {integrity: sha512-MR8gh/uCujesF62n1R8AX0LeJSuZdXQ+y9sa6owM9WueELZvoCKvnBMI62yk8AgVpT6DsaNZ3u6l4K/RayDFLw==}
    peerDependencies:
      '@loaders.gl/core': ^4.3.0

  '@loaders.gl/schema@4.3.3':
    resolution: {integrity: sha512-zacc9/8je+VbuC6N/QRfiTjRd+BuxsYlddLX1u5/X/cg9s36WZZBlU1oNKUgTYe8eO6+qLyYx77yi+9JbbEehw==}
    peerDependencies:
      '@loaders.gl/core': ^4.3.0

  '@loaders.gl/worker-utils@4.3.3':
    resolution: {integrity: sha512-eg45Ux6xqsAfqPUqJkhmbFZh9qfmYuPfA+34VcLtfeXIwAngeP6o4SrTmm9LWLGUKiSh47anCEV1p7borDgvGQ==}
    peerDependencies:
      '@loaders.gl/core': ^4.3.0

  '@mdx-js/mdx@3.1.0':
    resolution: {integrity: sha512-/QxEhPAvGwbQmy1Px8F899L5Uc2KZ6JtXwlCgJmjSTBedwOZkByYcBG4GceIGPXRDsmfxhHazuS+hlOShRLeDw==}

  '@monaco-editor/loader@1.5.0':
    resolution: {integrity: sha512-hKoGSM+7aAc7eRTRjpqAZucPmoNOC4UUbknb/VNoTkEIkCPhqV8LfbsgM1webRM7S/z21eHEx9Fkwx8Z/C/+Xw==}

  '@monaco-editor/react@4.7.0':
    resolution: {integrity: sha512-cyzXQCtO47ydzxpQtCGSQGOC8Gk3ZUeBXFAxD+CWXYFo5OqZyZUonFl0DwUlTyAfRHntBfw2p3w4s9R6oe1eCA==}
    peerDependencies:
      monaco-editor: '>= 0.25.0 < 1'
      react: ^16.8.0 || ^17.0.0 || ^18.0.0 || ^19.0.0
      react-dom: ^16.8.0 || ^17.0.0 || ^18.0.0 || ^19.0.0

  '@nodelib/fs.scandir@2.1.5':
    resolution: {integrity: sha512-vq24Bq3ym5HEQm2NKCr3yXDwjc7vTsEThRDnkp2DK9p1uqLR+DHurm/NOTo0KG7HYHU7eppKZj3MyqYuMBf62g==}
    engines: {node: '>= 8'}

  '@nodelib/fs.stat@2.0.5':
    resolution: {integrity: sha512-RkhPPp2zrqDAQA/2jNhnztcPAlv64XdhIp7a7454A5ovI7Bukxgt7MX7udwAu3zg1DcpPU0rz3VV1SeaqvY4+A==}
    engines: {node: '>= 8'}

  '@nodelib/fs.walk@1.2.8':
    resolution: {integrity: sha512-oGB+UxlgWcgQkgwo8GcEGwemoTFt3FIO9ababBmaGwXIoBKZ+GTy0pP185beGg7Llih/NSHSV2XAs1lnznocSg==}
    engines: {node: '>= 8'}

  '@octokit/action@6.1.0':
    resolution: {integrity: sha512-lo+nHx8kAV86bxvOVOI3vFjX3gXPd/L7guAUbvs3pUvnR2KC+R7yjBkA1uACt4gYhs4LcWP3AXSGQzsbeN2XXw==}
    engines: {node: '>= 18'}

  '@octokit/auth-action@4.1.0':
    resolution: {integrity: sha512-m+3t7K46IYyMk7Bl6/lF4Rv09GqDZjYmNg8IWycJ2Fa3YE3DE7vQcV6G2hUPmR9NDqenefNJwVtlisMjzymPiQ==}
    engines: {node: '>= 18'}

  '@octokit/auth-token@4.0.0':
    resolution: {integrity: sha512-tY/msAuJo6ARbK6SPIxZrPBms3xPbfwBrulZe0Wtr/DIY9lje2HeV1uoebShn6mx7SjCHif6EjMvoREj+gZ+SA==}
    engines: {node: '>= 18'}

  '@octokit/core@5.2.0':
    resolution: {integrity: sha512-1LFfa/qnMQvEOAdzlQymH0ulepxbxnCYAKJZfMci/5XJyIHWgEYnDmgnKakbTh7CH2tFQ5O60oYDvns4i9RAIg==}
    engines: {node: '>= 18'}

  '@octokit/endpoint@9.0.6':
    resolution: {integrity: sha512-H1fNTMA57HbkFESSt3Y9+FBICv+0jFceJFPWDePYlR/iMGrwM5ph+Dd4XRQs+8X+PUFURLQgX9ChPfhJ/1uNQw==}
    engines: {node: '>= 18'}

  '@octokit/graphql@7.1.0':
    resolution: {integrity: sha512-r+oZUH7aMFui1ypZnAvZmn0KSqAUgE1/tUXIWaqUCa1758ts/Jio84GZuzsvUkme98kv0WFY8//n0J1Z+vsIsQ==}
    engines: {node: '>= 18'}

  '@octokit/openapi-types@20.0.0':
    resolution: {integrity: sha512-EtqRBEjp1dL/15V7WiX5LJMIxxkdiGJnabzYx5Apx4FkQIFgAfKumXeYAqqJCj1s+BMX4cPFIFC4OLCR6stlnA==}

  '@octokit/openapi-types@23.0.1':
    resolution: {integrity: sha512-izFjMJ1sir0jn0ldEKhZ7xegCTj/ObmEDlEfpFrx4k/JyZSMRHbO3/rBwgE7f3m2DHt+RrNGIVw4wSmwnm3t/g==}

  '@octokit/plugin-paginate-rest@9.2.2':
    resolution: {integrity: sha512-u3KYkGF7GcZnSD/3UP0S7K5XUFT2FkOQdcfXZGZQPGv3lm4F2Xbf71lvjldr8c1H3nNbF+33cLEkWYbokGWqiQ==}
    engines: {node: '>= 18'}
    peerDependencies:
      '@octokit/core': '5'

  '@octokit/plugin-rest-endpoint-methods@10.4.1':
    resolution: {integrity: sha512-xV1b+ceKV9KytQe3zCVqjg+8GTGfDYwaT1ATU5isiUyVtlVAO3HNdzpS4sr4GBx4hxQ46s7ITtZrAsxG22+rVg==}
    engines: {node: '>= 18'}
    peerDependencies:
      '@octokit/core': '5'

  '@octokit/request-error@5.1.1':
    resolution: {integrity: sha512-v9iyEQJH6ZntoENr9/yXxjuezh4My67CBSu9r6Ve/05Iu5gNgnisNWOsoJHTP6k0Rr0+HQIpnH+kyammu90q/g==}
    engines: {node: '>= 18'}

  '@octokit/request@8.4.1':
    resolution: {integrity: sha512-qnB2+SY3hkCmBxZsR/MPCybNmbJe4KAlfWErXq+rBKkQJlbjdJeS85VI9r8UqeLYLvnAenU8Q1okM/0MBsAGXw==}
    engines: {node: '>= 18'}

  '@octokit/types@12.6.0':
    resolution: {integrity: sha512-1rhSOfRa6H9w4YwK0yrf5faDaDTb+yLyBUKOCV4xtCDB5VmIPqd/v9yr9o6SAzOAlRxMiRiCic6JVM1/kunVkw==}

  '@octokit/types@13.8.0':
    resolution: {integrity: sha512-x7DjTIbEpEWXK99DMd01QfWy0hd5h4EN+Q7shkdKds3otGQP+oWE/y0A76i1OvH9fygo4ddvNf7ZvF0t78P98A==}

  '@oslojs/encoding@1.1.0':
    resolution: {integrity: sha512-70wQhgYmndg4GCPxPPxPGevRKqTIJ2Nh4OkiMWmDAVYsTQ+Ta7Sq+rPevXyXGdzr30/qZBnyOalCszoMxlyldQ==}

  '@pagefind/darwin-arm64@1.3.0':
    resolution: {integrity: sha512-365BEGl6ChOsauRjyVpBjXybflXAOvoMROw3TucAROHIcdBvXk9/2AmEvGFU0r75+vdQI4LJdJdpH4Y6Yqaj4A==}
    cpu: [arm64]
    os: [darwin]

  '@pagefind/darwin-x64@1.3.0':
    resolution: {integrity: sha512-zlGHA23uuXmS8z3XxEGmbHpWDxXfPZ47QS06tGUq0HDcZjXjXHeLG+cboOy828QIV5FXsm9MjfkP5e4ZNbOkow==}
    cpu: [x64]
    os: [darwin]

  '@pagefind/default-ui@1.3.0':
    resolution: {integrity: sha512-CGKT9ccd3+oRK6STXGgfH+m0DbOKayX6QGlq38TfE1ZfUcPc5+ulTuzDbZUnMo+bubsEOIypm4Pl2iEyzZ1cNg==}

  '@pagefind/linux-arm64@1.3.0':
    resolution: {integrity: sha512-8lsxNAiBRUk72JvetSBXs4WRpYrQrVJXjlRRnOL6UCdBN9Nlsz0t7hWstRk36+JqHpGWOKYiuHLzGYqYAqoOnQ==}
    cpu: [arm64]
    os: [linux]

  '@pagefind/linux-x64@1.3.0':
    resolution: {integrity: sha512-hAvqdPJv7A20Ucb6FQGE6jhjqy+vZ6pf+s2tFMNtMBG+fzcdc91uTw7aP/1Vo5plD0dAOHwdxfkyw0ugal4kcQ==}
    cpu: [x64]
    os: [linux]

  '@pagefind/windows-x64@1.3.0':
    resolution: {integrity: sha512-BR1bIRWOMqkf8IoU576YDhij1Wd/Zf2kX/kCI0b2qzCKC8wcc2GQJaaRMCpzvCCrmliO4vtJ6RITp/AnoYUUmQ==}
    cpu: [x64]
    os: [win32]

  '@pkgjs/parseargs@0.11.0':
    resolution: {integrity: sha512-+1VkjdD0QBLPodGrJUeqarH8VAIvQODIbwh9XpP5Syisf7YoQgsJKPNFoqqLQlu+VQ/tVSshMR6loPMn8U+dPg==}
    engines: {node: '>=14'}

  '@probe.gl/env@4.1.0':
    resolution: {integrity: sha512-5ac2Jm2K72VCs4eSMsM7ykVRrV47w32xOGMvcgqn8vQdEMF9PRXyBGYEV9YbqRKWNKpNKmQJVi4AHM/fkCxs9w==}

  '@probe.gl/log@4.1.0':
    resolution: {integrity: sha512-r4gRReNY6f+OZEMgfWEXrAE2qJEt8rX0HsDJQXUBMoc+5H47bdB7f/5HBHAmapK8UydwPKL9wCDoS22rJ0yq7Q==}

  '@probe.gl/stats@4.1.0':
    resolution: {integrity: sha512-EI413MkWKBDVNIfLdqbeNSJTs7ToBz/KVGkwi3D+dQrSIkRI2IYbWGAU3xX+D6+CI4ls8ehxMhNpUVMaZggDvQ==}

  '@radix-ui/number@1.1.0':
    resolution: {integrity: sha512-V3gRzhVNU1ldS5XhAPTom1fOIo4ccrjjJgmE+LI2h/WaFpHmx0MQApT+KZHnx8abG6Avtfcz4WoEciMnpFT3HQ==}

  '@radix-ui/primitive@1.1.1':
    resolution: {integrity: sha512-SJ31y+Q/zAyShtXJc8x83i9TYdbAfHZ++tUZnvjJJqFjzsdUnKsxPL6IEtBlxKkU7yzer//GQtZSV4GbldL3YA==}

  '@radix-ui/react-arrow@1.1.2':
    resolution: {integrity: sha512-G+KcpzXHq24iH0uGG/pF8LyzpFJYGD4RfLjCIBfGdSLXvjLHST31RUiRVrupIBMvIppMgSzQ6l66iAxl03tdlg==}
    peerDependencies:
      '@types/react': '*'
      '@types/react-dom': '*'
      react: ^16.8 || ^17.0 || ^18.0 || ^19.0 || ^19.0.0-rc
      react-dom: ^16.8 || ^17.0 || ^18.0 || ^19.0 || ^19.0.0-rc
    peerDependenciesMeta:
      '@types/react':
        optional: true
      '@types/react-dom':
        optional: true

  '@radix-ui/react-collection@1.1.2':
    resolution: {integrity: sha512-9z54IEKRxIa9VityapoEYMuByaG42iSy1ZXlY2KcuLSEtq8x4987/N6m15ppoMffgZX72gER2uHe1D9Y6Unlcw==}
    peerDependencies:
      '@types/react': '*'
      '@types/react-dom': '*'
      react: ^16.8 || ^17.0 || ^18.0 || ^19.0 || ^19.0.0-rc
      react-dom: ^16.8 || ^17.0 || ^18.0 || ^19.0 || ^19.0.0-rc
    peerDependenciesMeta:
      '@types/react':
        optional: true
      '@types/react-dom':
        optional: true

  '@radix-ui/react-compose-refs@1.1.1':
    resolution: {integrity: sha512-Y9VzoRDSJtgFMUCoiZBDVo084VQ5hfpXxVE+NgkdNsjiDBByiImMZKKhxMwCbdHvhlENG6a833CbFkOQvTricw==}
    peerDependencies:
      '@types/react': '*'
      react: ^16.8 || ^17.0 || ^18.0 || ^19.0 || ^19.0.0-rc
    peerDependenciesMeta:
      '@types/react':
        optional: true

  '@radix-ui/react-context@1.1.1':
    resolution: {integrity: sha512-UASk9zi+crv9WteK/NU4PLvOoL3OuE6BWVKNF6hPRBtYBDXQ2u5iu3O59zUlJiTVvkyuycnqrztsHVJwcK9K+Q==}
    peerDependencies:
      '@types/react': '*'
      react: ^16.8 || ^17.0 || ^18.0 || ^19.0 || ^19.0.0-rc
    peerDependenciesMeta:
      '@types/react':
        optional: true

  '@radix-ui/react-direction@1.1.0':
    resolution: {integrity: sha512-BUuBvgThEiAXh2DWu93XsT+a3aWrGqolGlqqw5VU1kG7p/ZH2cuDlM1sRLNnY3QcBS69UIz2mcKhMxDsdewhjg==}
    peerDependencies:
      '@types/react': '*'
      react: ^16.8 || ^17.0 || ^18.0 || ^19.0 || ^19.0.0-rc
    peerDependenciesMeta:
      '@types/react':
        optional: true

  '@radix-ui/react-dismissable-layer@1.1.5':
    resolution: {integrity: sha512-E4TywXY6UsXNRhFrECa5HAvE5/4BFcGyfTyK36gP+pAW1ed7UTK4vKwdr53gAJYwqbfCWC6ATvJa3J3R/9+Qrg==}
    peerDependencies:
      '@types/react': '*'
      '@types/react-dom': '*'
      react: ^16.8 || ^17.0 || ^18.0 || ^19.0 || ^19.0.0-rc
      react-dom: ^16.8 || ^17.0 || ^18.0 || ^19.0 || ^19.0.0-rc
    peerDependenciesMeta:
      '@types/react':
        optional: true
      '@types/react-dom':
        optional: true

  '@radix-ui/react-focus-guards@1.1.1':
    resolution: {integrity: sha512-pSIwfrT1a6sIoDASCSpFwOasEwKTZWDw/iBdtnqKO7v6FeOzYJ7U53cPzYFVR3geGGXgVHaH+CdngrrAzqUGxg==}
    peerDependencies:
      '@types/react': '*'
      react: ^16.8 || ^17.0 || ^18.0 || ^19.0 || ^19.0.0-rc
    peerDependenciesMeta:
      '@types/react':
        optional: true

  '@radix-ui/react-focus-scope@1.1.2':
    resolution: {integrity: sha512-zxwE80FCU7lcXUGWkdt6XpTTCKPitG1XKOwViTxHVKIJhZl9MvIl2dVHeZENCWD9+EdWv05wlaEkRXUykU27RA==}
    peerDependencies:
      '@types/react': '*'
      '@types/react-dom': '*'
      react: ^16.8 || ^17.0 || ^18.0 || ^19.0 || ^19.0.0-rc
      react-dom: ^16.8 || ^17.0 || ^18.0 || ^19.0 || ^19.0.0-rc
    peerDependenciesMeta:
      '@types/react':
        optional: true
      '@types/react-dom':
        optional: true

  '@radix-ui/react-id@1.1.0':
    resolution: {integrity: sha512-EJUrI8yYh7WOjNOqpoJaf1jlFIH2LvtgAl+YcFqNCa+4hj64ZXmPkAKOFs/ukjz3byN6bdb/AVUqHkI8/uWWMA==}
    peerDependencies:
      '@types/react': '*'
      react: ^16.8 || ^17.0 || ^18.0 || ^19.0 || ^19.0.0-rc
    peerDependenciesMeta:
      '@types/react':
        optional: true

  '@radix-ui/react-popper@1.2.2':
    resolution: {integrity: sha512-Rvqc3nOpwseCyj/rgjlJDYAgyfw7OC1tTkKn2ivhaMGcYt8FSBlahHOZak2i3QwkRXUXgGgzeEe2RuqeEHuHgA==}
    peerDependencies:
      '@types/react': '*'
      '@types/react-dom': '*'
      react: ^16.8 || ^17.0 || ^18.0 || ^19.0 || ^19.0.0-rc
      react-dom: ^16.8 || ^17.0 || ^18.0 || ^19.0 || ^19.0.0-rc
    peerDependenciesMeta:
      '@types/react':
        optional: true
      '@types/react-dom':
        optional: true

  '@radix-ui/react-portal@1.1.4':
    resolution: {integrity: sha512-sn2O9k1rPFYVyKd5LAJfo96JlSGVFpa1fS6UuBJfrZadudiw5tAmru+n1x7aMRQ84qDM71Zh1+SzK5QwU0tJfA==}
    peerDependencies:
      '@types/react': '*'
      '@types/react-dom': '*'
      react: ^16.8 || ^17.0 || ^18.0 || ^19.0 || ^19.0.0-rc
      react-dom: ^16.8 || ^17.0 || ^18.0 || ^19.0 || ^19.0.0-rc
    peerDependenciesMeta:
      '@types/react':
        optional: true
      '@types/react-dom':
        optional: true

  '@radix-ui/react-primitive@2.0.2':
    resolution: {integrity: sha512-Ec/0d38EIuvDF+GZjcMU/Ze6MxntVJYO/fRlCPhCaVUyPY9WTalHJw54tp9sXeJo3tlShWpy41vQRgLRGOuz+w==}
    peerDependencies:
      '@types/react': '*'
      '@types/react-dom': '*'
      react: ^16.8 || ^17.0 || ^18.0 || ^19.0 || ^19.0.0-rc
      react-dom: ^16.8 || ^17.0 || ^18.0 || ^19.0 || ^19.0.0-rc
    peerDependenciesMeta:
      '@types/react':
        optional: true
      '@types/react-dom':
        optional: true

  '@radix-ui/react-select@2.1.6':
    resolution: {integrity: sha512-T6ajELxRvTuAMWH0YmRJ1qez+x4/7Nq7QIx7zJ0VK3qaEWdnWpNbEDnmWldG1zBDwqrLy5aLMUWcoGirVj5kMg==}
    peerDependencies:
      '@types/react': '*'
      '@types/react-dom': '*'
      react: ^16.8 || ^17.0 || ^18.0 || ^19.0 || ^19.0.0-rc
      react-dom: ^16.8 || ^17.0 || ^18.0 || ^19.0 || ^19.0.0-rc
    peerDependenciesMeta:
      '@types/react':
        optional: true
      '@types/react-dom':
        optional: true

  '@radix-ui/react-slider@1.2.3':
    resolution: {integrity: sha512-nNrLAWLjGESnhqBqcCNW4w2nn7LxudyMzeB6VgdyAnFLC6kfQgnAjSL2v6UkQTnDctJBlxrmxfplWS4iYjdUTw==}
    peerDependencies:
      '@types/react': '*'
      '@types/react-dom': '*'
      react: ^16.8 || ^17.0 || ^18.0 || ^19.0 || ^19.0.0-rc
      react-dom: ^16.8 || ^17.0 || ^18.0 || ^19.0 || ^19.0.0-rc
    peerDependenciesMeta:
      '@types/react':
        optional: true
      '@types/react-dom':
        optional: true

  '@radix-ui/react-slot@1.1.2':
    resolution: {integrity: sha512-YAKxaiGsSQJ38VzKH86/BPRC4rh+b1Jpa+JneA5LRE7skmLPNAyeG8kPJj/oo4STLvlrs8vkf/iYyc3A5stYCQ==}
    peerDependencies:
      '@types/react': '*'
      react: ^16.8 || ^17.0 || ^18.0 || ^19.0 || ^19.0.0-rc
    peerDependenciesMeta:
      '@types/react':
        optional: true

  '@radix-ui/react-use-callback-ref@1.1.0':
    resolution: {integrity: sha512-CasTfvsy+frcFkbXtSJ2Zu9JHpN8TYKxkgJGWbjiZhFivxaeW7rMeZt7QELGVLaYVfFMsKHjb7Ak0nMEe+2Vfw==}
    peerDependencies:
      '@types/react': '*'
      react: ^16.8 || ^17.0 || ^18.0 || ^19.0 || ^19.0.0-rc
    peerDependenciesMeta:
      '@types/react':
        optional: true

  '@radix-ui/react-use-controllable-state@1.1.0':
    resolution: {integrity: sha512-MtfMVJiSr2NjzS0Aa90NPTnvTSg6C/JLCV7ma0W6+OMV78vd8OyRpID+Ng9LxzsPbLeuBnWBA1Nq30AtBIDChw==}
    peerDependencies:
      '@types/react': '*'
      react: ^16.8 || ^17.0 || ^18.0 || ^19.0 || ^19.0.0-rc
    peerDependenciesMeta:
      '@types/react':
        optional: true

  '@radix-ui/react-use-escape-keydown@1.1.0':
    resolution: {integrity: sha512-L7vwWlR1kTTQ3oh7g1O0CBF3YCyyTj8NmhLR+phShpyA50HCfBFKVJTpshm9PzLiKmehsrQzTYTpX9HvmC9rhw==}
    peerDependencies:
      '@types/react': '*'
      react: ^16.8 || ^17.0 || ^18.0 || ^19.0 || ^19.0.0-rc
    peerDependenciesMeta:
      '@types/react':
        optional: true

  '@radix-ui/react-use-layout-effect@1.1.0':
    resolution: {integrity: sha512-+FPE0rOdziWSrH9athwI1R0HDVbWlEhd+FR+aSDk4uWGmSJ9Z54sdZVDQPZAinJhJXwfT+qnj969mCsT2gfm5w==}
    peerDependencies:
      '@types/react': '*'
      react: ^16.8 || ^17.0 || ^18.0 || ^19.0 || ^19.0.0-rc
    peerDependenciesMeta:
      '@types/react':
        optional: true

  '@radix-ui/react-use-previous@1.1.0':
    resolution: {integrity: sha512-Z/e78qg2YFnnXcW88A4JmTtm4ADckLno6F7OXotmkQfeuCVaKuYzqAATPhVzl3delXE7CxIV8shofPn3jPc5Og==}
    peerDependencies:
      '@types/react': '*'
      react: ^16.8 || ^17.0 || ^18.0 || ^19.0 || ^19.0.0-rc
    peerDependenciesMeta:
      '@types/react':
        optional: true

  '@radix-ui/react-use-rect@1.1.0':
    resolution: {integrity: sha512-0Fmkebhr6PiseyZlYAOtLS+nb7jLmpqTrJyv61Pe68MKYW6OWdRE2kI70TaYY27u7H0lajqM3hSMMLFq18Z7nQ==}
    peerDependencies:
      '@types/react': '*'
      react: ^16.8 || ^17.0 || ^18.0 || ^19.0 || ^19.0.0-rc
    peerDependenciesMeta:
      '@types/react':
        optional: true

  '@radix-ui/react-use-size@1.1.0':
    resolution: {integrity: sha512-XW3/vWuIXHa+2Uwcc2ABSfcCledmXhhQPlGbfcRXbiUQI5Icjcg19BGCZVKKInYbvUCut/ufbbLLPFC5cbb1hw==}
    peerDependencies:
      '@types/react': '*'
      react: ^16.8 || ^17.0 || ^18.0 || ^19.0 || ^19.0.0-rc
    peerDependenciesMeta:
      '@types/react':
        optional: true

  '@radix-ui/react-visually-hidden@1.1.2':
    resolution: {integrity: sha512-1SzA4ns2M1aRlvxErqhLHsBHoS5eI5UUcI2awAMgGUp4LoaoWOKYmvqDY2s/tltuPkh3Yk77YF/r3IRj+Amx4Q==}
    peerDependencies:
      '@types/react': '*'
      '@types/react-dom': '*'
      react: ^16.8 || ^17.0 || ^18.0 || ^19.0 || ^19.0.0-rc
      react-dom: ^16.8 || ^17.0 || ^18.0 || ^19.0 || ^19.0.0-rc
    peerDependenciesMeta:
      '@types/react':
        optional: true
      '@types/react-dom':
        optional: true

  '@radix-ui/rect@1.1.0':
    resolution: {integrity: sha512-A9+lCBZoaMJlVKcRBz2YByCG+Cp2t6nAnMnNba+XiWxnj6r4JUFqfsgwocMBZU9LPtdxC6wB56ySYpc7LQIoJg==}

  '@rollup/plugin-virtual@3.0.2':
    resolution: {integrity: sha512-10monEYsBp3scM4/ND4LNH5Rxvh3e/cVeL3jWTgZ2SrQ+BmUoQcopVQvnaMcOnykb1VkxUFuDAN+0FnpTFRy2A==}
    engines: {node: '>=14.0.0'}
    peerDependencies:
      rollup: 4.34.8
    peerDependenciesMeta:
      rollup:
        optional: true

  '@rollup/pluginutils@5.1.4':
    resolution: {integrity: sha512-USm05zrsFxYLPdWWq+K3STlWiT/3ELn3RcV5hJMghpeAIhxfsUIg6mt12CBJBInWMV4VneoV7SfGv8xIwo2qNQ==}
    engines: {node: '>=14.0.0'}
    peerDependencies:
      rollup: 4.34.8
    peerDependenciesMeta:
      rollup:
        optional: true

  '@rollup/rollup-android-arm-eabi@4.34.8':
    resolution: {integrity: sha512-q217OSE8DTp8AFHuNHXo0Y86e1wtlfVrXiAlwkIvGRQv9zbc6mE3sjIVfwI8sYUyNxwOg0j/Vm1RKM04JcWLJw==}
    cpu: [arm]
    os: [android]

  '@rollup/rollup-android-arm64@4.34.8':
    resolution: {integrity: sha512-Gigjz7mNWaOL9wCggvoK3jEIUUbGul656opstjaUSGC3eT0BM7PofdAJaBfPFWWkXNVAXbaQtC99OCg4sJv70Q==}
    cpu: [arm64]
    os: [android]

  '@rollup/rollup-darwin-arm64@4.34.8':
    resolution: {integrity: sha512-02rVdZ5tgdUNRxIUrFdcMBZQoaPMrxtwSb+/hOfBdqkatYHR3lZ2A2EGyHq2sGOd0Owk80oV3snlDASC24He3Q==}
    cpu: [arm64]
    os: [darwin]

  '@rollup/rollup-darwin-x64@4.34.8':
    resolution: {integrity: sha512-qIP/elwR/tq/dYRx3lgwK31jkZvMiD6qUtOycLhTzCvrjbZ3LjQnEM9rNhSGpbLXVJYQ3rq39A6Re0h9tU2ynw==}
    cpu: [x64]
    os: [darwin]

  '@rollup/rollup-freebsd-arm64@4.34.8':
    resolution: {integrity: sha512-IQNVXL9iY6NniYbTaOKdrlVP3XIqazBgJOVkddzJlqnCpRi/yAeSOa8PLcECFSQochzqApIOE1GHNu3pCz+BDA==}
    cpu: [arm64]
    os: [freebsd]

  '@rollup/rollup-freebsd-x64@4.34.8':
    resolution: {integrity: sha512-TYXcHghgnCqYFiE3FT5QwXtOZqDj5GmaFNTNt3jNC+vh22dc/ukG2cG+pi75QO4kACohZzidsq7yKTKwq/Jq7Q==}
    cpu: [x64]
    os: [freebsd]

  '@rollup/rollup-linux-arm-gnueabihf@4.34.8':
    resolution: {integrity: sha512-A4iphFGNkWRd+5m3VIGuqHnG3MVnqKe7Al57u9mwgbyZ2/xF9Jio72MaY7xxh+Y87VAHmGQr73qoKL9HPbXj1g==}
    cpu: [arm]
    os: [linux]

  '@rollup/rollup-linux-arm-musleabihf@4.34.8':
    resolution: {integrity: sha512-S0lqKLfTm5u+QTxlFiAnb2J/2dgQqRy/XvziPtDd1rKZFXHTyYLoVL58M/XFwDI01AQCDIevGLbQrMAtdyanpA==}
    cpu: [arm]
    os: [linux]

  '@rollup/rollup-linux-arm64-gnu@4.34.8':
    resolution: {integrity: sha512-jpz9YOuPiSkL4G4pqKrus0pn9aYwpImGkosRKwNi+sJSkz+WU3anZe6hi73StLOQdfXYXC7hUfsQlTnjMd3s1A==}
    cpu: [arm64]
    os: [linux]

  '@rollup/rollup-linux-arm64-musl@4.34.8':
    resolution: {integrity: sha512-KdSfaROOUJXgTVxJNAZ3KwkRc5nggDk+06P6lgi1HLv1hskgvxHUKZ4xtwHkVYJ1Rep4GNo+uEfycCRRxht7+Q==}
    cpu: [arm64]
    os: [linux]

  '@rollup/rollup-linux-loongarch64-gnu@4.34.8':
    resolution: {integrity: sha512-NyF4gcxwkMFRjgXBM6g2lkT58OWztZvw5KkV2K0qqSnUEqCVcqdh2jN4gQrTn/YUpAcNKyFHfoOZEer9nwo6uQ==}
    cpu: [loong64]
    os: [linux]

  '@rollup/rollup-linux-powerpc64le-gnu@4.34.8':
    resolution: {integrity: sha512-LMJc999GkhGvktHU85zNTDImZVUCJ1z/MbAJTnviiWmmjyckP5aQsHtcujMjpNdMZPT2rQEDBlJfubhs3jsMfw==}
    cpu: [ppc64]
    os: [linux]

  '@rollup/rollup-linux-riscv64-gnu@4.34.8':
    resolution: {integrity: sha512-xAQCAHPj8nJq1PI3z8CIZzXuXCstquz7cIOL73HHdXiRcKk8Ywwqtx2wrIy23EcTn4aZ2fLJNBB8d0tQENPCmw==}
    cpu: [riscv64]
    os: [linux]

  '@rollup/rollup-linux-s390x-gnu@4.34.8':
    resolution: {integrity: sha512-DdePVk1NDEuc3fOe3dPPTb+rjMtuFw89gw6gVWxQFAuEqqSdDKnrwzZHrUYdac7A7dXl9Q2Vflxpme15gUWQFA==}
    cpu: [s390x]
    os: [linux]

  '@rollup/rollup-linux-x64-gnu@4.34.8':
    resolution: {integrity: sha512-8y7ED8gjxITUltTUEJLQdgpbPh1sUQ0kMTmufRF/Ns5tI9TNMNlhWtmPKKHCU0SilX+3MJkZ0zERYYGIVBYHIA==}
    cpu: [x64]
    os: [linux]

  '@rollup/rollup-linux-x64-musl@4.34.8':
    resolution: {integrity: sha512-SCXcP0ZpGFIe7Ge+McxY5zKxiEI5ra+GT3QRxL0pMMtxPfpyLAKleZODi1zdRHkz5/BhueUrYtYVgubqe9JBNQ==}
    cpu: [x64]
    os: [linux]

  '@rollup/rollup-win32-arm64-msvc@4.34.8':
    resolution: {integrity: sha512-YHYsgzZgFJzTRbth4h7Or0m5O74Yda+hLin0irAIobkLQFRQd1qWmnoVfwmKm9TXIZVAD0nZ+GEb2ICicLyCnQ==}
    cpu: [arm64]
    os: [win32]

  '@rollup/rollup-win32-ia32-msvc@4.34.8':
    resolution: {integrity: sha512-r3NRQrXkHr4uWy5TOjTpTYojR9XmF0j/RYgKCef+Ag46FWUTltm5ziticv8LdNsDMehjJ543x/+TJAek/xBA2w==}
    cpu: [ia32]
    os: [win32]

  '@rollup/rollup-win32-x64-msvc@4.34.8':
    resolution: {integrity: sha512-U0FaE5O1BCpZSeE6gBl3c5ObhePQSfk9vDRToMmTkbhCOgW4jqvtS5LGyQ76L1fH8sM0keRp4uDTsbjiUyjk0g==}
    cpu: [x64]
    os: [win32]

  '@sec-ant/readable-stream@0.4.1':
    resolution: {integrity: sha512-831qok9r2t8AlxLko40y2ebgSDhenenCatLVeW/uBtnHPyhHOvG0C7TvfgecV+wHzIm5KUICgzmVpWS+IMEAeg==}

  '@shikijs/core@1.29.2':
    resolution: {integrity: sha512-vju0lY9r27jJfOY4Z7+Rt/nIOjzJpZ3y+nYpqtUZInVoXQ/TJZcfGnNOGnKjFdVZb8qexiCuSlZRKcGfhhTTZQ==}

  '@shikijs/engine-javascript@1.29.2':
    resolution: {integrity: sha512-iNEZv4IrLYPv64Q6k7EPpOCE/nuvGiKl7zxdq0WFuRPF5PAE9PRo2JGq/d8crLusM59BRemJ4eOqrFrC4wiQ+A==}

  '@shikijs/engine-oniguruma@1.29.2':
    resolution: {integrity: sha512-7iiOx3SG8+g1MnlzZVDYiaeHe7Ez2Kf2HrJzdmGwkRisT7r4rak0e655AcM/tF9JG/kg5fMNYlLLKglbN7gBqA==}

  '@shikijs/langs@1.29.2':
    resolution: {integrity: sha512-FIBA7N3LZ+223U7cJDUYd5shmciFQlYkFXlkKVaHsCPgfVLiO+e12FmQE6Tf9vuyEsFe3dIl8qGWKXgEHL9wmQ==}

  '@shikijs/themes@1.29.2':
    resolution: {integrity: sha512-i9TNZlsq4uoyqSbluIcZkmPL9Bfi3djVxRnofUHwvx/h6SRW3cwgBC5SML7vsDcWyukY0eCzVN980rqP6qNl9g==}

  '@shikijs/types@1.29.2':
    resolution: {integrity: sha512-VJjK0eIijTZf0QSTODEXCqinjBn0joAHQ+aPSBzrv4O2d/QSbsMw+ZeSRx03kV34Hy7NzUvV/7NqfYGRLrASmw==}

  '@shikijs/vscode-textmate@10.0.2':
    resolution: {integrity: sha512-83yeghZ2xxin3Nj8z1NMd/NCuca+gsYXswywDy5bHvwlWL8tpTQmzGeUuHd9FC3E/SBEMvzJRwWEOz5gGes9Qg==}

  '@sindresorhus/merge-streams@4.0.0':
    resolution: {integrity: sha512-tlqY9xq5ukxTUZBmoOp+m61cqwQD5pHJtFY3Mn8CA8ps6yghLH/Hw8UPdqg4OLmFW3IFlcXnQNmo/dh8HzXYIQ==}
    engines: {node: '>=18'}

  '@stackblitz/sdk@1.11.0':
    resolution: {integrity: sha512-DFQGANNkEZRzFk1/rDP6TcFdM82ycHE+zfl9C/M/jXlH68jiqHWHFMQURLELoD8koxvu/eW5uhg94NSAZlYrUQ==}

  '@types/acorn@4.0.6':
    resolution: {integrity: sha512-veQTnWP+1D/xbxVrPC3zHnCZRjSrKfhbMUlEA43iMZLu7EsnTtkJklIuwrCPbOi8YkvDQAiW05VQQFvvz9oieQ==}

  '@types/babel__core@7.20.5':
    resolution: {integrity: sha512-qoQprZvz5wQFJwMDqeseRXWv3rqMvhgpbXFfVyWhbx9X47POIA6i/+dXefEmZKoAgOaTdaIgNSMqMIU61yRyzA==}

  '@types/babel__generator@7.6.8':
    resolution: {integrity: sha512-ASsj+tpEDsEiFr1arWrlN6V3mdfjRMZt6LtK/Vp/kreFLnr5QH5+DhvD5nINYZXzwJvXeGq+05iUXcAzVrqWtw==}

  '@types/babel__standalone@7.1.9':
    resolution: {integrity: sha512-IcCNPLqpevUD7UpV8QB0uwQPOyoOKACFf0YtYWRHcmxcakaje4Q7dbG2+jMqxw/I8Zk0NHvEps66WwS7z/UaaA==}

  '@types/babel__template@7.4.4':
    resolution: {integrity: sha512-h/NUaSyG5EyxBIp8YRxo4RMe2/qQgvyowRwVMzhYhBCONbW8PUsg4lkFMrhgZhUe5z3L3MiLDuvyJ/CaPa2A8A==}

  '@types/babel__traverse@7.20.6':
    resolution: {integrity: sha512-r1bzfrm0tomOI8g1SzvCaQHo6Lcv6zu0EA+W2kHrt8dyrHQxGzBBL4kdkzIS+jBMV+EYcMAEAqXqYaLJq5rOZg==}

  '@types/cookie@0.6.0':
    resolution: {integrity: sha512-4Kh9a6B2bQciAhf7FSuMRRkUWecJgJu9nPnx3yzpsfXX/c50REIqpHY4C82bXP90qrLtXtkDxTZosYO3UpOwlA==}

  '@types/debug@4.1.12':
    resolution: {integrity: sha512-vIChWdVG3LG1SMxEvI/AK+FWJthlrqlTu7fbrlywTkkaONwk/UAGaULXRlf8vkzFBLVm0zkMdCquhL5aOjhXPQ==}

  '@types/dom-mediacapture-transform@0.1.10':
    resolution: {integrity: sha512-zUxMN2iShu7p3Fz5sqfvLp93qW/3sLs+RwXWWOkMb969hsuoVqUUokqrENjXqTMNmEEcVXKoHuMMbIGcWyrVVA==}

  '@types/dom-webcodecs@0.1.13':
    resolution: {integrity: sha512-O5hkiFIcjjszPIYyUSyvScyvrBoV3NOEEZx/pMlsu44TKzWNkLVBBxnxJz42in5n3QIolYOcBYFCPZZ0h8SkwQ==}

  '@types/estree-jsx@1.0.5':
    resolution: {integrity: sha512-52CcUVNFyfb1A2ALocQw/Dd1BQFNmSdkuC3BkZ6iqhdMfQz7JWOFRuJFloOzjk+6WijU56m9oKXFAXc7o3Towg==}

  '@types/estree@1.0.6':
    resolution: {integrity: sha512-AYnb1nQyY49te+VRAVgmzfcgjYS91mY5P0TKUDCLEM+gNnA+3T6rWITXRLYCpahpqSQbN5cE+gHpnPyXjHWxcw==}

  '@types/geojson@7946.0.16':
    resolution: {integrity: sha512-6C8nqWur3j98U6+lXDfTUWIfgvZU+EumvpHKcYjujKH7woYyLj2sUmff0tRhrqM7BohUw7Pz3ZB1jj2gW9Fvmg==}

  '@types/hast@3.0.4':
    resolution: {integrity: sha512-WPs+bbQw5aCj+x6laNGWLH3wviHtoCv/P3+otBhbOhJgG8qtpdAMlTCxLtsTWA7LH1Oh/bFCHsBn0TPS5m30EQ==}

  '@types/js-yaml@4.0.9':
    resolution: {integrity: sha512-k4MGaQl5TGo/iipqb2UDG2UwjXziSWkh0uysQelTlJpX1qGlpUZYm8PnO4DxG1qBomtJUdYJ6qR6xdIah10JLg==}

  '@types/mdast@4.0.4':
    resolution: {integrity: sha512-kGaNbPh1k7AFzgpud/gMdvIm5xuECykRR+JnWKQno9TAXVa6WIVCGTPvYGekIDL4uwCZQSYbUxNBSb1aUo79oA==}

  '@types/mdx@2.0.13':
    resolution: {integrity: sha512-+OWZQfAYyio6YkJb3HLxDrvnx6SWWDbC0zVPfBRzUk0/nqoDyf6dNxQi3eArPe8rJ473nobTMQ/8Zk+LxJ+Yuw==}

  '@types/moo@0.5.10':
    resolution: {integrity: sha512-W6KzyZjXUYpwQfLK1O1UDzqcqYlul+lO7Bt71luyIIyNlOZwJaNeWWdqFs1C/f2hohZvUFHMk6oFNe9Rg48DbA==}

  '@types/ms@2.1.0':
    resolution: {integrity: sha512-GsCCIZDE/p3i96vtEqx+7dBUGXrc7zeSK3wwPHIaRThS+9OhWIXRqzs4d6k1SVU8g91DrNRWxWUGhp5KXQb2VA==}

  '@types/nearley@2.11.5':
    resolution: {integrity: sha512-dM7TrN0bVxGGXTYGx4YhGear8ysLO5SOuouAWM9oltjQ3m9oYa13qi8Z1DJp5zxVMPukvQdsrnZmgzpeuTSEQA==}

  '@types/nlcst@2.0.3':
    resolution: {integrity: sha512-vSYNSDe6Ix3q+6Z7ri9lyWqgGhJTmzRjZRqyq15N0Z/1/UnVsno9G/N40NBijoYx2seFDIl0+B2mgAb9mezUCA==}

  '@types/node@17.0.45':
    resolution: {integrity: sha512-w+tIMs3rq2afQdsPJlODhoUEKzFP1ayaoyl1CcnwtIlsVe7K7bA1NGm4s3PraqTLlXnbIN84zuBlxBWo1u9BLw==}

  '@types/node@22.13.4':
    resolution: {integrity: sha512-ywP2X0DYtX3y08eFVx5fNIw7/uIv8hYUKgXoK8oayJlLnKcRfEYCxWMVE1XagUdVtCJlZT1AU4LXEABW+L1Peg==}

  '@types/react-dom@19.0.4':
    resolution: {integrity: sha512-4fSQ8vWFkg+TGhePfUzVmat3eC14TXYSsiiDSLI0dVLsrm9gZFABjPy/Qu6TKgl1tq1Bu1yDsuQgY3A3DOjCcg==}
    peerDependencies:
      '@types/react': ^19.0.0

  '@types/react@19.0.10':
    resolution: {integrity: sha512-JuRQ9KXLEjaUNjTWpzuR231Z2WpIwczOkBEIvbHNCzQefFIT0L8IqE6NV6ULLyC1SI/i234JnDoMkfg+RjQj2g==}

  '@types/sax@1.2.7':
    resolution: {integrity: sha512-rO73L89PJxeYM3s3pPPjiPgVVcymqU490g0YO5n5By0k2Erzj6tay/4lr1CHAAU4JyOWd1rpQ8bCf6cZfHU96A==}

  '@types/unist@2.0.11':
    resolution: {integrity: sha512-CmBKiL6NNo/OqgmMn95Fk9Whlp2mtvIv+KNpQKN2F4SjvrEesubTRWGYSg+BnWZOnlCaSTU1sMpsBOzgbYhnsA==}

  '@types/unist@3.0.3':
    resolution: {integrity: sha512-ko/gIFJRv177XgZsZcBwnqJN5x/Gien8qNOn0D5bQU/zAzVf9Zt3BlcUiLqhV9y4ARk0GbT3tnUiPNgnTXzc/Q==}

  '@typescript/vfs@1.6.1':
    resolution: {integrity: sha512-JwoxboBh7Oz1v38tPbkrZ62ZXNHAk9bJ7c9x0eI5zBfBnBYGhURdbnh7Z4smN/MV48Y5OCcZb58n972UtbazsA==}
    peerDependencies:
      typescript: '*'

  '@ungap/structured-clone@1.3.0':
    resolution: {integrity: sha512-WmoN8qaIAo7WTYWbAZuG8PYEhn5fkz7dZrqTBZ7dtt//lL2Gwms1IcnQ5yHqjDfX8Ft5j4YzDM23f87zBfDe9g==}

  '@vitejs/plugin-react@4.3.4':
    resolution: {integrity: sha512-SCCPBJtYLdE8PX/7ZQAs1QAZ8Jqwih+0VBLum1EGqmCCQal+MIUqLCzj3ZUy8ufbC0cAM4LRlSTm7IQJwWT4ug==}
    engines: {node: ^14.18.0 || >=16.0.0}
    peerDependencies:
      vite: ^4.2.0 || ^5.0.0 || ^6.0.0

  '@vitest/expect@3.0.7':
    resolution: {integrity: sha512-QP25f+YJhzPfHrHfYHtvRn+uvkCFCqFtW9CktfBxmB+25QqWsx7VB2As6f4GmwllHLDhXNHvqedwhvMmSnNmjw==}

  '@vitest/mocker@3.0.7':
    resolution: {integrity: sha512-qui+3BLz9Eonx4EAuR/i+QlCX6AUZ35taDQgwGkK/Tw6/WgwodSrjN1X2xf69IA/643ZX5zNKIn2svvtZDrs4w==}
    peerDependencies:
      msw: ^2.4.9
      vite: ^5.0.0 || ^6.0.0
    peerDependenciesMeta:
      msw:
        optional: true
      vite:
        optional: true

  '@vitest/pretty-format@3.0.7':
    resolution: {integrity: sha512-CiRY0BViD/V8uwuEzz9Yapyao+M9M008/9oMOSQydwbwb+CMokEq3XVaF3XK/VWaOK0Jm9z7ENhybg70Gtxsmg==}

  '@vitest/runner@3.0.7':
    resolution: {integrity: sha512-WeEl38Z0S2ZcuRTeyYqaZtm4e26tq6ZFqh5y8YD9YxfWuu0OFiGFUbnxNynwLjNRHPsXyee2M9tV7YxOTPZl2g==}

  '@vitest/snapshot@3.0.7':
    resolution: {integrity: sha512-eqTUryJWQN0Rtf5yqCGTQWsCFOQe4eNz5Twsu21xYEcnFJtMU5XvmG0vgebhdLlrHQTSq5p8vWHJIeJQV8ovsA==}

  '@vitest/spy@3.0.7':
    resolution: {integrity: sha512-4T4WcsibB0B6hrKdAZTM37ekuyFZt2cGbEGd2+L0P8ov15J1/HUsUaqkXEQPNAWr4BtPPe1gI+FYfMHhEKfR8w==}

  '@vitest/utils@3.0.7':
    resolution: {integrity: sha512-xePVpCRfooFX3rANQjwoditoXgWb1MaFbzmGuPP59MK6i13mrnDw/yEIyJudLeW6/38mCNcwCiJIGmpDPibAIg==}

  '@volar/kit@2.4.11':
    resolution: {integrity: sha512-ups5RKbMzMCr6RKafcCqDRnJhJDNWqo2vfekwOAj6psZ15v5TlcQFQAyokQJ3wZxVkzxrQM+TqTRDENfQEXpmA==}
    peerDependencies:
      typescript: '*'

  '@volar/language-core@2.4.11':
    resolution: {integrity: sha512-lN2C1+ByfW9/JRPpqScuZt/4OrUUse57GLI6TbLgTIqBVemdl1wNcZ1qYGEo2+Gw8coYLgCy7SuKqn6IrQcQgg==}

  '@volar/language-server@2.4.11':
    resolution: {integrity: sha512-W9P8glH1M8LGREJ7yHRCANI5vOvTrRO15EMLdmh5WNF9sZYSEbQxiHKckZhvGIkbeR1WAlTl3ORTrJXUghjk7g==}

  '@volar/language-service@2.4.11':
    resolution: {integrity: sha512-KIb6g8gjUkS2LzAJ9bJCLIjfsJjeRtmXlu7b2pDFGD3fNqdbC53cCAKzgWDs64xtQVKYBU13DLWbtSNFtGuMLQ==}

  '@volar/source-map@2.4.11':
    resolution: {integrity: sha512-ZQpmafIGvaZMn/8iuvCFGrW3smeqkq/IIh9F1SdSx9aUl0J4Iurzd6/FhmjNO5g2ejF3rT45dKskgXWiofqlZQ==}

  '@volar/typescript@2.4.11':
    resolution: {integrity: sha512-2DT+Tdh88Spp5PyPbqhyoYavYCPDsqbHLFwcUI9K1NlY1YgUJvujGdrqUp0zWxnW7KWNTr3xSpMuv2WnaTKDAw==}

  '@vscode/emmet-helper@2.11.0':
    resolution: {integrity: sha512-QLxjQR3imPZPQltfbWRnHU6JecWTF1QSWhx3GAKQpslx7y3Dp6sIIXhKjiUJ/BR9FX8PVthjr9PD6pNwOJfAzw==}

  '@vscode/l10n@0.0.18':
    resolution: {integrity: sha512-KYSIHVmslkaCDyw013pphY+d7x1qV8IZupYfeIfzNA+nsaWHbn5uPuQRvdRFsa9zFzGeudPuoGoZ1Op4jrJXIQ==}

  '@vtbag/cam-shaft@1.0.5':
    resolution: {integrity: sha512-fQIS4v8KmZ8t2FzfijAroX5i4s4KC1bgNoTZlrusBwXU5jaU6CxG6iFPgkPYRXre6tKzI0/aQTjPt03dyCY0ew==}

  '@vtbag/element-crossing@1.1.0':
    resolution: {integrity: sha512-1YL609KPwhHUKRrVNfoogQCVJPfFrE5DubOLcCJZLHVCjWZ2ZAPcaq1wR2OP6nXD0Ok9JLX41YsEtYBYzw6CxQ==}

  '@vtbag/inspection-chamber@1.0.21':
    resolution: {integrity: sha512-7TWv9W7Nx5Dkp6Uak9gcLuaF3v10ErEuCcSiUbkN8GTvgjuAIHuV5EKTg+dI1wd7JRoWU840Jf4Avxa+yNyUmw==}

  '@vtbag/turn-signal@1.3.0':
    resolution: {integrity: sha512-2Dj5sHjCrdDclGInN8K2pGCwlWmhT53jIqKL7sJLOFYKJlDSTz+LcC/JJFYNDPr7US001Aum51QtCcz1FXbvHw==}

  '@webgpu/types@0.1.54':
    resolution: {integrity: sha512-81oaalC8LFrXjhsczomEQ0u3jG+TqE6V9QHLA8GNZq/Rnot0KDugu3LhSYSlie8tSdooAN1Hov05asrUUp9qgg==}

  acorn-jsx@5.3.2:
    resolution: {integrity: sha512-rq9s+JNhf0IChjtDXxllJ7g41oZk5SlXtp0LHwyA5cejwn7vKmKp4pPri6YEePv2PU65sAsegbXtIinmDFDXgQ==}
    peerDependencies:
      acorn: ^6.0.0 || ^7.0.0 || ^8.0.0

  acorn@8.14.0:
    resolution: {integrity: sha512-cl669nCJTZBsL97OF4kUQm5g5hC2uihk0NxY3WENAC0TYdILVkAyHymAntgxGkl7K+t0cXIrH5siy5S4XkFycA==}
    engines: {node: '>=0.4.0'}
    hasBin: true

  acorn@8.14.1:
    resolution: {integrity: sha512-OvQ/2pUDKmgfCg++xsTX1wGxfTaszcHVcTctW4UJB4hibJx2HXxxO5UmVgyjMa+ZDsiaf5wWLXYpRWMmBI0QHg==}
    engines: {node: '>=0.4.0'}
    hasBin: true

  ajv@8.17.1:
    resolution: {integrity: sha512-B/gBuNg5SiMTrPkC+A2+cW0RszwxYmn6VYxB/inlBStS5nx6xHIt/ehKRhIMhqusl7a8LjQoZnjCs5vhwxOQ1g==}

  ansi-align@3.0.1:
    resolution: {integrity: sha512-IOfwwBF5iczOjp/WeY4YxyjqAFMQoZufdQWDd19SEExbVLNXqvpzSJ/M7Za4/sCPmQ0+GRquoA7bGcINcxew6w==}

  ansi-regex@5.0.1:
    resolution: {integrity: sha512-quJQXlTSUGL2LH9SUXo8VwsY4soanhgo6LNSm84E1LBcE8s3O0wpdiRzyR9z/ZZJMlMWv37qOOb9pdJlMUEKFQ==}
    engines: {node: '>=8'}

  ansi-regex@6.1.0:
    resolution: {integrity: sha512-7HSX4QQb4CspciLpVFwyRe79O3xsIZDDLER21kERQ71oaPodF8jL725AgJMFAYbooIqolJoRLuM81SpeUkpkvA==}
    engines: {node: '>=12'}

  ansi-styles@4.3.0:
    resolution: {integrity: sha512-zbB9rCJAT1rbjiVDb2hqKFHNYLxgtk8NURxZ3IZwD3F6NtxbXZQCnnSi1Lkx+IDohdPlFp222wVALIheZJQSEg==}
    engines: {node: '>=8'}

  ansi-styles@6.2.1:
    resolution: {integrity: sha512-bN798gFfQX+viw3R7yrGWRqnrN2oRkEkUjjl4JNn4E8GxxbjtG3FbrEIIY3l8/hrwUwIeCZvi4QuOTP4MErVug==}
    engines: {node: '>=12'}

  any-promise@1.3.0:
    resolution: {integrity: sha512-7UvmKalWRt1wgjL1RrGxoSJW/0QZFIegpeGvZG9kjp8vrRu55XTHbwnqq2GpXm9uLbcuhxm3IqX9OB4MZR1b2A==}

  anymatch@3.1.3:
    resolution: {integrity: sha512-KMReFUr0B4t+D+OBkjR3KYqvocp2XaSzO55UcB6mgQMd3KbcE+mWTyvVV7D/zsdEbNnV6acZUutkiHQXvTr1Rw==}
    engines: {node: '>= 8'}

  arg@5.0.2:
    resolution: {integrity: sha512-PYjyFOLKQ9y57JvQ6QLo8dAgNqswh8M1RMJYdQduT6xbWSgK36P/Z/v+p888pM69jMMfS8Xd8F6I1kQ/I9HUGg==}

  argparse@1.0.10:
    resolution: {integrity: sha512-o5Roy6tNG4SL/FOkCAN6RzjiakZS25RLYFrcMttJqbdd8BWrnA+fGz57iN5Pb06pvBGvl5gQ0B48dJlslXvoTg==}

  argparse@2.0.1:
    resolution: {integrity: sha512-8+9WqebbFzpX9OR+Wa6O29asIogeRMzcGtAINdpMHHyAg10f05aSFVBbcEqGf/PXw1EjAZ+q2/bEBg3DvurK3Q==}

  aria-hidden@1.2.4:
    resolution: {integrity: sha512-y+CcFFwelSXpLZk/7fMB2mUbGtX9lKycf1MWJ7CaTIERyitVlyQx6C+sxcROU2BAJ24OiZyK+8wj2i8AlBoS3A==}
    engines: {node: '>=10'}

  aria-query@5.3.2:
    resolution: {integrity: sha512-COROpnaoap1E2F000S62r6A60uHZnmlvomhfyT2DlTcrY1OrBKn2UhH7qn5wTC9zMvD0AY7csdPSNwKP+7WiQw==}
    engines: {node: '>= 0.4'}

  arktype@2.1.0:
    resolution: {integrity: sha512-BjXPbh4S8nBSuHmlakrQ+ViiGIhTcxAw7dWuJjW3nlHdY8wGktuuKfP52eWjmC3Y/Og1BbbRYEDGr/H0Kg26Mg==}

  array-iterate@2.0.1:
    resolution: {integrity: sha512-I1jXZMjAgCMmxT4qxXfPXa6SthSoE8h6gkSI9BGGNv8mP8G/v0blc+qFnZu6K42vTOiuME596QaLO0TP3Lk0xg==}

  assertion-error@2.0.1:
    resolution: {integrity: sha512-Izi8RQcffqCeNVgFigKli1ssklIbpHnCYc6AknXGYoB6grJqyeby7jv12JUQgmTAnIDnbck1uxksT4dzN3PWBA==}
    engines: {node: '>=12'}

  astring@1.9.0:
    resolution: {integrity: sha512-LElXdjswlqjWrPpJFg1Fx4wpkOCxj1TDHlSV4PlaRxHGWko024xICaa97ZkMfs6DRKlCguiAI+rbXv5GWwXIkg==}
    hasBin: true

  astro-expressive-code@0.40.2:
    resolution: {integrity: sha512-yJMQId0yXSAbW9I6yqvJ3FcjKzJ8zRL7elbJbllkv1ZJPlsI0NI83Pxn1YL1IapEM347EvOOkSW2GL+2+NO61w==}
    peerDependencies:
      astro: ^4.0.0-beta || ^5.0.0-beta || ^3.3.0

  astro-remote@0.3.3:
    resolution: {integrity: sha512-ufS/aOBXQKAe6hZ5NbiHUsC01o0ZcEwS+nNhd/mr1avLV+NbgYJEbwY8VRorzLs/GH5COOTaxl2795DkGIUTcw==}
    engines: {node: '>=18.14.1'}

  astro-vtbot@2.0.6:
    resolution: {integrity: sha512-5S9PChJDVgvZXK+MdoXH+Q9dN5htznvzR1CoPbMrFydEOtGrGwP7amYEXHjvNPVT1HodtYGzzSp3In76esJkjA==}

  astro@5.3.1:
    resolution: {integrity: sha512-dfcuWKkGsYI6XH6zhSK4tHGFXRgEbPZZwZQ/VmGtKBnDfFW+3faq6k+ETKlKDeRB4LwDGtaeoH+US4HYC5w1SA==}
    engines: {node: ^18.17.1 || ^20.3.0 || >=22.0.0, npm: '>=9.6.5', pnpm: '>=7.1.0'}
    hasBin: true

  autoprefixer@10.4.20:
    resolution: {integrity: sha512-XY25y5xSv/wEoqzDyXXME4AFfkZI0P23z6Fs3YgymDnKJkCGOnkL0iTxCa85UTqaSgfcqyf3UA6+c7wUvx/16g==}
    engines: {node: ^10 || ^12 || >=14}
    hasBin: true
    peerDependencies:
      postcss: ^8.1.0

  axobject-query@4.1.0:
    resolution: {integrity: sha512-qIj0G9wZbMGNLjLmg1PT6v2mE9AH2zlnADJD/2tC6E00hgmhUOfEB6greHPAfLRSufHqROIUTkw6E+M3lH0PTQ==}
    engines: {node: '>= 0.4'}

  b4a@1.6.7:
    resolution: {integrity: sha512-OnAYlL5b7LEkALw87fUVafQw5rVR9RjwGd4KUwNQ6DrrNmaVaUCgLipfVlzrPQ4tWOR9P0IXGNOx50jYCCdSJg==}

  bail@2.0.2:
    resolution: {integrity: sha512-0xO6mYd7JB2YesxDKplafRpsiOzPt9V02ddPCLbY1xYGPOX24NTyN50qnUxgCPcSoYMhKpAuBTjQoRZCAkUDRw==}

  balanced-match@1.0.2:
    resolution: {integrity: sha512-3oSeUO0TMV67hN1AmbXsK4yaqU7tjiHlbxRDZOpH0KW9+CeX4bRAaX0Anxt0tx2MrpRpWwQaPwIlISEJhYU5Pw==}

  bare-events@2.5.4:
    resolution: {integrity: sha512-+gFfDkR8pj4/TrWCGUGWmJIkBwuxPS5F+a5yWjOHQt2hHvNZd5YLzadjmDUtFmMM4y429bnKLa8bYBMHcYdnQA==}

  bare-fs@4.0.1:
    resolution: {integrity: sha512-ilQs4fm/l9eMfWY2dY0WCIUplSUp7U0CT1vrqMg1MUdeZl4fypu5UP0XcDBK5WBQPJAKP1b7XEodISmekH/CEg==}
    engines: {bare: '>=1.7.0'}

  bare-os@3.4.0:
    resolution: {integrity: sha512-9Ous7UlnKbe3fMi7Y+qh0DwAup6A1JkYgPnjvMDNOlmnxNRQvQ/7Nst+OnUQKzk0iAT0m9BisbDVp9gCv8+ETA==}
    engines: {bare: '>=1.6.0'}

  bare-path@3.0.0:
    resolution: {integrity: sha512-tyfW2cQcB5NN8Saijrhqn0Zh7AnFNsnczRcuWODH0eYAXBsJ5gVxAUuNr7tsHSC6IZ77cA0SitzT+s47kot8Mw==}

  bare-stream@2.6.5:
    resolution: {integrity: sha512-jSmxKJNJmHySi6hC42zlZnq00rga4jjxcgNZjY9N5WlOe/iOoGRtdwGsHzQv2RlH2KOYMwGUXhf2zXd32BA9RA==}
    peerDependencies:
      bare-buffer: '*'
      bare-events: '*'
    peerDependenciesMeta:
      bare-buffer:
        optional: true
      bare-events:
        optional: true

  base-64@1.0.0:
    resolution: {integrity: sha512-kwDPIFCGx0NZHog36dj+tHiwP4QMzsZ3AgMViUBKI0+V5n4U0ufTCUMhnQ04diaRI8EX/QcPfql7zlhZ7j4zgg==}

  base64-js@1.5.1:
    resolution: {integrity: sha512-AKpaYlHn8t4SVbOHCy+b5+KKgvR4vrsD8vbvrbiQJps7fKDTkjkDry6ji0rUJjC0kzbNePLwzxq8iypo41qeWA==}

  bcp-47-match@2.0.3:
    resolution: {integrity: sha512-JtTezzbAibu8G0R9op9zb3vcWZd9JF6M0xOYGPn0fNCd7wOpRB1mU2mH9T8gaBGbAAyIIVgB2G7xG0GP98zMAQ==}

  bcp-47@2.1.0:
    resolution: {integrity: sha512-9IIS3UPrvIa1Ej+lVDdDwO7zLehjqsaByECw0bu2RRGP73jALm6FYbzI5gWbgHLvNdkvfXB5YrSbocZdOS0c0w==}

  before-after-hook@2.2.3:
    resolution: {integrity: sha512-NzUnlZexiaH/46WDhANlyR2bXRopNg4F/zuSA3OpZnllCUgRaOF2znDioDWrmbNVsuZk6l9pMquQB38cfBZwkQ==}

  binary-extensions@2.3.0:
    resolution: {integrity: sha512-Ceh+7ox5qe7LJuLHoY0feh3pHuUDHAcRUeyL2VYghZwfpkNIy/+8Ocg0a3UuSoYzavmylwuLWQOf3hl0jjMMIw==}
    engines: {node: '>=8'}

  bl@4.1.0:
    resolution: {integrity: sha512-1W07cM9gS6DcLperZfFSj+bWLtaPGSOHWhPiGzXmvVJbRLdG82sH/Kn8EtW1VqWVA54AKf2h5k5BbnIbwF3h6w==}

  boolbase@1.0.0:
    resolution: {integrity: sha512-JZOSA7Mo9sNGB8+UjSgzdLtokWAky1zbztM3WRLCbZ70/3cTANmQmOdR7y2g+J0e2WXywy1yS468tY+IruqEww==}

  boxen@8.0.1:
    resolution: {integrity: sha512-F3PH5k5juxom4xktynS7MoFY+NUWH5LC4CnH11YB8NPew+HLpmBLCybSAEyb2F+4pRXhuhWqFesoQd6DAyc2hw==}
    engines: {node: '>=18'}

  brace-expansion@2.0.1:
    resolution: {integrity: sha512-XnAIvQ8eM+kC6aULx6wuQiwVsnzsi9d3WxzV3FpWTGA19F621kwdbsAcFKXgKUHZWsy+mY6iL1sHTxWEFCytDA==}

  braces@3.0.3:
    resolution: {integrity: sha512-yQbXgO/OSZVD2IsiLlro+7Hf6Q18EJrKSEsdoMzKePKXct3gvD8oLcOQdIzGupr5Fj+EDe8gO/lxc1BzfMpxvA==}
    engines: {node: '>=8'}

  browserslist@4.24.4:
    resolution: {integrity: sha512-KDi1Ny1gSePi1vm0q4oxSF8b4DR44GF4BbmS2YdhPLOEqd8pDviZOGH/GsmRwoWJ2+5Lr085X7naowMwKHDG1A==}
    engines: {node: ^6 || ^7 || ^8 || ^9 || ^10 || ^11 || ^12 || >=13.7}
    hasBin: true

  buffer@5.7.1:
    resolution: {integrity: sha512-EHcyIPBQ4BSGlvjB16k5KgAJ27CIsHY/2JBmCRReo48y9rQ3MaUzWX3KVlBa4U7MyX02HdVj0K7C3WaB3ju7FQ==}

  bundle-require@5.1.0:
    resolution: {integrity: sha512-3WrrOuZiyaaZPWiEt4G3+IffISVC9HYlWueJEBWED4ZH4aIAC2PnkdnuRrR94M+w6yGWn4AglWtJtBI8YqvgoA==}
    engines: {node: ^12.20.0 || ^14.13.1 || >=16.0.0}
    peerDependencies:
      esbuild: '>=0.18'

  cac@6.7.14:
    resolution: {integrity: sha512-b6Ilus+c3RrdDk+JhLKUAQfzzgLEPy6wcXqS7f/xe1EETvsDP6GORG7SFuOs6cID5YkqchW/LXZbX5bc8j7ZcQ==}
    engines: {node: '>=8'}

  call-me-maybe@1.0.2:
    resolution: {integrity: sha512-HpX65o1Hnr9HH25ojC1YGs7HCQLq0GCOibSaWER0eNpgJ/Z1MZv2mTc7+xh6WOPxbRVcmgbv4hGU+uSQ/2xFZQ==}

  camelcase-css@2.0.1:
    resolution: {integrity: sha512-QOSvevhslijgYwRx6Rv7zKdMF8lbRmx+uQGx2+vDc+KI/eBnsy9kit5aj23AgGu3pa4t9AgwbnXWqS+iOY+2aA==}
    engines: {node: '>= 6'}

  camelcase@8.0.0:
    resolution: {integrity: sha512-8WB3Jcas3swSvjIeA2yvCJ+Miyz5l1ZmB6HFb9R1317dt9LCQoswg/BGrmAmkWVEszSrrg4RwmO46qIm2OEnSA==}
    engines: {node: '>=16'}

  caniuse-lite@1.0.30001700:
    resolution: {integrity: sha512-2S6XIXwaE7K7erT8dY+kLQcpa5ms63XlRkMkReXjle+kf6c5g38vyMl+Z5y8dSxOFDhcFe+nxnn261PLxBSQsQ==}

  ccount@2.0.1:
    resolution: {integrity: sha512-eyrF0jiFpY+3drT6383f1qhkbGsLSifNAjA61IUjZjmLCWjItY6LB9ft9YhoDgwfmclB2zhu51Lc7+95b8NRAg==}

  chai@5.2.0:
    resolution: {integrity: sha512-mCuXncKXk5iCLhfhwTc0izo0gtEmpz5CtG2y8GiOINBlMVS6v8TMRc5TaLWKS6692m9+dVVfzgeVxR5UxWHTYw==}
    engines: {node: '>=12'}

  chalk@4.1.2:
    resolution: {integrity: sha512-oKnbhFyRIXpUuez8iBMmyEa4nbj4IOQyuhc/wy9kY7/WVPcwIO9VA668Pu8RkO7+0G76SLROeyw9CpQ061i4mA==}
    engines: {node: '>=10'}

  chalk@5.4.1:
    resolution: {integrity: sha512-zgVZuo2WcZgfUEmsn6eO3kINexW8RAE4maiQ8QNs8CtpPCSyMiYsULR3HQYkm3w8FIA3SberyMJMSldGsW+U3w==}
    engines: {node: ^12.17.0 || ^14.13 || >=16.0.0}

  character-entities-html4@2.1.0:
    resolution: {integrity: sha512-1v7fgQRj6hnSwFpq1Eu0ynr/CDEw0rXo2B61qXrLNdHZmPKgb7fqS1a2JwF0rISo9q77jDI8VMEHoApn8qDoZA==}

  character-entities-legacy@3.0.0:
    resolution: {integrity: sha512-RpPp0asT/6ufRm//AJVwpViZbGM/MkjQFxJccQRHmISF/22NBtsHqAWmL+/pmkPWoIUJdWyeVleTl1wydHATVQ==}

  character-entities@2.0.2:
    resolution: {integrity: sha512-shx7oQ0Awen/BRIdkjkvz54PnEEI/EjwXDSIZp86/KKdbafHh1Df/RYGBhn4hbe2+uKC9FnT5UCEdyPz3ai9hQ==}

  character-reference-invalid@2.0.1:
    resolution: {integrity: sha512-iBZ4F4wRbyORVsu0jPV7gXkOsGYjGHPmAyv+HiHG8gi5PtC9KI2j1+v8/tlibRvjoWX027ypmG/n0HtO5t7unw==}

  check-error@2.1.1:
    resolution: {integrity: sha512-OAlb+T7V4Op9OwdkjmguYRqncdlx5JiofwOAUkmTF+jNdHwzTaTs4sRAGpzLF3oOz5xAyDGrPgeIDFQmDOTiJw==}
    engines: {node: '>= 16'}

  chokidar@3.6.0:
    resolution: {integrity: sha512-7VT13fmjotKpGipCW9JEQAusEPE+Ei8nl6/g4FBAmIm0GOOLMua9NDDo/DWp0ZAxCr3cPq5ZpBqmPAQgDda2Pw==}
    engines: {node: '>= 8.10.0'}

  chokidar@4.0.3:
    resolution: {integrity: sha512-Qgzu8kfBvo+cA4962jnP1KkS6Dop5NS6g7R5LFYJr4b8Ub94PPQXUksCw9PvXoeXPRRddRNC5C1JQUR2SMGtnA==}
    engines: {node: '>= 14.16.0'}

  chownr@1.1.4:
    resolution: {integrity: sha512-jJ0bqzaylmJtVnNgzTeSOs8DPavpbYgEr/b0YL8/2GO3xJEhInFmhKMUnEJQjZumK7KXGFhUy89PrsJWlakBVg==}

  ci-info@4.1.0:
    resolution: {integrity: sha512-HutrvTNsF48wnxkzERIXOe5/mlcfFcbfCmwcg6CJnizbSue78AbDt+1cgl26zwn61WFxhcPykPfZrbqjGmBb4A==}
    engines: {node: '>=8'}

  classnames@2.5.1:
    resolution: {integrity: sha512-saHYOzhIQs6wy2sVxTM6bUDsQO4F50V9RQ22qBpEdCW+I+/Wmke2HOl6lS6dTpdxVhb88/I6+Hs+438c3lfUow==}

  cli-boxes@3.0.0:
    resolution: {integrity: sha512-/lzGpEWL/8PfI0BmBOPRwp0c/wFNX1RdUML3jK/RcSBA9T8mZDdQpqYBKtCFTOfQbwPqWEOpjqW+Fnayc0969g==}
    engines: {node: '>=10'}

  cli-cursor@3.1.0:
    resolution: {integrity: sha512-I/zHAwsKf9FqGoXM4WWRACob9+SNukZTd94DWF57E4toouRulbCxcUh6RKUEOQlYTHJnzkPMySvPNaaSLNfLZw==}
    engines: {node: '>=8'}

  cli-spinners@2.9.2:
    resolution: {integrity: sha512-ywqV+5MmyL4E7ybXgKys4DugZbX0FC6LnwrhjuykIjnK9k8OQacQ7axGKnjDXWNhns0xot3bZI5h55H8yo9cJg==}
    engines: {node: '>=6'}

  cliui@8.0.1:
    resolution: {integrity: sha512-BSeNnyus75C4//NQ9gQt1/csTXyo/8Sb+afLAkzAptFuMsod9HFokGNudZpi/oQV73hnVK+sR+5PVRMd+Dr7YQ==}
    engines: {node: '>=12'}

  clone@1.0.4:
    resolution: {integrity: sha512-JQHZ2QMW6l3aH/j6xCqQThY/9OH4D/9ls34cgkUBiEeocRTU04tHfKPBsUK1PqZCUQM7GiA0IIXJSuXHI64Kbg==}
    engines: {node: '>=0.8'}

  clsx@2.1.1:
    resolution: {integrity: sha512-eYm0QWBtUrBWZWG0d386OGAw16Z995PiOVo2B7bjWSbHedGl5e0ZWaq65kOGgUSNesEIDkB9ISbTg/JK9dhCZA==}
    engines: {node: '>=6'}

  collapse-white-space@2.1.0:
    resolution: {integrity: sha512-loKTxY1zCOuG4j9f6EPnuyyYkf58RnhhWTvRoZEokgB+WbdXehfjFviyOVYkqzEWz1Q5kRiZdBYS5SwxbQYwzw==}

  color-convert@2.0.1:
    resolution: {integrity: sha512-RRECPsj7iu/xb5oKYcsFHSppFNnsj/52OVTRKb4zP5onXwVF3zVmmToNcOfGC+CRDpfK/U584fMg38ZHCaElKQ==}
    engines: {node: '>=7.0.0'}

  color-name@1.1.4:
    resolution: {integrity: sha512-dOy+3AuW3a2wNbZHIuMZpTcgjGuLU/uBL/ubcZF9OXbDo8ff4O8yVp5Bf0efS8uEoYo5q4Fx7dY9OgQGXgAsQA==}

  color-string@1.9.1:
    resolution: {integrity: sha512-shrVawQFojnZv6xM40anx4CkoDP+fZsw/ZerEMsW/pyzsRbElpsL/DBVW7q3ExxwusdNXI3lXpuhEZkzs8p5Eg==}

  color@4.2.3:
    resolution: {integrity: sha512-1rXeuUUiGGrykh+CeBdu5Ie7OJwinCgQY0bc7GCRxy5xVHy+moaqkpL/jqQq0MtQOeYcrqEz4abc5f0KtU7W4A==}
    engines: {node: '>=12.5.0'}

  comma-separated-tokens@2.0.3:
    resolution: {integrity: sha512-Fu4hJdvzeylCfQPp9SGWidpzrMs7tTrlu6Vb8XGaRGck8QSNZJJp538Wrb60Lax4fPwR64ViY468OIUTbRlGZg==}

  commander@2.20.3:
    resolution: {integrity: sha512-GpVkmM8vF2vQUkj2LvZmD35JxeJOLCwJ9cUkugyk2nuhbv3+mJvpLYYt+0+USMxE+oj+ey/lJEnhZw75x/OMcQ==}

  commander@4.1.1:
    resolution: {integrity: sha512-NOKm8xhkzAjzFx8B2v5OAHT+u5pRQc2UCa2Vq9jYL/31o2wi9mxBA7LIFs3sV5VSC49z6pEhfbMULvShKj26WA==}
    engines: {node: '>= 6'}

  common-ancestor-path@1.0.1:
    resolution: {integrity: sha512-L3sHRo1pXXEqX8VU28kfgUY+YGsk09hPqZiZmLacNib6XNTCM8ubYeT7ryXQw8asB1sKgcU5lkB7ONug08aB8w==}

  confbox@0.1.8:
    resolution: {integrity: sha512-RMtmw0iFkeR4YV+fUOSucriAQNb9g8zFR52MWCtl+cCZOFRNL6zeB395vPzFhEjjn4fMxXudmELnl/KF/WrK6w==}

  consola@3.4.0:
    resolution: {integrity: sha512-EiPU8G6dQG0GFHNR8ljnZFki/8a+cQwEQ+7wpxdChl02Q8HXlwEZWD5lqAF8vC2sEC3Tehr8hy7vErz88LHyUA==}
    engines: {node: ^14.18.0 || >=16.10.0}

  convert-source-map@2.0.0:
    resolution: {integrity: sha512-Kvp459HrV2FEJ1CAsi1Ku+MY3kasH19TFykTz2xWmMeq6bk2NU3XXvfJ+Q61m0xktWwt+1HSYf3JZsTms3aRJg==}

  cookie-es@1.2.2:
    resolution: {integrity: sha512-+W7VmiVINB+ywl1HGXJXmrqkOhpKrIiVZV6tQuV54ZyQC7MMuBt81Vc336GMLoHBq5hV/F9eXgt5Mnx0Rha5Fg==}

  cookie@0.7.2:
    resolution: {integrity: sha512-yki5XnKuf750l50uGTllt6kKILY4nQ1eNIQatoXEByZ5dWgnKqbnqmTrBE5B4N7lrMJKQ2ytWMiTO2o0v6Ew/w==}
    engines: {node: '>= 0.6'}

  cross-spawn@7.0.6:
    resolution: {integrity: sha512-uV2QOWP2nWzsy2aMp8aRibhi9dlzF5Hgh5SHaB9OiTGEyDTiJJyx0uy51QXdyWbtAHNua4XJzUKca3OzKUd3vA==}
    engines: {node: '>= 8'}

  crossws@0.3.4:
    resolution: {integrity: sha512-uj0O1ETYX1Bh6uSgktfPvwDiPYGQ3aI4qVsaC/LWpkIzGj1nUYm5FK3K+t11oOlpN01lGbprFCH4wBlKdJjVgw==}

  css-selector-parser@3.0.5:
    resolution: {integrity: sha512-3itoDFbKUNx1eKmVpYMFyqKX04Ww9osZ+dLgrk6GEv6KMVeXUhUnp4I5X+evw+u3ZxVU6RFXSSRxlTeMh8bA+g==}

  cssesc@3.0.0:
    resolution: {integrity: sha512-/Tb/JcjK111nNScGob5MNtsntNM1aCNUDipB/TkwZFhyDrrE47SOx/18wF2bbjgc3ZzCSKW1T5nt5EbFoAz/Vg==}
    engines: {node: '>=4'}
    hasBin: true

  csstype@3.1.3:
    resolution: {integrity: sha512-M1uQkMl8rQK/szD0LNhtqxIPLpimGm8sOBwU7lLnCpSbTyY3yeU1Vc7l4KT5zT4s/yOxHH5O7tIuuLOCnLADRw==}

  debug@4.4.0:
    resolution: {integrity: sha512-6WTZ/IxCY/T6BALoZHaE4ctp9xm+Z5kY/pzYaCHRFeyVhojxlrm+46y68HA6hr0TcwEssoxNiDEUJQjfPZ/RYA==}
    engines: {node: '>=6.0'}
    peerDependencies:
      supports-color: '*'
    peerDependenciesMeta:
      supports-color:
        optional: true

  decode-named-character-reference@1.0.2:
    resolution: {integrity: sha512-O8x12RzrUF8xyVcY0KJowWsmaJxQbmy0/EtnNtHRpsOcT7dFk5W598coHqBVpmWo1oQQfsCqfCmkZN5DJrZVdg==}

  decode-named-character-reference@1.1.0:
    resolution: {integrity: sha512-Wy+JTSbFThEOXQIR2L6mxJvEs+veIzpmqD7ynWxMXGpnk3smkHQOp6forLdHsKpAMW9iJpaBBIxz285t1n1C3w==}

  decode-uri-component@0.4.1:
    resolution: {integrity: sha512-+8VxcR21HhTy8nOt6jf20w0c9CADrw1O8d+VZ/YzzCt4bJ3uBjw+D1q2osAB8RnpwwaeYBxy0HyKQxD5JBMuuQ==}
    engines: {node: '>=14.16'}

  decompress-response@6.0.0:
    resolution: {integrity: sha512-aW35yZM6Bb/4oJlZncMH2LCoZtJXTRxES17vE3hoRiowU2kWHaJKFkSBDnDR+cm9J+9QhXmREyIfv0pji9ejCQ==}
    engines: {node: '>=10'}

  deep-eql@5.0.2:
    resolution: {integrity: sha512-h5k/5U50IJJFpzfL6nO9jaaumfjO/f2NjK/oYB2Djzm4p9L+3T9qWpZqZ2hAbLPuuYq9wrU08WQyBTL5GbPk5Q==}
    engines: {node: '>=6'}

  deep-extend@0.6.0:
    resolution: {integrity: sha512-LOHxIOaPYdHlJRtCQfDIVZtfw/ufM8+rVj649RIHzcm/vGwQRXFt6OPqIFWsm2XEMrNIEtWR64sY1LEKD2vAOA==}
    engines: {node: '>=4.0.0'}

  defaults@1.0.4:
    resolution: {integrity: sha512-eFuaLoy/Rxalv2kr+lqMlUnrDWV+3j4pljOIJgLIhI058IQfWJ7vXhyEIHu+HtC738klGALYxOKDO0bQP3tg8A==}

  defu@6.1.4:
    resolution: {integrity: sha512-mEQCMmwJu317oSz8CwdIOdwf3xMif1ttiM8LTufzc3g6kR+9Pe236twL8j3IYT1F7GfRgGcW6MWxzZjLIkuHIg==}

  deprecation@2.3.1:
    resolution: {integrity: sha512-xmHIy4F3scKVwMsQ4WnVaS8bHOx0DmVwRywosKhaILI0ywMDWPtBSku2HNxRvF7jtwDRsoEwYQSfbxj8b7RlJQ==}

  dequal@2.0.3:
    resolution: {integrity: sha512-0je+qPKHEMohvfRTCEo3CrPG6cAzAYgmzKyxRiYSSDkS6eGJdyVJm7WaYA5ECaAD9wLB2T4EEeymA5aFVcYXCA==}
    engines: {node: '>=6'}

  destr@2.0.3:
    resolution: {integrity: sha512-2N3BOUU4gYMpTP24s5rF5iP7BDr7uNTCs4ozw3kf/eKfvWSIu93GEBi5m427YoyJoeOzQ5smuu4nNAPGb8idSQ==}

  detect-libc@2.0.3:
    resolution: {integrity: sha512-bwy0MGW55bG41VqxxypOsdSdGqLwXPI/focwgTYCFMbdUiBAxLg9CFzG08sz2aqzknwiX7Hkl0bQENjg8iLByw==}
    engines: {node: '>=8'}

  detect-node-es@1.1.0:
    resolution: {integrity: sha512-ypdmJU/TbBby2Dxibuv7ZLW3Bs1QEmM7nHjEANfohJLvE0XVujisn1qPJcZxg+qDucsr+bP6fLD1rPS3AhJ7EQ==}

  deterministic-object-hash@2.0.2:
    resolution: {integrity: sha512-KxektNH63SrbfUyDiwXqRb1rLwKt33AmMv+5Nhsw1kqZ13SJBRTgZHtGbE+hH3a1mVW1cz+4pqSWVPAtLVXTzQ==}
    engines: {node: '>=18'}

  devalue@5.1.1:
    resolution: {integrity: sha512-maua5KUiapvEwiEAe+XnlZ3Rh0GD+qI1J/nb9vrJc3muPXvcF/8gXYTWF76+5DAqHyDUtOIImEuo0YKE9mshVw==}

  devlop@1.1.0:
    resolution: {integrity: sha512-RWmIqhcFf1lRYBvNmr7qTNuyCt/7/ns2jbpp1+PalgE/rDQcBT0fioSMUpJ93irlUhC5hrg4cYqe6U+0ImW0rA==}

  didyoumean@1.2.2:
    resolution: {integrity: sha512-gxtyfqMg7GKyhQmb056K7M3xszy/myH8w+B4RT+QXBQsvAOdc3XymqDDPHx1BgPgsdAA5SIifona89YtRATDzw==}

  diff@5.2.0:
    resolution: {integrity: sha512-uIFDxqpRZGZ6ThOk84hEfqWoHx2devRFvpTZcTHur85vImfaxUbTW9Ryh4CpCuDnToOP1CEtXKIgytHBPVff5A==}
    engines: {node: '>=0.3.1'}

  direction@2.0.1:
    resolution: {integrity: sha512-9S6m9Sukh1cZNknO1CWAr2QAWsbKLafQiyM5gZ7VgXHeuaoUwffKN4q6NC4A/Mf9iiPlOXQEKW/Mv/mh9/3YFA==}
    hasBin: true

  discontinuous-range@1.0.0:
    resolution: {integrity: sha512-c68LpLbO+7kP/b1Hr1qs8/BJ09F5khZGTxqxZuhzxpmwJKOgRFHJWIb9/KmqnqHhLdO55aOxFH/EGBvUQbL/RQ==}

  dlv@1.1.3:
    resolution: {integrity: sha512-+HlytyjlPKnIG8XuRG8WvmBP8xs8P71y+SKKS6ZXWoEgLuePxtDoUEiH7WkdePWrQ5JBpE6aoVqfZfJUQkjXwA==}

  dpdm@3.14.0:
    resolution: {integrity: sha512-YJzsFSyEtj88q5eTELg3UWU7TVZkG1dpbF4JDQ3t1b07xuzXmdoGeSz9TKOke1mUuOpWlk4q+pBh+aHzD6GBTg==}
    hasBin: true

  dset@3.1.4:
    resolution: {integrity: sha512-2QF/g9/zTaPDc3BjNcVTGoBbXBgYfMTTceLaYcFJ/W9kggFUkhxD/hMEeuLKbugyef9SqAx8cpgwlIP/jinUTA==}
    engines: {node: '>=4'}

  eastasianwidth@0.2.0:
    resolution: {integrity: sha512-I88TYZWc9XiYHRQ4/3c5rjjfgkjhLyW2luGIheGERbNQ6OY7yTybanSpDXZa8y7VUP9YmDcYa+eyq4ca7iLqWA==}

  electron-to-chromium@1.5.102:
    resolution: {integrity: sha512-eHhqaja8tE/FNpIiBrvBjFV/SSKpyWHLvxuR9dPTdo+3V9ppdLmFB7ZZQ98qNovcngPLYIz0oOBF9P0FfZef5Q==}

  emmet@2.4.11:
    resolution: {integrity: sha512-23QPJB3moh/U9sT4rQzGgeyyGIrcM+GH5uVYg2C6wZIxAIJq7Ng3QLT79tl8FUwDXhyq9SusfknOrofAKqvgyQ==}

  emoji-regex-xs@1.0.0:
    resolution: {integrity: sha512-LRlerrMYoIDrT6jgpeZ2YYl/L8EulRTt5hQcYjy5AInh7HWXKimpqx68aknBFpGL2+/IcogTcaydJEgaTmOpDg==}

  emoji-regex@10.4.0:
    resolution: {integrity: sha512-EC+0oUMY1Rqm4O6LLrgjtYDvcVYTy7chDnM4Q7030tP4Kwj3u/pR6gP9ygnp2CJMK5Gq+9Q2oqmrFJAz01DXjw==}

  emoji-regex@8.0.0:
    resolution: {integrity: sha512-MSjYzcWNOA0ewAHpz0MxpYFvwg6yjy1NG3xteoqz644VCo/RPgnr1/GGt+ic3iJTzQ8Eu3TdM14SawnVUmGE6A==}

  emoji-regex@9.2.2:
    resolution: {integrity: sha512-L18DaJsXSUk2+42pv8mLs5jJT2hqFkFE4j21wOmgbUqsZ2hL72NsUU785g9RXgo3s0ZNgVl42TiHp3ZtOv/Vyg==}

  end-of-stream@1.4.4:
    resolution: {integrity: sha512-+uw1inIHVPQoaVuHzRyXd21icM+cnt4CzD5rW+NC1wjOUSTOs+Te7FOv7AhN7vS9x/oIyhLP5PR1H+phQAHu5Q==}

  entities@4.5.0:
    resolution: {integrity: sha512-V0hjH4dGPh9Ao5p0MoRY6BVqtwCjhz6vI5LT8AJ55H+4g9/4vbHx1I54fS0XuclLhDHArPQCiMjDxjaL8fPxhw==}
    engines: {node: '>=0.12'}

  es-module-lexer@1.6.0:
    resolution: {integrity: sha512-qqnD1yMU6tk/jnaMosogGySTZP8YtUgAffA9nMN+E/rjxcfRQ6IEk7IiozUjgxKoFHBGjTLnrHB/YC45r/59EQ==}

  esast-util-from-estree@2.0.0:
    resolution: {integrity: sha512-4CyanoAudUSBAn5K13H4JhsMH6L9ZP7XbLVe/dKybkxMO7eDyLsT8UHl9TRNrU2Gr9nz+FovfSIjuXWJ81uVwQ==}

  esast-util-from-js@2.0.1:
    resolution: {integrity: sha512-8Ja+rNJ0Lt56Pcf3TAmpBZjmx8ZcK5Ts4cAzIOjsjevg9oSXJnl6SUQ2EevU8tv3h6ZLWmoKL5H4fgWvdvfETw==}

  esbuild@0.24.2:
    resolution: {integrity: sha512-+9egpBW8I3CD5XPe0n6BfT5fxLzxrlDzqydF3aviG+9ni1lDC/OvMHcxqEFV0+LANZG5R1bFMWfUrjVsdwxJvA==}
    engines: {node: '>=18'}
    hasBin: true

  esbuild@0.25.0:
    resolution: {integrity: sha512-BXq5mqc8ltbaN34cDqWuYKyNhX8D/Z0J1xdtdQ8UcIIIyJyz+ZMKUt58tF3SrZ85jcfN/PZYhjR5uDQAYNVbuw==}
    engines: {node: '>=18'}
    hasBin: true

  escalade@3.2.0:
    resolution: {integrity: sha512-WUj2qlxaQtO4g6Pq5c29GTcWGDyd8itL8zTlipgECz3JesAiiOKotd8JU6otB3PACgG6xkJUyVhboMS+bje/jA==}
    engines: {node: '>=6'}

  escape-string-regexp@5.0.0:
    resolution: {integrity: sha512-/veY75JbMK4j1yjvuUxuVsiS/hr/4iHs9FTT6cgTexxdE0Ly/glccBAkloH/DofkjRbZU3bnoj38mOmhkZ0lHw==}
    engines: {node: '>=12'}

  esprima@4.0.1:
    resolution: {integrity: sha512-eGuFFw7Upda+g4p+QHvnW0RyTX/SVeJBDM/gCtMARO0cLuT2HcEKnTPvhjV6aGeqrCB/sbNop0Kszm0jsaWU4A==}
    engines: {node: '>=4'}
    hasBin: true

  estree-util-attach-comments@3.0.0:
    resolution: {integrity: sha512-cKUwm/HUcTDsYh/9FgnuFqpfquUbwIqwKM26BVCGDPVgvaCl/nDCCjUfiLlx6lsEZ3Z4RFxNbOQ60pkaEwFxGw==}

  estree-util-build-jsx@3.0.1:
    resolution: {integrity: sha512-8U5eiL6BTrPxp/CHbs2yMgP8ftMhR5ww1eIKoWRMlqvltHF8fZn5LRDvTKuxD3DUn+shRbLGqXemcP51oFCsGQ==}

  estree-util-is-identifier-name@3.0.0:
    resolution: {integrity: sha512-hFtqIDZTIUZ9BXLb8y4pYGyk6+wekIivNVTcmvk8NoOh+VeRn5y6cEHzbURrWbfp1fIqdVipilzj+lfaadNZmg==}

  estree-util-scope@1.0.0:
    resolution: {integrity: sha512-2CAASclonf+JFWBNJPndcOpA8EMJwa0Q8LUFJEKqXLW6+qBvbFZuF5gItbQOs/umBUkjviCSDCbBwU2cXbmrhQ==}

  estree-util-to-js@2.0.0:
    resolution: {integrity: sha512-WDF+xj5rRWmD5tj6bIqRi6CkLIXbbNQUcxQHzGysQzvHmdYG2G7p/Tf0J0gpxGgkeMZNTIjT/AoSvC9Xehcgdg==}

  estree-util-visit@2.0.0:
    resolution: {integrity: sha512-m5KgiH85xAhhW8Wta0vShLcUvOsh3LLPI2YVwcbio1l7E09NTLL1EyMZFM1OyWowoH0skScNbhOPl4kcBgzTww==}

  estree-walker@2.0.2:
    resolution: {integrity: sha512-Rfkk/Mp/DL7JVje3u18FxFujQlTNR2q6QfMSMB7AvCBx91NGj/ba3kCfza0f6dVDbw7YlRf/nDrn7pQrCCyQ/w==}

  estree-walker@3.0.3:
    resolution: {integrity: sha512-7RUKfXgSMMkzt6ZuXmqapOurLGPPfgj6l9uRZ7lRGolvk0y2yocc35LdcxKC5PQZdn2DMqioAQ2NoWcrTKmm6g==}

  eventemitter3@5.0.1:
    resolution: {integrity: sha512-GWkBvjiSZK87ELrYOSESUYeVIc9mvLLf/nXalMOS5dYrgZq9o5OVkbZAVM06CVxYsCwH9BDZFPlQTlPA1j4ahA==}

  execa@9.5.2:
    resolution: {integrity: sha512-EHlpxMCpHWSAh1dgS6bVeoLAXGnJNdR93aabr4QCGbzOM73o5XmRfM/e5FUqsw3aagP8S8XEWUWFAxnRBnAF0Q==}
    engines: {node: ^18.19.0 || >=20.5.0}

  expand-template@2.0.3:
    resolution: {integrity: sha512-XYfuKMvj4O35f/pOXLObndIRvyQ+/+6AhODh+OKWj9S9498pHHn/IMszH+gt0fBCRWMNfk1ZSp5x3AifmnI2vg==}
    engines: {node: '>=6'}

  expect-type@1.1.0:
    resolution: {integrity: sha512-bFi65yM+xZgk+u/KRIpekdSYkTB5W1pEf0Lt8Q8Msh7b+eQ7LXVtIB1Bkm4fvclDEL1b2CZkMhv2mOeF8tMdkA==}
    engines: {node: '>=12.0.0'}

  expressive-code-twoslash@0.4.0:
    resolution: {integrity: sha512-7HffO04pYLNHX0P8/8xX+pdgWYpFWdP9/gYi7dAH1nSAxO1W7pQHW4Ly6OXD3fs4SChkGP/PWkE4oLo6CeXTfg==}
    peerDependencies:
      '@expressive-code/core': ^0.40.0
      expressive-code: ^0.40.0
      typescript: ^5.7

  expressive-code@0.40.2:
    resolution: {integrity: sha512-1zIda2rB0qiDZACawzw2rbdBQiWHBT56uBctS+ezFe5XMAaFaHLnnSYND/Kd+dVzO9HfCXRDpzH3d+3fvOWRcw==}

  extend@3.0.2:
    resolution: {integrity: sha512-fjquC59cD7CyW6urNXK0FBufkZcoiGG80wTuPujX590cB5Ttln20E2UB4S/WARVqhXffZl2LNgS+gQdPIIim/g==}

  fast-deep-equal@3.1.3:
    resolution: {integrity: sha512-f3qQ9oQy9j2AhBe/H9VC91wLmKBCCU/gDOnKNAYG5hswO7BLKj09Hc5HYNz9cGI++xlpDCIgDaitVs03ATR84Q==}

  fast-fifo@1.3.2:
    resolution: {integrity: sha512-/d9sfos4yxzpwkDkuN7k2SqFKtYNmCTzgfEpz82x34IM9/zc8KGxQoXg1liNC/izpRM/MBdt44Nmx41ZWqk+FQ==}

  fast-glob@3.3.3:
    resolution: {integrity: sha512-7MptL8U0cqcFdzIzwOTHoilX9x5BrNqye7Z/LuC7kCMRio1EMSyqRK3BEAUD7sXRq4iT4AzTVuZdhgQ2TCvYLg==}
    engines: {node: '>=8.6.0'}

  fast-uri@3.0.6:
    resolution: {integrity: sha512-Atfo14OibSv5wAp4VWNsFYE1AchQRTv9cBGWET4pZWHzYshFSS9NQI6I57rdKn9croWVMbYFbLhJ+yJvmZIIHw==}

  fast-xml-parser@4.5.3:
    resolution: {integrity: sha512-RKihhV+SHsIUGXObeVy9AXiBbFwkVk7Syp8XgwN5U3JV416+Gwp/GO9i0JYKmikykgz/UHRrrV4ROuZEo/T0ig==}
    hasBin: true

  fastq@1.19.0:
    resolution: {integrity: sha512-7SFSRCNjBQIZH/xZR3iy5iQYR8aGBE0h3VG6/cwlbrpdciNYBMotQav8c1XI3HjHH+NikUpP53nPdlZSdWmFzA==}

  fdir@6.4.3:
    resolution: {integrity: sha512-PMXmW2y1hDDfTSRc9gaXIuCCRpuoz3Kaz8cUelp3smouvfT632ozg2vrT6lJsHKKOF59YLbOGfAWGUcKEfRMQw==}
    peerDependencies:
      picomatch: ^3 || ^4
    peerDependenciesMeta:
      picomatch:
        optional: true

  figures@6.1.0:
    resolution: {integrity: sha512-d+l3qxjSesT4V7v2fh+QnmFnUWv9lSpjarhShNTgBOfA0ttejbQUAlHLitbjkoRiDulW0OPoQPYIGhIC8ohejg==}
    engines: {node: '>=18'}

  fill-range@7.1.1:
    resolution: {integrity: sha512-YsGpe3WHLK8ZYi4tWDg2Jy3ebRz2rXowDxnld4bkQB00cc/1Zw9AWnC0i9ztDJitivtQvaI9KaLyKrc+hBW0yg==}
    engines: {node: '>=8'}

  filter-obj@5.1.0:
    resolution: {integrity: sha512-qWeTREPoT7I0bifpPUXtxkZJ1XJzxWtfoWWkdVGqa+eCr3SHW/Ocp89o8vLvbUuQnadybJpjOKu4V+RwO6sGng==}
    engines: {node: '>=14.16'}

  find-up-simple@1.0.0:
    resolution: {integrity: sha512-q7Us7kcjj2VMePAa02hDAF6d+MzsdsAWEwYyOpwUtlerRBkOEPBCRZrAV4XfcSN8fHAgaD0hP7miwoay6DCprw==}
    engines: {node: '>=18'}

  find-up@4.1.0:
    resolution: {integrity: sha512-PpOwAdQ/YlXQ2vj8a3h8IipDuYRi3wceVQQGYWxNINccq40Anw7BlsEXCMbt1Zt+OLA6Fq9suIpIWD0OsnISlw==}
    engines: {node: '>=8'}

  find-yarn-workspace-root2@1.2.16:
    resolution: {integrity: sha512-hr6hb1w8ePMpPVUK39S4RlwJzi+xPLuVuG8XlwXU3KD5Yn3qgBWVfy3AzNlDhWvE1EORCE65/Qm26rFQt3VLVA==}

  flattie@1.1.1:
    resolution: {integrity: sha512-9UbaD6XdAL97+k/n+N7JwX46K/M6Zc6KcFYskrYL8wbBV/Uyk0CTAMY0VT+qiK5PM7AIc9aTWYtq65U7T+aCNQ==}
    engines: {node: '>=8'}

  foreground-child@3.3.0:
    resolution: {integrity: sha512-Ld2g8rrAyMYFXBhEqMz8ZAHBi4J4uS1i/CxGMDnjyFWddMXLVcDp051DZfu+t7+ab7Wv6SMqpWmyFIj5UbfFvg==}
    engines: {node: '>=14'}

  fraction.js@4.3.7:
    resolution: {integrity: sha512-ZsDfxO51wGAXREY55a7la9LScWpwv9RxIrYABrlvOFBlH/ShPnrtsXeuUIfXKKOVicNxQ+o8JTbJvjS4M89yew==}

  framer-motion@12.4.5:
    resolution: {integrity: sha512-9+8wglyIJFeUpVg4U8Ohvoo5x7zmvRqawWXhEUThcYdwL/5A1/OkLvQo68Zz5taUE11HKG/Ex+LPaN2+fMkRdA==}
    peerDependencies:
      '@emotion/is-prop-valid': '*'
      react: ^18.0.0 || ^19.0.0
      react-dom: ^18.0.0 || ^19.0.0
    peerDependenciesMeta:
      '@emotion/is-prop-valid':
        optional: true
      react:
        optional: true
      react-dom:
        optional: true

  fs-constants@1.0.0:
    resolution: {integrity: sha512-y6OAwoSIf7FyjMIv94u+b5rdheZEjzR63GTyZJm5qh4Bi+2YgwLCcI/fPFZkL5PSixOt6ZNKm+w+Hfp/Bciwow==}

  fs-extra@11.3.0:
    resolution: {integrity: sha512-Z4XaCL6dUDHfP/jT25jJKMmtxvuwbkrD1vNSMFlo9lNLY2c5FHYSQgHPRZUjAB26TpDEoW9HCOgplrdbaPV/ew==}
    engines: {node: '>=14.14'}

  fsevents@2.3.3:
    resolution: {integrity: sha512-5xoDfX+fL7faATnagmWPpbFtwh/R77WmMMqqHGS65C3vvB0YHrgF+B1YmZ3441tMj5n63k0212XNoJwzlhffQw==}
    engines: {node: ^8.16.0 || ^10.6.0 || >=11.0.0}
    os: [darwin]

  function-bind@1.1.2:
    resolution: {integrity: sha512-7XHNxH7qX9xG5mIwxkhumTox/MIRNcOgDrxWsMt2pAr23WHp6MrRlN7FBSFpCpr+oVO0F744iUgR82nJMfG2SA==}

  gensync@1.0.0-beta.2:
    resolution: {integrity: sha512-3hN7NaskYvMDLQY55gnW3NQ+mesEAepTqlg+VEbj7zzqEMBVNhzcGYYeqFo/TlYz6eQiFcp1HcsCZO+nGgS8zg==}
    engines: {node: '>=6.9.0'}

  get-caller-file@2.0.5:
    resolution: {integrity: sha512-DyFP3BM/3YHTQOCUL/w0OZHR0lpKeGrxotcHWcqNEdnltqFwXVfhEBQ94eIo34AfQpo0rGki4cyIiftY06h2Fg==}
    engines: {node: 6.* || 8.* || >= 10.*}

  get-east-asian-width@1.3.0:
    resolution: {integrity: sha512-vpeMIQKxczTD/0s2CdEWHcb0eeJe6TFjxb+J5xgX7hScxqrGuyjmv4c1D4A/gelKfyox0gJJwIHF+fLjeaM8kQ==}
    engines: {node: '>=18'}

  get-nonce@1.0.1:
    resolution: {integrity: sha512-FJhYRoDaiatfEkUK8HKlicmu/3SGFD51q3itKDGoSTysQJBnfOcxU5GxnhE1E6soB76MbT0MBtnKJuXyAx+96Q==}
    engines: {node: '>=6'}

  get-stream@9.0.1:
    resolution: {integrity: sha512-kVCxPF3vQM/N0B1PmoqVUqgHP+EeVjmZSQn+1oCRPxd2P21P2F19lIgbR3HBosbB1PUhOAoctJnfEn2GbN2eZA==}
    engines: {node: '>=18'}

  get-tsconfig@4.10.0:
    resolution: {integrity: sha512-kGzZ3LWWQcGIAmg6iWvXn0ei6WDtV26wzHRMwDSzmAbcXrTEXxHy6IehI6/4eT6VRKyMP1eF1VqwrVUmE/LR7A==}

  github-from-package@0.0.0:
    resolution: {integrity: sha512-SyHy3T1v2NUXn29OsWdxmK6RwHD+vkj3v8en8AOBZ1wBQ/hCAQ5bAQTD02kW4W9tUp/3Qh6J8r9EvntiyCmOOw==}

  github-slugger@2.0.0:
    resolution: {integrity: sha512-IaOQ9puYtjrkq7Y0Ygl9KDZnrf/aiUJYUpVf89y8kyaxbRG7Y1SrX/jaumrv81vc61+kiMempujsM3Yw7w5qcw==}

  glob-parent@5.1.2:
    resolution: {integrity: sha512-AOIgSQCepiJYwP3ARnGx+5VnTu2HBYdzbGP45eLw1vr3zB3vZLeyed1sC9hnbcOc9/SrMyM5RPQrkGz4aS9Zow==}
    engines: {node: '>= 6'}

  glob-parent@6.0.2:
    resolution: {integrity: sha512-XxwI8EOhVQgWp6iDL+3b0r86f4d6AX6zSU55HfB4ydCEuXLXc5FcYeOu+nnGftS4TEju/11rt4KJPTMgbfmv4A==}
    engines: {node: '>=10.13.0'}

  glob@10.4.5:
    resolution: {integrity: sha512-7Bv8RF0k6xjo7d4A/PxYLbUCfb6c+Vpd2/mB2yRDlew7Jb5hEXiCD9ibfO7wpk8i4sevK6DFny9h7EYbM3/sHg==}
    hasBin: true

  glob@11.0.1:
    resolution: {integrity: sha512-zrQDm8XPnYEKawJScsnM0QzobJxlT/kHOOlRTio8IH/GrmxRE5fjllkzdaHclIuNjUQTJYH2xHNIGfdpJkDJUw==}
    engines: {node: 20 || >=22}
    hasBin: true

  globals@11.12.0:
    resolution: {integrity: sha512-WOBp/EEGUiIsJSp7wcv/y6MO+lV9UoncWqxuFfm8eBwzWNgyfBd6Gz+IeKQ9jCmyhoH99g15M3T+QaVHFjizVA==}
    engines: {node: '>=4'}

  graceful-fs@4.2.11:
    resolution: {integrity: sha512-RbJ5/jmFcNNCcDV5o9eTnBLJ/HszWV0P73bc+Ff4nS/rJj+YaS6IGyiOL0VoBYX+l1Wrl3k63h/KrH+nhJ0XvQ==}

  h3@1.15.1:
    resolution: {integrity: sha512-+ORaOBttdUm1E2Uu/obAyCguiI7MbBvsLTndc3gyK3zU+SYLoZXlyCP9Xgy0gikkGufFLTZXCXD6+4BsufnmHA==}

  has-flag@4.0.0:
    resolution: {integrity: sha512-EykJT/Q1KjTWctppgIAgfSO0tKVuZUjhgMr17kqTumMl6Afv3EISleU7qZUzoXDFTAHTDC4NOoG/ZxU3EvlMPQ==}
    engines: {node: '>=8'}

  hasown@2.0.2:
    resolution: {integrity: sha512-0hJU9SCPvmMzIBdZFqNPXWa6dqh7WdH0cII9y+CyS8rG3nL48Bclra9HmKhVVUHyPWNH5Y7xDwAB7bfgSjkUMQ==}
    engines: {node: '>= 0.4'}

  hast-util-embedded@3.0.0:
    resolution: {integrity: sha512-naH8sld4Pe2ep03qqULEtvYr7EjrLK2QHY8KJR6RJkTUjPGObe1vnx585uzem2hGra+s1q08DZZpfgDVYRbaXA==}

  hast-util-format@1.1.0:
    resolution: {integrity: sha512-yY1UDz6bC9rDvCWHpx12aIBGRG7krurX0p0Fm6pT547LwDIZZiNr8a+IHDogorAdreULSEzP82Nlv5SZkHZcjA==}

  hast-util-from-html@2.0.3:
    resolution: {integrity: sha512-CUSRHXyKjzHov8yKsQjGOElXy/3EKpyX56ELnkHH34vDVw1N1XSQ1ZcAvTyAPtGqLTuKP/uxM+aLkSPqF/EtMw==}

  hast-util-from-parse5@8.0.3:
    resolution: {integrity: sha512-3kxEVkEKt0zvcZ3hCRYI8rqrgwtlIOFMWkbclACvjlDw8Li9S2hk/d51OI0nr/gIpdMHNepwgOKqZ/sy0Clpyg==}

  hast-util-has-property@3.0.0:
    resolution: {integrity: sha512-MNilsvEKLFpV604hwfhVStK0usFY/QmM5zX16bo7EjnAEGofr5YyI37kzopBlZJkHD4t887i+q/C8/tr5Q94cA==}

  hast-util-is-body-ok-link@3.0.1:
    resolution: {integrity: sha512-0qpnzOBLztXHbHQenVB8uNuxTnm/QBFUOmdOSsEn7GnBtyY07+ENTWVFBAnXd/zEgd9/SUG3lRY7hSIBWRgGpQ==}

  hast-util-is-element@3.0.0:
    resolution: {integrity: sha512-Val9mnv2IWpLbNPqc/pUem+a7Ipj2aHacCwgNfTiK0vJKl0LF+4Ba4+v1oPHFpf3bLYmreq0/l3Gud9S5OH42g==}

  hast-util-minify-whitespace@1.0.1:
    resolution: {integrity: sha512-L96fPOVpnclQE0xzdWb/D12VT5FabA7SnZOUMtL1DbXmYiHJMXZvFkIZfiMmTCNJHUeO2K9UYNXoVyfz+QHuOw==}

  hast-util-parse-selector@4.0.0:
    resolution: {integrity: sha512-wkQCkSYoOGCRKERFWcxMVMOcYE2K1AaNLU8DXS9arxnLOUEWbOXKXiJUNzEpqZ3JOKpnha3jkFrumEjVliDe7A==}

  hast-util-phrasing@3.0.1:
    resolution: {integrity: sha512-6h60VfI3uBQUxHqTyMymMZnEbNl1XmEGtOxxKYL7stY2o601COo62AWAYBQR9lZbYXYSBoxag8UpPRXK+9fqSQ==}

  hast-util-raw@9.1.0:
    resolution: {integrity: sha512-Y8/SBAHkZGoNkpzqqfCldijcuUKh7/su31kEBp67cFY09Wy0mTRgtsLYsiIxMJxlu0f6AA5SUTbDR8K0rxnbUw==}

  hast-util-select@6.0.4:
    resolution: {integrity: sha512-RqGS1ZgI0MwxLaKLDxjprynNzINEkRHY2i8ln4DDjgv9ZhcYVIHN9rlpiYsqtFwrgpYU361SyWDQcGNIBVu3lw==}

  hast-util-to-estree@3.1.3:
    resolution: {integrity: sha512-48+B/rJWAp0jamNbAAf9M7Uf//UVqAoMmgXhBdxTDJLGKY+LRnZ99qcG+Qjl5HfMpYNzS5v4EAwVEF34LeAj7w==}

  hast-util-to-html@9.0.5:
    resolution: {integrity: sha512-OguPdidb+fbHQSU4Q4ZiLKnzWo8Wwsf5bZfbvu7//a9oTYoqD/fWpe96NuHkoS9h0ccGOTe0C4NGXdtS0iObOw==}

  hast-util-to-jsx-runtime@2.3.6:
    resolution: {integrity: sha512-zl6s8LwNyo1P9uw+XJGvZtdFF1GdAkOg8ujOw+4Pyb76874fLps4ueHXDhXWdk6YHQ6OgUtinliG7RsYvCbbBg==}

  hast-util-to-parse5@8.0.0:
    resolution: {integrity: sha512-3KKrV5ZVI8if87DVSi1vDeByYrkGzg4mEfeu4alwgmmIeARiBLKCZS2uw5Gb6nU9x9Yufyj3iudm6i7nl52PFw==}

  hast-util-to-string@3.0.1:
    resolution: {integrity: sha512-XelQVTDWvqcl3axRfI0xSeoVKzyIFPwsAGSLIsKdJKQMXDYJS4WYrBNF/8J7RdhIcFI2BOHgAifggsvsxp/3+A==}

  hast-util-to-text@4.0.2:
    resolution: {integrity: sha512-KK6y/BN8lbaq654j7JgBydev7wuNMcID54lkRav1P0CaE1e47P72AWWPiGKXTJU271ooYzcvTAn/Zt0REnvc7A==}

  hast-util-whitespace@3.0.0:
    resolution: {integrity: sha512-88JUN06ipLwsnv+dVn+OIYOvAuvBMy/Qoi6O7mQHxdPXpjy+Cd6xRkWwux7DKO+4sYILtLBRIKgsdpS2gQc7qw==}

  hastscript@9.0.1:
    resolution: {integrity: sha512-g7df9rMFX/SPi34tyGCyUBREQoKkapwdY/T04Qn9TDWfHhAYt4/I0gMVirzK5wEzeUqIjEB+LXC/ypb7Aqno5w==}

  html-escaper@3.0.3:
    resolution: {integrity: sha512-RuMffC89BOWQoY0WKGpIhn5gX3iI54O6nRA0yC124NYVtzjmFWBIiFd8M0x+ZdX0P9R4lADg1mgP8C7PxGOWuQ==}

  html-void-elements@3.0.0:
    resolution: {integrity: sha512-bEqo66MRXsUGxWHV5IP0PUiAWwoEjba4VCzg0LjFJBpchPaTfyfCKTG6bc5F8ucKec3q5y6qOdGyYTSBEvhCrg==}

  html-whitespace-sensitive-tag-names@3.0.1:
    resolution: {integrity: sha512-q+310vW8zmymYHALr1da4HyXUQ0zgiIwIicEfotYPWGN0OJVEN/58IJ3A4GBYcEq3LGAZqKb+ugvP0GNB9CEAA==}

  http-cache-semantics@4.1.1:
    resolution: {integrity: sha512-er295DKPVsV82j5kw1Gjt+ADA/XYHsajl82cGNQG2eyoPkvgUhX+nDIyelzhIWbbsXP39EHcI6l5tYs2FYqYXQ==}

  human-signals@8.0.0:
    resolution: {integrity: sha512-/1/GPCpDUCCYwlERiYjxoczfP0zfvZMU/OWgQPMya9AbAE24vseigFdhAMObpc8Q4lc/kjutPfUddDYyAmejnA==}
    engines: {node: '>=18.18.0'}

  i18next@23.16.8:
    resolution: {integrity: sha512-06r/TitrM88Mg5FdUXAKL96dJMzgqLE5dv3ryBAra4KCwD9mJ4ndOTS95ZuymIGoE+2hzfdaMak2X11/es7ZWg==}

  ieee754@1.2.1:
    resolution: {integrity: sha512-dcyqhDvX1C46lXZcVqCpK+FtMRQVdIMN6/Df5js2zouUsqG7I6sFxitIC+7KYK29KdXOLHdu9zL4sFnoVQnqaA==}

  ignore@5.3.2:
    resolution: {integrity: sha512-hsBTNUqQTDwkWtcdYI2i06Y/nUBEsNEDJKjWdigLvegy8kDuJAS8uRlpkkcQpyEXL0Z/pjDy5HBmMjRCJ2gq+g==}
    engines: {node: '>= 4'}

  import-meta-resolve@4.1.0:
    resolution: {integrity: sha512-I6fiaX09Xivtk+THaMfAwnA3MVA5Big1WHF1Dfx9hFuvNIWpXnorlkzhcQf6ehrqQiiZECRt1poOAkPmer3ruw==}

  inherits@2.0.4:
    resolution: {integrity: sha512-k/vGaX4/Yla3WzyMCvTQOXYeIHvqOKtnqBduzTHpzpQZzAskKMhZ2K+EnBiSM9zGSoIFeMpXKxa4dYeZIQqewQ==}

  ini@1.3.8:
    resolution: {integrity: sha512-JV/yugV2uzW5iMRSiZAyDtQd+nxtUnjeLt0acNdw98kKLrvuRVyB80tsREOE7yvGVgalhZ6RNXCmEHkUKBKxew==}

  inline-style-parser@0.2.4:
    resolution: {integrity: sha512-0aO8FkhNZlj/ZIbNi7Lxxr12obT7cL1moPfE4tg1LkX7LlLfC6DeX4l2ZEud1ukP9jNQyNnfzQVqwbwmAATY4Q==}

  iron-webcrypto@1.2.1:
    resolution: {integrity: sha512-feOM6FaSr6rEABp/eDfVseKyTMDt+KGpeB35SkVn9Tyn0CqvVsY3EwI0v5i8nMHyJnzCIQf7nsy3p41TPkJZhg==}

  is-alphabetical@2.0.1:
    resolution: {integrity: sha512-FWyyY60MeTNyeSRpkM2Iry0G9hpr7/9kD40mD/cGQEuilcZYS4okz8SN2Q6rLCJ8gbCt6fN+rC+6tMGS99LaxQ==}

  is-alphanumerical@2.0.1:
    resolution: {integrity: sha512-hmbYhX/9MUMF5uh7tOXyK/n0ZvWpad5caBA17GsC6vyuCqaWliRG5K1qS9inmUhEMaOBIW7/whAnSwveW/LtZw==}

  is-arrayish@0.3.2:
    resolution: {integrity: sha512-eVRqCvVlZbuw3GrM63ovNSNAeA1K16kaR/LRY/92w0zxQ5/1YzwblUX652i4Xs9RwAGjW9d9y6X88t8OaAJfWQ==}

  is-binary-path@2.1.0:
    resolution: {integrity: sha512-ZMERYes6pDydyuGidse7OsHxtbI7WVeUEozgR/g7rd0xUimYNlvZRE/K2MgZTjWy725IfelLeVcEM97mmtRGXw==}
    engines: {node: '>=8'}

  is-core-module@2.16.1:
    resolution: {integrity: sha512-UfoeMA6fIJ8wTYFEUjelnaGI67v6+N7qXJEvQuIGa99l4xsCruSYOVSQ0uPANn4dAzm8lkYPaKLrrijLq7x23w==}
    engines: {node: '>= 0.4'}

  is-decimal@2.0.1:
    resolution: {integrity: sha512-AAB9hiomQs5DXWcRB1rqsxGUstbRroFOPPVAomNk/3XHR5JyEZChOyTWe2oayKnsSsr/kcGqF+z6yuH6HHpN0A==}

  is-docker@3.0.0:
    resolution: {integrity: sha512-eljcgEDlEns/7AXFosB5K/2nCM4P7FQPkGc/DWLy5rmFEWvZayGrik1d9/QIY5nJ4f9YsVvBkA6kJpHn9rISdQ==}
    engines: {node: ^12.20.0 || ^14.13.1 || >=16.0.0}
    hasBin: true

  is-extglob@2.1.1:
    resolution: {integrity: sha512-SbKbANkN603Vi4jEZv49LeVJMn4yGwsbzZworEoyEiutsN3nJYdbO36zfhGJ6QEDpOZIFkDtnq5JRxmvl3jsoQ==}
    engines: {node: '>=0.10.0'}

  is-fullwidth-code-point@3.0.0:
    resolution: {integrity: sha512-zymm5+u+sCsSWyD9qNaejV3DFvhCKclKdizYaJUuHA83RLjb7nSuGnddCHGv0hk+KY7BMAlsWeK4Ueg6EV6XQg==}
    engines: {node: '>=8'}

  is-glob@4.0.3:
    resolution: {integrity: sha512-xelSayHH36ZgE7ZWhli7pW34hNbNl8Ojv5KVmkJD4hBdD3th8Tfk9vYasLM+mXWOZhFkgZfxhLSnrwRr4elSSg==}
    engines: {node: '>=0.10.0'}

  is-hexadecimal@2.0.1:
    resolution: {integrity: sha512-DgZQp241c8oO6cA1SbTEWiXeoxV42vlcJxgH+B3hi1AiqqKruZR3ZGF8In3fj4+/y/7rHvlOZLZtgJ/4ttYGZg==}

  is-inside-container@1.0.0:
    resolution: {integrity: sha512-KIYLCCJghfHZxqjYBE7rEy0OBuTd5xCHS7tHVgvCLkx7StIoaxwNW3hCALgEUjFfeRk+MG/Qxmp/vtETEF3tRA==}
    engines: {node: '>=14.16'}
    hasBin: true

  is-interactive@1.0.0:
    resolution: {integrity: sha512-2HvIEKRoqS62guEC+qBjpvRubdX910WCMuJTZ+I9yvqKU2/12eSL549HMwtabb4oupdj2sMP50k+XJfB/8JE6w==}
    engines: {node: '>=8'}

  is-number@7.0.0:
    resolution: {integrity: sha512-41Cifkg6e8TylSpdtTpeLVMqvSBEVzTttHvERD741+pnZ8ANv0004MRL43QKPDlK9cGvNp6NZWZUBlbGXYxxng==}
    engines: {node: '>=0.12.0'}

  is-plain-obj@4.1.0:
    resolution: {integrity: sha512-+Pgi+vMuUNkJyExiMBt5IlFoMyKnr5zhJ4Uspz58WOhBF5QoIZkFyNHIbBAtHwzVAgk5RtndVNsDRN61/mmDqg==}
    engines: {node: '>=12'}

  is-stream@4.0.1:
    resolution: {integrity: sha512-Dnz92NInDqYckGEUJv689RbRiTSEHCQ7wOVeALbkOz999YpqT46yMRIGtSNl2iCL1waAZSx40+h59NV/EwzV/A==}
    engines: {node: '>=18'}

  is-unicode-supported@0.1.0:
    resolution: {integrity: sha512-knxG2q4UC3u8stRGyAVJCOdxFmv5DZiRcdlIaAQXAbSfJya+OhopNotLQrstBhququ4ZpuKbDc/8S6mgXgPFPw==}
    engines: {node: '>=10'}

  is-unicode-supported@2.1.0:
    resolution: {integrity: sha512-mE00Gnza5EEB3Ds0HfMyllZzbBrmLOX3vfWoj9A9PEnTfratQ/BcaJOuMhnkhjXvb2+FkY3VuHqtAGpTPmglFQ==}
    engines: {node: '>=18'}

  is-wsl@3.1.0:
    resolution: {integrity: sha512-UcVfVfaK4Sc4m7X3dUSoHoozQGBEFeDC+zVo06t98xe8CzHSZZBekNXH+tu0NalHolcJ/QAGqS46Hef7QXBIMw==}
    engines: {node: '>=16'}

  isbinaryfile@5.0.4:
    resolution: {integrity: sha512-YKBKVkKhty7s8rxddb40oOkuP0NbaeXrQvLin6QMHL7Ypiy2RW9LwOVrVgZRyOrhQlayMd9t+D8yDy8MKFTSDQ==}
    engines: {node: '>= 18.0.0'}

  isexe@2.0.0:
    resolution: {integrity: sha512-RHxMLp9lnKHGHRng9QFhRCMbYAcVpn69smSGcq3f36xjgVVWThj4qqLbTLlq7Ssj8B+fIQ1EuCEGI2lKsyQeIw==}

  jackspeak@3.4.3:
    resolution: {integrity: sha512-OGlZQpz2yfahA/Rd1Y8Cd9SIEsqvXkLVoSw/cgwhnhFMDbsQFeZYoJJ7bIZBS9BcamUW96asq/npPWugM+RQBw==}

  jackspeak@4.0.3:
    resolution: {integrity: sha512-oSwM7q8PTHQWuZAlp995iPpPJ4Vkl7qT0ZRD+9duL9j2oBy6KcTfyxc8mEuHJYC+z/kbps80aJLkaNzTOrf/kw==}
    engines: {node: 20 || >=22}

  jiti@1.21.7:
    resolution: {integrity: sha512-/imKNG4EbWNrVjoNC/1H5/9GFy+tqjGBHCaSsN+P2RnPqjsLmv6UD3Ej+Kj8nBWaRAwyk7kK5ZUc+OEatnTR3A==}
    hasBin: true

  jiti@2.4.2:
    resolution: {integrity: sha512-rg9zJN+G4n2nfJl5MW3BMygZX56zKPNVEYYqq7adpmMh4Jn2QNEwhvQlFy6jPVdcod7txZtKHWnyZiA3a0zP7A==}
    hasBin: true

  jotai-location@0.5.5:
    resolution: {integrity: sha512-6QW/7W9IJHjhbn7gRgAw4sC30k0/G6JiC4uPlKi8ZPZGYk7R7r9PyMD2eVhL4XSxxag89JxS1iSyr6BIXsB4Sw==}
    peerDependencies:
      jotai: '>=1.11.0'

  jotai@2.12.1:
    resolution: {integrity: sha512-VUW0nMPYIru5g89tdxwr9ftiVdc/nGV9jvHISN8Ucx+m1vI9dBeHemfqYzEuw5XSkmYjD/MEyApN9k6yrATsZQ==}
    engines: {node: '>=12.20.0'}
    peerDependencies:
      '@types/react': '>=17.0.0'
      react: '>=17.0.0'
    peerDependenciesMeta:
      '@types/react':
        optional: true
      react:
        optional: true

  joycon@3.1.1:
    resolution: {integrity: sha512-34wB/Y7MW7bzjKRjUKTa46I2Z7eV62Rkhva+KkopW7Qvv/OSWBqvkSY7vusOPrNuZcUG3tApvdVgNB8POj3SPw==}
    engines: {node: '>=10'}

  js-tokens@4.0.0:
    resolution: {integrity: sha512-RdJUflcE3cUzKiMqQgsCu06FPu9UdIJO0beYbPhHN4k6apgJtifcoCtT9bcxOpYBtpD2kCM6Sbzg4CausW/PKQ==}

  js-yaml@3.14.1:
    resolution: {integrity: sha512-okMH7OXXJ7YrN9Ok3/SXrnu4iX9yOk+25nqX4imS2npuvTYDmo/QEZoqwZkYaIDk3jVvBOTOIEgEhaLOynBS9g==}
    hasBin: true

  js-yaml@4.1.0:
    resolution: {integrity: sha512-wpxZs9NoxZaJESJGIZTyDEaYpl0FKSA+FB9aJiyemKhMwkxQg63h4T1KJgUGHpTqPDNRcmmYLugrRjJlBtWvRA==}
    hasBin: true

  jsesc@3.1.0:
    resolution: {integrity: sha512-/sM3dO2FOzXjKQhJuo0Q173wf2KOo8t4I8vHy6lF9poUp7bKT0/NHE8fPX23PwfhnykfqnC2xRxOnVw5XuGIaA==}
    engines: {node: '>=6'}
    hasBin: true

  json-schema-traverse@1.0.0:
    resolution: {integrity: sha512-NM8/P9n3XjXhIZn1lLhkFaACTOURQXjWhV4BA/RnOv8xvgqtqpAX9IO4mRQxSx1Rlo4tqzeqb0sOlruaOy3dug==}

  json5@2.2.3:
    resolution: {integrity: sha512-XmOWe7eyHYH14cLdVPoyg+GOH3rYX++KpzrylJwSW98t3Nk+U8XOl8FWKOgwtzdb8lXGf6zYwDUzeHMWfxasyg==}
    engines: {node: '>=6'}
    hasBin: true

  jsonc-parser@2.3.1:
    resolution: {integrity: sha512-H8jvkz1O50L3dMZCsLqiuB2tA7muqbSg1AtGEkN0leAqGjsUzDJir3Zwr02BhqdcITPg3ei3mZ+HjMocAknhhg==}

  jsonc-parser@3.3.1:
    resolution: {integrity: sha512-HUgH65KyejrUFPvHFPbqOY0rsFip3Bo5wb4ngvdi1EpCYWUQDC5V+Y7mZws+DLkr4M//zQJoanu1SP+87Dv1oQ==}

  jsonfile@6.1.0:
    resolution: {integrity: sha512-5dgndWOriYSm5cnYaJNhalLNDKOqFwyDB/rr1E9ZsGciGvKPs8R2xYGCacuf3z6K1YKDz182fd+fY3cn3pMqXQ==}

  kleur@3.0.3:
    resolution: {integrity: sha512-eTIzlVOSUR+JxdDFepEYcBMtZ9Qqdef+rnzWdRZuMbOywu5tO2w2N7rqjoANZ5k9vywhL6Br1VRjUIgTQx4E8w==}
    engines: {node: '>=6'}

  kleur@4.1.5:
    resolution: {integrity: sha512-o+NO+8WrRiQEE4/7nwRJhN1HWpVmJm511pBHUxPLtp0BUISzlBplORYSmTclCnJvQq2tKu/sgl3xVpkc7ZWuQQ==}
    engines: {node: '>=6'}

  klona@2.0.6:
    resolution: {integrity: sha512-dhG34DXATL5hSxJbIexCft8FChFXtmskoZYnoPWjXQuebWYCNkVeV3KkGegCK9CP1oswI/vQibS2GY7Em/sJJA==}
    engines: {node: '>= 8'}

  lilconfig@3.1.3:
    resolution: {integrity: sha512-/vlFKAoH5Cgt3Ie+JLhRbwOsCQePABiU3tJ1egGvyQ+33R/vcwM2Zl2QR/LzjsBeItPt3oSVXapn+m4nQDvpzw==}
    engines: {node: '>=14'}

  lines-and-columns@1.2.4:
    resolution: {integrity: sha512-7ylylesZQ/PV29jhEDl3Ufjo6ZX7gCqJr5F7PKrqc93v7fzSymt1BpwEU8nAUXs8qzzvqhbjhK5QZg6Mt/HkBg==}

  linkify-it@5.0.0:
    resolution: {integrity: sha512-5aHCbzQRADcdP+ATqnDuhhJ/MRIqDkZX5pyjFHRRysS8vZ5AbqGEoFIb6pYHPZ+L/OC2Lc+xT8uHVVR5CAK/wQ==}

  load-tsconfig@0.2.5:
    resolution: {integrity: sha512-IXO6OCs9yg8tMKzfPZ1YmheJbZCiEsnBdcB03l0OcfK9prKnJb96siuHCr5Fl37/yo9DnKU+TLpxzTUspw9shg==}
    engines: {node: ^12.20.0 || ^14.13.1 || >=16.0.0}

  load-yaml-file@0.2.0:
    resolution: {integrity: sha512-OfCBkGEw4nN6JLtgRidPX6QxjBQGQf72q3si2uvqyFEMbycSFFHwAZeXx6cJgFM9wmLrf9zBwCP3Ivqa+LLZPw==}
    engines: {node: '>=6'}

  locate-path@5.0.0:
    resolution: {integrity: sha512-t7hw9pI+WvuwNJXwk5zVHpyhIqzg2qTlklJOf0mVxGSbe3Fp2VieZcduNYjaLDoy6p9uGpQEGWG87WpMKlNq8g==}
    engines: {node: '>=8'}

  lodash.sortby@4.7.0:
    resolution: {integrity: sha512-HDWXG8isMntAyRF5vZ7xKuEvOhT4AhlRt/3czTSjvGUxjYCBVRQY48ViDHyfYz9VIoBkW4TMGQNapx+l3RUwdA==}

  lodash@4.17.21:
    resolution: {integrity: sha512-v2kDEe57lecTulaDIuNTPy3Ry4gLGJ6Z1O3vE1krgXZNrsQ+LFTGHVxVjcXPs17LhbZVGedAJv8XZ1tvj5FvSg==}

  log-symbols@4.1.0:
    resolution: {integrity: sha512-8XPvpAA8uyhfteu8pIvQxpJZ7SYYdpUivZpGy6sFsBuKRY/7rQGavedeB8aK+Zkyq6upMFVL/9AW6vOYzfRyLg==}
    engines: {node: '>=10'}

  longest-streak@3.1.0:
    resolution: {integrity: sha512-9Ri+o0JYgehTaVBBDoMqIl8GXtbWg711O3srftcHhZ0dqnETqLaoIK0x17fUw9rFSlK/0NlsKe0Ahhyl5pXE2g==}

  loupe@3.1.3:
    resolution: {integrity: sha512-kkIp7XSkP78ZxJEsSxW3712C6teJVoeHHwgo9zJ380de7IYyJ2ISlxojcH2pC5OFLewESmnRi/+XCDIEEVyoug==}

  lru-cache@10.4.3:
    resolution: {integrity: sha512-JNAzZcXrCt42VGLuYz0zfAzDfAvJWW6AfYlDBQyDV5DClI2m5sAmK+OIO7s59XfsRsWHp02jAJrRadPRGTt6SQ==}

  lru-cache@11.0.2:
    resolution: {integrity: sha512-123qHRfJBmo2jXDbo/a5YOQrJoHF/GNQTLzQ5+IdK5pWpceK17yRc6ozlWd25FxvGKQbIUs91fDFkXmDHTKcyA==}
    engines: {node: 20 || >=22}

  lru-cache@5.1.1:
    resolution: {integrity: sha512-KpNARQA3Iwv+jTA0utUVVbrh+Jlrr1Fv0e56GGzAFOXN7dk/FviaDW8LHmK52DlcH4WP2n6gI8vN1aesBFgo9w==}

  lucide-react@0.475.0:
    resolution: {integrity: sha512-NJzvVu1HwFVeZ+Gwq2q00KygM1aBhy/ZrhY9FsAgJtpB+E4R7uxRk9M2iKvHa6/vNxZydIB59htha4c2vvwvVg==}
    peerDependencies:
      react: ^16.5.1 || ^17.0.0 || ^18.0.0 || ^19.0.0

  lunr@2.3.9:
    resolution: {integrity: sha512-zTU3DaZaF3Rt9rhN3uBMGQD3dD2/vFQqnvZCDv4dl5iOzq2IZQqTxu90r4E5J+nP70J3ilqVCrbho2eWaeW8Ow==}

  lz-string@1.5.0:
    resolution: {integrity: sha512-h5bgJWpxJNswbU7qCrV0tIKQCaS3blPDrqKWx+QxzuzL1zGUzij9XCWLrSLsJPu5t+eWA/ycetzYAO5IOMcWAQ==}
    hasBin: true

  magic-string@0.30.17:
    resolution: {integrity: sha512-sNPKHvyjVf7gyjwS4xGTaW/mCnF8wnjtifKBEhxfZ7E/S8tQ0rssrwGNn6q8JH/ohItJfSQp9mBtQYuTlH5QnA==}

  magicast@0.3.5:
    resolution: {integrity: sha512-L0WhttDl+2BOsybvEOLK7fW3UA0OQ0IQ2d6Zl2x/a6vVRs3bAY0ECOSHHeL5jD+SbOpOCUEi0y1DgHEn9Qn1AQ==}

  markdown-extensions@2.0.0:
    resolution: {integrity: sha512-o5vL7aDWatOTX8LzaS1WMoaoxIiLRQJuIKKe2wAw6IeULDHaqbiqiggmx+pKvZDb1Sj+pE46Sn1T7lCqfFtg1Q==}
    engines: {node: '>=16'}

  markdown-it@14.1.0:
    resolution: {integrity: sha512-a54IwgWPaeBCAAsv13YgmALOF1elABB08FxO9i+r4VFk5Vl4pKokRPeX8u5TCgSsPi6ec1otfLjdOpVcgbpshg==}
    hasBin: true

  markdown-table@3.0.4:
    resolution: {integrity: sha512-wiYz4+JrLyb/DqW2hkFJxP7Vd7JuTDm77fvbM8VfEQdmSMqcImWeeRbHwZjBjIFki/VaMK2BhFi7oUUZeM5bqw==}

  marked-footnote@1.2.4:
    resolution: {integrity: sha512-DB2Kl+wFh6YwZd70qABMY6WUkG1UuyqoNTFoDfGyG79Pz24neYtLBkB+45a7o72V7gkfvbC3CGzIYFobxfMT1Q==}
    peerDependencies:
      marked: '>=7.0.0'

  marked-plaintify@1.1.1:
    resolution: {integrity: sha512-r3kMKArhfo2H3lD4ctFq/OJTzM0uNvXHh7FBTI1hMDpf4Ac1djjtq4g8NfTBWMxWLmaEz3KL1jCkLygik3gExA==}
    peerDependencies:
      marked: '>=13.0.0'

  marked-smartypants@1.1.9:
    resolution: {integrity: sha512-VPeuaUr5IWptI7nJdgQ9ugrLWYGv13NdzEXTtKY3cmB4aRWOI2RzhLlf+xQp6Wnob9SAPO2sNVlfSJr+nflk/A==}
    peerDependencies:
      marked: '>=4 <16'

  marked@12.0.2:
    resolution: {integrity: sha512-qXUm7e/YKFoqFPYPa3Ukg9xlI5cyAtGmyEIzMfW//m6kXwCy2Ps9DYf5ioijFKQ8qyuscrHoY04iJGctu2Kg0Q==}
    engines: {node: '>= 18'}
    hasBin: true

  marked@15.0.7:
    resolution: {integrity: sha512-dgLIeKGLx5FwziAnsk4ONoGwHwGPJzselimvlVskE9XLN4Orv9u2VA3GWw/lYUqjfA0rUT/6fqKwfZJapP9BEg==}
    engines: {node: '>= 18'}
    hasBin: true

  mdast-util-definitions@6.0.0:
    resolution: {integrity: sha512-scTllyX6pnYNZH/AIp/0ePz6s4cZtARxImwoPJ7kS42n+MnVsI4XbnG6d4ibehRIldYMWM2LD7ImQblVhUejVQ==}

  mdast-util-directive@3.1.0:
    resolution: {integrity: sha512-I3fNFt+DHmpWCYAT7quoM6lHf9wuqtI+oCOfvILnoicNIqjh5E3dEJWiXuYME2gNe8vl1iMQwyUHa7bgFmak6Q==}

  mdast-util-find-and-replace@3.0.2:
    resolution: {integrity: sha512-Tmd1Vg/m3Xz43afeNxDIhWRtFZgM2VLyaf4vSTYwudTyeuTneoL3qtWMA5jeLyz/O1vDJmmV4QuScFCA2tBPwg==}

  mdast-util-from-markdown@2.0.2:
    resolution: {integrity: sha512-uZhTV/8NBuw0WHkPTrCqDOl0zVe1BIng5ZtHoDk49ME1qqcjYmmLmOf0gELgcRMxN4w2iuIeVso5/6QymSrgmA==}

  mdast-util-gfm-autolink-literal@2.0.1:
    resolution: {integrity: sha512-5HVP2MKaP6L+G6YaxPNjuL0BPrq9orG3TsrZ9YXbA3vDw/ACI4MEsnoDpn6ZNm7GnZgtAcONJyPhOP8tNJQavQ==}

  mdast-util-gfm-footnote@2.1.0:
    resolution: {integrity: sha512-sqpDWlsHn7Ac9GNZQMeUzPQSMzR6Wv0WKRNvQRg0KqHh02fpTz69Qc1QSseNX29bhz1ROIyNyxExfawVKTm1GQ==}

  mdast-util-gfm-strikethrough@2.0.0:
    resolution: {integrity: sha512-mKKb915TF+OC5ptj5bJ7WFRPdYtuHv0yTRxK2tJvi+BDqbkiG7h7u/9SI89nRAYcmap2xHQL9D+QG/6wSrTtXg==}

  mdast-util-gfm-table@2.0.0:
    resolution: {integrity: sha512-78UEvebzz/rJIxLvE7ZtDd/vIQ0RHv+3Mh5DR96p7cS7HsBhYIICDBCu8csTNWNO6tBWfqXPWekRuj2FNOGOZg==}

  mdast-util-gfm-task-list-item@2.0.0:
    resolution: {integrity: sha512-IrtvNvjxC1o06taBAVJznEnkiHxLFTzgonUdy8hzFVeDun0uTjxxrRGVaNFqkU1wJR3RBPEfsxmU6jDWPofrTQ==}

  mdast-util-gfm@3.1.0:
    resolution: {integrity: sha512-0ulfdQOM3ysHhCJ1p06l0b0VKlhU0wuQs3thxZQagjcjPrlFRqY215uZGHHJan9GEAXd9MbfPjFJz+qMkVR6zQ==}

  mdast-util-mdx-expression@2.0.1:
    resolution: {integrity: sha512-J6f+9hUp+ldTZqKRSg7Vw5V6MqjATc+3E4gf3CFNcuZNWD8XdyI6zQ8GqH7f8169MM6P7hMBRDVGnn7oHB9kXQ==}

  mdast-util-mdx-jsx@3.2.0:
    resolution: {integrity: sha512-lj/z8v0r6ZtsN/cGNNtemmmfoLAFZnjMbNyLzBafjzikOM+glrjNHPlf6lQDOTccj9n5b0PPihEBbhneMyGs1Q==}

  mdast-util-mdx@3.0.0:
    resolution: {integrity: sha512-JfbYLAW7XnYTTbUsmpu0kdBUVe+yKVJZBItEjwyYJiDJuZ9w4eeaqks4HQO+R7objWgS2ymV60GYpI14Ug554w==}

  mdast-util-mdxjs-esm@2.0.1:
    resolution: {integrity: sha512-EcmOpxsZ96CvlP03NghtH1EsLtr0n9Tm4lPUJUBccV9RwUOneqSycg19n5HGzCf+10LozMRSObtVr3ee1WoHtg==}

  mdast-util-phrasing@4.1.0:
    resolution: {integrity: sha512-TqICwyvJJpBwvGAMZjj4J2n0X8QWp21b9l0o7eXyVJ25YNWYbJDVIyD1bZXE6WtV6RmKJVYmQAKWa0zWOABz2w==}

  mdast-util-to-hast@13.2.0:
    resolution: {integrity: sha512-QGYKEuUsYT9ykKBCMOEDLsU5JRObWQusAolFMeko/tYPufNkRffBAQjIE+99jbA87xv6FgmjLtwjh9wBWajwAA==}

  mdast-util-to-markdown@2.1.2:
    resolution: {integrity: sha512-xj68wMTvGXVOKonmog6LwyJKrYXZPvlwabaryTjLh9LuvovB/KAH+kvi8Gjj+7rJjsFi23nkUxRQv1KqSroMqA==}

  mdast-util-to-string@4.0.0:
    resolution: {integrity: sha512-0H44vDimn51F0YwvxSJSm0eCDOJTRlmN0R1yBh4HLj9wiV1Dn0QoXGbvFAWj2hSItVTlCmBF1hqKlIyUBVFLPg==}

  mdurl@2.0.0:
    resolution: {integrity: sha512-Lf+9+2r+Tdp5wXDXC4PcIBjTDtq4UKjCPMQhKIuzpJNW0b96kVqSwW0bT7FhRSfmAiFYgP+SCRvdrDozfh0U5w==}

  merge2@1.4.1:
    resolution: {integrity: sha512-8q7VEgMJW4J8tcfVPy8g09NcQwZdbwFEqhe/WZkoIzjn/3TGDwtOCYtXGxA3O8tPzpczCCDgv+P2P5y00ZJOOg==}
    engines: {node: '>= 8'}

  micromark-core-commonmark@2.0.2:
    resolution: {integrity: sha512-FKjQKbxd1cibWMM1P9N+H8TwlgGgSkWZMmfuVucLCHaYqeSvJ0hFeHsIa65pA2nYbes0f8LDHPMrd9X7Ujxg9w==}

  micromark-core-commonmark@2.0.3:
    resolution: {integrity: sha512-RDBrHEMSxVFLg6xvnXmb1Ayr2WzLAWjeSATAoxwKYJV94TeNavgoIdA0a9ytzDSVzBy2YKFK+emCPOEibLeCrg==}

  micromark-extension-directive@3.0.2:
    resolution: {integrity: sha512-wjcXHgk+PPdmvR58Le9d7zQYWy+vKEU9Se44p2CrCDPiLr2FMyiT4Fyb5UFKFC66wGB3kPlgD7q3TnoqPS7SZA==}

  micromark-extension-gfm-autolink-literal@2.1.0:
    resolution: {integrity: sha512-oOg7knzhicgQ3t4QCjCWgTmfNhvQbDDnJeVu9v81r7NltNCVmhPy1fJRX27pISafdjL+SVc4d3l48Gb6pbRypw==}

  micromark-extension-gfm-footnote@2.1.0:
    resolution: {integrity: sha512-/yPhxI1ntnDNsiHtzLKYnE3vf9JZ6cAisqVDauhp4CEHxlb4uoOTxOCJ+9s51bIB8U1N1FJ1RXOKTIlD5B/gqw==}

  micromark-extension-gfm-strikethrough@2.1.0:
    resolution: {integrity: sha512-ADVjpOOkjz1hhkZLlBiYA9cR2Anf8F4HqZUO6e5eDcPQd0Txw5fxLzzxnEkSkfnD0wziSGiv7sYhk/ktvbf1uw==}

  micromark-extension-gfm-table@2.1.1:
    resolution: {integrity: sha512-t2OU/dXXioARrC6yWfJ4hqB7rct14e8f7m0cbI5hUmDyyIlwv5vEtooptH8INkbLzOatzKuVbQmAYcbWoyz6Dg==}

  micromark-extension-gfm-tagfilter@2.0.0:
    resolution: {integrity: sha512-xHlTOmuCSotIA8TW1mDIM6X2O1SiX5P9IuDtqGonFhEK0qgRI4yeC6vMxEV2dgyr2TiD+2PQ10o+cOhdVAcwfg==}

  micromark-extension-gfm-task-list-item@2.1.0:
    resolution: {integrity: sha512-qIBZhqxqI6fjLDYFTBIa4eivDMnP+OZqsNwmQ3xNLE4Cxwc+zfQEfbs6tzAo2Hjq+bh6q5F+Z8/cksrLFYWQQw==}

  micromark-extension-gfm@3.0.0:
    resolution: {integrity: sha512-vsKArQsicm7t0z2GugkCKtZehqUm31oeGBV/KVSorWSy8ZlNAv7ytjFhvaryUiCUJYqs+NoE6AFhpQvBTM6Q4w==}

  micromark-extension-mdx-expression@3.0.0:
    resolution: {integrity: sha512-sI0nwhUDz97xyzqJAbHQhp5TfaxEvZZZ2JDqUo+7NvyIYG6BZ5CPPqj2ogUoPJlmXHBnyZUzISg9+oUmU6tUjQ==}

  micromark-extension-mdx-jsx@3.0.1:
    resolution: {integrity: sha512-vNuFb9czP8QCtAQcEJn0UJQJZA8Dk6DXKBqx+bg/w0WGuSxDxNr7hErW89tHUY31dUW4NqEOWwmEUNhjTFmHkg==}

  micromark-extension-mdx-md@2.0.0:
    resolution: {integrity: sha512-EpAiszsB3blw4Rpba7xTOUptcFeBFi+6PY8VnJ2hhimH+vCQDirWgsMpz7w1XcZE7LVrSAUGb9VJpG9ghlYvYQ==}

  micromark-extension-mdxjs-esm@3.0.0:
    resolution: {integrity: sha512-DJFl4ZqkErRpq/dAPyeWp15tGrcrrJho1hKK5uBS70BCtfrIFg81sqcTVu3Ta+KD1Tk5vAtBNElWxtAa+m8K9A==}

  micromark-extension-mdxjs@3.0.0:
    resolution: {integrity: sha512-A873fJfhnJ2siZyUrJ31l34Uqwy4xIFmvPY1oj+Ean5PHcPBYzEsvqvWGaWcfEIr11O5Dlw3p2y0tZWpKHDejQ==}

  micromark-factory-destination@2.0.1:
    resolution: {integrity: sha512-Xe6rDdJlkmbFRExpTOmRj9N3MaWmbAgdpSrBQvCFqhezUn4AHqJHbaEnfbVYYiexVSs//tqOdY/DxhjdCiJnIA==}

  micromark-factory-label@2.0.1:
    resolution: {integrity: sha512-VFMekyQExqIW7xIChcXn4ok29YE3rnuyveW3wZQWWqF4Nv9Wk5rgJ99KzPvHjkmPXF93FXIbBp6YdW3t71/7Vg==}

  micromark-factory-mdx-expression@2.0.2:
    resolution: {integrity: sha512-5E5I2pFzJyg2CtemqAbcyCktpHXuJbABnsb32wX2U8IQKhhVFBqkcZR5LRm1WVoFqa4kTueZK4abep7wdo9nrw==}

  micromark-factory-space@2.0.1:
    resolution: {integrity: sha512-zRkxjtBxxLd2Sc0d+fbnEunsTj46SWXgXciZmHq0kDYGnck/ZSGj9/wULTV95uoeYiK5hRXP2mJ98Uo4cq/LQg==}

  micromark-factory-title@2.0.1:
    resolution: {integrity: sha512-5bZ+3CjhAd9eChYTHsjy6TGxpOFSKgKKJPJxr293jTbfry2KDoWkhBb6TcPVB4NmzaPhMs1Frm9AZH7OD4Cjzw==}

  micromark-factory-whitespace@2.0.1:
    resolution: {integrity: sha512-Ob0nuZ3PKt/n0hORHyvoD9uZhr+Za8sFoP+OnMcnWK5lngSzALgQYKMr9RJVOWLqQYuyn6ulqGWSXdwf6F80lQ==}

  micromark-util-character@2.1.1:
    resolution: {integrity: sha512-wv8tdUTJ3thSFFFJKtpYKOYiGP2+v96Hvk4Tu8KpCAsTMs6yi+nVmGh1syvSCsaxz45J6Jbw+9DD6g97+NV67Q==}

  micromark-util-chunked@2.0.1:
    resolution: {integrity: sha512-QUNFEOPELfmvv+4xiNg2sRYeS/P84pTW0TCgP5zc9FpXetHY0ab7SxKyAQCNCc1eK0459uoLI1y5oO5Vc1dbhA==}

  micromark-util-classify-character@2.0.1:
    resolution: {integrity: sha512-K0kHzM6afW/MbeWYWLjoHQv1sgg2Q9EccHEDzSkxiP/EaagNzCm7T/WMKZ3rjMbvIpvBiZgwR3dKMygtA4mG1Q==}

  micromark-util-combine-extensions@2.0.1:
    resolution: {integrity: sha512-OnAnH8Ujmy59JcyZw8JSbK9cGpdVY44NKgSM7E9Eh7DiLS2E9RNQf0dONaGDzEG9yjEl5hcqeIsj4hfRkLH/Bg==}

  micromark-util-decode-numeric-character-reference@2.0.2:
    resolution: {integrity: sha512-ccUbYk6CwVdkmCQMyr64dXz42EfHGkPQlBj5p7YVGzq8I7CtjXZJrubAYezf7Rp+bjPseiROqe7G6foFd+lEuw==}

  micromark-util-decode-string@2.0.1:
    resolution: {integrity: sha512-nDV/77Fj6eH1ynwscYTOsbK7rR//Uj0bZXBwJZRfaLEJ1iGBR6kIfNmlNqaqJf649EP0F3NWNdeJi03elllNUQ==}

  micromark-util-encode@2.0.1:
    resolution: {integrity: sha512-c3cVx2y4KqUnwopcO9b/SCdo2O67LwJJ/UyqGfbigahfegL9myoEFoDYZgkT7f36T0bLrM9hZTAaAyH+PCAXjw==}

  micromark-util-events-to-acorn@2.0.2:
    resolution: {integrity: sha512-Fk+xmBrOv9QZnEDguL9OI9/NQQp6Hz4FuQ4YmCb/5V7+9eAh1s6AYSvL20kHkD67YIg7EpE54TiSlcsf3vyZgA==}

  micromark-util-html-tag-name@2.0.1:
    resolution: {integrity: sha512-2cNEiYDhCWKI+Gs9T0Tiysk136SnR13hhO8yW6BGNyhOC4qYFnwF1nKfD3HFAIXA5c45RrIG1ub11GiXeYd1xA==}

  micromark-util-normalize-identifier@2.0.1:
    resolution: {integrity: sha512-sxPqmo70LyARJs0w2UclACPUUEqltCkJ6PhKdMIDuJ3gSf/Q+/GIe3WKl0Ijb/GyH9lOpUkRAO2wp0GVkLvS9Q==}

  micromark-util-resolve-all@2.0.1:
    resolution: {integrity: sha512-VdQyxFWFT2/FGJgwQnJYbe1jjQoNTS4RjglmSjTUlpUMa95Htx9NHeYW4rGDJzbjvCsl9eLjMQwGeElsqmzcHg==}

  micromark-util-sanitize-uri@2.0.1:
    resolution: {integrity: sha512-9N9IomZ/YuGGZZmQec1MbgxtlgougxTodVwDzzEouPKo3qFWvymFHWcnDi2vzV1ff6kas9ucW+o3yzJK9YB1AQ==}

  micromark-util-subtokenize@2.0.4:
    resolution: {integrity: sha512-N6hXjrin2GTJDe3MVjf5FuXpm12PGm80BrUAeub9XFXca8JZbP+oIwY4LJSVwFUCL1IPm/WwSVUN7goFHmSGGQ==}

  micromark-util-subtokenize@2.1.0:
    resolution: {integrity: sha512-XQLu552iSctvnEcgXw6+Sx75GflAPNED1qx7eBJ+wydBb2KCbRZe+NwvIEEMM83uml1+2WSXpBAcp9IUCgCYWA==}

  micromark-util-symbol@2.0.1:
    resolution: {integrity: sha512-vs5t8Apaud9N28kgCrRUdEed4UJ+wWNvicHLPxCa9ENlYuAY31M0ETy5y1vA33YoNPDFTghEbnh6efaE8h4x0Q==}

  micromark-util-types@2.0.1:
    resolution: {integrity: sha512-534m2WhVTddrcKVepwmVEVnUAmtrx9bfIjNoQHRqfnvdaHQiFytEhJoTgpWJvDEXCO5gLTQh3wYC1PgOJA4NSQ==}

  micromark-util-types@2.0.2:
    resolution: {integrity: sha512-Yw0ECSpJoViF1qTU4DC6NwtC4aWGt1EkzaQB8KPPyCRR8z9TWeV0HbEFGTO+ZY1wB22zmxnJqhPyTpOVCpeHTA==}

  micromark@4.0.1:
    resolution: {integrity: sha512-eBPdkcoCNvYcxQOAKAlceo5SNdzZWfF+FcSupREAzdAh9rRmE239CEQAiTwIgblwnoM8zzj35sZ5ZwvSEOF6Kw==}

  micromatch@4.0.8:
    resolution: {integrity: sha512-PXwfBhYu0hBCPw8Dn0E+WDYb7af3dSLVWKi3HGv84IdF4TyFoC0ysxFd0Goxw7nSv4T/PzEJQxsYsEiFCKo2BA==}
    engines: {node: '>=8.6'}

  mimic-fn@2.1.0:
    resolution: {integrity: sha512-OqbOk5oEQeAZ8WXWydlu9HJjz9WVdEIvamMCcXmuqUYjTknH/sqsWvhQ3vgwKFRR1HpjvNBKQ37nbJgYzGqGcg==}
    engines: {node: '>=6'}

  mimic-response@3.1.0:
    resolution: {integrity: sha512-z0yWI+4FDrrweS8Zmt4Ej5HdJmky15+L2e6Wgn3+iK5fWzb6T3fhNFq2+MeTRb064c6Wr4N/wv0DzQTjNzHNGQ==}
    engines: {node: '>=10'}

  minimatch@10.0.1:
    resolution: {integrity: sha512-ethXTt3SGGR+95gudmqJ1eNhRO7eGEGIgYA9vnPatK4/etz2MEVDno5GMCibdMTuBMyElzIlgxMna3K94XDIDQ==}
    engines: {node: 20 || >=22}

  minimatch@9.0.5:
    resolution: {integrity: sha512-G6T0ZX48xgozx7587koeX9Ys2NYy6Gmv//P89sEte9V9whIapMNF4idKxnW2QtCcLiTWlb/wfCabAtAFWhhBow==}
    engines: {node: '>=16 || 14 >=14.17'}

  minimist@1.2.8:
    resolution: {integrity: sha512-2yyAR8qBkN3YuheJanUpWC5U3bb5osDywNB8RzDVlDwDHbocAJveqqj1u8+SVD7jkWT4yvsHCpWqqWqAxb0zCA==}

  minipass@7.1.2:
    resolution: {integrity: sha512-qOOzS1cBTWYF4BH8fVePDBOO9iptMnGUEZwNc/cMWnTV2nVLZ7VoNWEPHkYczZA0pdoA7dl6e7FL659nX9S2aw==}
    engines: {node: '>=16 || 14 >=14.17'}

  mkdirp-classic@0.5.3:
    resolution: {integrity: sha512-gKLcREMhtuZRwRAfqP3RFW+TK4JqApVBtOIftVgjuABpAtpxhPGaDcfvbhNvD0B8iD1oUr/txX35NjcaY6Ns/A==}

  mlly@1.7.4:
    resolution: {integrity: sha512-qmdSIPC4bDJXgZTCR7XosJiNKySV7O215tsPtDN9iEO/7q/76b/ijtgRu/+epFXSJhijtTCCGp3DWS549P3xKw==}

  monaco-editor@0.52.2:
    resolution: {integrity: sha512-GEQWEZmfkOGLdd3XK8ryrfWz3AIP8YymVXiPHEdewrUq7mh0qrKrfHLNCXcbB6sTnMLnOZ3ztSiKcciFUkIJwQ==}

  moo@0.5.2:
    resolution: {integrity: sha512-iSAJLHYKnX41mKcJKjqvnAN9sf0LMDTXDEvFv+ffuRR9a1MIuXLjMNL6EsnDHSkKLTWNqQQ5uo61P4EbU4NU+Q==}

  motion-dom@12.4.5:
    resolution: {integrity: sha512-Q2xmhuyYug1CGTo0jdsL05EQ4RhIYXlggFS/yPhQQRNzbrhjKQ1tbjThx5Plv68aX31LsUQRq4uIkuDxdO5vRQ==}

  motion-utils@12.0.0:
    resolution: {integrity: sha512-MNFiBKbbqnmvOjkPyOKgHUp3Q6oiokLkI1bEwm5QA28cxMZrv0CbbBGDNmhF6DIXsi1pCQBSs0dX8xjeER1tmA==}

  motion@12.4.5:
    resolution: {integrity: sha512-z6fue+RKrOnj/5usGuteIuKHQs+89lOUpTLCwBrk9nl0/GcCDZQZevVan38DhTbru9k2aWH8eyY9qU/qnvUz8g==}
    peerDependencies:
      '@emotion/is-prop-valid': '*'
      react: ^18.0.0 || ^19.0.0
      react-dom: ^18.0.0 || ^19.0.0
    peerDependenciesMeta:
      '@emotion/is-prop-valid':
        optional: true
      react:
        optional: true
      react-dom:
        optional: true

  mrmime@2.0.1:
    resolution: {integrity: sha512-Y3wQdFg2Va6etvQ5I82yUhGdsKrcYox6p7FfL1LbK2J4V01F9TGlepTIhnK24t7koZibmg82KGglhA1XK5IsLQ==}
    engines: {node: '>=10'}

  ms@2.1.3:
    resolution: {integrity: sha512-6FlzubTLZG3J2a/NVCAleEhjzq5oxgHyaCU9yYXvcLsvoVaHJq/s5xXI6/XXP6tz7R9xAOtHnSO/tXtF3WRTlA==}

  muggle-string@0.4.1:
    resolution: {integrity: sha512-VNTrAak/KhO2i8dqqnqnAHOa3cYBwXEZe9h+D5h/1ZqFSTEFHdM65lR7RoIqq3tBBYavsOXV84NoHXZ0AkPyqQ==}

  mz@2.7.0:
    resolution: {integrity: sha512-z81GNO7nnYMEhrGh9LeymoE4+Yr0Wn5McHIZMK5cfQCl+NDX08sCZgUc9/6MHni9IWuFLm1Z3HTCXu2z9fN62Q==}

  nanoid@3.3.8:
    resolution: {integrity: sha512-WNLf5Sd8oZxOm+TzppcYk8gVOgP+l58xNy58D0nbUnOxOWRWvlcCV4kUF7ltmI6PsrLl/BgKEyS4mqsGChFN0w==}
    engines: {node: ^10 || ^12 || ^13.7 || ^14 || >=15.0.1}
    hasBin: true

  napi-build-utils@2.0.0:
    resolution: {integrity: sha512-GEbrYkbfF7MoNaoh2iGG84Mnf/WZfB0GdGEsM8wz7Expx/LlWf5U8t9nvJKXSp3qr5IsEbK04cBGhol/KwOsWA==}

  nearley@2.20.1:
    resolution: {integrity: sha512-+Mc8UaAebFzgV+KpI5n7DasuuQCHA89dmwm7JXw3TV43ukfNQ9DnBH3Mdb2g/I4Fdxc26pwimBWvjIw0UAILSQ==}
    hasBin: true

  neotraverse@0.6.18:
    resolution: {integrity: sha512-Z4SmBUweYa09+o6pG+eASabEpP6QkQ70yHj351pQoEXIs8uHbaU2DWVmzBANKgflPa47A50PtB2+NgRpQvr7vA==}
    engines: {node: '>= 10'}

  nlcst-to-string@4.0.0:
    resolution: {integrity: sha512-YKLBCcUYKAg0FNlOBT6aI91qFmSiFKiluk655WzPF+DDMA02qIyy8uiRqI8QXtcFpEvll12LpL5MXqEmAZ+dcA==}

  node-abi@3.74.0:
    resolution: {integrity: sha512-c5XK0MjkGBrQPGYG24GBADZud0NCbznxNx0ZkS+ebUTrmV1qTDxPxSL8zEAPURXSbLRWVexxmP4986BziahL5w==}
    engines: {node: '>=10'}

  node-addon-api@6.1.0:
    resolution: {integrity: sha512-+eawOlIgy680F0kBzPUNFhMZGtJ1YmqM6l4+Crf4IkImjYrO/mqPwRMh352g23uIaQKFItcQ64I7KMaJxHgAVA==}

  node-fetch-native@1.6.6:
    resolution: {integrity: sha512-8Mc2HhqPdlIfedsuZoc3yioPuzp6b+L5jRCRY1QzuWZh2EGJVQrGppC6V6cF0bLdbW0+O2YpqCA25aF/1lvipQ==}

  node-mock-http@1.0.0:
    resolution: {integrity: sha512-0uGYQ1WQL1M5kKvGRXWQ3uZCHtLTO8hln3oBjIusM75WoesZ909uQJs/Hb946i2SS+Gsrhkaa6iAO17jRIv6DQ==}

  node-releases@2.0.19:
    resolution: {integrity: sha512-xxOWJsBKtzAq7DY0J+DTzuz58K8e7sJbdgwkbMWQe8UYB6ekmsQ45q0M/tJDsGaZmbC+l7n57UV8Hl5tHxO9uw==}

  normalize-path@3.0.0:
    resolution: {integrity: sha512-6eZs5Ls3WtCisHWp9S2GUy8dqkpGi4BVSz3GaqiE6ezub0512ESztXUwUB6C6IKbQkY2Pnb/mD4WYojCRwcwLA==}
    engines: {node: '>=0.10.0'}

  normalize-range@0.1.2:
    resolution: {integrity: sha512-bdok/XvKII3nUpklnV6P2hxtMNrCboOjAcyBuQnWEhO665FwrSNRxU+AqpsyvO6LgGYPspN+lu5CLtw4jPRKNA==}
    engines: {node: '>=0.10.0'}

  npm-run-path@6.0.0:
    resolution: {integrity: sha512-9qny7Z9DsQU8Ou39ERsPU4OZQlSTP47ShQzuKZ6PRXpYLtIFgl/DEBYEXKlvcEa+9tHVcK8CF81Y2V72qaZhWA==}
    engines: {node: '>=18'}

  nth-check@2.1.1:
    resolution: {integrity: sha512-lqjrjmaOoAnWfMmBPL+XNnynZh2+swxiX3WUE0s4yEHI6m+AwrK2UZOimIRl3X/4QctVqS8AiZjFqyOGrMXb/w==}

  object-assign@4.1.1:
    resolution: {integrity: sha512-rJgTQnkUnH1sFw8yT6VSU3zD3sWmu6sZhIseY8VX+GRu3P6F7Fu+JNDoXfklElbLJSnc3FUQHVe4cU5hj+BcUg==}
    engines: {node: '>=0.10.0'}

  object-hash@3.0.0:
    resolution: {integrity: sha512-RSn9F68PjH9HqtltsSnqYC1XXoWe9Bju5+213R98cNGttag9q9yAOTzdbsqvIa7aNm5WffBZFpWYr2aWrklWAw==}
    engines: {node: '>= 6'}

  ofetch@1.4.1:
    resolution: {integrity: sha512-QZj2DfGplQAr2oj9KzceK9Hwz6Whxazmn85yYeVuS3u9XTMOGMRx0kO95MQ+vLsj/S/NwBDMMLU5hpxvI6Tklw==}

  once@1.4.0:
    resolution: {integrity: sha512-lNaJgI+2Q5URQBkccEKHTQOPaXdUxnZZElQTZY0MFUAuaEqe1E+Nyvgdz/aIyNi6Z9MzO5dv1H8n58/GELp3+w==}

  onetime@5.1.2:
    resolution: {integrity: sha512-kbpaSSGJTWdAY5KPVeMOKXSrPtr8C8C7wodJbcsd51jRnmD+GZu8Y0VoU6Dm5Z4vWr0Ig/1NKuWRKf7j5aaYSg==}
    engines: {node: '>=6'}

  oniguruma-to-es@2.3.0:
    resolution: {integrity: sha512-bwALDxriqfKGfUufKGGepCzu9x7nJQuoRoAFp4AnwehhC2crqrDIAP/uN2qdlsAvSMpeRC3+Yzhqc7hLmle5+g==}

  ora@5.4.1:
    resolution: {integrity: sha512-5b6Y85tPxZZ7QytO+BQzysW31HJku27cRIlkbAXaNx+BdcVi+LlRFmVXzeF6a7JCwJpyw5c4b+YSVImQIrBpuQ==}
    engines: {node: '>=10'}

  p-limit@2.3.0:
    resolution: {integrity: sha512-//88mFWSJx8lxCzwdAABTJL2MyWB12+eIY7MDL2SqLmAkeKU9qxRvWuSyTjm3FUmpBEMuFfckAIqEaVGUDxb6w==}
    engines: {node: '>=6'}

  p-limit@6.2.0:
    resolution: {integrity: sha512-kuUqqHNUqoIWp/c467RI4X6mmyuojY5jGutNU0wVTmEOOfcuwLqyMVoAi9MKi2Ak+5i9+nhmrK4ufZE8069kHA==}
    engines: {node: '>=18'}

  p-locate@4.1.0:
    resolution: {integrity: sha512-R79ZZ/0wAxKGu3oYMlz8jy/kbhsNrS7SKZ7PxEHBgJ5+F2mtFW2fK2cOtBh1cHYkQsbzFV7I+EoRKe6Yt0oK7A==}
    engines: {node: '>=8'}

  p-queue@8.1.0:
    resolution: {integrity: sha512-mxLDbbGIBEXTJL0zEx8JIylaj3xQ7Z/7eEVjcF9fJX4DBiH9oqe+oahYnlKKxm0Ci9TlWTyhSHgygxMxjIB2jw==}
    engines: {node: '>=18'}

  p-timeout@6.1.4:
    resolution: {integrity: sha512-MyIV3ZA/PmyBN/ud8vV9XzwTrNtR4jFrObymZYnZqMmW0zA8Z17vnT0rBgFE/TlohB+YCHqXMgZzb3Csp49vqg==}
    engines: {node: '>=14.16'}

  p-try@2.2.0:
    resolution: {integrity: sha512-R4nPAVTAU0B9D35/Gk3uJf/7XYbQcyohSKdvAxIRSNghFl4e71hVoGnBNQz9cWaXxO2I10KTC+3jMdvvoKw6dQ==}
    engines: {node: '>=6'}

  package-json-from-dist@1.0.1:
    resolution: {integrity: sha512-UEZIS3/by4OC8vL3P2dTXRETpebLI2NiI5vIrjaD/5UtrkFX/tNbwjTSRAGC/+7CAo2pIcBaRgWmcBBHcsaCIw==}

  pagefind@1.3.0:
    resolution: {integrity: sha512-8KPLGT5g9s+olKMRTU9LFekLizkVIu9tes90O1/aigJ0T5LmyPqTzGJrETnSw3meSYg58YH7JTzhTTW/3z6VAw==}
    hasBin: true

  parse-entities@4.0.2:
    resolution: {integrity: sha512-GG2AQYWoLgL877gQIKeRPGO1xF9+eG1ujIb5soS5gPvLQ1y2o8FL90w2QWNdf9I361Mpp7726c+lj3U0qK1uGw==}

  parse-latin@7.0.0:
    resolution: {integrity: sha512-mhHgobPPua5kZ98EF4HWiH167JWBfl4pvAIXXdbaVohtK7a6YBOy56kvhCqduqyo/f3yrHFWmqmiMg/BkBkYYQ==}

  parse-ms@4.0.0:
    resolution: {integrity: sha512-TXfryirbmq34y8QBwgqCVLi+8oA3oWx2eAnSn62ITyEhEYaWRlVZ2DvMM9eZbMs/RfxPu/PK/aBLyGj4IrqMHw==}
    engines: {node: '>=18'}

  parse5@7.2.1:
    resolution: {integrity: sha512-BuBYQYlv1ckiPdQi/ohiivi9Sagc9JG+Ozs0r7b/0iK3sKmrb0b9FdWdBbOdx6hBCM/F9Ir82ofnBhtZOjCRPQ==}

  path-browserify@1.0.1:
    resolution: {integrity: sha512-b7uo2UCUOYZcnF/3ID0lulOJi/bafxa1xPe7ZPsammBSpjSWQkjNxlt635YGS2MiR9GjvuXCtz2emr3jbsz98g==}

  path-exists@4.0.0:
    resolution: {integrity: sha512-ak9Qy5Q7jYb2Wwcey5Fpvg2KoAc/ZIhLSLOSBmRmygPsGwkVVt0fZa0qrtMz+m6tJTAHfZQ8FnmB4MG4LWy7/w==}
    engines: {node: '>=8'}

  path-key@3.1.1:
    resolution: {integrity: sha512-ojmeN0qd+y0jszEtoY48r0Peq5dwMEkIlCOu6Q5f41lfkswXuKtYrhgoTpLnyIcHm24Uhqx+5Tqm2InSwLhE6Q==}
    engines: {node: '>=8'}

  path-key@4.0.0:
    resolution: {integrity: sha512-haREypq7xkM7ErfgIyA0z+Bj4AGKlMSdlQE2jvJo6huWD1EdkKYV+G/T4nq0YEF2vgTT8kqMFKo1uHn950r4SQ==}
    engines: {node: '>=12'}

  path-parse@1.0.7:
    resolution: {integrity: sha512-LDJzPVEEEPR+y48z93A0Ed0yXb8pAByGWo/k5YYdYgpY2/2EsOsksJrq7lOHxryrVOn1ejG6oAp8ahvOIQD8sw==}

  path-scurry@1.11.1:
    resolution: {integrity: sha512-Xa4Nw17FS9ApQFJ9umLiJS4orGjm7ZzwUrwamcGQuHSzDyth9boKDaycYdDcZDuqYATXw4HFXgaqWTctW/v1HA==}
    engines: {node: '>=16 || 14 >=14.18'}

  path-scurry@2.0.0:
    resolution: {integrity: sha512-ypGJsmGtdXUOeM5u93TyeIEfEhM6s+ljAhrk5vAvSx8uyY/02OvrZnA0YNGUrPXfpJMgI1ODd3nwz8Npx4O4cg==}
    engines: {node: 20 || >=22}

  pathe@2.0.3:
    resolution: {integrity: sha512-WUjGcAqP1gQacoQe+OBJsFA7Ld4DyXuUIjZ5cc75cLHvJ7dtNsTugphxIADwspS+AraAUePCKrSVtPLFj/F88w==}

  pathval@2.0.0:
    resolution: {integrity: sha512-vE7JKRyES09KiunauX7nd2Q9/L7lhok4smP9RZTDeD4MVs72Dp2qNFVz39Nz5a0FVEW0BJR6C0DYrq6unoziZA==}
    engines: {node: '>= 14.16'}

  picocolors@1.1.1:
    resolution: {integrity: sha512-xceH2snhtb5M9liqDsmEw56le376mTZkEX/jEb/RxNFyegNul7eNslCXP9FDj/Lcu0X8KEyMceP2ntpaHrDEVA==}

  picomatch@2.3.1:
    resolution: {integrity: sha512-JU3teHTNjmE2VCGFzuY8EXzCDVwEqB2a8fsIvwaStHhAWJEeVd1o1QD80CU6+ZdEXXSLbSsuLwJjkCBWqRQUVA==}
    engines: {node: '>=8.6'}

  picomatch@4.0.2:
    resolution: {integrity: sha512-M7BAV6Rlcy5u+m6oPhAPFgJTzAioX/6B0DxyvDlo9l8+T3nLKbrczg2WLUyzd45L8RqfUMyGPzekbMvX2Ldkwg==}
    engines: {node: '>=12'}

  pify@2.3.0:
    resolution: {integrity: sha512-udgsAY+fTnvv7kI7aaxbqwWNb0AHiB0qBO89PZKPkoTmGOgdbrHDKD+0B2X4uTfJ/FT1R09r9gTsjUjNJotuog==}
    engines: {node: '>=0.10.0'}

  pify@4.0.1:
    resolution: {integrity: sha512-uB80kBFb/tfd68bVleG9T5GGsGPjJrLAUpR5PZIrhBnIaRTQRjqdJSsIKkOP6OAIFbj7GOrcudc5pNjZ+geV2g==}
    engines: {node: '>=6'}

  pirates@4.0.6:
    resolution: {integrity: sha512-saLsH7WeYYPiD25LDuLRRY/i+6HaPYr6G1OUlN39otzkSTxKnubR9RTxS3/Kk50s1g2JTgFwWQDQyplC5/SHZg==}
    engines: {node: '>= 6'}

  pkg-dir@4.2.0:
    resolution: {integrity: sha512-HRDzbaKjC+AOWVXxAU/x54COGeIv9eb+6CkDSQoNTt4XyWoIJvuPsXizxu/Fr23EiekbtZwmh1IcIG/l/a10GQ==}
    engines: {node: '>=8'}

  pkg-pr-new@0.0.39:
    resolution: {integrity: sha512-ItcsHK+4uO0qmjK4RNs6vTWv3xFhbPZd5U6RoYbxRURWNZfH7KvpyqRzaw4GR7de/IjkdHVZHCzQkjnp3VOVdg==}
    hasBin: true

  pkg-types@1.3.1:
    resolution: {integrity: sha512-/Jm5M4RvtBFVkKWRu2BLUTNP8/M2a+UwuAX+ae4770q1qVGtfjG+WTCupoZixokjmHiry8uI+dlY8KXYV5HVVQ==}

  postcss-import@15.1.0:
    resolution: {integrity: sha512-hpr+J05B2FVYUAXHeK1YyI267J/dDDhMU6B6civm8hSY1jYJnBXxzKDKDswzJmtLHryrjhnDjqqp/49t8FALew==}
    engines: {node: '>=14.0.0'}
    peerDependencies:
      postcss: ^8.0.0

  postcss-js@4.0.1:
    resolution: {integrity: sha512-dDLF8pEO191hJMtlHFPRa8xsizHaM82MLfNkUHdUtVEV3tgTp5oj+8qbEqYM57SLfc74KSbw//4SeJma2LRVIw==}
    engines: {node: ^12 || ^14 || >= 16}
    peerDependencies:
      postcss: ^8.4.21

  postcss-load-config@4.0.2:
    resolution: {integrity: sha512-bSVhyJGL00wMVoPUzAVAnbEoWyqRxkjv64tUl427SKnPrENtq6hJwUojroMz2VB+Q1edmi4IfrAPpami5VVgMQ==}
    engines: {node: '>= 14'}
    peerDependencies:
      postcss: '>=8.0.9'
      ts-node: '>=9.0.0'
    peerDependenciesMeta:
      postcss:
        optional: true
      ts-node:
        optional: true

  postcss-load-config@6.0.1:
    resolution: {integrity: sha512-oPtTM4oerL+UXmx+93ytZVN82RrlY/wPUV8IeDxFrzIjXOLF1pN+EmKPLbubvKHT2HC20xXsCAH2Z+CKV6Oz/g==}
    engines: {node: '>= 18'}
    peerDependencies:
      jiti: '>=1.21.0'
      postcss: '>=8.0.9'
      tsx: ^4.8.1
      yaml: ^2.4.2
    peerDependenciesMeta:
      jiti:
        optional: true
      postcss:
        optional: true
      tsx:
        optional: true
      yaml:
        optional: true

  postcss-nested@6.2.0:
    resolution: {integrity: sha512-HQbt28KulC5AJzG+cZtj9kvKB93CFCdLvog1WFLf1D+xmMvPGlBstkpTEZfK5+AN9hfJocyBFCNiqyS48bpgzQ==}
    engines: {node: '>=12.0'}
    peerDependencies:
      postcss: ^8.2.14

  postcss-selector-parser@6.1.2:
    resolution: {integrity: sha512-Q8qQfPiZ+THO/3ZrOrO0cJJKfpYCagtMUkXbnEfmgUjwXg6z/WBeOyS9APBBPCTSiDV+s4SwQGu8yFsiMRIudg==}
    engines: {node: '>=4'}

  postcss-value-parser@4.2.0:
    resolution: {integrity: sha512-1NNCs6uurfkVbeXG4S8JFT9t19m45ICnif8zWLd5oPSZ50QnwMfK+H3jv408d4jw/7Bttv5axS5IiHoLaVNHeQ==}

  postcss@8.5.2:
    resolution: {integrity: sha512-MjOadfU3Ys9KYoX0AdkBlFEF1Vx37uCCeN4ZHnmwm9FfpbsGWMZeBLMmmpY+6Ocqod7mkdZ0DT31OlbsFrLlkA==}
    engines: {node: ^10 || ^12 || >=14}

  postcss@8.5.3:
    resolution: {integrity: sha512-dle9A3yYxlBSrt8Fu+IpjGT8SY8hN0mlaA6GY8t0P5PjIOZemULz/E2Bnm/2dcUOena75OTNkHI76uZBNUUq3A==}
    engines: {node: ^10 || ^12 || >=14}

  prebuild-install@7.1.3:
    resolution: {integrity: sha512-8Mf2cbV7x1cXPUILADGI3wuhfqWvtiLA1iclTDbFRZkgRQS0NqsPZphna9V+HyTEadheuPmjaJMsbzKQFOzLug==}
    engines: {node: '>=10'}
    hasBin: true

  preferred-pm@4.1.1:
    resolution: {integrity: sha512-rU+ZAv1Ur9jAUZtGPebQVQPzdGhNzaEiQ7VL9+cjsAWPHFYOccNXPNiev1CCDSOg/2j7UujM7ojNhpkuILEVNQ==}
    engines: {node: '>=18.12'}

  prettier@2.8.7:
    resolution: {integrity: sha512-yPngTo3aXUUmyuTjeTUT75txrf+aMh9FiD7q9ZE/i6r0bPb22g4FsE6Y338PQX1bmfy08i9QQCB7/rcUAVntfw==}
    engines: {node: '>=10.13.0'}
    hasBin: true

  pretty-ms@9.2.0:
    resolution: {integrity: sha512-4yf0QO/sllf/1zbZWYnvWw3NxCQwLXKzIj0G849LSufP15BXKM0rbD2Z3wVnkMfjdn/CB0Dpp444gYAACdsplg==}
    engines: {node: '>=18'}

  prismjs@1.29.0:
    resolution: {integrity: sha512-Kx/1w86q/epKcmte75LNrEoT+lX8pBpavuAbvJWRXar7Hz8jrtF+e3vY751p0R8H9HdArwaCTNDDzHg/ScJK1Q==}
    engines: {node: '>=6'}

  prompts@2.4.2:
    resolution: {integrity: sha512-NxNv/kLguCA7p3jE8oL2aEBsrJWgAakBpgmgK6lpPWV+WuOmY6r2/zbAVnP+T8bQlA0nzHXSJSJW0Hq7ylaD2Q==}
    engines: {node: '>= 6'}

  property-information@6.5.0:
    resolution: {integrity: sha512-PgTgs/BlvHxOu8QuEN7wi5A0OmXaBcHpmCSTehcs6Uuu9IkDIEo13Hy7n898RHfrQ49vKCoGeWZSaAK01nwVig==}

  property-information@7.0.0:
    resolution: {integrity: sha512-7D/qOz/+Y4X/rzSB6jKxKUsQnphO046ei8qxG59mtM3RG3DHgTK81HrxrmoDVINJb8NKT5ZsRbwHvQ6B68Iyhg==}

  pump@3.0.2:
    resolution: {integrity: sha512-tUPXtzlGM8FE3P0ZL6DVs/3P58k9nk8/jZeQCurTJylQA8qFYzHFfhBJkuqyE0FifOsQ0uKWekiZ5g8wtr28cw==}

  punycode.js@2.3.1:
    resolution: {integrity: sha512-uxFIHU0YlHYhDQtV4R9J6a52SLx28BCjT+4ieh7IGbgwVJWO+km431c4yRlREUAsAmt/uMjQUyQHNEPf0M39CA==}
    engines: {node: '>=6'}

  punycode@2.3.1:
    resolution: {integrity: sha512-vYt7UD1U9Wg6138shLtLOvdAu+8DsC/ilFtEVHcH+wydcSpNE20AfSOduf6MkRFahL5FY7X1oU7nKVZFtfq8Fg==}
    engines: {node: '>=6'}

  query-registry@3.0.1:
    resolution: {integrity: sha512-M9RxRITi2mHMVPU5zysNjctUT8bAPx6ltEXo/ir9+qmiM47Y7f0Ir3+OxUO5OjYAWdicBQRew7RtHtqUXydqlg==}
    engines: {node: '>=20'}

  query-string@9.1.1:
    resolution: {integrity: sha512-MWkCOVIcJP9QSKU52Ngow6bsAWAPlPK2MludXvcrS2bGZSl+T1qX9MZvRIkqUIkGLJquMJHWfsT6eRqUpp4aWg==}
    engines: {node: '>=18'}

  queue-microtask@1.2.3:
    resolution: {integrity: sha512-NuaNSa6flKT5JaSYQzJok04JzTL1CA6aGhv5rfLW3PgqA+M2ChpZQnAC8h8i4ZFkBS8X5RqkDBHA7r4hej3K9A==}

  quick-lru@7.0.0:
    resolution: {integrity: sha512-MX8gB7cVYTrYcFfAnfLlhRd0+Toyl8yX8uBx1MrX7K0jegiz9TumwOK27ldXrgDlHRdVi+MqU9Ssw6dr4BNreg==}
    engines: {node: '>=18'}

  radix3@1.1.2:
    resolution: {integrity: sha512-b484I/7b8rDEdSDKckSSBA8knMpcdsXudlE/LNL639wFoHKwLbEkQFZHWEYwDC0wa0FKUcCY+GAF73Z7wxNVFA==}

  railroad-diagrams@1.0.0:
    resolution: {integrity: sha512-cz93DjNeLY0idrCNOH6PviZGRN9GJhsdm9hpn1YCS879fj4W+x5IFJhhkRZcwVgMmFF7R82UA/7Oh+R8lLZg6A==}

  randexp@0.4.6:
    resolution: {integrity: sha512-80WNmd9DA0tmZrw9qQa62GPPWfuXJknrmVmLcxvq4uZBdYqb1wYoKTmnlGUchvVWe0XiLupYkBoXVOxz3C8DYQ==}
    engines: {node: '>=0.12'}

  rc@1.2.8:
    resolution: {integrity: sha512-y3bGgqKj3QBdxLbLkomlohkvsA8gdAiUQlSBJnBhfn+BPxg4bc62d8TcBW15wavDfgexCgccckhcZvywyQYPOw==}
    hasBin: true

  react-dom@19.0.0:
    resolution: {integrity: sha512-4GV5sHFG0e/0AD4X+ySy6UJd3jVl1iNsNHdpad0qhABJ11twS3TTBnseqsKurKcsNqCEFeGL3uLpVChpIO3QfQ==}
    peerDependencies:
      react: ^19.0.0

  react-refresh@0.14.2:
    resolution: {integrity: sha512-jCvmsr+1IUSMUyzOkRcvnVbX3ZYC6g9TDrDbFuFmRDq7PD4yaGbLKNQL6k2jnArV8hjYxh7hVhAZB6s9HDGpZA==}
    engines: {node: '>=0.10.0'}

  react-remove-scroll-bar@2.3.8:
    resolution: {integrity: sha512-9r+yi9+mgU33AKcj6IbT9oRCO78WriSj6t/cF8DWBZJ9aOGPOTEDvdUDz1FwKim7QXWwmHqtdHnRJfhAxEG46Q==}
    engines: {node: '>=10'}
    peerDependencies:
      '@types/react': '*'
      react: ^16.8.0 || ^17.0.0 || ^18.0.0 || ^19.0.0
    peerDependenciesMeta:
      '@types/react':
        optional: true

  react-remove-scroll@2.6.3:
    resolution: {integrity: sha512-pnAi91oOk8g8ABQKGF5/M9qxmmOPxaAnopyTHYfqYEwJhyFrbbBtHuSgtKEoH0jpcxx5o3hXqH1mNd9/Oi+8iQ==}
    engines: {node: '>=10'}
    peerDependencies:
      '@types/react': '*'
      react: ^16.8.0 || ^17.0.0 || ^18.0.0 || ^19.0.0 || ^19.0.0-rc
    peerDependenciesMeta:
      '@types/react':
        optional: true

  react-style-singleton@2.2.3:
    resolution: {integrity: sha512-b6jSvxvVnyptAiLjbkWLE/lOnR4lfTtDAl+eUC7RZy+QQWc6wRzIV2CE6xBuMmDxc2qIihtDCZD5NPOFl7fRBQ==}
    engines: {node: '>=10'}
    peerDependencies:
      '@types/react': '*'
      react: ^16.8.0 || ^17.0.0 || ^18.0.0 || ^19.0.0 || ^19.0.0-rc
    peerDependenciesMeta:
      '@types/react':
        optional: true

  react@19.0.0:
    resolution: {integrity: sha512-V8AVnmPIICiWpGfm6GLzCR/W5FXLchHop40W4nXBmdlEceh16rCN8O8LNWm5bh5XUX91fh7KpA+W0TgMKmgTpQ==}
    engines: {node: '>=0.10.0'}

  read-cache@1.0.0:
    resolution: {integrity: sha512-Owdv/Ft7IjOgm/i0xvNDZ1LrRANRfew4b2prF3OWMQLxLfu3bS8FVhCsrSCMK4lR56Y9ya+AThoTpDCTxCmpRA==}

  readable-stream@3.6.2:
    resolution: {integrity: sha512-9u/sniCrY3D5WdsERHzHE4G2YCXqoG5FTHUiCC4SIbr6XcLZBY05ya9EKjYek9O5xOAwjGq+1JdGBAS7Q9ScoA==}
    engines: {node: '>= 6'}

  readdirp@3.6.0:
    resolution: {integrity: sha512-hOS089on8RduqdbhvQ5Z37A0ESjsqz6qnRcffsMU3495FuTdqSm+7bhJ29JvIOsBDEEnan5DPu9t3To9VRlMzA==}
    engines: {node: '>=8.10.0'}

  readdirp@4.1.2:
    resolution: {integrity: sha512-GDhwkLfywWL2s6vEjyhri+eXmfH6j1L7JE27WhqLeYzoh/A3DBaYGEj2H/HFZCn/kMfim73FXxEJTw06WtxQwg==}
    engines: {node: '>= 14.18.0'}

  recma-build-jsx@1.0.0:
    resolution: {integrity: sha512-8GtdyqaBcDfva+GUKDr3nev3VpKAhup1+RvkMvUxURHpW7QyIvk9F5wz7Vzo06CEMSilw6uArgRqhpiUcWp8ew==}

  recma-jsx@1.0.0:
    resolution: {integrity: sha512-5vwkv65qWwYxg+Atz95acp8DMu1JDSqdGkA2Of1j6rCreyFUE/gp15fC8MnGEuG1W68UKjM6x6+YTWIh7hZM/Q==}

  recma-parse@1.0.0:
    resolution: {integrity: sha512-OYLsIGBB5Y5wjnSnQW6t3Xg7q3fQ7FWbw/vcXtORTnyaSFscOtABg+7Pnz6YZ6c27fG1/aN8CjfwoUEUIdwqWQ==}

  recma-stringify@1.0.0:
    resolution: {integrity: sha512-cjwII1MdIIVloKvC9ErQ+OgAtwHBmcZ0Bg4ciz78FtbT8In39aAYbaA7zvxQ61xVMSPE8WxhLwLbhif4Js2C+g==}

  regenerator-runtime@0.14.1:
    resolution: {integrity: sha512-dYnhHh0nJoMfnkZs6GmmhFknAGRrLznOu5nc9ML+EJxGvrx6H7teuevqVqCuPcPK//3eDrrjQhehXVx9cnkGdw==}

  regex-recursion@5.1.1:
    resolution: {integrity: sha512-ae7SBCbzVNrIjgSbh7wMznPcQel1DNlDtzensnFxpiNpXt1U2ju/bHugH422r+4LAVS1FpW1YCwilmnNsjum9w==}

  regex-utilities@2.3.0:
    resolution: {integrity: sha512-8VhliFJAWRaUiVvREIiW2NXXTmHs4vMNnSzuJVhscgmGav3g9VDxLrQndI3dZZVVdp0ZO/5v0xmX516/7M9cng==}

  regex@5.1.1:
    resolution: {integrity: sha512-dN5I359AVGPnwzJm2jN1k0W9LPZ+ePvoOeVMMfqIMFz53sSwXkxaJoxr50ptnsC771lK95BnTrVSZxq0b9yCGw==}

  rehype-expressive-code@0.40.2:
    resolution: {integrity: sha512-+kn+AMGCrGzvtH8Q5lC6Y5lnmTV/r33fdmi5QU/IH1KPHKobKr5UnLwJuqHv5jBTSN/0v2wLDS7RTM73FVzqmQ==}

  rehype-format@5.0.1:
    resolution: {integrity: sha512-zvmVru9uB0josBVpr946OR8ui7nJEdzZobwLOOqHb/OOD88W0Vk2SqLwoVOj0fM6IPCCO6TaV9CvQvJMWwukFQ==}

  rehype-parse@9.0.1:
    resolution: {integrity: sha512-ksCzCD0Fgfh7trPDxr2rSylbwq9iYDkSn8TCDmEJ49ljEUBxDVCzCHv7QNzZOfODanX4+bWQ4WZqLCRWYLfhag==}

  rehype-raw@7.0.0:
    resolution: {integrity: sha512-/aE8hCfKlQeA8LmyeyQvQF3eBiLRGNlfBJEvWH7ivp9sBqs7TNqBL5X3v157rM4IFETqDnIOO+z5M/biZbo9Ww==}

  rehype-recma@1.0.0:
    resolution: {integrity: sha512-lqA4rGUf1JmacCNWWZx0Wv1dHqMwxzsDWYMTowuplHF3xH0N/MmrZ/G3BDZnzAkRmxDadujCjaKM2hqYdCBOGw==}

  rehype-stringify@10.0.1:
    resolution: {integrity: sha512-k9ecfXHmIPuFVI61B9DeLPN0qFHfawM6RsuX48hoqlaKSF61RskNjSm1lI8PhBEM0MRdLxVVm4WmTqJQccH9mA==}

  rehype@13.0.2:
    resolution: {integrity: sha512-j31mdaRFrwFRUIlxGeuPXXKWQxet52RBQRvCmzl5eCefn/KGbomK5GMHNMsOJf55fgo3qw5tST5neDuarDYR2A==}

  remark-directive@3.0.1:
    resolution: {integrity: sha512-gwglrEQEZcZYgVyG1tQuA+h58EZfq5CSULw7J90AFuCTyib1thgHPoqQ+h9iFvU6R+vnZ5oNFQR5QKgGpk741A==}

  remark-gfm@4.0.1:
    resolution: {integrity: sha512-1quofZ2RQ9EWdeN34S79+KExV1764+wCUGop5CPL1WGdD0ocPpu91lzPGbwWMECpEpd42kJGQwzRfyov9j4yNg==}

  remark-mdx@3.1.0:
    resolution: {integrity: sha512-Ngl/H3YXyBV9RcRNdlYsZujAmhsxwzxpDzpDEhFBVAGthS4GDgnctpDjgFl/ULx5UEDzqtW1cyBSNKqYYrqLBA==}

  remark-parse@11.0.0:
    resolution: {integrity: sha512-FCxlKLNGknS5ba/1lmpYijMUzX2esxW5xQqjWxw2eHFfS2MSdaHVINFmhjo+qN1WhZhNimq0dZATN9pH0IDrpA==}

  remark-rehype@11.1.1:
    resolution: {integrity: sha512-g/osARvjkBXb6Wo0XvAeXQohVta8i84ACbenPpoSsxTOQH/Ae0/RGP4WZgnMH5pMLpsj4FG7OHmcIcXxpza8eQ==}

  remark-smartypants@3.0.2:
    resolution: {integrity: sha512-ILTWeOriIluwEvPjv67v7Blgrcx+LZOkAUVtKI3putuhlZm84FnqDORNXPPm+HY3NdZOMhyDwZ1E+eZB/Df5dA==}
    engines: {node: '>=16.0.0'}

  remark-stringify@11.0.0:
    resolution: {integrity: sha512-1OSmLd3awB/t8qdoEOMazZkNsfVTeY4fTsgzcQFdXNq8ToTN4ZGwrMnlda4K6smTFKD+GRV6O48i6Z4iKgPPpw==}

  remeda@2.20.2:
    resolution: {integrity: sha512-38pfm5aUq6mUkNYbt7TdY2WEk9mSqRVV+6UsoTjabwmbu8obLbh8sYYSX2WQ3W4u6EYp3XxUKqIiwGFZu+OY9g==}

  request-light@0.5.8:
    resolution: {integrity: sha512-3Zjgh+8b5fhRJBQZoy+zbVKpAQGLyka0MPgW3zruTF4dFFJ8Fqcfu9YsAvi/rvdcaTeWG3MkbZv4WKxAn/84Lg==}

  request-light@0.7.0:
    resolution: {integrity: sha512-lMbBMrDoxgsyO+yB3sDcrDuX85yYt7sS8BfQd11jtbW/z5ZWgLZRcEGLsLoYw7I0WSUGQBs8CC8ScIxkTX1+6Q==}

  require-directory@2.1.1:
    resolution: {integrity: sha512-fGxEI7+wsG9xrvdjsrlmL22OMTTiHRwAMroiEeMgq8gzoLC/PQr7RsRDSTLUg/bZAZtF+TVIkHc6/4RIKrui+Q==}
    engines: {node: '>=0.10.0'}

  require-from-string@2.0.2:
    resolution: {integrity: sha512-Xf0nWe6RseziFMu+Ap9biiUbmplq6S9/p+7w7YXP/JBHhrUDDUhwa+vANyubuqfZWTveU//DYVGsDG7RKL/vEw==}
    engines: {node: '>=0.10.0'}

  resolve-from@5.0.0:
    resolution: {integrity: sha512-qYg9KP24dD5qka9J47d0aVky0N+b4fTU89LN9iDnjB5waksiC49rvMB0PrUJQGoTmH50XPiqOvAjDfaijGxYZw==}
    engines: {node: '>=8'}

  resolve-pkg-maps@1.0.0:
    resolution: {integrity: sha512-seS2Tj26TBVOC2NIc2rOe2y2ZO7efxITtLZcGSOnHHNOQ7CkiUBfw0Iw2ck6xkIhPwLhKNLS8BO+hEpngQlqzw==}

  resolve@1.22.10:
    resolution: {integrity: sha512-NPRy+/ncIMeDlTAsuqwKIiferiawhefFJtkNSW0qZJEqMEb+qBt/77B/jGeeek+F0uOeN05CDa6HXbbIgtVX4w==}
    engines: {node: '>= 0.4'}
    hasBin: true

  restore-cursor@3.1.0:
    resolution: {integrity: sha512-l+sSefzHpj5qimhFSE5a8nufZYAM3sBSVMAPtYkmC+4EH2anSGaEMXSD0izRQbu9nfyQ9y5JrVmp7E8oZrUjvA==}
    engines: {node: '>=8'}

  ret@0.1.15:
    resolution: {integrity: sha512-TTlYpa+OL+vMMNG24xSlQGEJ3B/RzEfUlLct7b5G/ytav+wPrplCpVMFuwzXbkecJrb6IYo1iFb0S9v37754mg==}
    engines: {node: '>=0.12'}

  retext-latin@4.0.0:
    resolution: {integrity: sha512-hv9woG7Fy0M9IlRQloq/N6atV82NxLGveq+3H2WOi79dtIYWN8OaxogDm77f8YnVXJL2VD3bbqowu5E3EMhBYA==}

  retext-smartypants@6.2.0:
    resolution: {integrity: sha512-kk0jOU7+zGv//kfjXEBjdIryL1Acl4i9XNkHxtM7Tm5lFiCog576fjNC9hjoR7LTKQ0DsPWy09JummSsH1uqfQ==}

  retext-stringify@4.0.0:
    resolution: {integrity: sha512-rtfN/0o8kL1e+78+uxPTqu1Klt0yPzKuQ2BfWwwfgIUSayyzxpM1PJzkKt4V8803uB9qSy32MvI7Xep9khTpiA==}

  retext@9.0.0:
    resolution: {integrity: sha512-sbMDcpHCNjvlheSgMfEcVrZko3cDzdbe1x/e7G66dFp0Ff7Mldvi2uv6JkJQzdRcvLYE8CA8Oe8siQx8ZOgTcA==}

  reusify@1.0.4:
    resolution: {integrity: sha512-U9nH88a3fc/ekCF1l0/UP1IosiuIjyTh7hBvXVMHYgVcfGvt897Xguj2UOLDeI5BG2m7/uwyaLVT6fbtCwTyzw==}
    engines: {iojs: '>=1.0.0', node: '>=0.10.0'}

  rollup@4.34.8:
    resolution: {integrity: sha512-489gTVMzAYdiZHFVA/ig/iYFllCcWFHMvUHI1rpFmkoUtRlQxqh6/yiNqnYibjMZ2b/+FUQwldG+aLsEt6bglQ==}
    engines: {node: '>=18.0.0', npm: '>=8.0.0'}
    hasBin: true

  run-parallel@1.2.0:
    resolution: {integrity: sha512-5l4VyZR86LZ/lDxZTR6jqL8AFE2S0IFLMP26AbjsLVADxHdhB/c0GUsH+y39UfCi3dzz8OlQuPmnaJOMoDHQBA==}

  safe-buffer@5.2.1:
    resolution: {integrity: sha512-rp3So07KcdmmKbGvgaNxQSJr7bGVSVk5S9Eq1F+ppbRo70+YeaDxkw5Dd8NPN+GD6bjnYm2VuPuCXmpuYvmCXQ==}

  sax@1.4.1:
    resolution: {integrity: sha512-+aWOz7yVScEGoKNd4PA10LZ8sk0A/z5+nXQG5giUO5rprX9jgYsTdov9qCchZiPIZezbZH+jRut8nPodFAX4Jg==}

  scheduler@0.25.0:
    resolution: {integrity: sha512-xFVuu11jh+xcO7JOAGJNOXld8/TcEHK/4CituBUeUb5hqxJLj9YuemAEuvm9gQ/+pgXYfbQuqAkiYu+u7YEsNA==}

  semver@6.3.1:
    resolution: {integrity: sha512-BR7VvDCVHO+q2xBEWskxS6DJE1qRnb7DxzUrogb71CWoSficBxYsiAGd+Kl0mmq/MprG9yArRkyrQxTO6XjMzA==}
    hasBin: true

  semver@7.7.1:
    resolution: {integrity: sha512-hlq8tAfn0m/61p4BVRcPzIGr6LKiMwo4VM6dGi6pt4qcRkmNzTcWq6eCEjEh+qXjkMDvPlOFFSGwQjoEa6gyMA==}
    engines: {node: '>=10'}
    hasBin: true

  sharp@0.32.6:
    resolution: {integrity: sha512-KyLTWwgcR9Oe4d9HwCwNM2l7+J0dUQwn/yf7S0EnTtb0eVS4RxO0eUSvxPtzT4F3SY+C4K6fqdv/DO27sJ/v/w==}
    engines: {node: '>=14.15.0'}

  sharp@0.33.5:
    resolution: {integrity: sha512-haPVm1EkS9pgvHrQ/F3Xy+hgcuMV0Wm9vfIBSiwZ05k+xgb0PkBQpGsAA/oWdDobNaZTH5ppvHtzCFbnSEwHVw==}
    engines: {node: ^18.17.0 || ^20.3.0 || >=21.0.0}

  shebang-command@2.0.0:
    resolution: {integrity: sha512-kHxr2zZpYtdmrN1qDjrrX/Z1rR1kG8Dx+gkpK1G4eXmvXswmcE1hTWBWYUzlraYw1/yZp6YuDY77YtvbN0dmDA==}
    engines: {node: '>=8'}

  shebang-regex@3.0.0:
    resolution: {integrity: sha512-7++dFhtcx3353uBaq8DDR4NuxBetBzC7ZQOhmTQInHEd6bSrXdiEyzCvG07Z44UYdLShWUyXt5M/yhz8ekcb1A==}
    engines: {node: '>=8'}

  shiki@1.29.2:
    resolution: {integrity: sha512-njXuliz/cP+67jU2hukkxCNuH1yUi4QfdZZY+sMr5PPrIyXSu5iTb/qYC4BiWWB0vZ+7TbdvYUCeL23zpwCfbg==}

  siginfo@2.0.0:
    resolution: {integrity: sha512-ybx0WO1/8bSBLEWXZvEd7gMW3Sn3JFlW3TvX1nREbDLRNQNaeNN8WK0meBwPdAaOI7TtRRRJn/Es1zhrrCHu7g==}

  signal-exit@3.0.7:
    resolution: {integrity: sha512-wnD2ZE+l+SPC/uoS0vXeE9L1+0wuaMqKlfz9AMUo38JsyLSBWSFcHR1Rri62LZc12vLr1gb3jl7iwQhgwpAbGQ==}

  signal-exit@4.1.0:
    resolution: {integrity: sha512-bzyZ1e88w9O1iNJbKnOlvYTrWPDl46O1bG0D3XInv+9tkPrxrN8jUUTiFlDkkmKWgn1M6CfIA13SuGqOa9Korw==}
    engines: {node: '>=14'}

  simple-concat@1.0.1:
    resolution: {integrity: sha512-cSFtAPtRhljv69IK0hTVZQ+OfE9nePi/rtJmw5UjHeVyVroEqJXP1sFztKUy1qU+xvz3u/sfYJLa947b7nAN2Q==}

  simple-get@4.0.1:
    resolution: {integrity: sha512-brv7p5WgH0jmQJr1ZDDfKDOSeWWg+OVypG99A/5vYGPqJ6pxiaHLy8nxtFjBA7oMa01ebA9gfh1uMCFqOuXxvA==}

  simple-swizzle@0.2.2:
    resolution: {integrity: sha512-JA//kQgZtbuY83m+xT+tXJkmJncGMTFT+C+g2h2R9uxkYIrE2yy9sgmcLhCnw57/WSD+Eh3J97FPEDFnbXnDUg==}

  sisteransi@1.0.5:
    resolution: {integrity: sha512-bLGGlR1QxBcynn2d5YmDX4MGjlZvy2MRBDRNHLJ8VI6l6+9FUiyTFNJ0IveOSP0bcXgVDPRcfGqA0pjaqUpfVg==}

  sitemap@8.0.0:
    resolution: {integrity: sha512-+AbdxhM9kJsHtruUF39bwS/B0Fytw6Fr1o4ZAIAEqA6cke2xcoO2GleBw9Zw7nRzILVEgz7zBM5GiTJjie1G9A==}
    engines: {node: '>=14.0.0', npm: '>=6.0.0'}
    hasBin: true

  smartypants@0.2.2:
    resolution: {integrity: sha512-TzobUYoEft/xBtb2voRPryAUIvYguG0V7Tt3de79I1WfXgCwelqVsGuZSnu3GFGRZhXR90AeEYIM+icuB/S06Q==}
    hasBin: true

  smol-toml@1.3.1:
    resolution: {integrity: sha512-tEYNll18pPKHroYSmLLrksq233j021G0giwW7P3D24jC54pQ5W5BXMsQ/Mvw1OJCmEYDgY+lrzT+3nNUtoNfXQ==}
    engines: {node: '>= 18'}

  source-map-js@1.2.1:
    resolution: {integrity: sha512-UXWMKhLOwVKb728IUtQPXxfYU+usdybtUrK/8uGE8CQMvrhOpwvzDBwj0QhSL7MQc7vIsISBG8VQ8+IDQxpfQA==}
    engines: {node: '>=0.10.0'}

  source-map@0.7.4:
    resolution: {integrity: sha512-l3BikUxvPOcn5E74dZiq5BGsTb5yEwhaTSzccU6t4sDOH8NWJCstKO5QT2CvtFoK6F0saL7p9xHAqHOlCPJygA==}
    engines: {node: '>= 8'}

  source-map@0.8.0-beta.0:
    resolution: {integrity: sha512-2ymg6oRBpebeZi9UUNsgQ89bhx01TcTkmNTGnNO88imTmbSgy4nfujrgVEFKWpMTEGA11EDkTt7mqObTPdigIA==}
    engines: {node: '>= 8'}

  space-separated-tokens@2.0.2:
    resolution: {integrity: sha512-PEGlAwrG8yXGXRjW32fGbg66JAlOAwbObuqVoJpv/mRgoWDQfgH1wDPvtzWyUSNAXBGSk8h755YDbbcEy3SH2Q==}

  split-on-first@3.0.0:
    resolution: {integrity: sha512-qxQJTx2ryR0Dw0ITYyekNQWpz6f8dGd7vffGNflQQ3Iqj9NJ6qiZ7ELpZsJ/QBhIVAiDfXdag3+Gp8RvWa62AA==}
    engines: {node: '>=12'}

  sprintf-js@1.0.3:
    resolution: {integrity: sha512-D9cPgkvLlV3t3IzL0D0YLvGA9Ahk4PcvVwUbN0dSGr1aP0Nrt4AEnTUbuGvquEC0mA64Gqt1fzirlRs5ibXx8g==}

  stackback@0.0.2:
    resolution: {integrity: sha512-1XMJE5fQo1jGH6Y/7ebnwPOBEkIEnT4QF32d5R1+VXdXveM0IBMJt8zfaxX1P3QhVwrYe+576+jkANtSS2mBbw==}

  starlight-blog@0.17.3:
    resolution: {integrity: sha512-EFBbxwIYB+NdGHlyYst9mJdxXtfpp2kSGtoKqrLuNa1MPiiGaO2I0xi+0y6Ei+R4RfzF06N+DNh0eojwX30Ojg==}
    engines: {node: '>=18.17.1'}
    peerDependencies:
      '@astrojs/starlight': '>=0.32.0'

  starlight-typedoc@0.19.0:
    resolution: {integrity: sha512-NR1A3XjxEl8hS3xKaw7TutuFMaEYmMstgZNmSNAnAzav1dZtMoZsp3KM+S4Tr+5kYCR1v0DlF+ESouOn8Nl5Dw==}
    engines: {node: '>=18.17.1'}
    peerDependencies:
      '@astrojs/starlight': '>=0.32.0'
      typedoc: '>=0.26.5'
      typedoc-plugin-markdown: '>=4.1.1'

  state-local@1.0.7:
    resolution: {integrity: sha512-HTEHMNieakEnoe33shBYcZ7NX83ACUjCu8c40iOGEZsngj9zRnkqS9j1pqQPXwobB0ZcVTk27REb7COQ0UR59w==}

  std-env@3.8.0:
    resolution: {integrity: sha512-Bc3YwwCB+OzldMxOXJIIvC6cPRWr/LxOp48CdQTOkPyk/t4JWWJbrilwBd7RJzKV8QW7tJkcgAmeuLLJugl5/w==}

  stream-replace-string@2.0.0:
    resolution: {integrity: sha512-TlnjJ1C0QrmxRNrON00JvaFFlNh5TTG00APw23j74ET7gkQpTASi6/L2fuiav8pzK715HXtUeClpBTw2NPSn6w==}

  streamx@2.22.0:
    resolution: {integrity: sha512-sLh1evHOzBy/iWRiR6d1zRcLao4gGZr3C1kzNz4fopCOKJb6xD9ub8Mpi9Mr1R6id5o43S+d93fI48UC5uM9aw==}

  string-argv@0.3.2:
    resolution: {integrity: sha512-aqD2Q0144Z+/RqG52NeHEkZauTAUWJO8c6yTftGJKO3Tja5tUgIfmIl6kExvhtxSDP7fXB6DvzkfMpCd/F3G+Q==}
    engines: {node: '>=0.6.19'}

  string-width@4.2.3:
    resolution: {integrity: sha512-wKyQRQpjJ0sIp62ErSZdGsjMJWsap5oRNihHhu6G7JVO/9jIB6UyevL+tXuOqrng8j/cxKTWyWUwvSTriiZz/g==}
    engines: {node: '>=8'}

  string-width@5.1.2:
    resolution: {integrity: sha512-HnLOCR3vjcY8beoNLtcjZ5/nxn2afmME6lhrDrebokqMap+XbeW8n9TXpPDOqdGK5qcI3oT0GKTW6wC7EMiVqA==}
    engines: {node: '>=12'}

  string-width@7.2.0:
    resolution: {integrity: sha512-tsaTIkKW9b4N+AEj+SVA+WhJzV7/zMhcSu78mLKWSk7cXMOSHsBKFWUs0fWwq8QyK3MgJBQRX6Gbi4kYbdvGkQ==}
    engines: {node: '>=18'}

  string_decoder@1.3.0:
    resolution: {integrity: sha512-hkRX8U1WjJFd8LsDJ2yQ/wWWxaopEsABU1XfkM8A+j0+85JAGppt16cr1Whg6KIbb4okU6Mql6BOj+uup/wKeA==}

  stringify-entities@4.0.4:
    resolution: {integrity: sha512-IwfBptatlO+QCJUo19AqvrPNqlVMpW9YEL2LIVY+Rpv2qsjCGxaDLNRgeGsQWJhfItebuJhsGSLjaBbNSQ+ieg==}

  strip-ansi@6.0.1:
    resolution: {integrity: sha512-Y38VPSHcqkFrCpFnQ9vuSXmquuv5oXOKpGeT6aGrr3o3Gc9AlVa6JBfUSOCnbxGGZF+/0ooI7KrPuUSztUdU5A==}
    engines: {node: '>=8'}

  strip-ansi@7.1.0:
    resolution: {integrity: sha512-iq6eVVI64nQQTRYq2KtEg2d2uU7LElhTJwsH4YzIHZshxlgZms/wIc4VoDQTlG/IvVIrBKG06CrZnp0qv7hkcQ==}
    engines: {node: '>=12'}

  strip-bom@3.0.0:
    resolution: {integrity: sha512-vavAMRXOgBVNF6nyEEmL3DBK19iRpDcoIwW+swQ+CbGiu7lju6t+JklA1MHweoWtadgt4ISVUsXLyDq34ddcwA==}
    engines: {node: '>=4'}

  strip-final-newline@4.0.0:
    resolution: {integrity: sha512-aulFJcD6YK8V1G7iRB5tigAP4TsHBZZrOV8pjV++zdUwmeV8uzbY7yn6h9MswN62adStNZFuCIx4haBnRuMDaw==}
    engines: {node: '>=18'}

  strip-json-comments@2.0.1:
    resolution: {integrity: sha512-4gB8na07fecVVkOI6Rs4e7T6NOTki5EmL7TUduTs6bu3EdnSycntVJ4re8kgZA+wx9IueI2Y11bfbgwtzuE0KQ==}
    engines: {node: '>=0.10.0'}

  strnum@1.1.1:
    resolution: {integrity: sha512-O7aCHfYCamLCctjAiaucmE+fHf2DYHkus2OKCn4Wv03sykfFtgeECn505X6K4mPl8CRNd/qurC9guq+ynoN4pw==}

  style-to-js@1.1.16:
    resolution: {integrity: sha512-/Q6ld50hKYPH3d/r6nr117TZkHR0w0kGGIVfpG9N6D8NymRPM9RqCUv4pRpJ62E5DqOYx2AFpbZMyCPnjQCnOw==}

  style-to-object@1.0.8:
    resolution: {integrity: sha512-xT47I/Eo0rwJmaXC4oilDGDWLohVhR6o/xAQcPQN8q6QBuZVL8qMYL85kLmST5cPjAorwvqIA4qXTRQoYHaL6g==}

  sucrase@3.35.0:
    resolution: {integrity: sha512-8EbVDiu9iN/nESwxeSxDKe0dunta1GOlHufmSSXxMD2z2/tMZpDMpvXQGsc+ajGo8y2uYUmixaSRUc/QPoQ0GA==}
    engines: {node: '>=16 || 14 >=14.17'}
    hasBin: true

  supports-color@7.2.0:
    resolution: {integrity: sha512-qpCAvRl9stuOHveKsn7HncJRvv501qIacKzQlO/+Lwxc9+0q2wLyv4Dfvt80/DPn2pqOBsJdDiogXGR9+OvwRw==}
    engines: {node: '>=8'}

  supports-preserve-symlinks-flag@1.0.0:
    resolution: {integrity: sha512-ot0WnXS9fgdkgIcePe6RHNk1WA8+muPa6cSjeR3V8K27q9BB1rTE3R1p7Hv0z1ZyAc8s6Vvv8DIyWf681MAt0w==}
    engines: {node: '>= 0.4'}

  tailwindcss-motion@1.1.0:
    resolution: {integrity: sha512-0lK6rA4+367ffJdi1TtB72GlMCxJi2TP/xRiHc6An5pZSlU6WfIHhSvLxpcGilGZfBrOqc2q4woH1DEP/lCNbQ==}
    peerDependencies:
      tailwindcss: '>=3.0.0 || insiders'

  tailwindcss@3.4.17:
    resolution: {integrity: sha512-w33E2aCvSDP0tW9RZuNXadXlkHXqFzSkQew/aIa2i/Sj8fThxwovwlXHSPXTbAHwEIhBFXAedUhP2tueAKP8Og==}
    engines: {node: '>=14.0.0'}
    hasBin: true

  tar-fs@2.1.2:
    resolution: {integrity: sha512-EsaAXwxmx8UB7FRKqeozqEPop69DXcmYwTQwXvyAPF352HJsPdkVhvTaDPYqfNgruveJIJy3TA2l+2zj8LJIJA==}

  tar-fs@3.0.8:
    resolution: {integrity: sha512-ZoROL70jptorGAlgAYiLoBLItEKw/fUxg9BSYK/dF/GAGYFJOJJJMvjPAKDJraCXFwadD456FCuvLWgfhMsPwg==}

  tar-stream@2.2.0:
    resolution: {integrity: sha512-ujeqbceABgwMZxEJnk2HDY2DlnUZ+9oEcb1KzTVfYHio0UE6dG71n60d8D2I4qNvleWrrXpmjpt7vZeF1LnMZQ==}
    engines: {node: '>=6'}

  tar-stream@3.1.7:
    resolution: {integrity: sha512-qJj60CXt7IU1Ffyc3NJMjh6EkuCFej46zUqJ4J7pqYlThyd9bO0XBTmcOIhSzZJVWfsLks0+nle/j538YAW9RQ==}

  text-decoder@1.2.3:
    resolution: {integrity: sha512-3/o9z3X0X0fTupwsYvR03pJ/DjWuqqrfwBgTQzdWDiQSm9KitAyz/9WqsT2JQW7KV2m+bC2ol/zqpW37NHxLaA==}

  thenify-all@1.6.0:
    resolution: {integrity: sha512-RNxQH/qI8/t3thXJDwcstUO4zeqo64+Uy/+sNVRBx4Xn2OX+OZ9oP+iJnNFqplFra2ZUVeKCSa2oVWi3T4uVmA==}
    engines: {node: '>=0.8'}

  thenify@3.3.1:
    resolution: {integrity: sha512-RVZSIV5IG10Hk3enotrhvz0T9em6cyHBLkH/YAZuKqd8hRkKhSfCGIcP2KUY0EPxndzANBmNllzWPwak+bheSw==}

  tinybench@2.9.0:
    resolution: {integrity: sha512-0+DUvqWMValLmha6lr4kD8iAMK1HzV0/aKnCtWb9v9641TnP/MFb7Pc2bxoxQjTXAErryXVgUOfv2YqNllqGeg==}

  tinybench@3.1.1:
    resolution: {integrity: sha512-74pmf47HY/bHqamcCMGris+1AtGGsqTZ3Hc/UK4QvSmRuf/9PIF9753+c8XBh7JfX2r9KeZtVjOYjd6vFpc0qQ==}
    engines: {node: '>=18.0.0'}

  tinyexec@0.3.2:
    resolution: {integrity: sha512-KQQR9yN7R5+OSwaK0XQoj22pwHoTlgYqmUscPYoknOoWCWfj/5/ABTMRi69FrKU5ffPVh5QcFikpWJI/P1ocHA==}

  tinyglobby@0.2.11:
    resolution: {integrity: sha512-32TmKeeKUahv0Go8WmQgiEp9Y21NuxjwjqiRC1nrUB51YacfSwuB44xgXD+HdIppmMRgjQNPdrHyA6vIybYZ+g==}
    engines: {node: '>=12.0.0'}

  tinyglobby@0.2.12:
    resolution: {integrity: sha512-qkf4trmKSIiMTs/E63cxH+ojC2unam7rJ0WrauAzpT3ECNTxGRMlaXxVbfxMUC/w0LaYk6jQ4y/nGR9uBO3tww==}
    engines: {node: '>=12.0.0'}

  tinypool@1.0.2:
    resolution: {integrity: sha512-al6n+QEANGFOMf/dmUMsuS5/r9B06uwlyNjZZql/zv8J7ybHCgoihBNORZCY2mzUuAnomQa2JdhyHKzZxPCrFA==}
    engines: {node: ^18.0.0 || >=20.0.0}

  tinyrainbow@2.0.0:
    resolution: {integrity: sha512-op4nsTR47R6p0vMUUoYl/a+ljLFVtlfaXkLQmqfLR1qHma1h/ysYk4hEXZ880bf2CYgTskvTa/e196Vd5dDQXw==}
    engines: {node: '>=14.0.0'}

  tinyspy@3.0.2:
    resolution: {integrity: sha512-n1cw8k1k0x4pgA2+9XrOkFydTerNcJ1zWCO5Nn9scWHTD+5tp8dghT2x1uduQePZTZgd3Tupf+x9BxJjeJi77Q==}
    engines: {node: '>=14.0.0'}

  to-regex-range@5.0.1:
    resolution: {integrity: sha512-65P7iz6X5yEr1cwcgvQxbbIw7Uk3gOy5dIdtZ4rDveLqhrdJP+Li/Hx6tyK0NEb+2GCyneCMJiGqrADCSNk8sQ==}
    engines: {node: '>=8.0'}

  tr46@1.0.1:
    resolution: {integrity: sha512-dTpowEjclQ7Kgx5SdBkqRzVhERQXov8/l9Ft9dVM9fmg0W0KQSVaXX9T4i6twCPNtYiZM53lpSSUAwJbFPOHxA==}

  tree-kill@1.2.2:
    resolution: {integrity: sha512-L0Orpi8qGpRG//Nd+H90vFB+3iHnue1zSSGmNOOCh1GLJ7rUKVwV2HvijphGQS2UmhUZewS9VgvxYIdgr+fG1A==}
    hasBin: true

  trim-lines@3.0.1:
    resolution: {integrity: sha512-kRj8B+YHZCc9kQYdWfJB2/oUl9rA99qbowYYBtr4ui4mZyAQ2JpvVBd/6U2YloATfqBhBTSMhTpgBHtU0Mf3Rg==}

  trough@2.2.0:
    resolution: {integrity: sha512-tmMpK00BjZiUyVyvrBK7knerNgmgvcV/KLVyuma/SC+TQN167GrMRciANTz09+k3zW8L8t60jWO1GpfkZdjTaw==}

  ts-interface-checker@0.1.13:
    resolution: {integrity: sha512-Y/arvbn+rrz3JCKl9C4kVNfTfSm2/mEp5FSz5EsZSANGPSlQrpRI5M4PKF+mJnE52jOO90PnPSc3Ur3bTQw0gA==}

  tsconfck@3.1.5:
    resolution: {integrity: sha512-CLDfGgUp7XPswWnezWwsCRxNmgQjhYq3VXHM0/XIRxhVrKw0M1if9agzryh1QS3nxjCROvV+xWxoJO1YctzzWg==}
    engines: {node: ^18 || >=20}
    hasBin: true
    peerDependencies:
      typescript: ^5.0.0
    peerDependenciesMeta:
      typescript:
        optional: true

  tslib@2.8.1:
    resolution: {integrity: sha512-oJFu94HQb+KVduSUQL7wnpmqnfmLsOA/nAh6b6EH0wCEoK0/mPeXU6c3wKDV83MkOuHPRHtSXKKU99IBazS/2w==}

  tsup@8.4.0:
    resolution: {integrity: sha512-b+eZbPCjz10fRryaAA7C8xlIHnf8VnsaRqydheLIqwG/Mcpfk8Z5zp3HayX7GaTygkigHl5cBUs+IhcySiIexQ==}
    engines: {node: '>=18'}
    hasBin: true
    peerDependencies:
      '@microsoft/api-extractor': ^7.36.0
      '@swc/core': ^1
      postcss: ^8.4.12
      typescript: '>=4.5.0'
    peerDependenciesMeta:
      '@microsoft/api-extractor':
        optional: true
      '@swc/core':
        optional: true
      postcss:
        optional: true
      typescript:
        optional: true

  tsx@4.19.3:
    resolution: {integrity: sha512-4H8vUNGNjQ4V2EOoGw005+c+dGuPSnhpPBPHBtsZdGZBk/iJb4kguGlPWaZTZ3q5nMtFOEsY0nRDlh9PJyd6SQ==}
    engines: {node: '>=18.0.0'}
    hasBin: true

  tunnel-agent@0.6.0:
    resolution: {integrity: sha512-McnNiV1l8RYeY8tBgEpuodCC1mLUdbSN+CYBL7kJsJNInOP8UjDDEwdk6Mw60vdLLrr5NHKZhMAOSrR2NZuQ+w==}

  twoslash-protocol@0.2.12:
    resolution: {integrity: sha512-5qZLXVYfZ9ABdjqbvPc4RWMr7PrpPaaDSeaYY55vl/w1j6H6kzsWK/urAEIXlzYlyrFmyz1UbwIt+AA0ck+wbg==}

  twoslash@0.2.12:
    resolution: {integrity: sha512-tEHPASMqi7kqwfJbkk7hc/4EhlrKCSLcur+TcvYki3vhIfaRMXnXjaYFgXpoZRbT6GdprD4tGuVBEmTpUgLBsw==}
    peerDependencies:
      typescript: '*'

  type-detect@4.1.0:
    resolution: {integrity: sha512-Acylog8/luQ8L7il+geoSxhEkazvkslg7PSNKOX59mbB9cOveP5aq9h74Y7YU8yDpJwetzQQrfIwtf4Wp4LKcw==}
    engines: {node: '>=4'}

  type-fest@4.35.0:
    resolution: {integrity: sha512-2/AwEFQDFEy30iOLjrvHDIH7e4HEWH+f1Yl1bI5XMqzuoCUqwYCdxachgsgv0og/JdVZUhbfjcJAoHj5L1753A==}
    engines: {node: '>=16'}

  typed-binary@4.3.2:
    resolution: {integrity: sha512-HT3pIBM2njCZUmeczDaQUUErGiM6GXFCqMsHegE12HCoBtvHCkfR10JJni0TeGOTnLilTd6YFyj+YhflqQDrDQ==}

  typedoc-plugin-markdown@4.4.2:
    resolution: {integrity: sha512-kJVkU2Wd+AXQpyL6DlYXXRrfNrHrEIUgiABWH8Z+2Lz5Sq6an4dQ/hfvP75bbokjNDUskOdFlEEm/0fSVyC7eg==}
    engines: {node: '>= 18'}
    peerDependencies:
      typedoc: 0.27.x

  typedoc@0.27.9:
    resolution: {integrity: sha512-/z585740YHURLl9DN2jCWe6OW7zKYm6VoQ93H0sxZ1cwHQEQrUn5BJrEnkWhfzUdyO+BLGjnKUZ9iz9hKloFDw==}
    engines: {node: '>= 18'}
    hasBin: true
    peerDependencies:
      typescript: 5.0.x || 5.1.x || 5.2.x || 5.3.x || 5.4.x || 5.5.x || 5.6.x || 5.7.x || 5.8.x

  typesafe-path@0.2.2:
    resolution: {integrity: sha512-OJabfkAg1WLZSqJAJ0Z6Sdt3utnbzr/jh+NAHoyWHJe8CMSy79Gm085094M9nvTPy22KzTVn5Zq5mbapCI/hPA==}

  typescript-auto-import-cache@0.3.5:
    resolution: {integrity: sha512-fAIveQKsoYj55CozUiBoj4b/7WpN0i4o74wiGY5JVUEoD0XiqDk1tJqTEjgzL2/AizKQrXxyRosSebyDzBZKjw==}

  typescript@5.7.3:
    resolution: {integrity: sha512-84MVSjMEHP+FQRPy3pX9sTVV/INIex71s9TL2Gm5FG/WG1SqXeKyZ0k7/blY/4FdOzI12CBy1vGc4og/eus0fw==}
    engines: {node: '>=14.17'}
    hasBin: true

  uc.micro@2.1.0:
    resolution: {integrity: sha512-ARDJmphmdvUk6Glw7y9DQ2bFkKBHwQHLi2lsaH6PPmz/Ka9sFOBsBluozhDltWmnv9u/cF6Rt87znRTPV+yp/A==}

  ufo@1.5.4:
    resolution: {integrity: sha512-UsUk3byDzKd04EyoZ7U4DOlxQaD14JUKQl6/P7wiX4FNvUfm3XL246n9W5AmqwW5RSFJ27NAuM0iLscAOYUiGQ==}

  ultrahtml@1.5.3:
    resolution: {integrity: sha512-GykOvZwgDWZlTQMtp5jrD4BVL+gNn2NVlVafjcFUJ7taY20tqYdwdoWBFy6GBJsNTZe1GkGPkSl5knQAjtgceg==}

  uncrypto@0.1.3:
    resolution: {integrity: sha512-Ql87qFHB3s/De2ClA9e0gsnS6zXG27SkTiSJwjCc9MebbfapQfuPzumMIUMi38ezPZVNFcHI9sUIepeQfw8J8Q==}

  undici-types@6.20.0:
    resolution: {integrity: sha512-Ny6QZ2Nju20vw1SRHe3d9jVu6gJ+4e3+MMpqu7pqE5HT6WsTSlce++GQmK5UXS8mzV8DSYHrQH+Xrf2jVcuKNg==}

  undici@6.21.1:
    resolution: {integrity: sha512-q/1rj5D0/zayJB2FraXdaWxbhWiNKDvu8naDT2dl1yTlvJp4BLtOcp2a5BvgGNQpYYJzau7tf1WgKv3b+7mqpQ==}
    engines: {node: '>=18.17'}

  unicorn-magic@0.3.0:
    resolution: {integrity: sha512-+QBBXBCvifc56fsbuxZQ6Sic3wqqc3WWaqxs58gvJrcOuN83HGTCwz3oS5phzU9LthRNE9VrJCFCLUgHeeFnfA==}
    engines: {node: '>=18'}

  unified@11.0.5:
    resolution: {integrity: sha512-xKvGhPWw3k84Qjh8bI3ZeJjqnyadK+GEFtazSfZv/rKeTkTjOJho6mFqh2SM96iIcZokxiOpg78GazTSg8+KHA==}

  unist-util-find-after@5.0.0:
    resolution: {integrity: sha512-amQa0Ep2m6hE2g72AugUItjbuM8X8cGQnFoHk0pGfrFeT9GZhzN5SW8nRsiGKK7Aif4CrACPENkA6P/Lw6fHGQ==}

  unist-util-is@6.0.0:
    resolution: {integrity: sha512-2qCTHimwdxLfz+YzdGfkqNlH0tLi9xjTnHddPmJwtIG9MGsdbutfTc4P+haPD7l7Cjxf/WZj+we5qfVPvvxfYw==}

  unist-util-modify-children@4.0.0:
    resolution: {integrity: sha512-+tdN5fGNddvsQdIzUF3Xx82CU9sMM+fA0dLgR9vOmT0oPT2jH+P1nd5lSqfCfXAw+93NhcXNY2qqvTUtE4cQkw==}

  unist-util-position-from-estree@2.0.0:
    resolution: {integrity: sha512-KaFVRjoqLyF6YXCbVLNad/eS4+OfPQQn2yOd7zF/h5T/CSL2v8NpN6a5TPvtbXthAGw5nG+PuTtq+DdIZr+cRQ==}

  unist-util-position@5.0.0:
    resolution: {integrity: sha512-fucsC7HjXvkB5R3kTCO7kUjRdrS0BJt3M/FPxmHMBOm8JQi2BsHAHFsy27E0EolP8rp0NzXsJ+jNPyDWvOJZPA==}

  unist-util-remove-position@5.0.0:
    resolution: {integrity: sha512-Hp5Kh3wLxv0PHj9m2yZhhLt58KzPtEYKQQ4yxfYFEO7EvHwzyDYnduhHnY1mDxoqr7VUwVuHXk9RXKIiYS1N8Q==}

  unist-util-stringify-position@4.0.0:
    resolution: {integrity: sha512-0ASV06AAoKCDkS2+xw5RXJywruurpbC4JZSm7nr7MOt1ojAzvyyaO+UxZf18j8FCF6kmzCZKcAgN/yu2gm2XgQ==}

  unist-util-visit-children@3.0.0:
    resolution: {integrity: sha512-RgmdTfSBOg04sdPcpTSD1jzoNBjt9a80/ZCzp5cI9n1qPzLZWF9YdvWGN2zmTumP1HWhXKdUWexjy/Wy/lJ7tA==}

  unist-util-visit-parents@6.0.1:
    resolution: {integrity: sha512-L/PqWzfTP9lzzEa6CKs0k2nARxTdZduw3zyh8d2NVBnsyvHjSX4TWse388YrrQKbvI8w20fGjGlhgT96WwKykw==}

  unist-util-visit@5.0.0:
    resolution: {integrity: sha512-MR04uvD+07cwl/yhVuVWAtw+3GOR/knlL55Nd/wAdblk27GCVt3lqpTivy/tkJcZoNPzTwS1Y+KMojlLDhoTzg==}

  universal-user-agent@6.0.1:
    resolution: {integrity: sha512-yCzhz6FN2wU1NiiQRogkTQszlQSlpWaw8SvVegAc+bDxbzHgh1vX8uIe8OYyMH6DwH+sdTJsgMl36+mSMdRJIQ==}

  universalify@2.0.1:
    resolution: {integrity: sha512-gptHNQghINnc/vTGIk0SOFGFNXw7JVrlRUtConJRlvaw6DuX0wO5Jeko9sWrMBhh+PsYAZ7oXAiOnf/UKogyiw==}
    engines: {node: '>= 10.0.0'}

  unplugin@2.2.0:
    resolution: {integrity: sha512-m1ekpSwuOT5hxkJeZGRxO7gXbXT3gF26NjQ7GdVHoLoF8/nopLcd/QfPigpCy7i51oFHiRJg/CyHhj4vs2+KGw==}
    engines: {node: '>=18.12.0'}

  unstorage@1.15.0:
    resolution: {integrity: sha512-m40eHdGY/gA6xAPqo8eaxqXgBuzQTlAKfmB1iF7oCKXE1HfwHwzDJBywK+qQGn52dta+bPlZluPF7++yR3p/bg==}
    peerDependencies:
      '@azure/app-configuration': ^1.8.0
      '@azure/cosmos': ^4.2.0
      '@azure/data-tables': ^13.3.0
      '@azure/identity': ^4.6.0
      '@azure/keyvault-secrets': ^4.9.0
      '@azure/storage-blob': ^12.26.0
      '@capacitor/preferences': ^6.0.3
      '@deno/kv': '>=0.9.0'
      '@netlify/blobs': ^6.5.0 || ^7.0.0 || ^8.1.0
      '@planetscale/database': ^1.19.0
      '@upstash/redis': ^1.34.3
      '@vercel/blob': '>=0.27.1'
      '@vercel/kv': ^1.0.1
      aws4fetch: ^1.0.20
      db0: '>=0.2.1'
      idb-keyval: ^6.2.1
      ioredis: ^5.4.2
      uploadthing: ^7.4.4
    peerDependenciesMeta:
      '@azure/app-configuration':
        optional: true
      '@azure/cosmos':
        optional: true
      '@azure/data-tables':
        optional: true
      '@azure/identity':
        optional: true
      '@azure/keyvault-secrets':
        optional: true
      '@azure/storage-blob':
        optional: true
      '@capacitor/preferences':
        optional: true
      '@deno/kv':
        optional: true
      '@netlify/blobs':
        optional: true
      '@planetscale/database':
        optional: true
      '@upstash/redis':
        optional: true
      '@vercel/blob':
        optional: true
      '@vercel/kv':
        optional: true
      aws4fetch:
        optional: true
      db0:
        optional: true
      idb-keyval:
        optional: true
      ioredis:
        optional: true
      uploadthing:
        optional: true

  update-browserslist-db@1.1.2:
    resolution: {integrity: sha512-PPypAm5qvlD7XMZC3BujecnaOxwhrtoFR+Dqkk5Aa/6DssiH0ibKoketaj9w8LP7Bont1rYeoV5plxD7RTEPRg==}
    hasBin: true
    peerDependencies:
      browserslist: '>= 4.21.0'

  url-join@5.0.0:
    resolution: {integrity: sha512-n2huDr9h9yzd6exQVnH/jU5mr+Pfx08LRXXZhkLLetAMESRj+anQsTAh940iMrIetKAmry9coFuZQ2jY8/p3WA==}
    engines: {node: ^12.20.0 || ^14.13.1 || >=16.0.0}

  use-callback-ref@1.3.3:
    resolution: {integrity: sha512-jQL3lRnocaFtu3V00JToYz/4QkNWswxijDaCVNZRiRTO3HQDLsdu1ZtmIUvV4yPp+rvWm5j0y0TG/S61cuijTg==}
    engines: {node: '>=10'}
    peerDependencies:
      '@types/react': '*'
      react: ^16.8.0 || ^17.0.0 || ^18.0.0 || ^19.0.0 || ^19.0.0-rc
    peerDependenciesMeta:
      '@types/react':
        optional: true

  use-sidecar@1.1.3:
    resolution: {integrity: sha512-Fedw0aZvkhynoPYlA5WXrMCAMm+nSWdZt6lzJQ7Ok8S6Q+VsHmHpRWndVRJ8Be0ZbkfPc5LRYH+5XrzXcEeLRQ==}
    engines: {node: '>=10'}
    peerDependencies:
      '@types/react': '*'
      react: ^16.8.0 || ^17.0.0 || ^18.0.0 || ^19.0.0 || ^19.0.0-rc
    peerDependenciesMeta:
      '@types/react':
        optional: true

  util-deprecate@1.0.2:
    resolution: {integrity: sha512-EPD5q1uXyFxJpCrLnCc1nHnq3gOa6DZBocAIiI2TaSCA7VCJ1UJDMagCzIkXNsUYfD1daK//LTEQ8xiIbrHtcw==}

  validate-npm-package-name@5.0.1:
    resolution: {integrity: sha512-OljLrQ9SQdOUqTaQxqL5dEfZWrXExyyWsozYlAWFawPVNuD83igl7uJD2RTkNMbniIYgt8l81eCJGIdQF7avLQ==}
    engines: {node: ^14.17.0 || ^16.13.0 || >=18.0.0}

  vfile-location@5.0.3:
    resolution: {integrity: sha512-5yXvWDEgqeiYiBe1lbxYF7UMAIm/IcopxMHrMQDq3nvKcjPKIhZklUKL+AE7J7uApI4kwe2snsK+eI6UTj9EHg==}

  vfile-message@4.0.2:
    resolution: {integrity: sha512-jRDZ1IMLttGj41KcZvlrYAaI3CfqpLpfpf+Mfig13viT6NKvRzWZ+lXz0Y5D60w6uJIBAOGq9mSHf0gktF0duw==}

  vfile@6.0.3:
    resolution: {integrity: sha512-KzIbH/9tXat2u30jf+smMwFCsno4wHVdNmzFyL+T/L3UGqqk6JKfVqOFOZEpZSHADH1k40ab6NUIXZq422ov3Q==}

  vite-node@3.0.7:
    resolution: {integrity: sha512-2fX0QwX4GkkkpULXdT1Pf4q0tC1i1lFOyseKoonavXUNlQ77KpW2XqBGGNIm/J4Ows4KxgGJzDguYVPKwG/n5A==}
    engines: {node: ^18.0.0 || ^20.0.0 || >=22.0.0}
    hasBin: true

  vite@6.1.1:
    resolution: {integrity: sha512-4GgM54XrwRfrOp297aIYspIti66k56v16ZnqHvrIM7mG+HjDlAwS7p+Srr7J6fGvEdOJ5JcQ/D9T7HhtdXDTzA==}
    engines: {node: ^18.0.0 || ^20.0.0 || >=22.0.0}
    hasBin: true
    peerDependencies:
      '@types/node': ^18.0.0 || ^20.0.0 || >=22.0.0
      jiti: '>=1.21.0'
      less: '*'
      lightningcss: ^1.21.0
      sass: '*'
      sass-embedded: '*'
      stylus: '*'
      sugarss: '*'
      terser: ^5.16.0
      tsx: ^4.8.1
      yaml: ^2.4.2
    peerDependenciesMeta:
      '@types/node':
        optional: true
      jiti:
        optional: true
      less:
        optional: true
      lightningcss:
        optional: true
      sass:
        optional: true
      sass-embedded:
        optional: true
      stylus:
        optional: true
      sugarss:
        optional: true
      terser:
        optional: true
      tsx:
        optional: true
      yaml:
        optional: true

  vitefu@1.0.6:
    resolution: {integrity: sha512-+Rex1GlappUyNN6UfwbVZne/9cYC4+R2XDk9xkNXBKMw6HQagdX9PgZ8V2v1WUSK1wfBLp7qbI1+XSNIlB1xmA==}
    peerDependencies:
      vite: ^3.0.0 || ^4.0.0 || ^5.0.0 || ^6.0.0
    peerDependenciesMeta:
      vite:
        optional: true

  vitest@3.0.7:
    resolution: {integrity: sha512-IP7gPK3LS3Fvn44x30X1dM9vtawm0aesAa2yBIZ9vQf+qB69NXC5776+Qmcr7ohUXIQuLhk7xQR0aSUIDPqavg==}
    engines: {node: ^18.0.0 || ^20.0.0 || >=22.0.0}
    hasBin: true
    peerDependencies:
      '@edge-runtime/vm': '*'
      '@types/debug': ^4.1.12
      '@types/node': ^18.0.0 || ^20.0.0 || >=22.0.0
      '@vitest/browser': 3.0.7
      '@vitest/ui': 3.0.7
      happy-dom: '*'
      jsdom: '*'
    peerDependenciesMeta:
      '@edge-runtime/vm':
        optional: true
      '@types/debug':
        optional: true
      '@types/node':
        optional: true
      '@vitest/browser':
        optional: true
      '@vitest/ui':
        optional: true
      happy-dom:
        optional: true
      jsdom:
        optional: true

  volar-service-css@0.0.62:
    resolution: {integrity: sha512-JwNyKsH3F8PuzZYuqPf+2e+4CTU8YoyUHEHVnoXNlrLe7wy9U3biomZ56llN69Ris7TTy/+DEX41yVxQpM4qvg==}
    peerDependencies:
      '@volar/language-service': ~2.4.0
    peerDependenciesMeta:
      '@volar/language-service':
        optional: true

  volar-service-emmet@0.0.62:
    resolution: {integrity: sha512-U4dxWDBWz7Pi4plpbXf4J4Z/ss6kBO3TYrACxWNsE29abu75QzVS0paxDDhI6bhqpbDFXlpsDhZ9aXVFpnfGRQ==}
    peerDependencies:
      '@volar/language-service': ~2.4.0
    peerDependenciesMeta:
      '@volar/language-service':
        optional: true

  volar-service-html@0.0.62:
    resolution: {integrity: sha512-Zw01aJsZRh4GTGUjveyfEzEqpULQUdQH79KNEiKVYHZyuGtdBRYCHlrus1sueSNMxwwkuF5WnOHfvBzafs8yyQ==}
    peerDependencies:
      '@volar/language-service': ~2.4.0
    peerDependenciesMeta:
      '@volar/language-service':
        optional: true

  volar-service-prettier@0.0.62:
    resolution: {integrity: sha512-h2yk1RqRTE+vkYZaI9KYuwpDfOQRrTEMvoHol0yW4GFKc75wWQRrb5n/5abDrzMPrkQbSip8JH2AXbvrRtYh4w==}
    peerDependencies:
      '@volar/language-service': ~2.4.0
      prettier: ^2.2 || ^3.0
    peerDependenciesMeta:
      '@volar/language-service':
        optional: true
      prettier:
        optional: true

  volar-service-typescript-twoslash-queries@0.0.62:
    resolution: {integrity: sha512-KxFt4zydyJYYI0kFAcWPTh4u0Ha36TASPZkAnNY784GtgajerUqM80nX/W1d0wVhmcOFfAxkVsf/Ed+tiYU7ng==}
    peerDependencies:
      '@volar/language-service': ~2.4.0
    peerDependenciesMeta:
      '@volar/language-service':
        optional: true

  volar-service-typescript@0.0.62:
    resolution: {integrity: sha512-p7MPi71q7KOsH0eAbZwPBiKPp9B2+qrdHAd6VY5oTo9BUXatsOAdakTm9Yf0DUj6uWBAaOT01BSeVOPwucMV1g==}
    peerDependencies:
      '@volar/language-service': ~2.4.0
    peerDependenciesMeta:
      '@volar/language-service':
        optional: true

  volar-service-yaml@0.0.62:
    resolution: {integrity: sha512-k7gvv7sk3wa+nGll3MaSKyjwQsJjIGCHFjVkl3wjaSP2nouKyn9aokGmqjrl39mi88Oy49giog2GkZH526wjig==}
    peerDependencies:
      '@volar/language-service': ~2.4.0
    peerDependenciesMeta:
      '@volar/language-service':
        optional: true

  vscode-css-languageservice@6.3.2:
    resolution: {integrity: sha512-GEpPxrUTAeXWdZWHev1OJU9lz2Q2/PPBxQ2TIRmLGvQiH3WZbqaNoute0n0ewxlgtjzTW3AKZT+NHySk5Rf4Eg==}

  vscode-html-languageservice@5.3.1:
    resolution: {integrity: sha512-ysUh4hFeW/WOWz/TO9gm08xigiSsV/FOAZ+DolgJfeLftna54YdmZ4A+lIn46RbdO3/Qv5QHTn1ZGqmrXQhZyA==}

  vscode-json-languageservice@4.1.8:
    resolution: {integrity: sha512-0vSpg6Xd9hfV+eZAaYN63xVVMOTmJ4GgHxXnkLCh+9RsQBkWKIghzLhW2B9ebfG+LQQg8uLtsQ2aUKjTgE+QOg==}
    engines: {npm: '>=7.0.0'}

  vscode-jsonrpc@6.0.0:
    resolution: {integrity: sha512-wnJA4BnEjOSyFMvjZdpiOwhSq9uDoK8e/kpRJDTaMYzwlkrhG1fwDIZI94CLsLzlCK5cIbMMtFlJlfR57Lavmg==}
    engines: {node: '>=8.0.0 || >=10.0.0'}

  vscode-jsonrpc@8.2.0:
    resolution: {integrity: sha512-C+r0eKJUIfiDIfwJhria30+TYWPtuHJXHtI7J0YlOmKAo7ogxP20T0zxB7HZQIFhIyvoBPwWskjxrvAtfjyZfA==}
    engines: {node: '>=14.0.0'}

  vscode-languageserver-protocol@3.16.0:
    resolution: {integrity: sha512-sdeUoAawceQdgIfTI+sdcwkiK2KU+2cbEYA0agzM2uqaUy2UpnnGHtWTHVEtS0ES4zHU0eMFRGN+oQgDxlD66A==}

  vscode-languageserver-protocol@3.17.5:
    resolution: {integrity: sha512-mb1bvRJN8SVznADSGWM9u/b07H7Ecg0I3OgXDuLdn307rl/J3A9YD6/eYOssqhecL27hK1IPZAsaqh00i/Jljg==}

  vscode-languageserver-textdocument@1.0.12:
    resolution: {integrity: sha512-cxWNPesCnQCcMPeenjKKsOCKQZ/L6Tv19DTRIGuLWe32lyzWhihGVJ/rcckZXJxfdKCFvRLS3fpBIsV/ZGX4zA==}

  vscode-languageserver-types@3.16.0:
    resolution: {integrity: sha512-k8luDIWJWyenLc5ToFQQMaSrqCHiLwyKPHKPQZ5zz21vM+vIVUSvsRpcbiECH4WR88K2XZqc4ScRcZ7nk/jbeA==}

  vscode-languageserver-types@3.17.5:
    resolution: {integrity: sha512-Ld1VelNuX9pdF39h2Hgaeb5hEZM2Z3jUrrMgWQAu82jMtZp7p3vJT3BzToKtZI7NgQssZje5o0zryOrhQvzQAg==}

  vscode-languageserver@7.0.0:
    resolution: {integrity: sha512-60HTx5ID+fLRcgdHfmz0LDZAXYEV68fzwG0JWwEPBode9NuMYTIxuYXPg4ngO8i8+Ou0lM7y6GzaYWbiDL0drw==}
    hasBin: true

  vscode-languageserver@9.0.1:
    resolution: {integrity: sha512-woByF3PDpkHFUreUa7Hos7+pUWdeWMXRd26+ZX2A8cFx6v/JPTtd4/uN0/jB6XQHYaOlHbio03NTHCqrgG5n7g==}
    hasBin: true

  vscode-nls@5.2.0:
    resolution: {integrity: sha512-RAaHx7B14ZU04EU31pT+rKz2/zSl7xMsfIZuo8pd+KZO6PXtQmpevpq3vxvWNcrGbdmhM/rr5Uw5Mz+NBfhVng==}

  vscode-uri@3.1.0:
    resolution: {integrity: sha512-/BpdSx+yCQGnCvecbyXdxHDkuk55/G3xwnC0GqY4gmQ3j+A+g8kzzgB4Nk/SINjqn6+waqw3EgbVF2QKExkRxQ==}

  wcwidth@1.0.1:
    resolution: {integrity: sha512-XHPEwS0q6TaxcvG85+8EYkbiCux2XtWG2mkc47Ng2A77BQu9+DqIOJldST4HgPkuea7dvKSj5VgX3P1d4rW8Tg==}

  web-namespaces@2.0.1:
    resolution: {integrity: sha512-bKr1DkiNa2krS7qxNtdrtHAmzuYGFQLiQ13TsorsdT6ULTkPLKuu5+GsFpDlg6JFjUTwX2DyhMPG2be8uPrqsQ==}

  webidl-conversions@4.0.2:
    resolution: {integrity: sha512-YQ+BmxuTgd6UXZW3+ICGfyqRyHXVlD5GtQr5+qjiNW7bF0cqrzX500HVXPBOvgXb5YnzDd+h0zqyv61KUD7+Sg==}

  webpack-virtual-modules@0.6.2:
    resolution: {integrity: sha512-66/V2i5hQanC51vBQKPH4aI8NMAcBW59FVBs+rC7eGHupMyfn34q7rZIE+ETlJ+XTevqfUhVVBgSUNSW2flEUQ==}

  wgpu-matrix@3.3.0:
    resolution: {integrity: sha512-MRdywXdzTwX9pVbO5Z/oRX9l7464Wkfv28glG1c7t7s5v/0Dvts6yV8b4AOTOTl1UDGq9KUEAoSN6KW5P12ruQ==}

  wgsl_reflect@https://codeload.github.com/mhawryluk/wgsl_reflect/tar.gz/85994fdc8d8a3abbb4f79baf3891e54eed0c1c63:
    resolution: {tarball: https://codeload.github.com/mhawryluk/wgsl_reflect/tar.gz/85994fdc8d8a3abbb4f79baf3891e54eed0c1c63}
    version: 1.0.14

  whatwg-url@7.1.0:
    resolution: {integrity: sha512-WUu7Rg1DroM7oQvGWfOiAK21n74Gg+T4elXEQYkOhtyLeWiJFoOGLXPKI/9gzIie9CtwVLm8wtw6YJdKyxSjeg==}

  which-pm-runs@1.1.0:
    resolution: {integrity: sha512-n1brCuqClxfFfq/Rb0ICg9giSZqCS+pLtccdag6C2HyufBrh3fBOiy9nb6ggRMvWOVH5GrdJskj5iGTZNxd7SA==}
    engines: {node: '>=4'}

  which-pm@3.0.1:
    resolution: {integrity: sha512-v2JrMq0waAI4ju1xU5x3blsxBBMgdgZve580iYMN5frDaLGjbA24fok7wKCsya8KLVO19Ju4XDc5+zTZCJkQfg==}
    engines: {node: '>=18.12'}

  which@2.0.2:
    resolution: {integrity: sha512-BLI3Tl1TW3Pvl70l3yq3Y64i+awpwXqsGBYWkkqMtnbXgrMD+yj7rhW0kuEDxzJaYXGjEW5ogapKNMEKNMjibA==}
    engines: {node: '>= 8'}
    hasBin: true

  why-is-node-running@2.3.0:
    resolution: {integrity: sha512-hUrmaWBdVDcxvYqnyh09zunKzROWjbZTiNy8dBEjkS7ehEDQibXJ7XvlmtbwuTclUiIyN+CyXQD4Vmko8fNm8w==}
    engines: {node: '>=8'}
    hasBin: true

  widest-line@5.0.0:
    resolution: {integrity: sha512-c9bZp7b5YtRj2wOe6dlj32MK+Bx/M/d+9VB2SHM1OtsUHR0aV0tdP6DWh/iMt0kWi1t5g1Iudu6hQRNd1A4PVA==}
    engines: {node: '>=18'}

  wrap-ansi@7.0.0:
    resolution: {integrity: sha512-YVGIj2kamLSTxw6NsZjoBxfSwsn0ycdesmc4p+Q21c5zPuZ1pl+NfxVdxPtdHvmNVOQ6XSYG4AUtyt/Fi7D16Q==}
    engines: {node: '>=10'}

  wrap-ansi@8.1.0:
    resolution: {integrity: sha512-si7QWI6zUMq56bESFvagtmzMdGOtoxfR+Sez11Mobfc7tm+VkUckk9bW2UeffTGVUbOksxmSw0AA2gs8g71NCQ==}
    engines: {node: '>=12'}

  wrap-ansi@9.0.0:
    resolution: {integrity: sha512-G8ura3S+3Z2G+mkgNRq8dqaFZAuxfsxpBB8OCTGRTCtp+l/v9nbFNmCUP1BZMts3G1142MsZfn6eeUKrr4PD1Q==}
    engines: {node: '>=18'}

  wrappy@1.0.2:
    resolution: {integrity: sha512-l4Sp/DRseor9wL6EvV2+TuQn63dMkPjZ/sp9XkghTEbV9KlPS1xUsZ3u7/IQO4wxtcFB4bgpQPRcR3QCvezPcQ==}

  xxhash-wasm@1.1.0:
    resolution: {integrity: sha512-147y/6YNh+tlp6nd/2pWq38i9h6mz/EuQ6njIrmW8D1BS5nCqs0P6DG+m6zTGnNz5I+uhZ0SHxBs9BsPrwcKDA==}

  y18n@5.0.8:
    resolution: {integrity: sha512-0pfFzegeDWJHJIAmTLRP2DwHjdF5s7jo9tuztdQxAhINCdvS+3nGINqPd00AphqJR/0LhANUS6/+7SCb98YOfA==}
    engines: {node: '>=10'}

  yallist@3.1.1:
    resolution: {integrity: sha512-a4UGQaWPH59mOXUYnAG2ewncQS4i4F43Tv3JoAM+s2VDAmS9NsK8GpDMLrCHPksFT7h3K6TOoUNn2pb7RoXx4g==}

  yaml-language-server@1.15.0:
    resolution: {integrity: sha512-N47AqBDCMQmh6mBLmI6oqxryHRzi33aPFPsJhYy3VTUGCdLHYjGh4FZzpUjRlphaADBBkDmnkM/++KNIOHi5Rw==}
    hasBin: true

  yaml@2.2.2:
    resolution: {integrity: sha512-CBKFWExMn46Foo4cldiChEzn7S7SRV+wqiluAb6xmueD/fGyRHIhX8m14vVGgeFWjN540nKCNVj6P21eQjgTuA==}
    engines: {node: '>= 14'}

  yaml@2.7.0:
    resolution: {integrity: sha512-+hSoy/QHluxmC9kCIJyL/uyFmLmc+e5CFR5Wa+bpIhIj85LVb9ZH2nVnqrHoSvKogwODv0ClqZkmiSSaIH5LTA==}
    engines: {node: '>= 14'}
    hasBin: true

  yargs-parser@21.1.1:
    resolution: {integrity: sha512-tVpsJW7DdjecAiFpbIB1e3qxIQsE6NoPc5/eTdrbbIC4h0LVsWhnoa3g+m2HclBIujHzsxZ4VJVA+GUuc2/LBw==}
    engines: {node: '>=12'}

  yargs@17.7.2:
    resolution: {integrity: sha512-7dSzzRQ++CKnNI/krKnYRV7JKKPUXMEh61soaHKg9mrWEhzFWhFnxPxGl+69cD1Ou63C13NUPCnmIcrvqCuM6w==}
    engines: {node: '>=12'}

  yocto-queue@1.1.1:
    resolution: {integrity: sha512-b4JR1PFR10y1mKjhHY9LaGo6tmrgjit7hxVIeAmyMw3jegXR4dhYqLaQF5zMXZxY7tLpMyJeLjr1C4rLmkVe8g==}
    engines: {node: '>=12.20'}

  yocto-spinner@0.2.0:
    resolution: {integrity: sha512-Qu6WAqNLGleB687CCGcmgHIo8l+J19MX/32UrSMfbf/4L8gLoxjpOYoiHT1asiWyqvjRZbgvOhLlvne6E5Tbdw==}
    engines: {node: '>=18.19'}

  yoctocolors@2.1.1:
    resolution: {integrity: sha512-GQHQqAopRhwU8Kt1DDM8NjibDXHC8eoh1erhGAJPEyveY9qqVeXvVikNKrDz69sHowPMorbPUrH/mx8c50eiBQ==}
    engines: {node: '>=18'}

  zod-package-json@1.1.0:
    resolution: {integrity: sha512-RvEsa3W/NCqEBMtnoE09GRVelA3IqRcKaijEiM6CEGsD19qLurf0HjrYMHwOqImOszlLL0ja63DPJeeU4pm7oQ==}
    engines: {node: '>=20'}

  zod-to-json-schema@3.24.3:
    resolution: {integrity: sha512-HIAfWdYIt1sssHfYZFCXp4rU1w2r8hVVXYIlmoa0r0gABLs5di3RCqPU5DDROogVz1pAdYBaz7HK5n9pSUNs3A==}
    peerDependencies:
      zod: ^3.24.1

  zod-to-ts@1.2.0:
    resolution: {integrity: sha512-x30XE43V+InwGpvTySRNz9kB7qFU8DlyEy7BsSTCHPH1R0QasMmHWZDCzYm6bVXtj/9NNJAZF3jW8rzFvH5OFA==}
    peerDependencies:
      typescript: ^4.9.4 || ^5.0.2
      zod: ^3

  zod@3.24.2:
    resolution: {integrity: sha512-lY7CDW43ECgW9u1TcT3IoXHflywfVqDYze4waEz812jR/bZ8FHDsl7pFQoSZTz5N+2NqRXs8GBwnAwo3ZNxqhQ==}

  zwitch@2.0.4:
    resolution: {integrity: sha512-bXE4cR/kVZhKZX/RjPEflHaKVhUVl85noU3v6b8apfQEc1x4A+zBxjZ4lN8LqGd6WZ3dl98pY4o717VFmoPp+A==}

snapshots:

  '@alloc/quick-lru@5.2.0': {}

  '@ampproject/remapping@2.3.0':
    dependencies:
      '@jridgewell/gen-mapping': 0.3.8
      '@jridgewell/trace-mapping': 0.3.25

  '@ark/schema@0.40.0':
    dependencies:
      '@ark/util': 0.40.0

  '@ark/util@0.40.0': {}

  '@astrojs/check@0.9.4(typescript@5.7.3)':
    dependencies:
      '@astrojs/language-server': 2.15.4(typescript@5.7.3)
      chokidar: 4.0.3
      kleur: 4.1.5
      typescript: 5.7.3
      yargs: 17.7.2
    transitivePeerDependencies:
      - prettier
      - prettier-plugin-astro

  '@astrojs/compiler@2.10.4': {}

  '@astrojs/internal-helpers@0.5.1': {}

  '@astrojs/internal-helpers@0.6.1': {}

  '@astrojs/language-server@2.15.4(typescript@5.7.3)':
    dependencies:
      '@astrojs/compiler': 2.10.4
      '@astrojs/yaml2ts': 0.2.2
      '@jridgewell/sourcemap-codec': 1.5.0
      '@volar/kit': 2.4.11(typescript@5.7.3)
      '@volar/language-core': 2.4.11
      '@volar/language-server': 2.4.11
      '@volar/language-service': 2.4.11
      fast-glob: 3.3.3
      muggle-string: 0.4.1
      volar-service-css: 0.0.62(@volar/language-service@2.4.11)
      volar-service-emmet: 0.0.62(@volar/language-service@2.4.11)
      volar-service-html: 0.0.62(@volar/language-service@2.4.11)
      volar-service-prettier: 0.0.62(@volar/language-service@2.4.11)
      volar-service-typescript: 0.0.62(@volar/language-service@2.4.11)
      volar-service-typescript-twoslash-queries: 0.0.62(@volar/language-service@2.4.11)
      volar-service-yaml: 0.0.62(@volar/language-service@2.4.11)
      vscode-html-languageservice: 5.3.1
      vscode-uri: 3.1.0
    transitivePeerDependencies:
      - typescript

  '@astrojs/markdown-remark@6.1.0':
    dependencies:
      '@astrojs/prism': 3.2.0
      github-slugger: 2.0.0
      hast-util-from-html: 2.0.3
      hast-util-to-text: 4.0.2
      import-meta-resolve: 4.1.0
      js-yaml: 4.1.0
      mdast-util-definitions: 6.0.0
      rehype-raw: 7.0.0
      rehype-stringify: 10.0.1
      remark-gfm: 4.0.1
      remark-parse: 11.0.0
      remark-rehype: 11.1.1
      remark-smartypants: 3.0.2
      shiki: 1.29.2
      smol-toml: 1.3.1
      unified: 11.0.5
      unist-util-remove-position: 5.0.0
      unist-util-visit: 5.0.0
      unist-util-visit-parents: 6.0.1
      vfile: 6.0.3
    transitivePeerDependencies:
      - supports-color

  '@astrojs/markdown-remark@6.2.1':
    dependencies:
      '@astrojs/internal-helpers': 0.6.1
      '@astrojs/prism': 3.2.0
      github-slugger: 2.0.0
      hast-util-from-html: 2.0.3
      hast-util-to-text: 4.0.2
      import-meta-resolve: 4.1.0
      js-yaml: 4.1.0
      mdast-util-definitions: 6.0.0
      rehype-raw: 7.0.0
      rehype-stringify: 10.0.1
      remark-gfm: 4.0.1
      remark-parse: 11.0.0
      remark-rehype: 11.1.1
      remark-smartypants: 3.0.2
      shiki: 1.29.2
      smol-toml: 1.3.1
      unified: 11.0.5
      unist-util-remove-position: 5.0.0
      unist-util-visit: 5.0.0
      unist-util-visit-parents: 6.0.1
      vfile: 6.0.3
    transitivePeerDependencies:
      - supports-color

  '@astrojs/mdx@4.0.8(astro@5.3.1(@types/node@22.13.4)(jiti@2.4.2)(rollup@4.34.8)(tsx@4.19.3)(typescript@5.7.3)(yaml@2.7.0))':
    dependencies:
      '@astrojs/markdown-remark': 6.1.0
      '@mdx-js/mdx': 3.1.0(acorn@8.14.0)
      acorn: 8.14.0
      astro: 5.3.1(@types/node@22.13.4)(jiti@2.4.2)(rollup@4.34.8)(tsx@4.19.3)(typescript@5.7.3)(yaml@2.7.0)
      es-module-lexer: 1.6.0
      estree-util-visit: 2.0.0
      hast-util-to-html: 9.0.5
      kleur: 4.1.5
      rehype-raw: 7.0.0
      remark-gfm: 4.0.1
      remark-smartypants: 3.0.2
      source-map: 0.7.4
      unist-util-visit: 5.0.0
      vfile: 6.0.3
    transitivePeerDependencies:
      - supports-color

  '@astrojs/mdx@4.1.1(astro@5.3.1(@types/node@22.13.4)(jiti@2.4.2)(rollup@4.34.8)(tsx@4.19.3)(typescript@5.7.3)(yaml@2.7.0))':
    dependencies:
      '@astrojs/markdown-remark': 6.2.1
      '@mdx-js/mdx': 3.1.0(acorn@8.14.1)
      acorn: 8.14.1
      astro: 5.3.1(@types/node@22.13.4)(jiti@2.4.2)(rollup@4.34.8)(tsx@4.19.3)(typescript@5.7.3)(yaml@2.7.0)
      es-module-lexer: 1.6.0
      estree-util-visit: 2.0.0
      hast-util-to-html: 9.0.5
      kleur: 4.1.5
      rehype-raw: 7.0.0
      remark-gfm: 4.0.1
      remark-smartypants: 3.0.2
      source-map: 0.7.4
      unist-util-visit: 5.0.0
      vfile: 6.0.3
    transitivePeerDependencies:
      - supports-color

  '@astrojs/prism@3.2.0':
    dependencies:
      prismjs: 1.29.0

  '@astrojs/react@4.2.0(@types/node@22.13.4)(@types/react-dom@19.0.4(@types/react@19.0.10))(@types/react@19.0.10)(jiti@2.4.2)(react-dom@19.0.0(react@19.0.0))(react@19.0.0)(tsx@4.19.3)(yaml@2.7.0)':
    dependencies:
      '@types/react': 19.0.10
      '@types/react-dom': 19.0.4(@types/react@19.0.10)
      '@vitejs/plugin-react': 4.3.4(vite@6.1.1(@types/node@22.13.4)(jiti@2.4.2)(tsx@4.19.3)(yaml@2.7.0))
      react: 19.0.0
      react-dom: 19.0.0(react@19.0.0)
      ultrahtml: 1.5.3
      vite: 6.1.1(@types/node@22.13.4)(jiti@2.4.2)(tsx@4.19.3)(yaml@2.7.0)
    transitivePeerDependencies:
      - '@types/node'
      - jiti
      - less
      - lightningcss
      - sass
      - sass-embedded
      - stylus
      - sugarss
      - supports-color
      - terser
      - tsx
      - yaml

  '@astrojs/rss@4.0.11':
    dependencies:
      fast-xml-parser: 4.5.3
      kleur: 4.1.5

  '@astrojs/sitemap@3.2.1':
    dependencies:
      sitemap: 8.0.0
      stream-replace-string: 2.0.0
      zod: 3.24.2

  '@astrojs/starlight-tailwind@3.0.0(@astrojs/starlight@0.32.2(astro@5.3.1(@types/node@22.13.4)(jiti@2.4.2)(rollup@4.34.8)(tsx@4.19.3)(typescript@5.7.3)(yaml@2.7.0)))(@astrojs/tailwind@6.0.0(astro@5.3.1(@types/node@22.13.4)(jiti@2.4.2)(rollup@4.34.8)(tsx@4.19.3)(typescript@5.7.3)(yaml@2.7.0))(tailwindcss@3.4.17))(tailwindcss@3.4.17)':
    dependencies:
      '@astrojs/starlight': 0.32.2(astro@5.3.1(@types/node@22.13.4)(jiti@2.4.2)(rollup@4.34.8)(tsx@4.19.3)(typescript@5.7.3)(yaml@2.7.0))
      '@astrojs/tailwind': 6.0.0(astro@5.3.1(@types/node@22.13.4)(jiti@2.4.2)(rollup@4.34.8)(tsx@4.19.3)(typescript@5.7.3)(yaml@2.7.0))(tailwindcss@3.4.17)
      tailwindcss: 3.4.17

  '@astrojs/starlight@0.32.2(astro@5.3.1(@types/node@22.13.4)(jiti@2.4.2)(rollup@4.34.8)(tsx@4.19.3)(typescript@5.7.3)(yaml@2.7.0))':
    dependencies:
      '@astrojs/mdx': 4.1.1(astro@5.3.1(@types/node@22.13.4)(jiti@2.4.2)(rollup@4.34.8)(tsx@4.19.3)(typescript@5.7.3)(yaml@2.7.0))
      '@astrojs/sitemap': 3.2.1
      '@pagefind/default-ui': 1.3.0
      '@types/hast': 3.0.4
      '@types/js-yaml': 4.0.9
      '@types/mdast': 4.0.4
      astro: 5.3.1(@types/node@22.13.4)(jiti@2.4.2)(rollup@4.34.8)(tsx@4.19.3)(typescript@5.7.3)(yaml@2.7.0)
      astro-expressive-code: 0.40.2(astro@5.3.1(@types/node@22.13.4)(jiti@2.4.2)(rollup@4.34.8)(tsx@4.19.3)(typescript@5.7.3)(yaml@2.7.0))
      bcp-47: 2.1.0
      hast-util-from-html: 2.0.3
      hast-util-select: 6.0.4
      hast-util-to-string: 3.0.1
      hastscript: 9.0.1
      i18next: 23.16.8
      js-yaml: 4.1.0
      klona: 2.0.6
      mdast-util-directive: 3.1.0
      mdast-util-to-markdown: 2.1.2
      mdast-util-to-string: 4.0.0
      pagefind: 1.3.0
      rehype: 13.0.2
      rehype-format: 5.0.1
      remark-directive: 3.0.1
      unified: 11.0.5
      unist-util-visit: 5.0.0
      vfile: 6.0.3
    transitivePeerDependencies:
      - supports-color

  '@astrojs/tailwind@6.0.0(astro@5.3.1(@types/node@22.13.4)(jiti@2.4.2)(rollup@4.34.8)(tsx@4.19.3)(typescript@5.7.3)(yaml@2.7.0))(tailwindcss@3.4.17)':
    dependencies:
      astro: 5.3.1(@types/node@22.13.4)(jiti@2.4.2)(rollup@4.34.8)(tsx@4.19.3)(typescript@5.7.3)(yaml@2.7.0)
      autoprefixer: 10.4.20(postcss@8.5.2)
      postcss: 8.5.2
      postcss-load-config: 4.0.2(postcss@8.5.2)
      tailwindcss: 3.4.17
    transitivePeerDependencies:
      - ts-node

  '@astrojs/telemetry@3.2.0':
    dependencies:
      ci-info: 4.1.0
      debug: 4.4.0
      dlv: 1.1.3
      dset: 3.1.4
      is-docker: 3.0.0
      is-wsl: 3.1.0
      which-pm-runs: 1.1.0
    transitivePeerDependencies:
      - supports-color

  '@astrojs/yaml2ts@0.2.2':
    dependencies:
      yaml: 2.7.0

  '@babel/code-frame@7.26.2':
    dependencies:
      '@babel/helper-validator-identifier': 7.25.9
      js-tokens: 4.0.0
      picocolors: 1.1.1

  '@babel/compat-data@7.26.8': {}

  '@babel/core@7.26.9':
    dependencies:
      '@ampproject/remapping': 2.3.0
      '@babel/code-frame': 7.26.2
      '@babel/generator': 7.26.9
      '@babel/helper-compilation-targets': 7.26.5
      '@babel/helper-module-transforms': 7.26.0(@babel/core@7.26.9)
      '@babel/helpers': 7.26.9
      '@babel/parser': 7.26.9
      '@babel/template': 7.26.9
      '@babel/traverse': 7.26.9
      '@babel/types': 7.26.9
      convert-source-map: 2.0.0
      debug: 4.4.0
      gensync: 1.0.0-beta.2
      json5: 2.2.3
      semver: 6.3.1
    transitivePeerDependencies:
      - supports-color

  '@babel/generator@7.26.9':
    dependencies:
      '@babel/parser': 7.26.9
      '@babel/types': 7.26.9
      '@jridgewell/gen-mapping': 0.3.8
      '@jridgewell/trace-mapping': 0.3.25
      jsesc: 3.1.0

  '@babel/helper-compilation-targets@7.26.5':
    dependencies:
      '@babel/compat-data': 7.26.8
      '@babel/helper-validator-option': 7.25.9
      browserslist: 4.24.4
      lru-cache: 5.1.1
      semver: 6.3.1

  '@babel/helper-module-imports@7.25.9':
    dependencies:
      '@babel/traverse': 7.26.9
      '@babel/types': 7.26.5
    transitivePeerDependencies:
      - supports-color

  '@babel/helper-module-transforms@7.26.0(@babel/core@7.26.9)':
    dependencies:
      '@babel/core': 7.26.9
      '@babel/helper-module-imports': 7.25.9
      '@babel/helper-validator-identifier': 7.25.9
      '@babel/traverse': 7.26.9
    transitivePeerDependencies:
      - supports-color

  '@babel/helper-plugin-utils@7.26.5': {}

  '@babel/helper-string-parser@7.25.9': {}

  '@babel/helper-validator-identifier@7.25.9': {}

  '@babel/helper-validator-option@7.25.9': {}

  '@babel/helpers@7.26.9':
    dependencies:
      '@babel/template': 7.26.9
      '@babel/types': 7.26.9

  '@babel/parser@7.26.10':
    dependencies:
      '@babel/types': 7.26.10

  '@babel/parser@7.26.9':
    dependencies:
      '@babel/types': 7.26.9

  '@babel/plugin-transform-react-jsx-self@7.25.9(@babel/core@7.26.9)':
    dependencies:
      '@babel/core': 7.26.9
      '@babel/helper-plugin-utils': 7.26.5

  '@babel/plugin-transform-react-jsx-source@7.25.9(@babel/core@7.26.9)':
    dependencies:
      '@babel/core': 7.26.9
      '@babel/helper-plugin-utils': 7.26.5

  '@babel/runtime@7.26.9':
    dependencies:
      regenerator-runtime: 0.14.1

  '@babel/standalone@7.26.9': {}

  '@babel/template@7.26.9':
    dependencies:
      '@babel/code-frame': 7.26.2
      '@babel/parser': 7.26.9
      '@babel/types': 7.26.9

  '@babel/traverse@7.26.9':
    dependencies:
      '@babel/code-frame': 7.26.2
      '@babel/generator': 7.26.9
      '@babel/parser': 7.26.9
      '@babel/template': 7.26.9
      '@babel/types': 7.26.9
      debug: 4.4.0
      globals: 11.12.0
    transitivePeerDependencies:
      - supports-color

  '@babel/types@7.26.10':
    dependencies:
      '@babel/helper-string-parser': 7.25.9
      '@babel/helper-validator-identifier': 7.25.9

  '@babel/types@7.26.5':
    dependencies:
      '@babel/helper-string-parser': 7.25.9
      '@babel/helper-validator-identifier': 7.25.9

  '@babel/types@7.26.9':
    dependencies:
      '@babel/helper-string-parser': 7.25.9
      '@babel/helper-validator-identifier': 7.25.9

  '@biomejs/biome@1.9.4':
    optionalDependencies:
      '@biomejs/cli-darwin-arm64': 1.9.4
      '@biomejs/cli-darwin-x64': 1.9.4
      '@biomejs/cli-linux-arm64': 1.9.4
      '@biomejs/cli-linux-arm64-musl': 1.9.4
      '@biomejs/cli-linux-x64': 1.9.4
      '@biomejs/cli-linux-x64-musl': 1.9.4
      '@biomejs/cli-win32-arm64': 1.9.4
      '@biomejs/cli-win32-x64': 1.9.4

  '@biomejs/cli-darwin-arm64@1.9.4':
    optional: true

  '@biomejs/cli-darwin-x64@1.9.4':
    optional: true

  '@biomejs/cli-linux-arm64-musl@1.9.4':
    optional: true

  '@biomejs/cli-linux-arm64@1.9.4':
    optional: true

  '@biomejs/cli-linux-x64-musl@1.9.4':
    optional: true

  '@biomejs/cli-linux-x64@1.9.4':
    optional: true

  '@biomejs/cli-win32-arm64@1.9.4':
    optional: true

  '@biomejs/cli-win32-x64@1.9.4':
    optional: true

  '@ctrl/tinycolor@4.1.0': {}

  '@emmetio/abbreviation@2.3.3':
    dependencies:
      '@emmetio/scanner': 1.0.4

  '@emmetio/css-abbreviation@2.1.8':
    dependencies:
      '@emmetio/scanner': 1.0.4

  '@emmetio/css-parser@0.4.0':
    dependencies:
      '@emmetio/stream-reader': 2.2.0
      '@emmetio/stream-reader-utils': 0.1.0

  '@emmetio/html-matcher@1.3.0':
    dependencies:
      '@emmetio/scanner': 1.0.4

  '@emmetio/scanner@1.0.4': {}

  '@emmetio/stream-reader-utils@0.1.0': {}

  '@emmetio/stream-reader@2.2.0': {}

  '@emnapi/runtime@1.3.1':
    dependencies:
      tslib: 2.8.1
    optional: true

  '@esbuild/aix-ppc64@0.24.2':
    optional: true

  '@esbuild/aix-ppc64@0.25.0':
    optional: true

  '@esbuild/android-arm64@0.24.2':
    optional: true

  '@esbuild/android-arm64@0.25.0':
    optional: true

  '@esbuild/android-arm@0.24.2':
    optional: true

  '@esbuild/android-arm@0.25.0':
    optional: true

  '@esbuild/android-x64@0.24.2':
    optional: true

  '@esbuild/android-x64@0.25.0':
    optional: true

  '@esbuild/darwin-arm64@0.24.2':
    optional: true

  '@esbuild/darwin-arm64@0.25.0':
    optional: true

  '@esbuild/darwin-x64@0.24.2':
    optional: true

  '@esbuild/darwin-x64@0.25.0':
    optional: true

  '@esbuild/freebsd-arm64@0.24.2':
    optional: true

  '@esbuild/freebsd-arm64@0.25.0':
    optional: true

  '@esbuild/freebsd-x64@0.24.2':
    optional: true

  '@esbuild/freebsd-x64@0.25.0':
    optional: true

  '@esbuild/linux-arm64@0.24.2':
    optional: true

  '@esbuild/linux-arm64@0.25.0':
    optional: true

  '@esbuild/linux-arm@0.24.2':
    optional: true

  '@esbuild/linux-arm@0.25.0':
    optional: true

  '@esbuild/linux-ia32@0.24.2':
    optional: true

  '@esbuild/linux-ia32@0.25.0':
    optional: true

  '@esbuild/linux-loong64@0.24.2':
    optional: true

  '@esbuild/linux-loong64@0.25.0':
    optional: true

  '@esbuild/linux-mips64el@0.24.2':
    optional: true

  '@esbuild/linux-mips64el@0.25.0':
    optional: true

  '@esbuild/linux-ppc64@0.24.2':
    optional: true

  '@esbuild/linux-ppc64@0.25.0':
    optional: true

  '@esbuild/linux-riscv64@0.24.2':
    optional: true

  '@esbuild/linux-riscv64@0.25.0':
    optional: true

  '@esbuild/linux-s390x@0.24.2':
    optional: true

  '@esbuild/linux-s390x@0.25.0':
    optional: true

  '@esbuild/linux-x64@0.24.2':
    optional: true

  '@esbuild/linux-x64@0.25.0':
    optional: true

  '@esbuild/netbsd-arm64@0.24.2':
    optional: true

  '@esbuild/netbsd-arm64@0.25.0':
    optional: true

  '@esbuild/netbsd-x64@0.24.2':
    optional: true

  '@esbuild/netbsd-x64@0.25.0':
    optional: true

  '@esbuild/openbsd-arm64@0.24.2':
    optional: true

  '@esbuild/openbsd-arm64@0.25.0':
    optional: true

  '@esbuild/openbsd-x64@0.24.2':
    optional: true

  '@esbuild/openbsd-x64@0.25.0':
    optional: true

  '@esbuild/sunos-x64@0.24.2':
    optional: true

  '@esbuild/sunos-x64@0.25.0':
    optional: true

  '@esbuild/win32-arm64@0.24.2':
    optional: true

  '@esbuild/win32-arm64@0.25.0':
    optional: true

  '@esbuild/win32-ia32@0.24.2':
    optional: true

  '@esbuild/win32-ia32@0.25.0':
    optional: true

  '@esbuild/win32-x64@0.24.2':
    optional: true

  '@esbuild/win32-x64@0.25.0':
    optional: true

  '@expressive-code/core@0.40.2':
    dependencies:
      '@ctrl/tinycolor': 4.1.0
      hast-util-select: 6.0.4
      hast-util-to-html: 9.0.5
      hast-util-to-text: 4.0.2
      hastscript: 9.0.1
      postcss: 8.5.3
      postcss-nested: 6.2.0(postcss@8.5.3)
      unist-util-visit: 5.0.0
      unist-util-visit-parents: 6.0.1

  '@expressive-code/plugin-frames@0.40.2':
    dependencies:
      '@expressive-code/core': 0.40.2

  '@expressive-code/plugin-shiki@0.40.2':
    dependencies:
      '@expressive-code/core': 0.40.2
      shiki: 1.29.2

  '@expressive-code/plugin-text-markers@0.40.2':
    dependencies:
      '@expressive-code/core': 0.40.2

  '@floating-ui/core@1.6.9':
    dependencies:
      '@floating-ui/utils': 0.2.9

  '@floating-ui/dom@1.6.13':
    dependencies:
      '@floating-ui/core': 1.6.9
      '@floating-ui/utils': 0.2.9

  '@floating-ui/react-dom@2.1.2(react-dom@19.0.0(react@19.0.0))(react@19.0.0)':
    dependencies:
      '@floating-ui/dom': 1.6.13
      react: 19.0.0
      react-dom: 19.0.0(react@19.0.0)

  '@floating-ui/utils@0.2.9': {}

  '@gerrit0/mini-shiki@1.27.2':
    dependencies:
      '@shikijs/engine-oniguruma': 1.29.2
      '@shikijs/types': 1.29.2
      '@shikijs/vscode-textmate': 10.0.2

  '@img/sharp-darwin-arm64@0.33.5':
    optionalDependencies:
      '@img/sharp-libvips-darwin-arm64': 1.0.4
    optional: true

  '@img/sharp-darwin-x64@0.33.5':
    optionalDependencies:
      '@img/sharp-libvips-darwin-x64': 1.0.4
    optional: true

  '@img/sharp-libvips-darwin-arm64@1.0.4':
    optional: true

  '@img/sharp-libvips-darwin-x64@1.0.4':
    optional: true

  '@img/sharp-libvips-linux-arm64@1.0.4':
    optional: true

  '@img/sharp-libvips-linux-arm@1.0.5':
    optional: true

  '@img/sharp-libvips-linux-s390x@1.0.4':
    optional: true

  '@img/sharp-libvips-linux-x64@1.0.4':
    optional: true

  '@img/sharp-libvips-linuxmusl-arm64@1.0.4':
    optional: true

  '@img/sharp-libvips-linuxmusl-x64@1.0.4':
    optional: true

  '@img/sharp-linux-arm64@0.33.5':
    optionalDependencies:
      '@img/sharp-libvips-linux-arm64': 1.0.4
    optional: true

  '@img/sharp-linux-arm@0.33.5':
    optionalDependencies:
      '@img/sharp-libvips-linux-arm': 1.0.5
    optional: true

  '@img/sharp-linux-s390x@0.33.5':
    optionalDependencies:
      '@img/sharp-libvips-linux-s390x': 1.0.4
    optional: true

  '@img/sharp-linux-x64@0.33.5':
    optionalDependencies:
      '@img/sharp-libvips-linux-x64': 1.0.4
    optional: true

  '@img/sharp-linuxmusl-arm64@0.33.5':
    optionalDependencies:
      '@img/sharp-libvips-linuxmusl-arm64': 1.0.4
    optional: true

  '@img/sharp-linuxmusl-x64@0.33.5':
    optionalDependencies:
      '@img/sharp-libvips-linuxmusl-x64': 1.0.4
    optional: true

  '@img/sharp-wasm32@0.33.5':
    dependencies:
      '@emnapi/runtime': 1.3.1
    optional: true

  '@img/sharp-win32-ia32@0.33.5':
    optional: true

  '@img/sharp-win32-x64@0.33.5':
    optional: true

  '@isaacs/cliui@8.0.2':
    dependencies:
      string-width: 5.1.2
      string-width-cjs: string-width@4.2.3
      strip-ansi: 7.1.0
      strip-ansi-cjs: strip-ansi@6.0.1
      wrap-ansi: 8.1.0
      wrap-ansi-cjs: wrap-ansi@7.0.0

  '@jridgewell/gen-mapping@0.3.8':
    dependencies:
      '@jridgewell/set-array': 1.2.1
      '@jridgewell/sourcemap-codec': 1.5.0
      '@jridgewell/trace-mapping': 0.3.25

  '@jridgewell/resolve-uri@3.1.2': {}

  '@jridgewell/set-array@1.2.1': {}

  '@jridgewell/sourcemap-codec@1.5.0': {}

  '@jridgewell/trace-mapping@0.3.25':
    dependencies:
      '@jridgewell/resolve-uri': 3.1.2
      '@jridgewell/sourcemap-codec': 1.5.0

  '@jsdevtools/ez-spawn@3.0.4':
    dependencies:
      call-me-maybe: 1.0.2
      cross-spawn: 7.0.6
      string-argv: 0.3.2
      type-detect: 4.1.0

  '@jsr/std__yaml@1.0.5': {}

  '@loaders.gl/core@4.3.3':
    dependencies:
      '@loaders.gl/loader-utils': 4.3.3(@loaders.gl/core@4.3.3)
      '@loaders.gl/schema': 4.3.3(@loaders.gl/core@4.3.3)
      '@loaders.gl/worker-utils': 4.3.3(@loaders.gl/core@4.3.3)
      '@probe.gl/log': 4.1.0

  '@loaders.gl/loader-utils@4.3.3(@loaders.gl/core@4.3.3)':
    dependencies:
      '@loaders.gl/core': 4.3.3
      '@loaders.gl/schema': 4.3.3(@loaders.gl/core@4.3.3)
      '@loaders.gl/worker-utils': 4.3.3(@loaders.gl/core@4.3.3)
      '@probe.gl/log': 4.1.0
      '@probe.gl/stats': 4.1.0

  '@loaders.gl/obj@4.3.3(@loaders.gl/core@4.3.3)':
    dependencies:
      '@loaders.gl/core': 4.3.3
      '@loaders.gl/loader-utils': 4.3.3(@loaders.gl/core@4.3.3)
      '@loaders.gl/schema': 4.3.3(@loaders.gl/core@4.3.3)

  '@loaders.gl/schema@4.3.3(@loaders.gl/core@4.3.3)':
    dependencies:
      '@loaders.gl/core': 4.3.3
      '@types/geojson': 7946.0.16

  '@loaders.gl/worker-utils@4.3.3(@loaders.gl/core@4.3.3)':
    dependencies:
      '@loaders.gl/core': 4.3.3

  '@mdx-js/mdx@3.1.0(acorn@8.14.0)':
    dependencies:
      '@types/estree': 1.0.6
      '@types/estree-jsx': 1.0.5
      '@types/hast': 3.0.4
      '@types/mdx': 2.0.13
      collapse-white-space: 2.1.0
      devlop: 1.1.0
      estree-util-is-identifier-name: 3.0.0
      estree-util-scope: 1.0.0
      estree-walker: 3.0.3
      hast-util-to-jsx-runtime: 2.3.6
      markdown-extensions: 2.0.0
      recma-build-jsx: 1.0.0
      recma-jsx: 1.0.0(acorn@8.14.0)
      recma-stringify: 1.0.0
      rehype-recma: 1.0.0
      remark-mdx: 3.1.0
      remark-parse: 11.0.0
      remark-rehype: 11.1.1
      source-map: 0.7.4
      unified: 11.0.5
      unist-util-position-from-estree: 2.0.0
      unist-util-stringify-position: 4.0.0
      unist-util-visit: 5.0.0
      vfile: 6.0.3
    transitivePeerDependencies:
      - acorn
      - supports-color

  '@mdx-js/mdx@3.1.0(acorn@8.14.1)':
    dependencies:
      '@types/estree': 1.0.6
      '@types/estree-jsx': 1.0.5
      '@types/hast': 3.0.4
      '@types/mdx': 2.0.13
      collapse-white-space: 2.1.0
      devlop: 1.1.0
      estree-util-is-identifier-name: 3.0.0
      estree-util-scope: 1.0.0
      estree-walker: 3.0.3
      hast-util-to-jsx-runtime: 2.3.6
      markdown-extensions: 2.0.0
      recma-build-jsx: 1.0.0
      recma-jsx: 1.0.0(acorn@8.14.1)
      recma-stringify: 1.0.0
      rehype-recma: 1.0.0
      remark-mdx: 3.1.0
      remark-parse: 11.0.0
      remark-rehype: 11.1.1
      source-map: 0.7.4
      unified: 11.0.5
      unist-util-position-from-estree: 2.0.0
      unist-util-stringify-position: 4.0.0
      unist-util-visit: 5.0.0
      vfile: 6.0.3
    transitivePeerDependencies:
      - acorn
      - supports-color

  '@monaco-editor/loader@1.5.0':
    dependencies:
      state-local: 1.0.7

  '@monaco-editor/react@4.7.0(monaco-editor@0.52.2)(react-dom@19.0.0(react@19.0.0))(react@19.0.0)':
    dependencies:
      '@monaco-editor/loader': 1.5.0
      monaco-editor: 0.52.2
      react: 19.0.0
      react-dom: 19.0.0(react@19.0.0)

  '@nodelib/fs.scandir@2.1.5':
    dependencies:
      '@nodelib/fs.stat': 2.0.5
      run-parallel: 1.2.0

  '@nodelib/fs.stat@2.0.5': {}

  '@nodelib/fs.walk@1.2.8':
    dependencies:
      '@nodelib/fs.scandir': 2.1.5
      fastq: 1.19.0

  '@octokit/action@6.1.0':
    dependencies:
      '@octokit/auth-action': 4.1.0
      '@octokit/core': 5.2.0
      '@octokit/plugin-paginate-rest': 9.2.2(@octokit/core@5.2.0)
      '@octokit/plugin-rest-endpoint-methods': 10.4.1(@octokit/core@5.2.0)
      '@octokit/types': 12.6.0
      undici: 6.21.1

  '@octokit/auth-action@4.1.0':
    dependencies:
      '@octokit/auth-token': 4.0.0
      '@octokit/types': 13.8.0

  '@octokit/auth-token@4.0.0': {}

  '@octokit/core@5.2.0':
    dependencies:
      '@octokit/auth-token': 4.0.0
      '@octokit/graphql': 7.1.0
      '@octokit/request': 8.4.1
      '@octokit/request-error': 5.1.1
      '@octokit/types': 13.8.0
      before-after-hook: 2.2.3
      universal-user-agent: 6.0.1

  '@octokit/endpoint@9.0.6':
    dependencies:
      '@octokit/types': 13.8.0
      universal-user-agent: 6.0.1

  '@octokit/graphql@7.1.0':
    dependencies:
      '@octokit/request': 8.4.1
      '@octokit/types': 13.8.0
      universal-user-agent: 6.0.1

  '@octokit/openapi-types@20.0.0': {}

  '@octokit/openapi-types@23.0.1': {}

  '@octokit/plugin-paginate-rest@9.2.2(@octokit/core@5.2.0)':
    dependencies:
      '@octokit/core': 5.2.0
      '@octokit/types': 12.6.0

  '@octokit/plugin-rest-endpoint-methods@10.4.1(@octokit/core@5.2.0)':
    dependencies:
      '@octokit/core': 5.2.0
      '@octokit/types': 12.6.0

  '@octokit/request-error@5.1.1':
    dependencies:
      '@octokit/types': 13.8.0
      deprecation: 2.3.1
      once: 1.4.0

  '@octokit/request@8.4.1':
    dependencies:
      '@octokit/endpoint': 9.0.6
      '@octokit/request-error': 5.1.1
      '@octokit/types': 13.8.0
      universal-user-agent: 6.0.1

  '@octokit/types@12.6.0':
    dependencies:
      '@octokit/openapi-types': 20.0.0

  '@octokit/types@13.8.0':
    dependencies:
      '@octokit/openapi-types': 23.0.1

  '@oslojs/encoding@1.1.0': {}

  '@pagefind/darwin-arm64@1.3.0':
    optional: true

  '@pagefind/darwin-x64@1.3.0':
    optional: true

  '@pagefind/default-ui@1.3.0': {}

  '@pagefind/linux-arm64@1.3.0':
    optional: true

  '@pagefind/linux-x64@1.3.0':
    optional: true

  '@pagefind/windows-x64@1.3.0':
    optional: true

  '@pkgjs/parseargs@0.11.0':
    optional: true

  '@probe.gl/env@4.1.0': {}

  '@probe.gl/log@4.1.0':
    dependencies:
      '@probe.gl/env': 4.1.0

  '@probe.gl/stats@4.1.0': {}

  '@radix-ui/number@1.1.0': {}

  '@radix-ui/primitive@1.1.1': {}

  '@radix-ui/react-arrow@1.1.2(@types/react-dom@19.0.4(@types/react@19.0.10))(@types/react@19.0.10)(react-dom@19.0.0(react@19.0.0))(react@19.0.0)':
    dependencies:
      '@radix-ui/react-primitive': 2.0.2(@types/react-dom@19.0.4(@types/react@19.0.10))(@types/react@19.0.10)(react-dom@19.0.0(react@19.0.0))(react@19.0.0)
      react: 19.0.0
      react-dom: 19.0.0(react@19.0.0)
    optionalDependencies:
      '@types/react': 19.0.10
      '@types/react-dom': 19.0.4(@types/react@19.0.10)

  '@radix-ui/react-collection@1.1.2(@types/react-dom@19.0.4(@types/react@19.0.10))(@types/react@19.0.10)(react-dom@19.0.0(react@19.0.0))(react@19.0.0)':
    dependencies:
      '@radix-ui/react-compose-refs': 1.1.1(@types/react@19.0.10)(react@19.0.0)
      '@radix-ui/react-context': 1.1.1(@types/react@19.0.10)(react@19.0.0)
      '@radix-ui/react-primitive': 2.0.2(@types/react-dom@19.0.4(@types/react@19.0.10))(@types/react@19.0.10)(react-dom@19.0.0(react@19.0.0))(react@19.0.0)
      '@radix-ui/react-slot': 1.1.2(@types/react@19.0.10)(react@19.0.0)
      react: 19.0.0
      react-dom: 19.0.0(react@19.0.0)
    optionalDependencies:
      '@types/react': 19.0.10
      '@types/react-dom': 19.0.4(@types/react@19.0.10)

  '@radix-ui/react-compose-refs@1.1.1(@types/react@19.0.10)(react@19.0.0)':
    dependencies:
      react: 19.0.0
    optionalDependencies:
      '@types/react': 19.0.10

  '@radix-ui/react-context@1.1.1(@types/react@19.0.10)(react@19.0.0)':
    dependencies:
      react: 19.0.0
    optionalDependencies:
      '@types/react': 19.0.10

  '@radix-ui/react-direction@1.1.0(@types/react@19.0.10)(react@19.0.0)':
    dependencies:
      react: 19.0.0
    optionalDependencies:
      '@types/react': 19.0.10

  '@radix-ui/react-dismissable-layer@1.1.5(@types/react-dom@19.0.4(@types/react@19.0.10))(@types/react@19.0.10)(react-dom@19.0.0(react@19.0.0))(react@19.0.0)':
    dependencies:
      '@radix-ui/primitive': 1.1.1
      '@radix-ui/react-compose-refs': 1.1.1(@types/react@19.0.10)(react@19.0.0)
      '@radix-ui/react-primitive': 2.0.2(@types/react-dom@19.0.4(@types/react@19.0.10))(@types/react@19.0.10)(react-dom@19.0.0(react@19.0.0))(react@19.0.0)
      '@radix-ui/react-use-callback-ref': 1.1.0(@types/react@19.0.10)(react@19.0.0)
      '@radix-ui/react-use-escape-keydown': 1.1.0(@types/react@19.0.10)(react@19.0.0)
      react: 19.0.0
      react-dom: 19.0.0(react@19.0.0)
    optionalDependencies:
      '@types/react': 19.0.10
      '@types/react-dom': 19.0.4(@types/react@19.0.10)

  '@radix-ui/react-focus-guards@1.1.1(@types/react@19.0.10)(react@19.0.0)':
    dependencies:
      react: 19.0.0
    optionalDependencies:
      '@types/react': 19.0.10

  '@radix-ui/react-focus-scope@1.1.2(@types/react-dom@19.0.4(@types/react@19.0.10))(@types/react@19.0.10)(react-dom@19.0.0(react@19.0.0))(react@19.0.0)':
    dependencies:
      '@radix-ui/react-compose-refs': 1.1.1(@types/react@19.0.10)(react@19.0.0)
      '@radix-ui/react-primitive': 2.0.2(@types/react-dom@19.0.4(@types/react@19.0.10))(@types/react@19.0.10)(react-dom@19.0.0(react@19.0.0))(react@19.0.0)
      '@radix-ui/react-use-callback-ref': 1.1.0(@types/react@19.0.10)(react@19.0.0)
      react: 19.0.0
      react-dom: 19.0.0(react@19.0.0)
    optionalDependencies:
      '@types/react': 19.0.10
      '@types/react-dom': 19.0.4(@types/react@19.0.10)

  '@radix-ui/react-id@1.1.0(@types/react@19.0.10)(react@19.0.0)':
    dependencies:
      '@radix-ui/react-use-layout-effect': 1.1.0(@types/react@19.0.10)(react@19.0.0)
      react: 19.0.0
    optionalDependencies:
      '@types/react': 19.0.10

  '@radix-ui/react-popper@1.2.2(@types/react-dom@19.0.4(@types/react@19.0.10))(@types/react@19.0.10)(react-dom@19.0.0(react@19.0.0))(react@19.0.0)':
    dependencies:
      '@floating-ui/react-dom': 2.1.2(react-dom@19.0.0(react@19.0.0))(react@19.0.0)
      '@radix-ui/react-arrow': 1.1.2(@types/react-dom@19.0.4(@types/react@19.0.10))(@types/react@19.0.10)(react-dom@19.0.0(react@19.0.0))(react@19.0.0)
      '@radix-ui/react-compose-refs': 1.1.1(@types/react@19.0.10)(react@19.0.0)
      '@radix-ui/react-context': 1.1.1(@types/react@19.0.10)(react@19.0.0)
      '@radix-ui/react-primitive': 2.0.2(@types/react-dom@19.0.4(@types/react@19.0.10))(@types/react@19.0.10)(react-dom@19.0.0(react@19.0.0))(react@19.0.0)
      '@radix-ui/react-use-callback-ref': 1.1.0(@types/react@19.0.10)(react@19.0.0)
      '@radix-ui/react-use-layout-effect': 1.1.0(@types/react@19.0.10)(react@19.0.0)
      '@radix-ui/react-use-rect': 1.1.0(@types/react@19.0.10)(react@19.0.0)
      '@radix-ui/react-use-size': 1.1.0(@types/react@19.0.10)(react@19.0.0)
      '@radix-ui/rect': 1.1.0
      react: 19.0.0
      react-dom: 19.0.0(react@19.0.0)
    optionalDependencies:
      '@types/react': 19.0.10
      '@types/react-dom': 19.0.4(@types/react@19.0.10)

  '@radix-ui/react-portal@1.1.4(@types/react-dom@19.0.4(@types/react@19.0.10))(@types/react@19.0.10)(react-dom@19.0.0(react@19.0.0))(react@19.0.0)':
    dependencies:
      '@radix-ui/react-primitive': 2.0.2(@types/react-dom@19.0.4(@types/react@19.0.10))(@types/react@19.0.10)(react-dom@19.0.0(react@19.0.0))(react@19.0.0)
      '@radix-ui/react-use-layout-effect': 1.1.0(@types/react@19.0.10)(react@19.0.0)
      react: 19.0.0
      react-dom: 19.0.0(react@19.0.0)
    optionalDependencies:
      '@types/react': 19.0.10
      '@types/react-dom': 19.0.4(@types/react@19.0.10)

  '@radix-ui/react-primitive@2.0.2(@types/react-dom@19.0.4(@types/react@19.0.10))(@types/react@19.0.10)(react-dom@19.0.0(react@19.0.0))(react@19.0.0)':
    dependencies:
      '@radix-ui/react-slot': 1.1.2(@types/react@19.0.10)(react@19.0.0)
      react: 19.0.0
      react-dom: 19.0.0(react@19.0.0)
    optionalDependencies:
      '@types/react': 19.0.10
      '@types/react-dom': 19.0.4(@types/react@19.0.10)

  '@radix-ui/react-select@2.1.6(@types/react-dom@19.0.4(@types/react@19.0.10))(@types/react@19.0.10)(react-dom@19.0.0(react@19.0.0))(react@19.0.0)':
    dependencies:
      '@radix-ui/number': 1.1.0
      '@radix-ui/primitive': 1.1.1
      '@radix-ui/react-collection': 1.1.2(@types/react-dom@19.0.4(@types/react@19.0.10))(@types/react@19.0.10)(react-dom@19.0.0(react@19.0.0))(react@19.0.0)
      '@radix-ui/react-compose-refs': 1.1.1(@types/react@19.0.10)(react@19.0.0)
      '@radix-ui/react-context': 1.1.1(@types/react@19.0.10)(react@19.0.0)
      '@radix-ui/react-direction': 1.1.0(@types/react@19.0.10)(react@19.0.0)
      '@radix-ui/react-dismissable-layer': 1.1.5(@types/react-dom@19.0.4(@types/react@19.0.10))(@types/react@19.0.10)(react-dom@19.0.0(react@19.0.0))(react@19.0.0)
      '@radix-ui/react-focus-guards': 1.1.1(@types/react@19.0.10)(react@19.0.0)
      '@radix-ui/react-focus-scope': 1.1.2(@types/react-dom@19.0.4(@types/react@19.0.10))(@types/react@19.0.10)(react-dom@19.0.0(react@19.0.0))(react@19.0.0)
      '@radix-ui/react-id': 1.1.0(@types/react@19.0.10)(react@19.0.0)
      '@radix-ui/react-popper': 1.2.2(@types/react-dom@19.0.4(@types/react@19.0.10))(@types/react@19.0.10)(react-dom@19.0.0(react@19.0.0))(react@19.0.0)
      '@radix-ui/react-portal': 1.1.4(@types/react-dom@19.0.4(@types/react@19.0.10))(@types/react@19.0.10)(react-dom@19.0.0(react@19.0.0))(react@19.0.0)
      '@radix-ui/react-primitive': 2.0.2(@types/react-dom@19.0.4(@types/react@19.0.10))(@types/react@19.0.10)(react-dom@19.0.0(react@19.0.0))(react@19.0.0)
      '@radix-ui/react-slot': 1.1.2(@types/react@19.0.10)(react@19.0.0)
      '@radix-ui/react-use-callback-ref': 1.1.0(@types/react@19.0.10)(react@19.0.0)
      '@radix-ui/react-use-controllable-state': 1.1.0(@types/react@19.0.10)(react@19.0.0)
      '@radix-ui/react-use-layout-effect': 1.1.0(@types/react@19.0.10)(react@19.0.0)
      '@radix-ui/react-use-previous': 1.1.0(@types/react@19.0.10)(react@19.0.0)
      '@radix-ui/react-visually-hidden': 1.1.2(@types/react-dom@19.0.4(@types/react@19.0.10))(@types/react@19.0.10)(react-dom@19.0.0(react@19.0.0))(react@19.0.0)
      aria-hidden: 1.2.4
      react: 19.0.0
      react-dom: 19.0.0(react@19.0.0)
      react-remove-scroll: 2.6.3(@types/react@19.0.10)(react@19.0.0)
    optionalDependencies:
      '@types/react': 19.0.10
      '@types/react-dom': 19.0.4(@types/react@19.0.10)

  '@radix-ui/react-slider@1.2.3(@types/react-dom@19.0.4(@types/react@19.0.10))(@types/react@19.0.10)(react-dom@19.0.0(react@19.0.0))(react@19.0.0)':
    dependencies:
      '@radix-ui/number': 1.1.0
      '@radix-ui/primitive': 1.1.1
      '@radix-ui/react-collection': 1.1.2(@types/react-dom@19.0.4(@types/react@19.0.10))(@types/react@19.0.10)(react-dom@19.0.0(react@19.0.0))(react@19.0.0)
      '@radix-ui/react-compose-refs': 1.1.1(@types/react@19.0.10)(react@19.0.0)
      '@radix-ui/react-context': 1.1.1(@types/react@19.0.10)(react@19.0.0)
      '@radix-ui/react-direction': 1.1.0(@types/react@19.0.10)(react@19.0.0)
      '@radix-ui/react-primitive': 2.0.2(@types/react-dom@19.0.4(@types/react@19.0.10))(@types/react@19.0.10)(react-dom@19.0.0(react@19.0.0))(react@19.0.0)
      '@radix-ui/react-use-controllable-state': 1.1.0(@types/react@19.0.10)(react@19.0.0)
      '@radix-ui/react-use-layout-effect': 1.1.0(@types/react@19.0.10)(react@19.0.0)
      '@radix-ui/react-use-previous': 1.1.0(@types/react@19.0.10)(react@19.0.0)
      '@radix-ui/react-use-size': 1.1.0(@types/react@19.0.10)(react@19.0.0)
      react: 19.0.0
      react-dom: 19.0.0(react@19.0.0)
    optionalDependencies:
      '@types/react': 19.0.10
      '@types/react-dom': 19.0.4(@types/react@19.0.10)

  '@radix-ui/react-slot@1.1.2(@types/react@19.0.10)(react@19.0.0)':
    dependencies:
      '@radix-ui/react-compose-refs': 1.1.1(@types/react@19.0.10)(react@19.0.0)
      react: 19.0.0
    optionalDependencies:
      '@types/react': 19.0.10

  '@radix-ui/react-use-callback-ref@1.1.0(@types/react@19.0.10)(react@19.0.0)':
    dependencies:
      react: 19.0.0
    optionalDependencies:
      '@types/react': 19.0.10

  '@radix-ui/react-use-controllable-state@1.1.0(@types/react@19.0.10)(react@19.0.0)':
    dependencies:
      '@radix-ui/react-use-callback-ref': 1.1.0(@types/react@19.0.10)(react@19.0.0)
      react: 19.0.0
    optionalDependencies:
      '@types/react': 19.0.10

  '@radix-ui/react-use-escape-keydown@1.1.0(@types/react@19.0.10)(react@19.0.0)':
    dependencies:
      '@radix-ui/react-use-callback-ref': 1.1.0(@types/react@19.0.10)(react@19.0.0)
      react: 19.0.0
    optionalDependencies:
      '@types/react': 19.0.10

  '@radix-ui/react-use-layout-effect@1.1.0(@types/react@19.0.10)(react@19.0.0)':
    dependencies:
      react: 19.0.0
    optionalDependencies:
      '@types/react': 19.0.10

  '@radix-ui/react-use-previous@1.1.0(@types/react@19.0.10)(react@19.0.0)':
    dependencies:
      react: 19.0.0
    optionalDependencies:
      '@types/react': 19.0.10

  '@radix-ui/react-use-rect@1.1.0(@types/react@19.0.10)(react@19.0.0)':
    dependencies:
      '@radix-ui/rect': 1.1.0
      react: 19.0.0
    optionalDependencies:
      '@types/react': 19.0.10

  '@radix-ui/react-use-size@1.1.0(@types/react@19.0.10)(react@19.0.0)':
    dependencies:
      '@radix-ui/react-use-layout-effect': 1.1.0(@types/react@19.0.10)(react@19.0.0)
      react: 19.0.0
    optionalDependencies:
      '@types/react': 19.0.10

  '@radix-ui/react-visually-hidden@1.1.2(@types/react-dom@19.0.4(@types/react@19.0.10))(@types/react@19.0.10)(react-dom@19.0.0(react@19.0.0))(react@19.0.0)':
    dependencies:
      '@radix-ui/react-primitive': 2.0.2(@types/react-dom@19.0.4(@types/react@19.0.10))(@types/react@19.0.10)(react-dom@19.0.0(react@19.0.0))(react@19.0.0)
      react: 19.0.0
      react-dom: 19.0.0(react@19.0.0)
    optionalDependencies:
      '@types/react': 19.0.10
      '@types/react-dom': 19.0.4(@types/react@19.0.10)

  '@radix-ui/rect@1.1.0': {}

  '@rollup/plugin-virtual@3.0.2(rollup@4.34.8)':
    optionalDependencies:
      rollup: 4.34.8

  '@rollup/pluginutils@5.1.4(rollup@4.34.8)':
    dependencies:
      '@types/estree': 1.0.6
      estree-walker: 2.0.2
      picomatch: 4.0.2
    optionalDependencies:
      rollup: 4.34.8

  '@rollup/rollup-android-arm-eabi@4.34.8':
    optional: true

  '@rollup/rollup-android-arm64@4.34.8':
    optional: true

  '@rollup/rollup-darwin-arm64@4.34.8':
    optional: true

  '@rollup/rollup-darwin-x64@4.34.8':
    optional: true

  '@rollup/rollup-freebsd-arm64@4.34.8':
    optional: true

  '@rollup/rollup-freebsd-x64@4.34.8':
    optional: true

  '@rollup/rollup-linux-arm-gnueabihf@4.34.8':
    optional: true

  '@rollup/rollup-linux-arm-musleabihf@4.34.8':
    optional: true

  '@rollup/rollup-linux-arm64-gnu@4.34.8':
    optional: true

  '@rollup/rollup-linux-arm64-musl@4.34.8':
    optional: true

  '@rollup/rollup-linux-loongarch64-gnu@4.34.8':
    optional: true

  '@rollup/rollup-linux-powerpc64le-gnu@4.34.8':
    optional: true

  '@rollup/rollup-linux-riscv64-gnu@4.34.8':
    optional: true

  '@rollup/rollup-linux-s390x-gnu@4.34.8':
    optional: true

  '@rollup/rollup-linux-x64-gnu@4.34.8':
    optional: true

  '@rollup/rollup-linux-x64-musl@4.34.8':
    optional: true

  '@rollup/rollup-win32-arm64-msvc@4.34.8':
    optional: true

  '@rollup/rollup-win32-ia32-msvc@4.34.8':
    optional: true

  '@rollup/rollup-win32-x64-msvc@4.34.8':
    optional: true

  '@sec-ant/readable-stream@0.4.1': {}

  '@shikijs/core@1.29.2':
    dependencies:
      '@shikijs/engine-javascript': 1.29.2
      '@shikijs/engine-oniguruma': 1.29.2
      '@shikijs/types': 1.29.2
      '@shikijs/vscode-textmate': 10.0.2
      '@types/hast': 3.0.4
      hast-util-to-html: 9.0.5

  '@shikijs/engine-javascript@1.29.2':
    dependencies:
      '@shikijs/types': 1.29.2
      '@shikijs/vscode-textmate': 10.0.2
      oniguruma-to-es: 2.3.0

  '@shikijs/engine-oniguruma@1.29.2':
    dependencies:
      '@shikijs/types': 1.29.2
      '@shikijs/vscode-textmate': 10.0.2

  '@shikijs/langs@1.29.2':
    dependencies:
      '@shikijs/types': 1.29.2

  '@shikijs/themes@1.29.2':
    dependencies:
      '@shikijs/types': 1.29.2

  '@shikijs/types@1.29.2':
    dependencies:
      '@shikijs/vscode-textmate': 10.0.2
      '@types/hast': 3.0.4

  '@shikijs/vscode-textmate@10.0.2': {}

  '@sindresorhus/merge-streams@4.0.0': {}

  '@stackblitz/sdk@1.11.0': {}

  '@types/acorn@4.0.6':
    dependencies:
      '@types/estree': 1.0.6

  '@types/babel__core@7.20.5':
    dependencies:
      '@babel/parser': 7.26.9
      '@babel/types': 7.26.5
      '@types/babel__generator': 7.6.8
      '@types/babel__template': 7.4.4
      '@types/babel__traverse': 7.20.6

  '@types/babel__generator@7.6.8':
    dependencies:
      '@babel/types': 7.26.5

  '@types/babel__standalone@7.1.9':
    dependencies:
      '@babel/parser': 7.26.9
      '@babel/types': 7.26.5
      '@types/babel__core': 7.20.5
      '@types/babel__generator': 7.6.8
      '@types/babel__template': 7.4.4
      '@types/babel__traverse': 7.20.6

  '@types/babel__template@7.4.4':
    dependencies:
      '@babel/parser': 7.26.9
      '@babel/types': 7.26.5

  '@types/babel__traverse@7.20.6':
    dependencies:
      '@babel/types': 7.26.5

  '@types/cookie@0.6.0': {}

  '@types/debug@4.1.12':
    dependencies:
      '@types/ms': 2.1.0

  '@types/dom-mediacapture-transform@0.1.10':
    dependencies:
      '@types/dom-webcodecs': 0.1.13

  '@types/dom-webcodecs@0.1.13': {}

  '@types/estree-jsx@1.0.5':
    dependencies:
      '@types/estree': 1.0.6

  '@types/estree@1.0.6': {}

  '@types/geojson@7946.0.16': {}

  '@types/hast@3.0.4':
    dependencies:
      '@types/unist': 3.0.3

  '@types/js-yaml@4.0.9': {}

  '@types/mdast@4.0.4':
    dependencies:
      '@types/unist': 3.0.3

  '@types/mdx@2.0.13': {}

  '@types/moo@0.5.10': {}

  '@types/ms@2.1.0': {}

  '@types/nearley@2.11.5': {}

  '@types/nlcst@2.0.3':
    dependencies:
      '@types/unist': 3.0.3

  '@types/node@17.0.45': {}

  '@types/node@22.13.4':
    dependencies:
      undici-types: 6.20.0

  '@types/react-dom@19.0.4(@types/react@19.0.10)':
    dependencies:
      '@types/react': 19.0.10

  '@types/react@19.0.10':
    dependencies:
      csstype: 3.1.3

  '@types/sax@1.2.7':
    dependencies:
      '@types/node': 22.13.4

  '@types/unist@2.0.11': {}

  '@types/unist@3.0.3': {}

  '@typescript/vfs@1.6.1(typescript@5.7.3)':
    dependencies:
      debug: 4.4.0
      typescript: 5.7.3
    transitivePeerDependencies:
      - supports-color

  '@ungap/structured-clone@1.3.0': {}

  '@vitejs/plugin-react@4.3.4(vite@6.1.1(@types/node@22.13.4)(jiti@2.4.2)(tsx@4.19.3)(yaml@2.7.0))':
    dependencies:
      '@babel/core': 7.26.9
      '@babel/plugin-transform-react-jsx-self': 7.25.9(@babel/core@7.26.9)
      '@babel/plugin-transform-react-jsx-source': 7.25.9(@babel/core@7.26.9)
      '@types/babel__core': 7.20.5
      react-refresh: 0.14.2
      vite: 6.1.1(@types/node@22.13.4)(jiti@2.4.2)(tsx@4.19.3)(yaml@2.7.0)
    transitivePeerDependencies:
      - supports-color

  '@vitest/expect@3.0.7':
    dependencies:
      '@vitest/spy': 3.0.7
      '@vitest/utils': 3.0.7
      chai: 5.2.0
      tinyrainbow: 2.0.0

  '@vitest/mocker@3.0.7(vite@6.1.1(@types/node@22.13.4)(jiti@2.4.2)(tsx@4.19.3)(yaml@2.7.0))':
    dependencies:
      '@vitest/spy': 3.0.7
      estree-walker: 3.0.3
      magic-string: 0.30.17
    optionalDependencies:
      vite: 6.1.1(@types/node@22.13.4)(jiti@2.4.2)(tsx@4.19.3)(yaml@2.7.0)

  '@vitest/pretty-format@3.0.7':
    dependencies:
      tinyrainbow: 2.0.0

  '@vitest/runner@3.0.7':
    dependencies:
      '@vitest/utils': 3.0.7
      pathe: 2.0.3

  '@vitest/snapshot@3.0.7':
    dependencies:
      '@vitest/pretty-format': 3.0.7
      magic-string: 0.30.17
      pathe: 2.0.3

  '@vitest/spy@3.0.7':
    dependencies:
      tinyspy: 3.0.2

  '@vitest/utils@3.0.7':
    dependencies:
      '@vitest/pretty-format': 3.0.7
      loupe: 3.1.3
      tinyrainbow: 2.0.0

  '@volar/kit@2.4.11(typescript@5.7.3)':
    dependencies:
      '@volar/language-service': 2.4.11
      '@volar/typescript': 2.4.11
      typesafe-path: 0.2.2
      typescript: 5.7.3
      vscode-languageserver-textdocument: 1.0.12
      vscode-uri: 3.1.0

  '@volar/language-core@2.4.11':
    dependencies:
      '@volar/source-map': 2.4.11

  '@volar/language-server@2.4.11':
    dependencies:
      '@volar/language-core': 2.4.11
      '@volar/language-service': 2.4.11
      '@volar/typescript': 2.4.11
      path-browserify: 1.0.1
      request-light: 0.7.0
      vscode-languageserver: 9.0.1
      vscode-languageserver-protocol: 3.17.5
      vscode-languageserver-textdocument: 1.0.12
      vscode-uri: 3.1.0

  '@volar/language-service@2.4.11':
    dependencies:
      '@volar/language-core': 2.4.11
      vscode-languageserver-protocol: 3.17.5
      vscode-languageserver-textdocument: 1.0.12
      vscode-uri: 3.1.0

  '@volar/source-map@2.4.11': {}

  '@volar/typescript@2.4.11':
    dependencies:
      '@volar/language-core': 2.4.11
      path-browserify: 1.0.1
      vscode-uri: 3.1.0

  '@vscode/emmet-helper@2.11.0':
    dependencies:
      emmet: 2.4.11
      jsonc-parser: 2.3.1
      vscode-languageserver-textdocument: 1.0.12
      vscode-languageserver-types: 3.17.5
      vscode-uri: 3.1.0

  '@vscode/l10n@0.0.18': {}

  '@vtbag/cam-shaft@1.0.5': {}

  '@vtbag/element-crossing@1.1.0': {}

  '@vtbag/inspection-chamber@1.0.21': {}

  '@vtbag/turn-signal@1.3.0': {}

  '@webgpu/types@0.1.54': {}

  acorn-jsx@5.3.2(acorn@8.14.0):
    dependencies:
      acorn: 8.14.0

  acorn-jsx@5.3.2(acorn@8.14.1):
    dependencies:
      acorn: 8.14.1

  acorn@8.14.0: {}

  acorn@8.14.1: {}

  ajv@8.17.1:
    dependencies:
      fast-deep-equal: 3.1.3
      fast-uri: 3.0.6
      json-schema-traverse: 1.0.0
      require-from-string: 2.0.2

  ansi-align@3.0.1:
    dependencies:
      string-width: 4.2.3

  ansi-regex@5.0.1: {}

  ansi-regex@6.1.0: {}

  ansi-styles@4.3.0:
    dependencies:
      color-convert: 2.0.1

  ansi-styles@6.2.1: {}

  any-promise@1.3.0: {}

  anymatch@3.1.3:
    dependencies:
      normalize-path: 3.0.0
      picomatch: 2.3.1

  arg@5.0.2: {}

  argparse@1.0.10:
    dependencies:
      sprintf-js: 1.0.3

  argparse@2.0.1: {}

  aria-hidden@1.2.4:
    dependencies:
      tslib: 2.8.1

  aria-query@5.3.2: {}

  arktype@2.1.0:
    dependencies:
      '@ark/schema': 0.40.0
      '@ark/util': 0.40.0

  array-iterate@2.0.1: {}

  assertion-error@2.0.1: {}

  astring@1.9.0: {}

  astro-expressive-code@0.40.2(astro@5.3.1(@types/node@22.13.4)(jiti@2.4.2)(rollup@4.34.8)(tsx@4.19.3)(typescript@5.7.3)(yaml@2.7.0)):
    dependencies:
      astro: 5.3.1(@types/node@22.13.4)(jiti@2.4.2)(rollup@4.34.8)(tsx@4.19.3)(typescript@5.7.3)(yaml@2.7.0)
      rehype-expressive-code: 0.40.2

  astro-remote@0.3.3:
    dependencies:
      entities: 4.5.0
      marked: 12.0.2
      marked-footnote: 1.2.4(marked@12.0.2)
      marked-smartypants: 1.1.9(marked@12.0.2)
      ultrahtml: 1.5.3

  astro-vtbot@2.0.6:
    dependencies:
      '@vtbag/cam-shaft': 1.0.5
      '@vtbag/element-crossing': 1.1.0
      '@vtbag/inspection-chamber': 1.0.21
      '@vtbag/turn-signal': 1.3.0

  astro@5.3.1(@types/node@22.13.4)(jiti@2.4.2)(rollup@4.34.8)(tsx@4.19.3)(typescript@5.7.3)(yaml@2.7.0):
    dependencies:
      '@astrojs/compiler': 2.10.4
      '@astrojs/internal-helpers': 0.5.1
      '@astrojs/markdown-remark': 6.1.0
      '@astrojs/telemetry': 3.2.0
      '@oslojs/encoding': 1.1.0
      '@rollup/pluginutils': 5.1.4(rollup@4.34.8)
      '@types/cookie': 0.6.0
      acorn: 8.14.0
      aria-query: 5.3.2
      axobject-query: 4.1.0
      boxen: 8.0.1
      ci-info: 4.1.0
      clsx: 2.1.1
      common-ancestor-path: 1.0.1
      cookie: 0.7.2
      cssesc: 3.0.0
      debug: 4.4.0
      deterministic-object-hash: 2.0.2
      devalue: 5.1.1
      diff: 5.2.0
      dlv: 1.1.3
      dset: 3.1.4
      es-module-lexer: 1.6.0
      esbuild: 0.24.2
      estree-walker: 3.0.3
      flattie: 1.1.1
      github-slugger: 2.0.0
      html-escaper: 3.0.3
      http-cache-semantics: 4.1.1
      js-yaml: 4.1.0
      kleur: 4.1.5
      magic-string: 0.30.17
      magicast: 0.3.5
      mrmime: 2.0.1
      neotraverse: 0.6.18
      p-limit: 6.2.0
      p-queue: 8.1.0
      picomatch: 4.0.2
      preferred-pm: 4.1.1
      prompts: 2.4.2
      rehype: 13.0.2
      semver: 7.7.1
      shiki: 1.29.2
      tinyexec: 0.3.2
      tinyglobby: 0.2.12
      tsconfck: 3.1.5(typescript@5.7.3)
      ultrahtml: 1.5.3
      unist-util-visit: 5.0.0
      unstorage: 1.15.0
      vfile: 6.0.3
      vite: 6.1.1(@types/node@22.13.4)(jiti@2.4.2)(tsx@4.19.3)(yaml@2.7.0)
      vitefu: 1.0.6(vite@6.1.1(@types/node@22.13.4)(jiti@2.4.2)(tsx@4.19.3)(yaml@2.7.0))
      which-pm: 3.0.1
      xxhash-wasm: 1.1.0
      yargs-parser: 21.1.1
      yocto-spinner: 0.2.0
      zod: 3.24.2
      zod-to-json-schema: 3.24.3(zod@3.24.2)
      zod-to-ts: 1.2.0(typescript@5.7.3)(zod@3.24.2)
    optionalDependencies:
      sharp: 0.33.5
    transitivePeerDependencies:
      - '@azure/app-configuration'
      - '@azure/cosmos'
      - '@azure/data-tables'
      - '@azure/identity'
      - '@azure/keyvault-secrets'
      - '@azure/storage-blob'
      - '@capacitor/preferences'
      - '@deno/kv'
      - '@netlify/blobs'
      - '@planetscale/database'
      - '@types/node'
      - '@upstash/redis'
      - '@vercel/blob'
      - '@vercel/kv'
      - aws4fetch
      - db0
      - idb-keyval
      - ioredis
      - jiti
      - less
      - lightningcss
      - rollup
      - sass
      - sass-embedded
      - stylus
      - sugarss
      - supports-color
      - terser
      - tsx
      - typescript
      - uploadthing
      - yaml

  autoprefixer@10.4.20(postcss@8.5.2):
    dependencies:
      browserslist: 4.24.4
      caniuse-lite: 1.0.30001700
      fraction.js: 4.3.7
      normalize-range: 0.1.2
      picocolors: 1.1.1
      postcss: 8.5.2
      postcss-value-parser: 4.2.0

  axobject-query@4.1.0: {}

  b4a@1.6.7: {}

  bail@2.0.2: {}

  balanced-match@1.0.2: {}

  bare-events@2.5.4:
    optional: true

  bare-fs@4.0.1:
    dependencies:
      bare-events: 2.5.4
      bare-path: 3.0.0
      bare-stream: 2.6.5(bare-events@2.5.4)
    transitivePeerDependencies:
      - bare-buffer
    optional: true

  bare-os@3.4.0:
    optional: true

  bare-path@3.0.0:
    dependencies:
      bare-os: 3.4.0
    optional: true

  bare-stream@2.6.5(bare-events@2.5.4):
    dependencies:
      streamx: 2.22.0
    optionalDependencies:
      bare-events: 2.5.4
    optional: true

  base-64@1.0.0: {}

  base64-js@1.5.1: {}

  bcp-47-match@2.0.3: {}

  bcp-47@2.1.0:
    dependencies:
      is-alphabetical: 2.0.1
      is-alphanumerical: 2.0.1
      is-decimal: 2.0.1

  before-after-hook@2.2.3: {}

  binary-extensions@2.3.0: {}

  bl@4.1.0:
    dependencies:
      buffer: 5.7.1
      inherits: 2.0.4
      readable-stream: 3.6.2

  boolbase@1.0.0: {}

  boxen@8.0.1:
    dependencies:
      ansi-align: 3.0.1
      camelcase: 8.0.0
      chalk: 5.4.1
      cli-boxes: 3.0.0
      string-width: 7.2.0
      type-fest: 4.35.0
      widest-line: 5.0.0
      wrap-ansi: 9.0.0

  brace-expansion@2.0.1:
    dependencies:
      balanced-match: 1.0.2

  braces@3.0.3:
    dependencies:
      fill-range: 7.1.1

  browserslist@4.24.4:
    dependencies:
      caniuse-lite: 1.0.30001700
      electron-to-chromium: 1.5.102
      node-releases: 2.0.19
      update-browserslist-db: 1.1.2(browserslist@4.24.4)

  buffer@5.7.1:
    dependencies:
      base64-js: 1.5.1
      ieee754: 1.2.1

  bundle-require@5.1.0(esbuild@0.25.0):
    dependencies:
      esbuild: 0.25.0
      load-tsconfig: 0.2.5

  cac@6.7.14: {}

  call-me-maybe@1.0.2: {}

  camelcase-css@2.0.1: {}

  camelcase@8.0.0: {}

  caniuse-lite@1.0.30001700: {}

  ccount@2.0.1: {}

  chai@5.2.0:
    dependencies:
      assertion-error: 2.0.1
      check-error: 2.1.1
      deep-eql: 5.0.2
      loupe: 3.1.3
      pathval: 2.0.0

  chalk@4.1.2:
    dependencies:
      ansi-styles: 4.3.0
      supports-color: 7.2.0

  chalk@5.4.1: {}

  character-entities-html4@2.1.0: {}

  character-entities-legacy@3.0.0: {}

  character-entities@2.0.2: {}

  character-reference-invalid@2.0.1: {}

  check-error@2.1.1: {}

  chokidar@3.6.0:
    dependencies:
      anymatch: 3.1.3
      braces: 3.0.3
      glob-parent: 5.1.2
      is-binary-path: 2.1.0
      is-glob: 4.0.3
      normalize-path: 3.0.0
      readdirp: 3.6.0
    optionalDependencies:
      fsevents: 2.3.3

  chokidar@4.0.3:
    dependencies:
      readdirp: 4.1.2

  chownr@1.1.4: {}

  ci-info@4.1.0: {}

  classnames@2.5.1: {}

  cli-boxes@3.0.0: {}

  cli-cursor@3.1.0:
    dependencies:
      restore-cursor: 3.1.0

  cli-spinners@2.9.2: {}

  cliui@8.0.1:
    dependencies:
      string-width: 4.2.3
      strip-ansi: 6.0.1
      wrap-ansi: 7.0.0

  clone@1.0.4: {}

  clsx@2.1.1: {}

  collapse-white-space@2.1.0: {}

  color-convert@2.0.1:
    dependencies:
      color-name: 1.1.4

  color-name@1.1.4: {}

  color-string@1.9.1:
    dependencies:
      color-name: 1.1.4
      simple-swizzle: 0.2.2

  color@4.2.3:
    dependencies:
      color-convert: 2.0.1
      color-string: 1.9.1

  comma-separated-tokens@2.0.3: {}

  commander@2.20.3: {}

  commander@4.1.1: {}

  common-ancestor-path@1.0.1: {}

  confbox@0.1.8: {}

  consola@3.4.0: {}

  convert-source-map@2.0.0: {}

  cookie-es@1.2.2: {}

  cookie@0.7.2: {}

  cross-spawn@7.0.6:
    dependencies:
      path-key: 3.1.1
      shebang-command: 2.0.0
      which: 2.0.2

  crossws@0.3.4:
    dependencies:
      uncrypto: 0.1.3

  css-selector-parser@3.0.5: {}

  cssesc@3.0.0: {}

  csstype@3.1.3: {}

  debug@4.4.0:
    dependencies:
      ms: 2.1.3

  decode-named-character-reference@1.0.2:
    dependencies:
      character-entities: 2.0.2

  decode-named-character-reference@1.1.0:
    dependencies:
      character-entities: 2.0.2

  decode-uri-component@0.4.1: {}

  decompress-response@6.0.0:
    dependencies:
      mimic-response: 3.1.0

  deep-eql@5.0.2: {}

  deep-extend@0.6.0: {}

  defaults@1.0.4:
    dependencies:
      clone: 1.0.4

  defu@6.1.4: {}

  deprecation@2.3.1: {}

  dequal@2.0.3: {}

  destr@2.0.3: {}

  detect-libc@2.0.3: {}

  detect-node-es@1.1.0: {}

  deterministic-object-hash@2.0.2:
    dependencies:
      base-64: 1.0.0

  devalue@5.1.1: {}

  devlop@1.1.0:
    dependencies:
      dequal: 2.0.3

  didyoumean@1.2.2: {}

  diff@5.2.0: {}

  direction@2.0.1: {}

  discontinuous-range@1.0.0: {}

  dlv@1.1.3: {}

  dpdm@3.14.0:
    dependencies:
      chalk: 4.1.2
      fs-extra: 11.3.0
      glob: 10.4.5
      ora: 5.4.1
      tslib: 2.8.1
      typescript: 5.7.3
      yargs: 17.7.2

  dset@3.1.4: {}

  eastasianwidth@0.2.0: {}

  electron-to-chromium@1.5.102: {}

  emmet@2.4.11:
    dependencies:
      '@emmetio/abbreviation': 2.3.3
      '@emmetio/css-abbreviation': 2.1.8

  emoji-regex-xs@1.0.0: {}

  emoji-regex@10.4.0: {}

  emoji-regex@8.0.0: {}

  emoji-regex@9.2.2: {}

  end-of-stream@1.4.4:
    dependencies:
      once: 1.4.0

  entities@4.5.0: {}

  es-module-lexer@1.6.0: {}

  esast-util-from-estree@2.0.0:
    dependencies:
      '@types/estree-jsx': 1.0.5
      devlop: 1.1.0
      estree-util-visit: 2.0.0
      unist-util-position-from-estree: 2.0.0

  esast-util-from-js@2.0.1:
    dependencies:
      '@types/estree-jsx': 1.0.5
      acorn: 8.14.1
      esast-util-from-estree: 2.0.0
      vfile-message: 4.0.2

  esbuild@0.24.2:
    optionalDependencies:
      '@esbuild/aix-ppc64': 0.24.2
      '@esbuild/android-arm': 0.24.2
      '@esbuild/android-arm64': 0.24.2
      '@esbuild/android-x64': 0.24.2
      '@esbuild/darwin-arm64': 0.24.2
      '@esbuild/darwin-x64': 0.24.2
      '@esbuild/freebsd-arm64': 0.24.2
      '@esbuild/freebsd-x64': 0.24.2
      '@esbuild/linux-arm': 0.24.2
      '@esbuild/linux-arm64': 0.24.2
      '@esbuild/linux-ia32': 0.24.2
      '@esbuild/linux-loong64': 0.24.2
      '@esbuild/linux-mips64el': 0.24.2
      '@esbuild/linux-ppc64': 0.24.2
      '@esbuild/linux-riscv64': 0.24.2
      '@esbuild/linux-s390x': 0.24.2
      '@esbuild/linux-x64': 0.24.2
      '@esbuild/netbsd-arm64': 0.24.2
      '@esbuild/netbsd-x64': 0.24.2
      '@esbuild/openbsd-arm64': 0.24.2
      '@esbuild/openbsd-x64': 0.24.2
      '@esbuild/sunos-x64': 0.24.2
      '@esbuild/win32-arm64': 0.24.2
      '@esbuild/win32-ia32': 0.24.2
      '@esbuild/win32-x64': 0.24.2

  esbuild@0.25.0:
    optionalDependencies:
      '@esbuild/aix-ppc64': 0.25.0
      '@esbuild/android-arm': 0.25.0
      '@esbuild/android-arm64': 0.25.0
      '@esbuild/android-x64': 0.25.0
      '@esbuild/darwin-arm64': 0.25.0
      '@esbuild/darwin-x64': 0.25.0
      '@esbuild/freebsd-arm64': 0.25.0
      '@esbuild/freebsd-x64': 0.25.0
      '@esbuild/linux-arm': 0.25.0
      '@esbuild/linux-arm64': 0.25.0
      '@esbuild/linux-ia32': 0.25.0
      '@esbuild/linux-loong64': 0.25.0
      '@esbuild/linux-mips64el': 0.25.0
      '@esbuild/linux-ppc64': 0.25.0
      '@esbuild/linux-riscv64': 0.25.0
      '@esbuild/linux-s390x': 0.25.0
      '@esbuild/linux-x64': 0.25.0
      '@esbuild/netbsd-arm64': 0.25.0
      '@esbuild/netbsd-x64': 0.25.0
      '@esbuild/openbsd-arm64': 0.25.0
      '@esbuild/openbsd-x64': 0.25.0
      '@esbuild/sunos-x64': 0.25.0
      '@esbuild/win32-arm64': 0.25.0
      '@esbuild/win32-ia32': 0.25.0
      '@esbuild/win32-x64': 0.25.0

  escalade@3.2.0: {}

  escape-string-regexp@5.0.0: {}

  esprima@4.0.1: {}

  estree-util-attach-comments@3.0.0:
    dependencies:
      '@types/estree': 1.0.6

  estree-util-build-jsx@3.0.1:
    dependencies:
      '@types/estree-jsx': 1.0.5
      devlop: 1.1.0
      estree-util-is-identifier-name: 3.0.0
      estree-walker: 3.0.3

  estree-util-is-identifier-name@3.0.0: {}

  estree-util-scope@1.0.0:
    dependencies:
      '@types/estree': 1.0.6
      devlop: 1.1.0

  estree-util-to-js@2.0.0:
    dependencies:
      '@types/estree-jsx': 1.0.5
      astring: 1.9.0
      source-map: 0.7.4

  estree-util-visit@2.0.0:
    dependencies:
      '@types/estree-jsx': 1.0.5
      '@types/unist': 3.0.3

  estree-walker@2.0.2: {}

  estree-walker@3.0.3:
    dependencies:
      '@types/estree': 1.0.6

  eventemitter3@5.0.1: {}

  execa@9.5.2:
    dependencies:
      '@sindresorhus/merge-streams': 4.0.0
      cross-spawn: 7.0.6
      figures: 6.1.0
      get-stream: 9.0.1
      human-signals: 8.0.0
      is-plain-obj: 4.1.0
      is-stream: 4.0.1
      npm-run-path: 6.0.0
      pretty-ms: 9.2.0
      signal-exit: 4.1.0
      strip-final-newline: 4.0.0
      yoctocolors: 2.1.1

  expand-template@2.0.3: {}

  expect-type@1.1.0: {}

  expressive-code-twoslash@0.4.0(@expressive-code/core@0.40.2)(expressive-code@0.40.2)(typescript@5.7.3):
    dependencies:
      '@expressive-code/core': 0.40.2
      expressive-code: 0.40.2
      mdast-util-from-markdown: 2.0.2
      mdast-util-gfm: 3.1.0
      mdast-util-to-hast: 13.2.0
      twoslash: 0.2.12(typescript@5.7.3)
      typescript: 5.7.3
    transitivePeerDependencies:
      - supports-color

  expressive-code@0.40.2:
    dependencies:
      '@expressive-code/core': 0.40.2
      '@expressive-code/plugin-frames': 0.40.2
      '@expressive-code/plugin-shiki': 0.40.2
      '@expressive-code/plugin-text-markers': 0.40.2

  extend@3.0.2: {}

  fast-deep-equal@3.1.3: {}

  fast-fifo@1.3.2: {}

  fast-glob@3.3.3:
    dependencies:
      '@nodelib/fs.stat': 2.0.5
      '@nodelib/fs.walk': 1.2.8
      glob-parent: 5.1.2
      merge2: 1.4.1
      micromatch: 4.0.8

  fast-uri@3.0.6: {}

  fast-xml-parser@4.5.3:
    dependencies:
      strnum: 1.1.1

  fastq@1.19.0:
    dependencies:
      reusify: 1.0.4

  fdir@6.4.3(picomatch@4.0.2):
    optionalDependencies:
      picomatch: 4.0.2

  figures@6.1.0:
    dependencies:
      is-unicode-supported: 2.1.0

  fill-range@7.1.1:
    dependencies:
      to-regex-range: 5.0.1

  filter-obj@5.1.0: {}

  find-up-simple@1.0.0: {}

  find-up@4.1.0:
    dependencies:
      locate-path: 5.0.0
      path-exists: 4.0.0

  find-yarn-workspace-root2@1.2.16:
    dependencies:
      micromatch: 4.0.8
      pkg-dir: 4.2.0

  flattie@1.1.1: {}

  foreground-child@3.3.0:
    dependencies:
      cross-spawn: 7.0.6
      signal-exit: 4.1.0

  fraction.js@4.3.7: {}

  framer-motion@12.4.5(react-dom@19.0.0(react@19.0.0))(react@19.0.0):
    dependencies:
      motion-dom: 12.4.5
      motion-utils: 12.0.0
      tslib: 2.8.1
    optionalDependencies:
      react: 19.0.0
      react-dom: 19.0.0(react@19.0.0)

  fs-constants@1.0.0: {}

  fs-extra@11.3.0:
    dependencies:
      graceful-fs: 4.2.11
      jsonfile: 6.1.0
      universalify: 2.0.1

  fsevents@2.3.3:
    optional: true

  function-bind@1.1.2: {}

  gensync@1.0.0-beta.2: {}

  get-caller-file@2.0.5: {}

  get-east-asian-width@1.3.0: {}

  get-nonce@1.0.1: {}

  get-stream@9.0.1:
    dependencies:
      '@sec-ant/readable-stream': 0.4.1
      is-stream: 4.0.1

  get-tsconfig@4.10.0:
    dependencies:
      resolve-pkg-maps: 1.0.0

  github-from-package@0.0.0: {}

  github-slugger@2.0.0: {}

  glob-parent@5.1.2:
    dependencies:
      is-glob: 4.0.3

  glob-parent@6.0.2:
    dependencies:
      is-glob: 4.0.3

  glob@10.4.5:
    dependencies:
      foreground-child: 3.3.0
      jackspeak: 3.4.3
      minimatch: 9.0.5
      minipass: 7.1.2
      package-json-from-dist: 1.0.1
      path-scurry: 1.11.1

  glob@11.0.1:
    dependencies:
      foreground-child: 3.3.0
      jackspeak: 4.0.3
      minimatch: 10.0.1
      minipass: 7.1.2
      package-json-from-dist: 1.0.1
      path-scurry: 2.0.0

  globals@11.12.0: {}

  graceful-fs@4.2.11: {}

  h3@1.15.1:
    dependencies:
      cookie-es: 1.2.2
      crossws: 0.3.4
      defu: 6.1.4
      destr: 2.0.3
      iron-webcrypto: 1.2.1
      node-mock-http: 1.0.0
      radix3: 1.1.2
      ufo: 1.5.4
      uncrypto: 0.1.3

  has-flag@4.0.0: {}

  hasown@2.0.2:
    dependencies:
      function-bind: 1.1.2

  hast-util-embedded@3.0.0:
    dependencies:
      '@types/hast': 3.0.4
      hast-util-is-element: 3.0.0

  hast-util-format@1.1.0:
    dependencies:
      '@types/hast': 3.0.4
      hast-util-embedded: 3.0.0
      hast-util-minify-whitespace: 1.0.1
      hast-util-phrasing: 3.0.1
      hast-util-whitespace: 3.0.0
      html-whitespace-sensitive-tag-names: 3.0.1
      unist-util-visit-parents: 6.0.1

  hast-util-from-html@2.0.3:
    dependencies:
      '@types/hast': 3.0.4
      devlop: 1.1.0
      hast-util-from-parse5: 8.0.3
      parse5: 7.2.1
      vfile: 6.0.3
      vfile-message: 4.0.2

  hast-util-from-parse5@8.0.3:
    dependencies:
      '@types/hast': 3.0.4
      '@types/unist': 3.0.3
      devlop: 1.1.0
      hastscript: 9.0.1
      property-information: 7.0.0
      vfile: 6.0.3
      vfile-location: 5.0.3
      web-namespaces: 2.0.1

  hast-util-has-property@3.0.0:
    dependencies:
      '@types/hast': 3.0.4

  hast-util-is-body-ok-link@3.0.1:
    dependencies:
      '@types/hast': 3.0.4

  hast-util-is-element@3.0.0:
    dependencies:
      '@types/hast': 3.0.4

  hast-util-minify-whitespace@1.0.1:
    dependencies:
      '@types/hast': 3.0.4
      hast-util-embedded: 3.0.0
      hast-util-is-element: 3.0.0
      hast-util-whitespace: 3.0.0
      unist-util-is: 6.0.0

  hast-util-parse-selector@4.0.0:
    dependencies:
      '@types/hast': 3.0.4

  hast-util-phrasing@3.0.1:
    dependencies:
      '@types/hast': 3.0.4
      hast-util-embedded: 3.0.0
      hast-util-has-property: 3.0.0
      hast-util-is-body-ok-link: 3.0.1
      hast-util-is-element: 3.0.0

  hast-util-raw@9.1.0:
    dependencies:
      '@types/hast': 3.0.4
      '@types/unist': 3.0.3
      '@ungap/structured-clone': 1.3.0
      hast-util-from-parse5: 8.0.3
      hast-util-to-parse5: 8.0.0
      html-void-elements: 3.0.0
      mdast-util-to-hast: 13.2.0
      parse5: 7.2.1
      unist-util-position: 5.0.0
      unist-util-visit: 5.0.0
      vfile: 6.0.3
      web-namespaces: 2.0.1
      zwitch: 2.0.4

  hast-util-select@6.0.4:
    dependencies:
      '@types/hast': 3.0.4
      '@types/unist': 3.0.3
      bcp-47-match: 2.0.3
      comma-separated-tokens: 2.0.3
      css-selector-parser: 3.0.5
      devlop: 1.1.0
      direction: 2.0.1
      hast-util-has-property: 3.0.0
      hast-util-to-string: 3.0.1
      hast-util-whitespace: 3.0.0
      nth-check: 2.1.1
      property-information: 7.0.0
      space-separated-tokens: 2.0.2
      unist-util-visit: 5.0.0
      zwitch: 2.0.4

  hast-util-to-estree@3.1.3:
    dependencies:
      '@types/estree': 1.0.6
      '@types/estree-jsx': 1.0.5
      '@types/hast': 3.0.4
      comma-separated-tokens: 2.0.3
      devlop: 1.1.0
      estree-util-attach-comments: 3.0.0
      estree-util-is-identifier-name: 3.0.0
      hast-util-whitespace: 3.0.0
      mdast-util-mdx-expression: 2.0.1
      mdast-util-mdx-jsx: 3.2.0
      mdast-util-mdxjs-esm: 2.0.1
      property-information: 7.0.0
      space-separated-tokens: 2.0.2
      style-to-js: 1.1.16
      unist-util-position: 5.0.0
      zwitch: 2.0.4
    transitivePeerDependencies:
      - supports-color

  hast-util-to-html@9.0.5:
    dependencies:
      '@types/hast': 3.0.4
      '@types/unist': 3.0.3
      ccount: 2.0.1
      comma-separated-tokens: 2.0.3
      hast-util-whitespace: 3.0.0
      html-void-elements: 3.0.0
      mdast-util-to-hast: 13.2.0
      property-information: 7.0.0
      space-separated-tokens: 2.0.2
      stringify-entities: 4.0.4
      zwitch: 2.0.4

  hast-util-to-jsx-runtime@2.3.6:
    dependencies:
      '@types/estree': 1.0.6
      '@types/hast': 3.0.4
      '@types/unist': 3.0.3
      comma-separated-tokens: 2.0.3
      devlop: 1.1.0
      estree-util-is-identifier-name: 3.0.0
      hast-util-whitespace: 3.0.0
      mdast-util-mdx-expression: 2.0.1
      mdast-util-mdx-jsx: 3.2.0
      mdast-util-mdxjs-esm: 2.0.1
      property-information: 7.0.0
      space-separated-tokens: 2.0.2
      style-to-js: 1.1.16
      unist-util-position: 5.0.0
      vfile-message: 4.0.2
    transitivePeerDependencies:
      - supports-color

  hast-util-to-parse5@8.0.0:
    dependencies:
      '@types/hast': 3.0.4
      comma-separated-tokens: 2.0.3
      devlop: 1.1.0
      property-information: 6.5.0
      space-separated-tokens: 2.0.2
      web-namespaces: 2.0.1
      zwitch: 2.0.4

  hast-util-to-string@3.0.1:
    dependencies:
      '@types/hast': 3.0.4

  hast-util-to-text@4.0.2:
    dependencies:
      '@types/hast': 3.0.4
      '@types/unist': 3.0.3
      hast-util-is-element: 3.0.0
      unist-util-find-after: 5.0.0

  hast-util-whitespace@3.0.0:
    dependencies:
      '@types/hast': 3.0.4

  hastscript@9.0.1:
    dependencies:
      '@types/hast': 3.0.4
      comma-separated-tokens: 2.0.3
      hast-util-parse-selector: 4.0.0
      property-information: 7.0.0
      space-separated-tokens: 2.0.2

  html-escaper@3.0.3: {}

  html-void-elements@3.0.0: {}

  html-whitespace-sensitive-tag-names@3.0.1: {}

  http-cache-semantics@4.1.1: {}

  human-signals@8.0.0: {}

  i18next@23.16.8:
    dependencies:
      '@babel/runtime': 7.26.9

  ieee754@1.2.1: {}

  ignore@5.3.2: {}

  import-meta-resolve@4.1.0: {}

  inherits@2.0.4: {}

  ini@1.3.8: {}

  inline-style-parser@0.2.4: {}

  iron-webcrypto@1.2.1: {}

  is-alphabetical@2.0.1: {}

  is-alphanumerical@2.0.1:
    dependencies:
      is-alphabetical: 2.0.1
      is-decimal: 2.0.1

  is-arrayish@0.3.2: {}

  is-binary-path@2.1.0:
    dependencies:
      binary-extensions: 2.3.0

  is-core-module@2.16.1:
    dependencies:
      hasown: 2.0.2

  is-decimal@2.0.1: {}

  is-docker@3.0.0: {}

  is-extglob@2.1.1: {}

  is-fullwidth-code-point@3.0.0: {}

  is-glob@4.0.3:
    dependencies:
      is-extglob: 2.1.1

  is-hexadecimal@2.0.1: {}

  is-inside-container@1.0.0:
    dependencies:
      is-docker: 3.0.0

  is-interactive@1.0.0: {}

  is-number@7.0.0: {}

  is-plain-obj@4.1.0: {}

  is-stream@4.0.1: {}

  is-unicode-supported@0.1.0: {}

  is-unicode-supported@2.1.0: {}

  is-wsl@3.1.0:
    dependencies:
      is-inside-container: 1.0.0

  isbinaryfile@5.0.4: {}

  isexe@2.0.0: {}

  jackspeak@3.4.3:
    dependencies:
      '@isaacs/cliui': 8.0.2
    optionalDependencies:
      '@pkgjs/parseargs': 0.11.0

  jackspeak@4.0.3:
    dependencies:
      '@isaacs/cliui': 8.0.2

  jiti@1.21.7: {}

  jiti@2.4.2: {}

  jotai-location@0.5.5(jotai@2.12.1(@types/react@19.0.10)(react@19.0.0)):
    dependencies:
      jotai: 2.12.1(@types/react@19.0.10)(react@19.0.0)

  jotai@2.12.1(@types/react@19.0.10)(react@19.0.0):
    optionalDependencies:
      '@types/react': 19.0.10
      react: 19.0.0

  joycon@3.1.1: {}

  js-tokens@4.0.0: {}

  js-yaml@3.14.1:
    dependencies:
      argparse: 1.0.10
      esprima: 4.0.1

  js-yaml@4.1.0:
    dependencies:
      argparse: 2.0.1

  jsesc@3.1.0: {}

  json-schema-traverse@1.0.0: {}

  json5@2.2.3: {}

  jsonc-parser@2.3.1: {}

  jsonc-parser@3.3.1: {}

  jsonfile@6.1.0:
    dependencies:
      universalify: 2.0.1
    optionalDependencies:
      graceful-fs: 4.2.11

  kleur@3.0.3: {}

  kleur@4.1.5: {}

  klona@2.0.6: {}

  lilconfig@3.1.3: {}

  lines-and-columns@1.2.4: {}

  linkify-it@5.0.0:
    dependencies:
      uc.micro: 2.1.0

  load-tsconfig@0.2.5: {}

  load-yaml-file@0.2.0:
    dependencies:
      graceful-fs: 4.2.11
      js-yaml: 3.14.1
      pify: 4.0.1
      strip-bom: 3.0.0

  locate-path@5.0.0:
    dependencies:
      p-locate: 4.1.0

  lodash.sortby@4.7.0: {}

  lodash@4.17.21: {}

  log-symbols@4.1.0:
    dependencies:
      chalk: 4.1.2
      is-unicode-supported: 0.1.0

  longest-streak@3.1.0: {}

  loupe@3.1.3: {}

  lru-cache@10.4.3: {}

  lru-cache@11.0.2: {}

  lru-cache@5.1.1:
    dependencies:
      yallist: 3.1.1

  lucide-react@0.475.0(react@19.0.0):
    dependencies:
      react: 19.0.0

  lunr@2.3.9: {}

  lz-string@1.5.0: {}

  magic-string@0.30.17:
    dependencies:
      '@jridgewell/sourcemap-codec': 1.5.0

  magicast@0.3.5:
    dependencies:
      '@babel/parser': 7.26.9
      '@babel/types': 7.26.5
      source-map-js: 1.2.1

  markdown-extensions@2.0.0: {}

  markdown-it@14.1.0:
    dependencies:
      argparse: 2.0.1
      entities: 4.5.0
      linkify-it: 5.0.0
      mdurl: 2.0.0
      punycode.js: 2.3.1
      uc.micro: 2.1.0

  markdown-table@3.0.4: {}

  marked-footnote@1.2.4(marked@12.0.2):
    dependencies:
      marked: 12.0.2

  marked-plaintify@1.1.1(marked@15.0.7):
    dependencies:
      marked: 15.0.7

  marked-smartypants@1.1.9(marked@12.0.2):
    dependencies:
      marked: 12.0.2
      smartypants: 0.2.2

  marked@12.0.2: {}

  marked@15.0.7: {}

  mdast-util-definitions@6.0.0:
    dependencies:
      '@types/mdast': 4.0.4
      '@types/unist': 3.0.3
      unist-util-visit: 5.0.0

  mdast-util-directive@3.1.0:
    dependencies:
      '@types/mdast': 4.0.4
      '@types/unist': 3.0.3
      ccount: 2.0.1
      devlop: 1.1.0
      mdast-util-from-markdown: 2.0.2
      mdast-util-to-markdown: 2.1.2
      parse-entities: 4.0.2
      stringify-entities: 4.0.4
      unist-util-visit-parents: 6.0.1
    transitivePeerDependencies:
      - supports-color

  mdast-util-find-and-replace@3.0.2:
    dependencies:
      '@types/mdast': 4.0.4
      escape-string-regexp: 5.0.0
      unist-util-is: 6.0.0
      unist-util-visit-parents: 6.0.1

  mdast-util-from-markdown@2.0.2:
    dependencies:
      '@types/mdast': 4.0.4
      '@types/unist': 3.0.3
      decode-named-character-reference: 1.0.2
      devlop: 1.1.0
      mdast-util-to-string: 4.0.0
      micromark: 4.0.1
      micromark-util-decode-numeric-character-reference: 2.0.2
      micromark-util-decode-string: 2.0.1
      micromark-util-normalize-identifier: 2.0.1
      micromark-util-symbol: 2.0.1
      micromark-util-types: 2.0.1
      unist-util-stringify-position: 4.0.0
    transitivePeerDependencies:
      - supports-color

  mdast-util-gfm-autolink-literal@2.0.1:
    dependencies:
      '@types/mdast': 4.0.4
      ccount: 2.0.1
      devlop: 1.1.0
      mdast-util-find-and-replace: 3.0.2
      micromark-util-character: 2.1.1

  mdast-util-gfm-footnote@2.1.0:
    dependencies:
      '@types/mdast': 4.0.4
      devlop: 1.1.0
      mdast-util-from-markdown: 2.0.2
      mdast-util-to-markdown: 2.1.2
      micromark-util-normalize-identifier: 2.0.1
    transitivePeerDependencies:
      - supports-color

  mdast-util-gfm-strikethrough@2.0.0:
    dependencies:
      '@types/mdast': 4.0.4
      mdast-util-from-markdown: 2.0.2
      mdast-util-to-markdown: 2.1.2
    transitivePeerDependencies:
      - supports-color

  mdast-util-gfm-table@2.0.0:
    dependencies:
      '@types/mdast': 4.0.4
      devlop: 1.1.0
      markdown-table: 3.0.4
      mdast-util-from-markdown: 2.0.2
      mdast-util-to-markdown: 2.1.2
    transitivePeerDependencies:
      - supports-color

  mdast-util-gfm-task-list-item@2.0.0:
    dependencies:
      '@types/mdast': 4.0.4
      devlop: 1.1.0
      mdast-util-from-markdown: 2.0.2
      mdast-util-to-markdown: 2.1.2
    transitivePeerDependencies:
      - supports-color

  mdast-util-gfm@3.1.0:
    dependencies:
      mdast-util-from-markdown: 2.0.2
      mdast-util-gfm-autolink-literal: 2.0.1
      mdast-util-gfm-footnote: 2.1.0
      mdast-util-gfm-strikethrough: 2.0.0
      mdast-util-gfm-table: 2.0.0
      mdast-util-gfm-task-list-item: 2.0.0
      mdast-util-to-markdown: 2.1.2
    transitivePeerDependencies:
      - supports-color

  mdast-util-mdx-expression@2.0.1:
    dependencies:
      '@types/estree-jsx': 1.0.5
      '@types/hast': 3.0.4
      '@types/mdast': 4.0.4
      devlop: 1.1.0
      mdast-util-from-markdown: 2.0.2
      mdast-util-to-markdown: 2.1.2
    transitivePeerDependencies:
      - supports-color

  mdast-util-mdx-jsx@3.2.0:
    dependencies:
      '@types/estree-jsx': 1.0.5
      '@types/hast': 3.0.4
      '@types/mdast': 4.0.4
      '@types/unist': 3.0.3
      ccount: 2.0.1
      devlop: 1.1.0
      mdast-util-from-markdown: 2.0.2
      mdast-util-to-markdown: 2.1.2
      parse-entities: 4.0.2
      stringify-entities: 4.0.4
      unist-util-stringify-position: 4.0.0
      vfile-message: 4.0.2
    transitivePeerDependencies:
      - supports-color

  mdast-util-mdx@3.0.0:
    dependencies:
      mdast-util-from-markdown: 2.0.2
      mdast-util-mdx-expression: 2.0.1
      mdast-util-mdx-jsx: 3.2.0
      mdast-util-mdxjs-esm: 2.0.1
      mdast-util-to-markdown: 2.1.2
    transitivePeerDependencies:
      - supports-color

  mdast-util-mdxjs-esm@2.0.1:
    dependencies:
      '@types/estree-jsx': 1.0.5
      '@types/hast': 3.0.4
      '@types/mdast': 4.0.4
      devlop: 1.1.0
      mdast-util-from-markdown: 2.0.2
      mdast-util-to-markdown: 2.1.2
    transitivePeerDependencies:
      - supports-color

  mdast-util-phrasing@4.1.0:
    dependencies:
      '@types/mdast': 4.0.4
      unist-util-is: 6.0.0

  mdast-util-to-hast@13.2.0:
    dependencies:
      '@types/hast': 3.0.4
      '@types/mdast': 4.0.4
      '@ungap/structured-clone': 1.3.0
      devlop: 1.1.0
      micromark-util-sanitize-uri: 2.0.1
      trim-lines: 3.0.1
      unist-util-position: 5.0.0
      unist-util-visit: 5.0.0
      vfile: 6.0.3

  mdast-util-to-markdown@2.1.2:
    dependencies:
      '@types/mdast': 4.0.4
      '@types/unist': 3.0.3
      longest-streak: 3.1.0
      mdast-util-phrasing: 4.1.0
      mdast-util-to-string: 4.0.0
      micromark-util-classify-character: 2.0.1
      micromark-util-decode-string: 2.0.1
      unist-util-visit: 5.0.0
      zwitch: 2.0.4

  mdast-util-to-string@4.0.0:
    dependencies:
      '@types/mdast': 4.0.4

  mdurl@2.0.0: {}

  merge2@1.4.1: {}

  micromark-core-commonmark@2.0.2:
    dependencies:
      decode-named-character-reference: 1.1.0
      devlop: 1.1.0
      micromark-factory-destination: 2.0.1
      micromark-factory-label: 2.0.1
      micromark-factory-space: 2.0.1
      micromark-factory-title: 2.0.1
      micromark-factory-whitespace: 2.0.1
      micromark-util-character: 2.1.1
      micromark-util-chunked: 2.0.1
      micromark-util-classify-character: 2.0.1
      micromark-util-html-tag-name: 2.0.1
      micromark-util-normalize-identifier: 2.0.1
      micromark-util-resolve-all: 2.0.1
      micromark-util-subtokenize: 2.0.4
      micromark-util-symbol: 2.0.1
      micromark-util-types: 2.0.2

  micromark-core-commonmark@2.0.3:
    dependencies:
      decode-named-character-reference: 1.1.0
      devlop: 1.1.0
      micromark-factory-destination: 2.0.1
      micromark-factory-label: 2.0.1
      micromark-factory-space: 2.0.1
      micromark-factory-title: 2.0.1
      micromark-factory-whitespace: 2.0.1
      micromark-util-character: 2.1.1
      micromark-util-chunked: 2.0.1
      micromark-util-classify-character: 2.0.1
      micromark-util-html-tag-name: 2.0.1
      micromark-util-normalize-identifier: 2.0.1
      micromark-util-resolve-all: 2.0.1
      micromark-util-subtokenize: 2.1.0
      micromark-util-symbol: 2.0.1
      micromark-util-types: 2.0.2

  micromark-extension-directive@3.0.2:
    dependencies:
      devlop: 1.1.0
      micromark-factory-space: 2.0.1
      micromark-factory-whitespace: 2.0.1
      micromark-util-character: 2.1.1
      micromark-util-symbol: 2.0.1
      micromark-util-types: 2.0.2
      parse-entities: 4.0.2

  micromark-extension-gfm-autolink-literal@2.1.0:
    dependencies:
      micromark-util-character: 2.1.1
      micromark-util-sanitize-uri: 2.0.1
      micromark-util-symbol: 2.0.1
      micromark-util-types: 2.0.2

  micromark-extension-gfm-footnote@2.1.0:
    dependencies:
      devlop: 1.1.0
      micromark-core-commonmark: 2.0.3
      micromark-factory-space: 2.0.1
      micromark-util-character: 2.1.1
      micromark-util-normalize-identifier: 2.0.1
      micromark-util-sanitize-uri: 2.0.1
      micromark-util-symbol: 2.0.1
      micromark-util-types: 2.0.2

  micromark-extension-gfm-strikethrough@2.1.0:
    dependencies:
      devlop: 1.1.0
      micromark-util-chunked: 2.0.1
      micromark-util-classify-character: 2.0.1
      micromark-util-resolve-all: 2.0.1
      micromark-util-symbol: 2.0.1
      micromark-util-types: 2.0.2

  micromark-extension-gfm-table@2.1.1:
    dependencies:
      devlop: 1.1.0
      micromark-factory-space: 2.0.1
      micromark-util-character: 2.1.1
      micromark-util-symbol: 2.0.1
      micromark-util-types: 2.0.2

  micromark-extension-gfm-tagfilter@2.0.0:
    dependencies:
      micromark-util-types: 2.0.2

  micromark-extension-gfm-task-list-item@2.1.0:
    dependencies:
      devlop: 1.1.0
      micromark-factory-space: 2.0.1
      micromark-util-character: 2.1.1
      micromark-util-symbol: 2.0.1
      micromark-util-types: 2.0.2

  micromark-extension-gfm@3.0.0:
    dependencies:
      micromark-extension-gfm-autolink-literal: 2.1.0
      micromark-extension-gfm-footnote: 2.1.0
      micromark-extension-gfm-strikethrough: 2.1.0
      micromark-extension-gfm-table: 2.1.1
      micromark-extension-gfm-tagfilter: 2.0.0
      micromark-extension-gfm-task-list-item: 2.1.0
      micromark-util-combine-extensions: 2.0.1
      micromark-util-types: 2.0.2

  micromark-extension-mdx-expression@3.0.0:
    dependencies:
      '@types/estree': 1.0.6
      devlop: 1.1.0
      micromark-factory-mdx-expression: 2.0.2
      micromark-factory-space: 2.0.1
      micromark-util-character: 2.1.1
      micromark-util-events-to-acorn: 2.0.2
      micromark-util-symbol: 2.0.1
      micromark-util-types: 2.0.2

  micromark-extension-mdx-jsx@3.0.1:
    dependencies:
      '@types/acorn': 4.0.6
      '@types/estree': 1.0.6
      devlop: 1.1.0
      estree-util-is-identifier-name: 3.0.0
      micromark-factory-mdx-expression: 2.0.2
      micromark-factory-space: 2.0.1
      micromark-util-character: 2.1.1
      micromark-util-events-to-acorn: 2.0.2
      micromark-util-symbol: 2.0.1
      micromark-util-types: 2.0.2
      vfile-message: 4.0.2

  micromark-extension-mdx-md@2.0.0:
    dependencies:
      micromark-util-types: 2.0.2

  micromark-extension-mdxjs-esm@3.0.0:
    dependencies:
      '@types/estree': 1.0.6
      devlop: 1.1.0
      micromark-core-commonmark: 2.0.3
      micromark-util-character: 2.1.1
      micromark-util-events-to-acorn: 2.0.2
      micromark-util-symbol: 2.0.1
      micromark-util-types: 2.0.2
      unist-util-position-from-estree: 2.0.0
      vfile-message: 4.0.2

  micromark-extension-mdxjs@3.0.0:
    dependencies:
      acorn: 8.14.1
      acorn-jsx: 5.3.2(acorn@8.14.1)
      micromark-extension-mdx-expression: 3.0.0
      micromark-extension-mdx-jsx: 3.0.1
      micromark-extension-mdx-md: 2.0.0
      micromark-extension-mdxjs-esm: 3.0.0
      micromark-util-combine-extensions: 2.0.1
      micromark-util-types: 2.0.2

  micromark-factory-destination@2.0.1:
    dependencies:
      micromark-util-character: 2.1.1
      micromark-util-symbol: 2.0.1
      micromark-util-types: 2.0.2

  micromark-factory-label@2.0.1:
    dependencies:
      devlop: 1.1.0
      micromark-util-character: 2.1.1
      micromark-util-symbol: 2.0.1
      micromark-util-types: 2.0.2

  micromark-factory-mdx-expression@2.0.2:
    dependencies:
      '@types/estree': 1.0.6
      devlop: 1.1.0
      micromark-factory-space: 2.0.1
      micromark-util-character: 2.1.1
      micromark-util-events-to-acorn: 2.0.2
      micromark-util-symbol: 2.0.1
      micromark-util-types: 2.0.2
      unist-util-position-from-estree: 2.0.0
      vfile-message: 4.0.2

  micromark-factory-space@2.0.1:
    dependencies:
      micromark-util-character: 2.1.1
      micromark-util-types: 2.0.2

  micromark-factory-title@2.0.1:
    dependencies:
      micromark-factory-space: 2.0.1
      micromark-util-character: 2.1.1
      micromark-util-symbol: 2.0.1
      micromark-util-types: 2.0.2

  micromark-factory-whitespace@2.0.1:
    dependencies:
      micromark-factory-space: 2.0.1
      micromark-util-character: 2.1.1
      micromark-util-symbol: 2.0.1
      micromark-util-types: 2.0.2

  micromark-util-character@2.1.1:
    dependencies:
      micromark-util-symbol: 2.0.1
      micromark-util-types: 2.0.2

  micromark-util-chunked@2.0.1:
    dependencies:
      micromark-util-symbol: 2.0.1

  micromark-util-classify-character@2.0.1:
    dependencies:
      micromark-util-character: 2.1.1
      micromark-util-symbol: 2.0.1
      micromark-util-types: 2.0.2

  micromark-util-combine-extensions@2.0.1:
    dependencies:
      micromark-util-chunked: 2.0.1
      micromark-util-types: 2.0.2

  micromark-util-decode-numeric-character-reference@2.0.2:
    dependencies:
      micromark-util-symbol: 2.0.1

  micromark-util-decode-string@2.0.1:
    dependencies:
      decode-named-character-reference: 1.1.0
      micromark-util-character: 2.1.1
      micromark-util-decode-numeric-character-reference: 2.0.2
      micromark-util-symbol: 2.0.1

  micromark-util-encode@2.0.1: {}

  micromark-util-events-to-acorn@2.0.2:
    dependencies:
      '@types/acorn': 4.0.6
      '@types/estree': 1.0.6
      '@types/unist': 3.0.3
      devlop: 1.1.0
      estree-util-visit: 2.0.0
      micromark-util-symbol: 2.0.1
      micromark-util-types: 2.0.2
      vfile-message: 4.0.2

  micromark-util-html-tag-name@2.0.1: {}

  micromark-util-normalize-identifier@2.0.1:
    dependencies:
      micromark-util-symbol: 2.0.1

  micromark-util-resolve-all@2.0.1:
    dependencies:
      micromark-util-types: 2.0.2

  micromark-util-sanitize-uri@2.0.1:
    dependencies:
      micromark-util-character: 2.1.1
      micromark-util-encode: 2.0.1
      micromark-util-symbol: 2.0.1

  micromark-util-subtokenize@2.0.4:
    dependencies:
      devlop: 1.1.0
      micromark-util-chunked: 2.0.1
      micromark-util-symbol: 2.0.1
      micromark-util-types: 2.0.2

  micromark-util-subtokenize@2.1.0:
    dependencies:
      devlop: 1.1.0
      micromark-util-chunked: 2.0.1
      micromark-util-symbol: 2.0.1
      micromark-util-types: 2.0.2

  micromark-util-symbol@2.0.1: {}

  micromark-util-types@2.0.1: {}

  micromark-util-types@2.0.2: {}

  micromark@4.0.1:
    dependencies:
      '@types/debug': 4.1.12
      debug: 4.4.0
      decode-named-character-reference: 1.0.2
      devlop: 1.1.0
      micromark-core-commonmark: 2.0.2
      micromark-factory-space: 2.0.1
      micromark-util-character: 2.1.1
      micromark-util-chunked: 2.0.1
      micromark-util-combine-extensions: 2.0.1
      micromark-util-decode-numeric-character-reference: 2.0.2
      micromark-util-encode: 2.0.1
      micromark-util-normalize-identifier: 2.0.1
      micromark-util-resolve-all: 2.0.1
      micromark-util-sanitize-uri: 2.0.1
      micromark-util-subtokenize: 2.0.4
      micromark-util-symbol: 2.0.1
      micromark-util-types: 2.0.1
    transitivePeerDependencies:
      - supports-color

  micromatch@4.0.8:
    dependencies:
      braces: 3.0.3
      picomatch: 2.3.1

  mimic-fn@2.1.0: {}

  mimic-response@3.1.0: {}

  minimatch@10.0.1:
    dependencies:
      brace-expansion: 2.0.1

  minimatch@9.0.5:
    dependencies:
      brace-expansion: 2.0.1

  minimist@1.2.8: {}

  minipass@7.1.2: {}

  mkdirp-classic@0.5.3: {}

  mlly@1.7.4:
    dependencies:
      acorn: 8.14.1
      pathe: 2.0.3
      pkg-types: 1.3.1
      ufo: 1.5.4

  monaco-editor@0.52.2: {}

  moo@0.5.2: {}

  motion-dom@12.4.5:
    dependencies:
      motion-utils: 12.0.0

  motion-utils@12.0.0: {}

  motion@12.4.5(react-dom@19.0.0(react@19.0.0))(react@19.0.0):
    dependencies:
      framer-motion: 12.4.5(react-dom@19.0.0(react@19.0.0))(react@19.0.0)
      tslib: 2.8.1
    optionalDependencies:
      react: 19.0.0
      react-dom: 19.0.0(react@19.0.0)

  mrmime@2.0.1: {}

  ms@2.1.3: {}

  muggle-string@0.4.1: {}

  mz@2.7.0:
    dependencies:
      any-promise: 1.3.0
      object-assign: 4.1.1
      thenify-all: 1.6.0

  nanoid@3.3.8: {}

  napi-build-utils@2.0.0: {}

  nearley@2.20.1:
    dependencies:
      commander: 2.20.3
      moo: 0.5.2
      railroad-diagrams: 1.0.0
      randexp: 0.4.6

  neotraverse@0.6.18: {}

  nlcst-to-string@4.0.0:
    dependencies:
      '@types/nlcst': 2.0.3

  node-abi@3.74.0:
    dependencies:
      semver: 7.7.1

  node-addon-api@6.1.0: {}

  node-fetch-native@1.6.6: {}

  node-mock-http@1.0.0: {}

  node-releases@2.0.19: {}

  normalize-path@3.0.0: {}

  normalize-range@0.1.2: {}

  npm-run-path@6.0.0:
    dependencies:
      path-key: 4.0.0
      unicorn-magic: 0.3.0

  nth-check@2.1.1:
    dependencies:
      boolbase: 1.0.0

  object-assign@4.1.1: {}

  object-hash@3.0.0: {}

  ofetch@1.4.1:
    dependencies:
      destr: 2.0.3
      node-fetch-native: 1.6.6
      ufo: 1.5.4

  once@1.4.0:
    dependencies:
      wrappy: 1.0.2

  onetime@5.1.2:
    dependencies:
      mimic-fn: 2.1.0

  oniguruma-to-es@2.3.0:
    dependencies:
      emoji-regex-xs: 1.0.0
      regex: 5.1.1
      regex-recursion: 5.1.1

  ora@5.4.1:
    dependencies:
      bl: 4.1.0
      chalk: 4.1.2
      cli-cursor: 3.1.0
      cli-spinners: 2.9.2
      is-interactive: 1.0.0
      is-unicode-supported: 0.1.0
      log-symbols: 4.1.0
      strip-ansi: 6.0.1
      wcwidth: 1.0.1

  p-limit@2.3.0:
    dependencies:
      p-try: 2.2.0

  p-limit@6.2.0:
    dependencies:
      yocto-queue: 1.1.1

  p-locate@4.1.0:
    dependencies:
      p-limit: 2.3.0

  p-queue@8.1.0:
    dependencies:
      eventemitter3: 5.0.1
      p-timeout: 6.1.4

  p-timeout@6.1.4: {}

  p-try@2.2.0: {}

  package-json-from-dist@1.0.1: {}

  pagefind@1.3.0:
    optionalDependencies:
      '@pagefind/darwin-arm64': 1.3.0
      '@pagefind/darwin-x64': 1.3.0
      '@pagefind/linux-arm64': 1.3.0
      '@pagefind/linux-x64': 1.3.0
      '@pagefind/windows-x64': 1.3.0

  parse-entities@4.0.2:
    dependencies:
      '@types/unist': 2.0.11
      character-entities-legacy: 3.0.0
      character-reference-invalid: 2.0.1
      decode-named-character-reference: 1.1.0
      is-alphanumerical: 2.0.1
      is-decimal: 2.0.1
      is-hexadecimal: 2.0.1

  parse-latin@7.0.0:
    dependencies:
      '@types/nlcst': 2.0.3
      '@types/unist': 3.0.3
      nlcst-to-string: 4.0.0
      unist-util-modify-children: 4.0.0
      unist-util-visit-children: 3.0.0
      vfile: 6.0.3

  parse-ms@4.0.0: {}

  parse5@7.2.1:
    dependencies:
      entities: 4.5.0

  path-browserify@1.0.1: {}

  path-exists@4.0.0: {}

  path-key@3.1.1: {}

  path-key@4.0.0: {}

  path-parse@1.0.7: {}

  path-scurry@1.11.1:
    dependencies:
      lru-cache: 10.4.3
      minipass: 7.1.2

  path-scurry@2.0.0:
    dependencies:
      lru-cache: 11.0.2
      minipass: 7.1.2

  pathe@2.0.3: {}

  pathval@2.0.0: {}

  picocolors@1.1.1: {}

  picomatch@2.3.1: {}

  picomatch@4.0.2: {}

  pify@2.3.0: {}

  pify@4.0.1: {}

  pirates@4.0.6: {}

  pkg-dir@4.2.0:
    dependencies:
      find-up: 4.1.0

  pkg-pr-new@0.0.39:
    dependencies:
      '@jsdevtools/ez-spawn': 3.0.4
      '@octokit/action': 6.1.0
      ignore: 5.3.2
      isbinaryfile: 5.0.4
      pkg-types: 1.3.1
      query-registry: 3.0.1
      tinyglobby: 0.2.11

  pkg-types@1.3.1:
    dependencies:
      confbox: 0.1.8
      mlly: 1.7.4
      pathe: 2.0.3

  postcss-import@15.1.0(postcss@8.5.2):
    dependencies:
      postcss: 8.5.2
      postcss-value-parser: 4.2.0
      read-cache: 1.0.0
      resolve: 1.22.10

  postcss-js@4.0.1(postcss@8.5.2):
    dependencies:
      camelcase-css: 2.0.1
      postcss: 8.5.2

  postcss-load-config@4.0.2(postcss@8.5.2):
    dependencies:
      lilconfig: 3.1.3
      yaml: 2.7.0
    optionalDependencies:
      postcss: 8.5.2

  postcss-load-config@6.0.1(jiti@2.4.2)(postcss@8.5.3)(tsx@4.19.3)(yaml@2.7.0):
    dependencies:
      lilconfig: 3.1.3
    optionalDependencies:
      jiti: 2.4.2
      postcss: 8.5.3
      tsx: 4.19.3
      yaml: 2.7.0

  postcss-nested@6.2.0(postcss@8.5.2):
    dependencies:
      postcss: 8.5.2
      postcss-selector-parser: 6.1.2

  postcss-nested@6.2.0(postcss@8.5.3):
    dependencies:
      postcss: 8.5.3
      postcss-selector-parser: 6.1.2

  postcss-selector-parser@6.1.2:
    dependencies:
      cssesc: 3.0.0
      util-deprecate: 1.0.2

  postcss-value-parser@4.2.0: {}

  postcss@8.5.2:
    dependencies:
      nanoid: 3.3.8
      picocolors: 1.1.1
      source-map-js: 1.2.1

  postcss@8.5.3:
    dependencies:
      nanoid: 3.3.8
      picocolors: 1.1.1
      source-map-js: 1.2.1

  prebuild-install@7.1.3:
    dependencies:
      detect-libc: 2.0.3
      expand-template: 2.0.3
      github-from-package: 0.0.0
      minimist: 1.2.8
      mkdirp-classic: 0.5.3
      napi-build-utils: 2.0.0
      node-abi: 3.74.0
      pump: 3.0.2
      rc: 1.2.8
      simple-get: 4.0.1
      tar-fs: 2.1.2
      tunnel-agent: 0.6.0

  preferred-pm@4.1.1:
    dependencies:
      find-up-simple: 1.0.0
      find-yarn-workspace-root2: 1.2.16
      which-pm: 3.0.1

  prettier@2.8.7:
    optional: true

  pretty-ms@9.2.0:
    dependencies:
      parse-ms: 4.0.0

  prismjs@1.29.0: {}

  prompts@2.4.2:
    dependencies:
      kleur: 3.0.3
      sisteransi: 1.0.5

  property-information@6.5.0: {}

  property-information@7.0.0: {}

  pump@3.0.2:
    dependencies:
      end-of-stream: 1.4.4
      once: 1.4.0

  punycode.js@2.3.1: {}

  punycode@2.3.1: {}

  query-registry@3.0.1:
    dependencies:
      query-string: 9.1.1
      quick-lru: 7.0.0
      url-join: 5.0.0
      validate-npm-package-name: 5.0.1
      zod: 3.24.2
      zod-package-json: 1.1.0

  query-string@9.1.1:
    dependencies:
      decode-uri-component: 0.4.1
      filter-obj: 5.1.0
      split-on-first: 3.0.0

  queue-microtask@1.2.3: {}

  quick-lru@7.0.0: {}

  radix3@1.1.2: {}

  railroad-diagrams@1.0.0: {}

  randexp@0.4.6:
    dependencies:
      discontinuous-range: 1.0.0
      ret: 0.1.15

  rc@1.2.8:
    dependencies:
      deep-extend: 0.6.0
      ini: 1.3.8
      minimist: 1.2.8
      strip-json-comments: 2.0.1

  react-dom@19.0.0(react@19.0.0):
    dependencies:
      react: 19.0.0
      scheduler: 0.25.0

  react-refresh@0.14.2: {}

  react-remove-scroll-bar@2.3.8(@types/react@19.0.10)(react@19.0.0):
    dependencies:
      react: 19.0.0
      react-style-singleton: 2.2.3(@types/react@19.0.10)(react@19.0.0)
      tslib: 2.8.1
    optionalDependencies:
      '@types/react': 19.0.10

  react-remove-scroll@2.6.3(@types/react@19.0.10)(react@19.0.0):
    dependencies:
      react: 19.0.0
      react-remove-scroll-bar: 2.3.8(@types/react@19.0.10)(react@19.0.0)
      react-style-singleton: 2.2.3(@types/react@19.0.10)(react@19.0.0)
      tslib: 2.8.1
      use-callback-ref: 1.3.3(@types/react@19.0.10)(react@19.0.0)
      use-sidecar: 1.1.3(@types/react@19.0.10)(react@19.0.0)
    optionalDependencies:
      '@types/react': 19.0.10

  react-style-singleton@2.2.3(@types/react@19.0.10)(react@19.0.0):
    dependencies:
      get-nonce: 1.0.1
      react: 19.0.0
      tslib: 2.8.1
    optionalDependencies:
      '@types/react': 19.0.10

  react@19.0.0: {}

  read-cache@1.0.0:
    dependencies:
      pify: 2.3.0

  readable-stream@3.6.2:
    dependencies:
      inherits: 2.0.4
      string_decoder: 1.3.0
      util-deprecate: 1.0.2

  readdirp@3.6.0:
    dependencies:
      picomatch: 2.3.1

  readdirp@4.1.2: {}

  recma-build-jsx@1.0.0:
    dependencies:
      '@types/estree': 1.0.6
      estree-util-build-jsx: 3.0.1
      vfile: 6.0.3

  recma-jsx@1.0.0(acorn@8.14.0):
    dependencies:
      acorn-jsx: 5.3.2(acorn@8.14.0)
      estree-util-to-js: 2.0.0
      recma-parse: 1.0.0
      recma-stringify: 1.0.0
      unified: 11.0.5
    transitivePeerDependencies:
      - acorn

  recma-jsx@1.0.0(acorn@8.14.1):
    dependencies:
      acorn-jsx: 5.3.2(acorn@8.14.1)
      estree-util-to-js: 2.0.0
      recma-parse: 1.0.0
      recma-stringify: 1.0.0
      unified: 11.0.5
    transitivePeerDependencies:
      - acorn

  recma-parse@1.0.0:
    dependencies:
      '@types/estree': 1.0.6
      esast-util-from-js: 2.0.1
      unified: 11.0.5
      vfile: 6.0.3

  recma-stringify@1.0.0:
    dependencies:
      '@types/estree': 1.0.6
      estree-util-to-js: 2.0.0
      unified: 11.0.5
      vfile: 6.0.3

  regenerator-runtime@0.14.1: {}

  regex-recursion@5.1.1:
    dependencies:
      regex: 5.1.1
      regex-utilities: 2.3.0

  regex-utilities@2.3.0: {}

  regex@5.1.1:
    dependencies:
      regex-utilities: 2.3.0

  rehype-expressive-code@0.40.2:
    dependencies:
      expressive-code: 0.40.2

  rehype-format@5.0.1:
    dependencies:
      '@types/hast': 3.0.4
      hast-util-format: 1.1.0

  rehype-parse@9.0.1:
    dependencies:
      '@types/hast': 3.0.4
      hast-util-from-html: 2.0.3
      unified: 11.0.5

  rehype-raw@7.0.0:
    dependencies:
      '@types/hast': 3.0.4
      hast-util-raw: 9.1.0
      vfile: 6.0.3

  rehype-recma@1.0.0:
    dependencies:
      '@types/estree': 1.0.6
      '@types/hast': 3.0.4
      hast-util-to-estree: 3.1.3
    transitivePeerDependencies:
      - supports-color

  rehype-stringify@10.0.1:
    dependencies:
      '@types/hast': 3.0.4
      hast-util-to-html: 9.0.5
      unified: 11.0.5

  rehype@13.0.2:
    dependencies:
      '@types/hast': 3.0.4
      rehype-parse: 9.0.1
      rehype-stringify: 10.0.1
      unified: 11.0.5

  remark-directive@3.0.1:
    dependencies:
      '@types/mdast': 4.0.4
      mdast-util-directive: 3.1.0
      micromark-extension-directive: 3.0.2
      unified: 11.0.5
    transitivePeerDependencies:
      - supports-color

  remark-gfm@4.0.1:
    dependencies:
      '@types/mdast': 4.0.4
      mdast-util-gfm: 3.1.0
      micromark-extension-gfm: 3.0.0
      remark-parse: 11.0.0
      remark-stringify: 11.0.0
      unified: 11.0.5
    transitivePeerDependencies:
      - supports-color

  remark-mdx@3.1.0:
    dependencies:
      mdast-util-mdx: 3.0.0
      micromark-extension-mdxjs: 3.0.0
    transitivePeerDependencies:
      - supports-color

  remark-parse@11.0.0:
    dependencies:
      '@types/mdast': 4.0.4
      mdast-util-from-markdown: 2.0.2
      micromark-util-types: 2.0.1
      unified: 11.0.5
    transitivePeerDependencies:
      - supports-color

  remark-rehype@11.1.1:
    dependencies:
      '@types/hast': 3.0.4
      '@types/mdast': 4.0.4
      mdast-util-to-hast: 13.2.0
      unified: 11.0.5
      vfile: 6.0.3

  remark-smartypants@3.0.2:
    dependencies:
      retext: 9.0.0
      retext-smartypants: 6.2.0
      unified: 11.0.5
      unist-util-visit: 5.0.0

  remark-stringify@11.0.0:
    dependencies:
      '@types/mdast': 4.0.4
      mdast-util-to-markdown: 2.1.2
      unified: 11.0.5

  remeda@2.20.2:
    dependencies:
      type-fest: 4.35.0

  request-light@0.5.8: {}

  request-light@0.7.0: {}

  require-directory@2.1.1: {}

  require-from-string@2.0.2: {}

  resolve-from@5.0.0: {}

  resolve-pkg-maps@1.0.0: {}

  resolve@1.22.10:
    dependencies:
      is-core-module: 2.16.1
      path-parse: 1.0.7
      supports-preserve-symlinks-flag: 1.0.0

  restore-cursor@3.1.0:
    dependencies:
      onetime: 5.1.2
      signal-exit: 3.0.7

  ret@0.1.15: {}

  retext-latin@4.0.0:
    dependencies:
      '@types/nlcst': 2.0.3
      parse-latin: 7.0.0
      unified: 11.0.5

  retext-smartypants@6.2.0:
    dependencies:
      '@types/nlcst': 2.0.3
      nlcst-to-string: 4.0.0
      unist-util-visit: 5.0.0

  retext-stringify@4.0.0:
    dependencies:
      '@types/nlcst': 2.0.3
      nlcst-to-string: 4.0.0
      unified: 11.0.5

  retext@9.0.0:
    dependencies:
      '@types/nlcst': 2.0.3
      retext-latin: 4.0.0
      retext-stringify: 4.0.0
      unified: 11.0.5

  reusify@1.0.4: {}

  rollup@4.34.8:
    dependencies:
      '@types/estree': 1.0.6
    optionalDependencies:
      '@rollup/rollup-android-arm-eabi': 4.34.8
      '@rollup/rollup-android-arm64': 4.34.8
      '@rollup/rollup-darwin-arm64': 4.34.8
      '@rollup/rollup-darwin-x64': 4.34.8
      '@rollup/rollup-freebsd-arm64': 4.34.8
      '@rollup/rollup-freebsd-x64': 4.34.8
      '@rollup/rollup-linux-arm-gnueabihf': 4.34.8
      '@rollup/rollup-linux-arm-musleabihf': 4.34.8
      '@rollup/rollup-linux-arm64-gnu': 4.34.8
      '@rollup/rollup-linux-arm64-musl': 4.34.8
      '@rollup/rollup-linux-loongarch64-gnu': 4.34.8
      '@rollup/rollup-linux-powerpc64le-gnu': 4.34.8
      '@rollup/rollup-linux-riscv64-gnu': 4.34.8
      '@rollup/rollup-linux-s390x-gnu': 4.34.8
      '@rollup/rollup-linux-x64-gnu': 4.34.8
      '@rollup/rollup-linux-x64-musl': 4.34.8
      '@rollup/rollup-win32-arm64-msvc': 4.34.8
      '@rollup/rollup-win32-ia32-msvc': 4.34.8
      '@rollup/rollup-win32-x64-msvc': 4.34.8
      fsevents: 2.3.3

  run-parallel@1.2.0:
    dependencies:
      queue-microtask: 1.2.3

  safe-buffer@5.2.1: {}

  sax@1.4.1: {}

  scheduler@0.25.0: {}

  semver@6.3.1: {}

  semver@7.7.1: {}

  sharp@0.32.6:
    dependencies:
      color: 4.2.3
      detect-libc: 2.0.3
      node-addon-api: 6.1.0
      prebuild-install: 7.1.3
      semver: 7.7.1
      simple-get: 4.0.1
      tar-fs: 3.0.8
      tunnel-agent: 0.6.0
    transitivePeerDependencies:
      - bare-buffer

  sharp@0.33.5:
    dependencies:
      color: 4.2.3
      detect-libc: 2.0.3
      semver: 7.7.1
    optionalDependencies:
      '@img/sharp-darwin-arm64': 0.33.5
      '@img/sharp-darwin-x64': 0.33.5
      '@img/sharp-libvips-darwin-arm64': 1.0.4
      '@img/sharp-libvips-darwin-x64': 1.0.4
      '@img/sharp-libvips-linux-arm': 1.0.5
      '@img/sharp-libvips-linux-arm64': 1.0.4
      '@img/sharp-libvips-linux-s390x': 1.0.4
      '@img/sharp-libvips-linux-x64': 1.0.4
      '@img/sharp-libvips-linuxmusl-arm64': 1.0.4
      '@img/sharp-libvips-linuxmusl-x64': 1.0.4
      '@img/sharp-linux-arm': 0.33.5
      '@img/sharp-linux-arm64': 0.33.5
      '@img/sharp-linux-s390x': 0.33.5
      '@img/sharp-linux-x64': 0.33.5
      '@img/sharp-linuxmusl-arm64': 0.33.5
      '@img/sharp-linuxmusl-x64': 0.33.5
      '@img/sharp-wasm32': 0.33.5
      '@img/sharp-win32-ia32': 0.33.5
      '@img/sharp-win32-x64': 0.33.5
    optional: true

  shebang-command@2.0.0:
    dependencies:
      shebang-regex: 3.0.0

  shebang-regex@3.0.0: {}

  shiki@1.29.2:
    dependencies:
      '@shikijs/core': 1.29.2
      '@shikijs/engine-javascript': 1.29.2
      '@shikijs/engine-oniguruma': 1.29.2
      '@shikijs/langs': 1.29.2
      '@shikijs/themes': 1.29.2
      '@shikijs/types': 1.29.2
      '@shikijs/vscode-textmate': 10.0.2
      '@types/hast': 3.0.4

  siginfo@2.0.0: {}

  signal-exit@3.0.7: {}

  signal-exit@4.1.0: {}

  simple-concat@1.0.1: {}

  simple-get@4.0.1:
    dependencies:
      decompress-response: 6.0.0
      once: 1.4.0
      simple-concat: 1.0.1

  simple-swizzle@0.2.2:
    dependencies:
      is-arrayish: 0.3.2

  sisteransi@1.0.5: {}

  sitemap@8.0.0:
    dependencies:
      '@types/node': 17.0.45
      '@types/sax': 1.2.7
      arg: 5.0.2
      sax: 1.4.1

  smartypants@0.2.2: {}

  smol-toml@1.3.1: {}

  source-map-js@1.2.1: {}

  source-map@0.7.4: {}

  source-map@0.8.0-beta.0:
    dependencies:
      whatwg-url: 7.1.0

  space-separated-tokens@2.0.2: {}

  split-on-first@3.0.0: {}

  sprintf-js@1.0.3: {}

  stackback@0.0.2: {}

  starlight-blog@0.17.3(@astrojs/starlight@0.32.2(astro@5.3.1(@types/node@22.13.4)(jiti@2.4.2)(rollup@4.34.8)(tsx@4.19.3)(typescript@5.7.3)(yaml@2.7.0)))(astro@5.3.1(@types/node@22.13.4)(jiti@2.4.2)(rollup@4.34.8)(tsx@4.19.3)(typescript@5.7.3)(yaml@2.7.0)):
    dependencies:
      '@astrojs/mdx': 4.0.8(astro@5.3.1(@types/node@22.13.4)(jiti@2.4.2)(rollup@4.34.8)(tsx@4.19.3)(typescript@5.7.3)(yaml@2.7.0))
      '@astrojs/rss': 4.0.11
      '@astrojs/starlight': 0.32.2(astro@5.3.1(@types/node@22.13.4)(jiti@2.4.2)(rollup@4.34.8)(tsx@4.19.3)(typescript@5.7.3)(yaml@2.7.0))
      astro-remote: 0.3.3
      github-slugger: 2.0.0
      marked: 15.0.7
      marked-plaintify: 1.1.1(marked@15.0.7)
      ultrahtml: 1.5.3
    transitivePeerDependencies:
      - astro
      - supports-color

  starlight-typedoc@0.19.0(@astrojs/starlight@0.32.2(astro@5.3.1(@types/node@22.13.4)(jiti@2.4.2)(rollup@4.34.8)(tsx@4.19.3)(typescript@5.7.3)(yaml@2.7.0)))(typedoc-plugin-markdown@4.4.2(typedoc@0.27.9(typescript@5.7.3)))(typedoc@0.27.9(typescript@5.7.3)):
    dependencies:
      '@astrojs/starlight': 0.32.2(astro@5.3.1(@types/node@22.13.4)(jiti@2.4.2)(rollup@4.34.8)(tsx@4.19.3)(typescript@5.7.3)(yaml@2.7.0))
      github-slugger: 2.0.0
      typedoc: 0.27.9(typescript@5.7.3)
      typedoc-plugin-markdown: 4.4.2(typedoc@0.27.9(typescript@5.7.3))

  state-local@1.0.7: {}

  std-env@3.8.0: {}

  stream-replace-string@2.0.0: {}

  streamx@2.22.0:
    dependencies:
      fast-fifo: 1.3.2
      text-decoder: 1.2.3
    optionalDependencies:
      bare-events: 2.5.4

  string-argv@0.3.2: {}

  string-width@4.2.3:
    dependencies:
      emoji-regex: 8.0.0
      is-fullwidth-code-point: 3.0.0
      strip-ansi: 6.0.1

  string-width@5.1.2:
    dependencies:
      eastasianwidth: 0.2.0
      emoji-regex: 9.2.2
      strip-ansi: 7.1.0

  string-width@7.2.0:
    dependencies:
      emoji-regex: 10.4.0
      get-east-asian-width: 1.3.0
      strip-ansi: 7.1.0

  string_decoder@1.3.0:
    dependencies:
      safe-buffer: 5.2.1

  stringify-entities@4.0.4:
    dependencies:
      character-entities-html4: 2.1.0
      character-entities-legacy: 3.0.0

  strip-ansi@6.0.1:
    dependencies:
      ansi-regex: 5.0.1

  strip-ansi@7.1.0:
    dependencies:
      ansi-regex: 6.1.0

  strip-bom@3.0.0: {}

  strip-final-newline@4.0.0: {}

  strip-json-comments@2.0.1: {}

  strnum@1.1.1: {}

  style-to-js@1.1.16:
    dependencies:
      style-to-object: 1.0.8

  style-to-object@1.0.8:
    dependencies:
      inline-style-parser: 0.2.4

  sucrase@3.35.0:
    dependencies:
      '@jridgewell/gen-mapping': 0.3.8
      commander: 4.1.1
      glob: 10.4.5
      lines-and-columns: 1.2.4
      mz: 2.7.0
      pirates: 4.0.6
      ts-interface-checker: 0.1.13

  supports-color@7.2.0:
    dependencies:
      has-flag: 4.0.0

  supports-preserve-symlinks-flag@1.0.0: {}

  tailwindcss-motion@1.1.0(tailwindcss@3.4.17):
    dependencies:
      tailwindcss: 3.4.17

  tailwindcss@3.4.17:
    dependencies:
      '@alloc/quick-lru': 5.2.0
      arg: 5.0.2
      chokidar: 3.6.0
      didyoumean: 1.2.2
      dlv: 1.1.3
      fast-glob: 3.3.3
      glob-parent: 6.0.2
      is-glob: 4.0.3
      jiti: 1.21.7
      lilconfig: 3.1.3
      micromatch: 4.0.8
      normalize-path: 3.0.0
      object-hash: 3.0.0
      picocolors: 1.1.1
      postcss: 8.5.2
      postcss-import: 15.1.0(postcss@8.5.2)
      postcss-js: 4.0.1(postcss@8.5.2)
      postcss-load-config: 4.0.2(postcss@8.5.2)
      postcss-nested: 6.2.0(postcss@8.5.2)
      postcss-selector-parser: 6.1.2
      resolve: 1.22.10
      sucrase: 3.35.0
    transitivePeerDependencies:
      - ts-node

  tar-fs@2.1.2:
    dependencies:
      chownr: 1.1.4
      mkdirp-classic: 0.5.3
      pump: 3.0.2
      tar-stream: 2.2.0

  tar-fs@3.0.8:
    dependencies:
      pump: 3.0.2
      tar-stream: 3.1.7
    optionalDependencies:
      bare-fs: 4.0.1
      bare-path: 3.0.0
    transitivePeerDependencies:
      - bare-buffer

  tar-stream@2.2.0:
    dependencies:
      bl: 4.1.0
      end-of-stream: 1.4.4
      fs-constants: 1.0.0
      inherits: 2.0.4
      readable-stream: 3.6.2

  tar-stream@3.1.7:
    dependencies:
      b4a: 1.6.7
      fast-fifo: 1.3.2
      streamx: 2.22.0

  text-decoder@1.2.3:
    dependencies:
      b4a: 1.6.7

  thenify-all@1.6.0:
    dependencies:
      thenify: 3.3.1

  thenify@3.3.1:
    dependencies:
      any-promise: 1.3.0

  tinybench@2.9.0: {}

  tinybench@3.1.1: {}

  tinyexec@0.3.2: {}

  tinyglobby@0.2.11:
    dependencies:
      fdir: 6.4.3(picomatch@4.0.2)
      picomatch: 4.0.2

  tinyglobby@0.2.12:
    dependencies:
      fdir: 6.4.3(picomatch@4.0.2)
      picomatch: 4.0.2

  tinypool@1.0.2: {}

  tinyrainbow@2.0.0: {}

  tinyspy@3.0.2: {}

  to-regex-range@5.0.1:
    dependencies:
      is-number: 7.0.0

  tr46@1.0.1:
    dependencies:
      punycode: 2.3.1

  tree-kill@1.2.2: {}

  trim-lines@3.0.1: {}

  trough@2.2.0: {}

  ts-interface-checker@0.1.13: {}

  tsconfck@3.1.5(typescript@5.7.3):
    optionalDependencies:
      typescript: 5.7.3

  tslib@2.8.1: {}

  tsup@8.4.0(jiti@2.4.2)(postcss@8.5.3)(tsx@4.19.3)(typescript@5.7.3)(yaml@2.7.0):
    dependencies:
      bundle-require: 5.1.0(esbuild@0.25.0)
      cac: 6.7.14
      chokidar: 4.0.3
      consola: 3.4.0
      debug: 4.4.0
      esbuild: 0.25.0
      joycon: 3.1.1
      picocolors: 1.1.1
      postcss-load-config: 6.0.1(jiti@2.4.2)(postcss@8.5.3)(tsx@4.19.3)(yaml@2.7.0)
      resolve-from: 5.0.0
      rollup: 4.34.8
      source-map: 0.8.0-beta.0
      sucrase: 3.35.0
      tinyexec: 0.3.2
      tinyglobby: 0.2.12
      tree-kill: 1.2.2
    optionalDependencies:
      postcss: 8.5.3
      typescript: 5.7.3
    transitivePeerDependencies:
      - jiti
      - supports-color
      - tsx
      - yaml

  tsx@4.19.3:
    dependencies:
      esbuild: 0.25.0
      get-tsconfig: 4.10.0
    optionalDependencies:
      fsevents: 2.3.3

  tunnel-agent@0.6.0:
    dependencies:
      safe-buffer: 5.2.1

  twoslash-protocol@0.2.12: {}

  twoslash@0.2.12(typescript@5.7.3):
    dependencies:
      '@typescript/vfs': 1.6.1(typescript@5.7.3)
      twoslash-protocol: 0.2.12
      typescript: 5.7.3
    transitivePeerDependencies:
      - supports-color

  type-detect@4.1.0: {}

  type-fest@4.35.0: {}

  typed-binary@4.3.2: {}

  typedoc-plugin-markdown@4.4.2(typedoc@0.27.9(typescript@5.7.3)):
    dependencies:
      typedoc: 0.27.9(typescript@5.7.3)

  typedoc@0.27.9(typescript@5.7.3):
    dependencies:
      '@gerrit0/mini-shiki': 1.27.2
      lunr: 2.3.9
      markdown-it: 14.1.0
      minimatch: 9.0.5
      typescript: 5.7.3
      yaml: 2.7.0

  typesafe-path@0.2.2: {}

  typescript-auto-import-cache@0.3.5:
    dependencies:
      semver: 7.7.1

  typescript@5.7.3: {}

  uc.micro@2.1.0: {}

  ufo@1.5.4: {}

  ultrahtml@1.5.3: {}

  uncrypto@0.1.3: {}

  undici-types@6.20.0: {}

  undici@6.21.1: {}

  unicorn-magic@0.3.0: {}

  unified@11.0.5:
    dependencies:
      '@types/unist': 3.0.3
      bail: 2.0.2
      devlop: 1.1.0
      extend: 3.0.2
      is-plain-obj: 4.1.0
      trough: 2.2.0
      vfile: 6.0.3

  unist-util-find-after@5.0.0:
    dependencies:
      '@types/unist': 3.0.3
      unist-util-is: 6.0.0

  unist-util-is@6.0.0:
    dependencies:
      '@types/unist': 3.0.3

  unist-util-modify-children@4.0.0:
    dependencies:
      '@types/unist': 3.0.3
      array-iterate: 2.0.1

  unist-util-position-from-estree@2.0.0:
    dependencies:
      '@types/unist': 3.0.3

  unist-util-position@5.0.0:
    dependencies:
      '@types/unist': 3.0.3

  unist-util-remove-position@5.0.0:
    dependencies:
      '@types/unist': 3.0.3
      unist-util-visit: 5.0.0

  unist-util-stringify-position@4.0.0:
    dependencies:
      '@types/unist': 3.0.3

  unist-util-visit-children@3.0.0:
    dependencies:
      '@types/unist': 3.0.3

  unist-util-visit-parents@6.0.1:
    dependencies:
      '@types/unist': 3.0.3
      unist-util-is: 6.0.0

  unist-util-visit@5.0.0:
    dependencies:
      '@types/unist': 3.0.3
      unist-util-is: 6.0.0
      unist-util-visit-parents: 6.0.1

  universal-user-agent@6.0.1: {}

  universalify@2.0.1: {}

  unplugin@2.2.0:
    dependencies:
      acorn: 8.14.0
      webpack-virtual-modules: 0.6.2

  unstorage@1.15.0:
    dependencies:
      anymatch: 3.1.3
      chokidar: 4.0.3
      destr: 2.0.3
      h3: 1.15.1
      lru-cache: 10.4.3
      node-fetch-native: 1.6.6
      ofetch: 1.4.1
      ufo: 1.5.4

  update-browserslist-db@1.1.2(browserslist@4.24.4):
    dependencies:
      browserslist: 4.24.4
      escalade: 3.2.0
      picocolors: 1.1.1

  url-join@5.0.0: {}

  use-callback-ref@1.3.3(@types/react@19.0.10)(react@19.0.0):
    dependencies:
      react: 19.0.0
      tslib: 2.8.1
    optionalDependencies:
      '@types/react': 19.0.10

  use-sidecar@1.1.3(@types/react@19.0.10)(react@19.0.0):
    dependencies:
      detect-node-es: 1.1.0
      react: 19.0.0
      tslib: 2.8.1
    optionalDependencies:
      '@types/react': 19.0.10

  util-deprecate@1.0.2: {}

  validate-npm-package-name@5.0.1: {}

  vfile-location@5.0.3:
    dependencies:
      '@types/unist': 3.0.3
      vfile: 6.0.3

  vfile-message@4.0.2:
    dependencies:
      '@types/unist': 3.0.3
      unist-util-stringify-position: 4.0.0

  vfile@6.0.3:
    dependencies:
      '@types/unist': 3.0.3
      vfile-message: 4.0.2

  vite-node@3.0.7(@types/node@22.13.4)(jiti@2.4.2)(tsx@4.19.3)(yaml@2.7.0):
    dependencies:
      cac: 6.7.14
      debug: 4.4.0
      es-module-lexer: 1.6.0
      pathe: 2.0.3
      vite: 6.1.1(@types/node@22.13.4)(jiti@2.4.2)(tsx@4.19.3)(yaml@2.7.0)
    transitivePeerDependencies:
      - '@types/node'
      - jiti
      - less
      - lightningcss
      - sass
      - sass-embedded
      - stylus
      - sugarss
      - supports-color
      - terser
      - tsx
      - yaml

  vite@6.1.1(@types/node@22.13.4)(jiti@2.4.2)(tsx@4.19.3)(yaml@2.7.0):
    dependencies:
      esbuild: 0.24.2
      postcss: 8.5.3
      rollup: 4.34.8
    optionalDependencies:
      '@types/node': 22.13.4
      fsevents: 2.3.3
      jiti: 2.4.2
      tsx: 4.19.3
      yaml: 2.7.0

  vitefu@1.0.6(vite@6.1.1(@types/node@22.13.4)(jiti@2.4.2)(tsx@4.19.3)(yaml@2.7.0)):
    optionalDependencies:
      vite: 6.1.1(@types/node@22.13.4)(jiti@2.4.2)(tsx@4.19.3)(yaml@2.7.0)

  vitest@3.0.7(@types/debug@4.1.12)(@types/node@22.13.4)(jiti@2.4.2)(tsx@4.19.3)(yaml@2.7.0):
    dependencies:
      '@vitest/expect': 3.0.7
      '@vitest/mocker': 3.0.7(vite@6.1.1(@types/node@22.13.4)(jiti@2.4.2)(tsx@4.19.3)(yaml@2.7.0))
      '@vitest/pretty-format': 3.0.7
      '@vitest/runner': 3.0.7
      '@vitest/snapshot': 3.0.7
      '@vitest/spy': 3.0.7
      '@vitest/utils': 3.0.7
      chai: 5.2.0
      debug: 4.4.0
      expect-type: 1.1.0
      magic-string: 0.30.17
      pathe: 2.0.3
      std-env: 3.8.0
      tinybench: 2.9.0
      tinyexec: 0.3.2
      tinypool: 1.0.2
      tinyrainbow: 2.0.0
      vite: 6.1.1(@types/node@22.13.4)(jiti@2.4.2)(tsx@4.19.3)(yaml@2.7.0)
      vite-node: 3.0.7(@types/node@22.13.4)(jiti@2.4.2)(tsx@4.19.3)(yaml@2.7.0)
      why-is-node-running: 2.3.0
    optionalDependencies:
      '@types/debug': 4.1.12
      '@types/node': 22.13.4
    transitivePeerDependencies:
      - jiti
      - less
      - lightningcss
      - msw
      - sass
      - sass-embedded
      - stylus
      - sugarss
      - supports-color
      - terser
      - tsx
      - yaml

  volar-service-css@0.0.62(@volar/language-service@2.4.11):
    dependencies:
      vscode-css-languageservice: 6.3.2
      vscode-languageserver-textdocument: 1.0.12
      vscode-uri: 3.1.0
    optionalDependencies:
      '@volar/language-service': 2.4.11

  volar-service-emmet@0.0.62(@volar/language-service@2.4.11):
    dependencies:
      '@emmetio/css-parser': 0.4.0
      '@emmetio/html-matcher': 1.3.0
      '@vscode/emmet-helper': 2.11.0
      vscode-uri: 3.1.0
    optionalDependencies:
      '@volar/language-service': 2.4.11

  volar-service-html@0.0.62(@volar/language-service@2.4.11):
    dependencies:
      vscode-html-languageservice: 5.3.1
      vscode-languageserver-textdocument: 1.0.12
      vscode-uri: 3.1.0
    optionalDependencies:
      '@volar/language-service': 2.4.11

  volar-service-prettier@0.0.62(@volar/language-service@2.4.11):
    dependencies:
      vscode-uri: 3.1.0
    optionalDependencies:
      '@volar/language-service': 2.4.11

  volar-service-typescript-twoslash-queries@0.0.62(@volar/language-service@2.4.11):
    dependencies:
      vscode-uri: 3.1.0
    optionalDependencies:
      '@volar/language-service': 2.4.11

  volar-service-typescript@0.0.62(@volar/language-service@2.4.11):
    dependencies:
      path-browserify: 1.0.1
      semver: 7.7.1
      typescript-auto-import-cache: 0.3.5
      vscode-languageserver-textdocument: 1.0.12
      vscode-nls: 5.2.0
      vscode-uri: 3.1.0
    optionalDependencies:
      '@volar/language-service': 2.4.11

  volar-service-yaml@0.0.62(@volar/language-service@2.4.11):
    dependencies:
      vscode-uri: 3.1.0
      yaml-language-server: 1.15.0
    optionalDependencies:
      '@volar/language-service': 2.4.11

  vscode-css-languageservice@6.3.2:
    dependencies:
      '@vscode/l10n': 0.0.18
      vscode-languageserver-textdocument: 1.0.12
      vscode-languageserver-types: 3.17.5
      vscode-uri: 3.1.0

  vscode-html-languageservice@5.3.1:
    dependencies:
      '@vscode/l10n': 0.0.18
      vscode-languageserver-textdocument: 1.0.12
      vscode-languageserver-types: 3.17.5
      vscode-uri: 3.1.0

  vscode-json-languageservice@4.1.8:
    dependencies:
      jsonc-parser: 3.3.1
      vscode-languageserver-textdocument: 1.0.12
      vscode-languageserver-types: 3.17.5
      vscode-nls: 5.2.0
      vscode-uri: 3.1.0

  vscode-jsonrpc@6.0.0: {}

  vscode-jsonrpc@8.2.0: {}

  vscode-languageserver-protocol@3.16.0:
    dependencies:
      vscode-jsonrpc: 6.0.0
      vscode-languageserver-types: 3.16.0

  vscode-languageserver-protocol@3.17.5:
    dependencies:
      vscode-jsonrpc: 8.2.0
      vscode-languageserver-types: 3.17.5

  vscode-languageserver-textdocument@1.0.12: {}

  vscode-languageserver-types@3.16.0: {}

  vscode-languageserver-types@3.17.5: {}

  vscode-languageserver@7.0.0:
    dependencies:
      vscode-languageserver-protocol: 3.16.0

  vscode-languageserver@9.0.1:
    dependencies:
      vscode-languageserver-protocol: 3.17.5

  vscode-nls@5.2.0: {}

  vscode-uri@3.1.0: {}

  wcwidth@1.0.1:
    dependencies:
      defaults: 1.0.4

  web-namespaces@2.0.1: {}

  webidl-conversions@4.0.2: {}

  webpack-virtual-modules@0.6.2: {}

  wgpu-matrix@3.3.0: {}

  wgsl_reflect@https://codeload.github.com/mhawryluk/wgsl_reflect/tar.gz/85994fdc8d8a3abbb4f79baf3891e54eed0c1c63: {}

  whatwg-url@7.1.0:
    dependencies:
      lodash.sortby: 4.7.0
      tr46: 1.0.1
      webidl-conversions: 4.0.2

  which-pm-runs@1.1.0: {}

  which-pm@3.0.1:
    dependencies:
      load-yaml-file: 0.2.0

  which@2.0.2:
    dependencies:
      isexe: 2.0.0

  why-is-node-running@2.3.0:
    dependencies:
      siginfo: 2.0.0
      stackback: 0.0.2

  widest-line@5.0.0:
    dependencies:
      string-width: 7.2.0

  wrap-ansi@7.0.0:
    dependencies:
      ansi-styles: 4.3.0
      string-width: 4.2.3
      strip-ansi: 6.0.1

  wrap-ansi@8.1.0:
    dependencies:
      ansi-styles: 6.2.1
      string-width: 5.1.2
      strip-ansi: 7.1.0

  wrap-ansi@9.0.0:
    dependencies:
      ansi-styles: 6.2.1
      string-width: 7.2.0
      strip-ansi: 7.1.0

  wrappy@1.0.2: {}

  xxhash-wasm@1.1.0: {}

  y18n@5.0.8: {}

  yallist@3.1.1: {}

  yaml-language-server@1.15.0:
    dependencies:
      ajv: 8.17.1
      lodash: 4.17.21
      request-light: 0.5.8
      vscode-json-languageservice: 4.1.8
      vscode-languageserver: 7.0.0
      vscode-languageserver-textdocument: 1.0.12
      vscode-languageserver-types: 3.17.5
      vscode-nls: 5.2.0
      vscode-uri: 3.1.0
      yaml: 2.2.2
    optionalDependencies:
      prettier: 2.8.7

  yaml@2.2.2: {}

  yaml@2.7.0: {}

  yargs-parser@21.1.1: {}

  yargs@17.7.2:
    dependencies:
      cliui: 8.0.1
      escalade: 3.2.0
      get-caller-file: 2.0.5
      require-directory: 2.1.1
      string-width: 4.2.3
      y18n: 5.0.8
      yargs-parser: 21.1.1

  yocto-queue@1.1.1: {}

  yocto-spinner@0.2.0:
    dependencies:
      yoctocolors: 2.1.1

  yoctocolors@2.1.1: {}

  zod-package-json@1.1.0:
    dependencies:
      zod: 3.24.2

  zod-to-json-schema@3.24.3(zod@3.24.2):
    dependencies:
      zod: 3.24.2

  zod-to-ts@1.2.0(typescript@5.7.3)(zod@3.24.2):
    dependencies:
      typescript: 5.7.3
      zod: 3.24.2

  zod@3.24.2: {}

  zwitch@2.0.4: {}<|MERGE_RESOLUTION|>--- conflicted
+++ resolved
@@ -71,12 +71,9 @@
       '@astrojs/tailwind':
         specifier: ^6.0.0
         version: 6.0.0(astro@5.3.1(@types/node@22.13.4)(jiti@2.4.2)(rollup@4.34.8)(tsx@4.19.3)(typescript@5.7.3)(yaml@2.7.0))(tailwindcss@3.4.17)
-<<<<<<< HEAD
       '@babel/standalone':
         specifier: ^7.26.6
         version: 7.26.9
-=======
->>>>>>> a6332d0f
       '@loaders.gl/core':
         specifier: ^4.3.3
         version: 4.3.3
