--- conflicted
+++ resolved
@@ -139,13 +139,13 @@
         version: 4.3.0(typedoc@0.27.1)
       typegpu:
         specifier: workspace:*
-        version: link:../../packages/typegpu/dist
+        version: link:../../packages/typegpu
       typescript:
         specifier: ^5.7.3
         version: 5.7.3
       unplugin-typegpu:
         specifier: workspace:*
-        version: link:../../packages/unplugin-typegpu/dist
+        version: link:../../packages/unplugin-typegpu
       zod:
         specifier: ^3.23.8
         version: 3.23.8
@@ -173,7 +173,7 @@
     dependencies:
       unplugin-typegpu:
         specifier: workspace:^0.1.0-alpha.2
-        version: link:../unplugin-typegpu/dist
+        version: link:../unplugin-typegpu
     devDependencies:
       '@typegpu/tgpu-dev-cli':
         specifier: workspace:*
@@ -236,10 +236,10 @@
         version: 8.12.1
       tinyest:
         specifier: workspace:~0.1.0-alpha.2
-        version: link:../tinyest/dist
+        version: link:../tinyest
       tinyest-for-wgsl:
         specifier: workspace:~0.1.0-alpha.2
-        version: link:../tinyest-for-wgsl/dist
+        version: link:../tinyest-for-wgsl
     devDependencies:
       '@typegpu/tgpu-dev-cli':
         specifier: workspace:*
@@ -307,7 +307,7 @@
     dependencies:
       tinyest:
         specifier: workspace:~0.1.0-alpha.2
-        version: link:../tinyest/dist
+        version: link:../tinyest
     devDependencies:
       '@babel/types':
         specifier: 7.26.5
@@ -330,7 +330,7 @@
     dependencies:
       tinyest:
         specifier: workspace:~0.1.0-alpha.2
-        version: link:../tinyest/dist
+        version: link:../tinyest
       typed-binary:
         specifier: ^4.3.1
         version: 4.3.1
@@ -349,7 +349,7 @@
         version: 2.4.2
       tgpu-wgsl-parser:
         specifier: workspace:*
-        version: link:../tgpu-wgsl-parser/dist
+        version: link:../tgpu-wgsl-parser
       tsup:
         specifier: ^8.0.2
         version: 8.0.2(typescript@5.7.3)
@@ -358,7 +358,7 @@
         version: 5.7.3
       unplugin-typegpu:
         specifier: workspace:*
-        version: link:../unplugin-typegpu/dist
+        version: link:../unplugin-typegpu
       wgpu-matrix:
         specifier: ^3.3.0
         version: 3.3.0
@@ -377,11 +377,7 @@
         version: 0.30.12
       tinyest-for-wgsl:
         specifier: workspace:~0.1.0-alpha.2
-<<<<<<< HEAD
-        version: link:../tinyest-for-wgsl/dist
-=======
         version: link:../tinyest-for-wgsl
->>>>>>> b51a7117
       unplugin:
         specifier: ^2.2.0
         version: 2.2.0
@@ -7984,14 +7980,8 @@
       webpack-virtual-modules: 0.6.2
     dev: false
 
-<<<<<<< HEAD
   /unstorage@1.14.4:
     resolution: {integrity: sha512-1SYeamwuYeQJtJ/USE1x4l17LkmQBzg7deBJ+U9qOBoHo15d1cDxG4jM31zKRgF7pG0kirZy4wVMX6WL6Zoscg==}
-=======
-  /update-browserslist-db@1.1.0(browserslist@4.23.1):
-    resolution: {integrity: sha512-EdRAaAyk2cUE1wOf2DkEhzxqOQvFOoRJFNS6NeyJ01Gp2beMRpBAINjM2iDXE3KCuKhwnvHIQCJm6ThL2Z+HzQ==}
-    hasBin: true
->>>>>>> b51a7117
     peerDependencies:
       '@azure/app-configuration': ^1.8.0
       '@azure/cosmos': ^4.2.0
