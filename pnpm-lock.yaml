lockfileVersion: '9.0'

settings:
  autoInstallPeers: true
  excludeLinksFromLockfile: false

catalogs:
  build:
    jiti:
      specifier: ^2.6.0
      version: 2.6.0
    tsup:
      specifier: ^8.5.0
      version: 8.5.0
    unbuild:
      specifier: ^3.5.0
      version: 3.5.0
  default:
    arktype:
      specifier: ^2.1.22
      version: 2.1.25
  example:
    three:
      specifier: ^0.180.0
      version: 0.180.0
    wgpu-matrix:
      specifier: ^3.4.0
      version: 3.4.0
  frontend:
    fuse.js:
      specifier: ^7.1.0
      version: 7.1.0
    vite-imagetools:
      specifier: ^9.0.0
      version: 9.0.0
  test:
    vitest:
      specifier: ^3.2.4
      version: 3.2.4
  types:
    '@types/three':
      specifier: ^0.180.0
      version: 0.180.0
    '@webgpu/types':
      specifier: ^0.1.66
      version: 0.1.66
    typescript:
      specifier: ^5.9.3
      version: 5.9.3

overrides:
  rollup: 4.34.8

importers:

  .:
    devDependencies:
      '@biomejs/biome':
        specifier: ^2.2.5
        version: 2.2.5
      '@typegpu/tgpu-dev-cli':
        specifier: workspace:*
        version: link:packages/tgpu-dev-cli
      '@vitest/browser':
        specifier: ^3.2.4
        version: 3.2.4(msw@2.10.2(@types/node@24.10.0)(typescript@5.9.3))(vite@6.3.6(@types/node@24.10.0)(jiti@2.6.0)(lightningcss@1.30.1)(tsx@4.20.6)(yaml@2.8.1))(vitest@3.2.4)
      '@vitest/coverage-v8':
        specifier: 3.1.2
        version: 3.1.2(@vitest/browser@3.2.4)(vitest@3.2.4)
      '@webgpu/types':
        specifier: catalog:types
        version: 0.1.66
      dpdm:
        specifier: ^3.14.0
        version: 3.14.0
      jiti:
        specifier: catalog:build
        version: 2.6.0
      pkg-pr-new:
        specifier: ^0.0.41
        version: 0.0.41
      tsup:
        specifier: catalog:build
        version: 8.5.0(jiti@2.6.0)(postcss@8.5.6)(tsx@4.20.6)(typescript@5.9.3)(yaml@2.8.1)
      typescript:
        specifier: catalog:types
        version: 5.9.3
      unplugin-typegpu:
        specifier: workspace:*
        version: link:packages/unplugin-typegpu
      vite-imagetools:
        specifier: catalog:frontend
        version: 9.0.0(rollup@4.34.8)
      vitest:
        specifier: catalog:test
        version: 3.2.4(@types/debug@4.1.12)(@types/node@24.10.0)(@vitest/browser@3.2.4)(jiti@2.6.0)(jsdom@27.0.0(canvas@3.2.0)(postcss@8.5.6))(lightningcss@1.30.1)(msw@2.10.2(@types/node@24.10.0)(typescript@5.9.3))(tsx@4.20.6)(yaml@2.8.1)

  apps/bun-example:
    dependencies:
      '@typegpu/noise':
        specifier: 'workspace:'
        version: link:../../packages/typegpu-noise
      typegpu:
        specifier: 'workspace:'
        version: link:../../packages/typegpu
      typescript:
        specifier: ^5
        version: 5.8.3
      unplugin-typegpu:
        specifier: 'workspace:'
        version: link:../../packages/unplugin-typegpu
    devDependencies:
      '@types/bun':
        specifier: latest
        version: 1.3.1(@types/react@19.1.8)

  apps/infra-benchmarks:
    devDependencies:
      tinybench:
        specifier: ^3.1.0
        version: 3.1.1

  apps/typegpu-docs:
    dependencies:
      '@astrojs/check':
        specifier: ^0.9.4
        version: 0.9.4(prettier@3.6.2)(typescript@5.9.3)
      '@astrojs/react':
        specifier: ^4.3.1
        version: 4.3.1(@types/node@24.10.0)(@types/react-dom@19.1.6(@types/react@19.1.8))(@types/react@19.1.8)(jiti@2.6.0)(lightningcss@1.30.1)(react-dom@19.1.0(react@19.1.0))(react@19.1.0)(tsx@4.20.6)(yaml@2.8.1)
      '@astrojs/sitemap':
        specifier: ^3.6.0
        version: 3.6.0
      '@astrojs/starlight':
        specifier: ^0.36.1
<<<<<<< HEAD
        version: 0.36.1(astro@5.14.5(@types/node@24.10.0)(jiti@2.6.0)(lightningcss@1.30.1)(rollup@4.34.8)(tsx@4.20.6)(typescript@5.8.3)(yaml@2.8.1))
      '@astrojs/starlight-tailwind':
        specifier: ^4.0.1
        version: 4.0.1(@astrojs/starlight@0.36.1(astro@5.14.5(@types/node@24.10.0)(jiti@2.6.0)(lightningcss@1.30.1)(rollup@4.34.8)(tsx@4.20.6)(typescript@5.8.3)(yaml@2.8.1)))(tailwindcss@4.1.11)
      '@astrojs/tailwind':
        specifier: ^6.0.2
        version: 6.0.2(astro@5.14.5(@types/node@24.10.0)(jiti@2.6.0)(lightningcss@1.30.1)(rollup@4.34.8)(tsx@4.20.6)(typescript@5.8.3)(yaml@2.8.1))(tailwindcss@4.1.11)
=======
        version: 0.36.1(astro@5.14.5(@types/node@24.7.0)(jiti@2.6.0)(lightningcss@1.30.1)(rollup@4.34.8)(tsx@4.20.6)(typescript@5.9.3)(yaml@2.8.1))
      '@astrojs/starlight-tailwind':
        specifier: ^4.0.1
        version: 4.0.1(@astrojs/starlight@0.36.1(astro@5.14.5(@types/node@24.7.0)(jiti@2.6.0)(lightningcss@1.30.1)(rollup@4.34.8)(tsx@4.20.6)(typescript@5.9.3)(yaml@2.8.1)))(tailwindcss@4.1.11)
      '@astrojs/tailwind':
        specifier: ^6.0.2
        version: 6.0.2(astro@5.14.5(@types/node@24.7.0)(jiti@2.6.0)(lightningcss@1.30.1)(rollup@4.34.8)(tsx@4.20.6)(typescript@5.9.3)(yaml@2.8.1))(tailwindcss@4.1.11)
>>>>>>> 55bbb418
      '@babel/standalone':
        specifier: ^7.27.0
        version: 7.27.0
      '@loaders.gl/core':
        specifier: ^4.3.4
        version: 4.3.4
      '@loaders.gl/obj':
        specifier: ^4.3.4
        version: 4.3.4(@loaders.gl/core@4.3.4)
      '@monaco-editor/react':
        specifier: ^4.7.0
        version: 4.7.0(monaco-editor@0.53.0)(react-dom@19.1.0(react@19.1.0))(react@19.1.0)
      '@radix-ui/react-select':
        specifier: ^2.2.6
        version: 2.2.6(@types/react-dom@19.1.6(@types/react@19.1.8))(@types/react@19.1.8)(react-dom@19.1.0(react@19.1.0))(react@19.1.0)
      '@radix-ui/react-slider':
        specifier: ^1.3.5
        version: 1.3.5(@types/react-dom@19.1.6(@types/react@19.1.8))(@types/react@19.1.8)(react-dom@19.1.0(react@19.1.0))(react@19.1.0)
      '@rolldown/browser':
        specifier: 1.0.0-beta.43
        version: 1.0.0-beta.43
      '@stackblitz/sdk':
        specifier: ^1.11.0
        version: 1.11.0
      '@tailwindcss/vite':
        specifier: ^4.1.13
        version: 4.1.13(vite@6.3.6(@types/node@24.10.0)(jiti@2.6.0)(lightningcss@1.30.1)(tsx@4.20.6)(yaml@2.8.1))
      '@typegpu/color':
        specifier: workspace:*
        version: link:../../packages/typegpu-color
      '@typegpu/geometry':
        specifier: workspace:*
        version: link:../../packages/typegpu-geometry
      '@typegpu/noise':
        specifier: workspace:*
        version: link:../../packages/typegpu-noise
      '@typegpu/sdf':
        specifier: workspace:*
        version: link:../../packages/typegpu-sdf
      '@typegpu/three':
        specifier: workspace:*
        version: link:../../packages/typegpu-three
      '@types/react':
        specifier: ^19.1.8
        version: 19.1.8
      '@types/react-dom':
        specifier: ^19.1.6
        version: 19.1.6(@types/react@19.1.8)
      arktype:
        specifier: 'catalog:'
        version: 2.1.25
      astro:
        specifier: ^5.14.5
<<<<<<< HEAD
        version: 5.14.5(@types/node@24.10.0)(jiti@2.6.0)(lightningcss@1.30.1)(rollup@4.34.8)(tsx@4.20.6)(typescript@5.8.3)(yaml@2.8.1)
=======
        version: 5.14.5(@types/node@24.7.0)(jiti@2.6.0)(lightningcss@1.30.1)(rollup@4.34.8)(tsx@4.20.6)(typescript@5.9.3)(yaml@2.8.1)
>>>>>>> 55bbb418
      classnames:
        specifier: ^2.5.1
        version: 2.5.1
      expressive-code-twoslash:
        specifier: ^0.5.3
        version: 0.5.3(@expressive-code/core@0.41.2)(expressive-code@0.41.2)(typescript@5.9.3)
      fuse.js:
        specifier: catalog:frontend
        version: 7.1.0
      jotai:
        specifier: ^2.15.0
        version: 2.15.0(@babel/core@7.28.4)(@babel/template@7.27.2)(@types/react@19.1.8)(react@19.1.0)
      jotai-location:
        specifier: ^0.6.2
        version: 0.6.2(jotai@2.15.0(@babel/core@7.28.4)(@babel/template@7.27.2)(@types/react@19.1.8)(react@19.1.0))
      lodash:
        specifier: ^4.17.21
        version: 4.17.21
      lucide-react:
        specifier: ^0.536.0
        version: 0.536.0(react@19.1.0)
      lz-string:
        specifier: ^1.5.0
        version: 1.5.0
      monaco-editor:
        specifier: ^0.53.0
        version: 0.53.0
      morphcharts:
        specifier: ^1.3.2
        version: 1.3.2
      motion:
        specifier: ^12.23.24
        version: 12.23.24(react-dom@19.1.0(react@19.1.0))(react@19.1.0)
      onnxruntime-web:
        specifier: 1.23.0-dev.20250917-21fbad8a65
        version: 1.23.0-dev.20250917-21fbad8a65
      pathe:
        specifier: ^2.0.3
        version: 2.0.3
      react:
        specifier: ^19.1.0
        version: 19.1.0
      react-dom:
        specifier: ^19.1.0
        version: 19.1.0(react@19.1.0)
      rehype-mathjax:
        specifier: ^7.1.0
        version: 7.1.0
      remark-math:
        specifier: ^6.0.0
        version: 6.0.0
      remeda:
        specifier: ^2.21.2
        version: 2.21.2
      sharp:
        specifier: ^0.34.2
        version: 0.34.2
      starlight-blog:
        specifier: ^0.23.2
<<<<<<< HEAD
        version: 0.23.2(@astrojs/starlight@0.36.1(astro@5.14.5(@types/node@24.10.0)(jiti@2.6.0)(lightningcss@1.30.1)(rollup@4.34.8)(tsx@4.20.6)(typescript@5.8.3)(yaml@2.8.1)))(astro@5.14.5(@types/node@24.10.0)(jiti@2.6.0)(lightningcss@1.30.1)(rollup@4.34.8)(tsx@4.20.6)(typescript@5.8.3)(yaml@2.8.1))
      starlight-typedoc:
        specifier: ^0.19.0
        version: 0.19.0(@astrojs/starlight@0.36.1(astro@5.14.5(@types/node@24.10.0)(jiti@2.6.0)(lightningcss@1.30.1)(rollup@4.34.8)(tsx@4.20.6)(typescript@5.8.3)(yaml@2.8.1)))(typedoc-plugin-markdown@4.3.0(typedoc@0.27.9(typescript@5.8.3)))(typedoc@0.27.9(typescript@5.8.3))
      three:
        specifier: catalog:example
        version: 0.180.0
=======
        version: 0.23.2(@astrojs/starlight@0.36.1(astro@5.14.5(@types/node@24.7.0)(jiti@2.6.0)(lightningcss@1.30.1)(rollup@4.34.8)(tsx@4.20.6)(typescript@5.9.3)(yaml@2.8.1)))(astro@5.14.5(@types/node@24.7.0)(jiti@2.6.0)(lightningcss@1.30.1)(rollup@4.34.8)(tsx@4.20.6)(typescript@5.9.3)(yaml@2.8.1))
      starlight-typedoc:
        specifier: ^0.19.0
        version: 0.19.0(@astrojs/starlight@0.36.1(astro@5.14.5(@types/node@24.7.0)(jiti@2.6.0)(lightningcss@1.30.1)(rollup@4.34.8)(tsx@4.20.6)(typescript@5.9.3)(yaml@2.8.1)))(typedoc-plugin-markdown@4.3.0(typedoc@0.27.9(typescript@5.9.3)))(typedoc@0.27.9(typescript@5.9.3))
>>>>>>> 55bbb418
      tinybench:
        specifier: ^3.1.0
        version: 3.1.1
      typedoc:
        specifier: ^0.27.9
        version: 0.27.9(typescript@5.9.3)
      typedoc-plugin-markdown:
        specifier: 4.3.0
        version: 4.3.0(typedoc@0.27.9(typescript@5.9.3))
      typegpu:
        specifier: workspace:*
        version: link:../../packages/typegpu
      typescript:
        specifier: catalog:types
        version: 5.9.3
      unplugin-typegpu:
        specifier: workspace:*
        version: link:../../packages/unplugin-typegpu
      wgpu-matrix:
        specifier: catalog:example
        version: 3.4.0
      wgsl-wasm-transpiler-bundler:
        specifier: ^0.0.1
        version: 0.0.1
    devDependencies:
      '@observablehq/plot':
        specifier: ^0.6.17
        version: 0.6.17
      '@types/babel__standalone':
        specifier: ^7.1.9
        version: 7.1.9
      '@types/babel__template':
        specifier: ^7.4.4
        version: 7.4.4
      '@types/babel__traverse':
        specifier: ^7.20.7
        version: 7.20.7
      '@types/node':
        specifier: ^24.7.0
        version: 24.10.0
      '@types/three':
        specifier: catalog:types
        version: 0.180.0
      '@vitejs/plugin-basic-ssl':
        specifier: ^2.1.0
        version: 2.1.0(vite@6.3.6(@types/node@24.10.0)(jiti@2.6.0)(lightningcss@1.30.1)(tsx@4.20.6)(yaml@2.8.1))
      '@webgpu/types':
        specifier: catalog:types
        version: 0.1.66
      astro-vtbot:
        specifier: ^2.1.6
        version: 2.1.6
      autoprefixer:
        specifier: ^10.4.21
        version: 10.4.21(postcss@8.5.6)
      tailwindcss:
        specifier: ^4.1.11
        version: 4.1.11
      tailwindcss-motion:
        specifier: ^1.1.1
        version: 1.1.1(tailwindcss@4.1.11)
      vite-imagetools:
        specifier: catalog:frontend
        version: 9.0.0(rollup@4.34.8)
      vite-plugin-wasm:
        specifier: ^3.5.0
        version: 3.5.0(vite@6.3.6(@types/node@24.10.0)(jiti@2.6.0)(lightningcss@1.30.1)(tsx@4.20.6)(yaml@2.8.1))
      yaml:
        specifier: ^2.8.1
        version: 2.8.1

  packages/tgpu-dev-cli:
    dependencies:
      arg:
        specifier: ^5.0.2
        version: 5.0.2
      arktype:
        specifier: 'catalog:'
        version: 2.1.25
      consola:
        specifier: ^3.4.0
        version: 3.4.0
      execa:
        specifier: ^9.6.0
        version: 9.6.0
      is-unicode-supported:
        specifier: ^2.1.0
        version: 2.1.0
      pkg-types:
        specifier: ^2.1.0
        version: 2.1.0
      remeda:
        specifier: ^2.21.2
        version: 2.21.2

  packages/tgpu-gen:
    dependencies:
      arg:
        specifier: ^5.0.2
        version: 5.0.2
      chokidar:
        specifier: ^4.0.1
        version: 4.0.3
      glob:
        specifier: ^11.0.3
        version: 11.0.3
      remeda:
        specifier: ^2.21.2
        version: 2.21.2
      typegpu:
        specifier: workspace:^0.8.0
        version: link:../typegpu
      wgsl_reflect:
        specifier: git://github.com/mhawryluk/wgsl_reflect.git#85994fdc8d8a3abbb4f79baf3891e54eed0c1c63
        version: https://codeload.github.com/mhawryluk/wgsl_reflect/tar.gz/85994fdc8d8a3abbb4f79baf3891e54eed0c1c63
    devDependencies:
      vitest:
        specifier: catalog:test
        version: 3.2.4(@types/debug@4.1.12)(@types/node@24.10.0)(@vitest/browser@3.2.4)(jiti@2.6.0)(jsdom@27.0.0(canvas@3.2.0)(postcss@8.5.6))(lightningcss@1.30.1)(msw@2.10.2(@types/node@24.10.0)(typescript@5.9.3))(tsx@4.20.6)(yaml@2.8.1)

  packages/tgpu-wgsl-parser:
    dependencies:
      nearley:
        specifier: ^2.20.1
        version: 2.20.1
    devDependencies:
      '@typegpu/tgpu-dev-cli':
        specifier: workspace:*
        version: link:../tgpu-dev-cli
      '@types/moo':
        specifier: ^0.5.9
        version: 0.5.10
      '@types/nearley':
        specifier: ^2.11.5
        version: 2.11.5
      '@webgpu/types':
        specifier: catalog:types
        version: 0.1.66
      moo:
        specifier: ^0.5.2
        version: 0.5.2
      tsup:
        specifier: catalog:build
        version: 8.5.0(jiti@2.6.0)(postcss@8.5.6)(tsx@4.20.6)(typescript@5.9.3)(yaml@2.8.1)
      tsx:
        specifier: ^4.20.6
        version: 4.20.6
      typescript:
        specifier: catalog:types
        version: 5.9.3
      vitest:
        specifier: catalog:test
        version: 3.2.4(@types/debug@4.1.12)(@types/node@24.10.0)(@vitest/browser@3.2.4)(jiti@2.6.0)(jsdom@27.0.0(canvas@3.2.0)(postcss@8.5.6))(lightningcss@1.30.1)(msw@2.10.2(@types/node@24.10.0)(typescript@5.9.3))(tsx@4.20.6)(yaml@2.8.1)
    publishDirectory: dist

  packages/tinyest:
    devDependencies:
      '@typegpu/tgpu-dev-cli':
        specifier: workspace:*
        version: link:../tgpu-dev-cli
      tsup:
        specifier: catalog:build
        version: 8.5.0(jiti@2.6.0)(postcss@8.5.6)(tsx@4.20.6)(typescript@5.9.3)(yaml@2.8.1)
      typescript:
        specifier: catalog:types
        version: 5.9.3
    publishDirectory: dist

  packages/tinyest-for-wgsl:
    dependencies:
      tinyest:
        specifier: workspace:~0.1.2
        version: link:../tinyest
    devDependencies:
      '@babel/parser':
        specifier: ^7.27.0
        version: 7.27.0
      '@babel/types':
        specifier: 7.26.5
        version: 7.26.5
      '@typegpu/tgpu-dev-cli':
        specifier: workspace:*
        version: link:../tgpu-dev-cli
      acorn:
        specifier: ^8.14.1
        version: 8.14.1
      tsup:
        specifier: catalog:build
        version: 8.5.0(jiti@2.6.0)(postcss@8.5.6)(tsx@4.20.6)(typescript@5.9.3)(yaml@2.8.1)
      typescript:
        specifier: catalog:types
        version: 5.9.3
    publishDirectory: dist

  packages/typegpu:
    dependencies:
      tinyest:
        specifier: workspace:~0.1.2
        version: link:../tinyest
      typed-binary:
        specifier: ^4.3.1
        version: 4.3.2
    devDependencies:
      '@ark/attest':
        specifier: ^0.53.0
        version: 0.53.0(typescript@5.9.3)
      '@typegpu/tgpu-dev-cli':
        specifier: workspace:*
        version: link:../tgpu-dev-cli
      '@webgpu/types':
        specifier: catalog:types
        version: 0.1.66
      arktype:
        specifier: 'catalog:'
        version: 2.1.25
      jiti:
        specifier: catalog:build
        version: 2.6.0
      jsdom:
        specifier: ^27.0.0
        version: 27.0.0(canvas@3.2.0)(postcss@8.5.6)
      tsup:
        specifier: catalog:build
        version: 8.5.0(jiti@2.6.0)(postcss@8.5.6)(tsx@4.20.6)(typescript@5.9.3)(yaml@2.8.1)
      typescript:
        specifier: catalog:types
        version: 5.9.3
      unplugin-typegpu:
        specifier: workspace:*
        version: link:../unplugin-typegpu
      wgpu-matrix:
        specifier: catalog:example
        version: 3.4.0
    publishDirectory: dist

  packages/typegpu-color:
    devDependencies:
      '@typegpu/tgpu-dev-cli':
        specifier: workspace:*
        version: link:../tgpu-dev-cli
      '@webgpu/types':
        specifier: catalog:types
        version: 0.1.66
      typegpu:
        specifier: workspace:*
        version: link:../typegpu
      typescript:
        specifier: catalog:types
        version: 5.9.3
      unbuild:
        specifier: catalog:build
        version: 3.5.0(typescript@5.9.3)
      unplugin-typegpu:
        specifier: workspace:*
        version: link:../unplugin-typegpu
    publishDirectory: dist

  packages/typegpu-geometry:
    devDependencies:
      '@typegpu/tgpu-dev-cli':
        specifier: workspace:*
        version: link:../tgpu-dev-cli
      '@webgpu/types':
        specifier: catalog:types
        version: 0.1.66
      typegpu:
        specifier: workspace:*
        version: link:../typegpu
      typescript:
        specifier: catalog:types
        version: 5.8.3
      unbuild:
        specifier: catalog:build
        version: 3.5.0(typescript@5.8.3)
      unplugin-typegpu:
        specifier: workspace:*
        version: link:../unplugin-typegpu
    publishDirectory: dist

  packages/typegpu-noise:
    devDependencies:
      '@typegpu/tgpu-dev-cli':
        specifier: workspace:*
        version: link:../tgpu-dev-cli
      '@webgpu/types':
        specifier: catalog:types
        version: 0.1.66
      typegpu:
        specifier: workspace:*
        version: link:../typegpu
      typescript:
        specifier: catalog:types
        version: 5.9.3
      unbuild:
        specifier: catalog:build
        version: 3.5.0(typescript@5.9.3)
      unplugin-typegpu:
        specifier: workspace:*
        version: link:../unplugin-typegpu
    publishDirectory: dist

  packages/typegpu-sdf:
    devDependencies:
      '@typegpu/tgpu-dev-cli':
        specifier: workspace:*
        version: link:../tgpu-dev-cli
      '@webgpu/types':
        specifier: catalog:types
        version: 0.1.66
      typegpu:
        specifier: workspace:*
        version: link:../typegpu
      typescript:
        specifier: catalog:types
        version: 5.9.3
      unbuild:
        specifier: catalog:build
        version: 3.5.0(typescript@5.9.3)
      unplugin-typegpu:
        specifier: workspace:*
        version: link:../unplugin-typegpu
    publishDirectory: dist

  packages/typegpu-three:
    dependencies:
      three:
        specifier: '>0.126.0'
        version: 0.178.0
    devDependencies:
      '@typegpu/tgpu-dev-cli':
        specifier: workspace:*
        version: link:../tgpu-dev-cli
      '@types/three':
        specifier: catalog:types
        version: 0.180.0
      '@webgpu/types':
        specifier: catalog:types
        version: 0.1.66
      typegpu:
        specifier: workspace:*
        version: link:../typegpu
      typescript:
        specifier: catalog:types
        version: 5.8.3
      unbuild:
        specifier: catalog:build
        version: 3.5.0(typescript@5.8.3)
      unplugin-typegpu:
        specifier: workspace:*
        version: link:../unplugin-typegpu
    publishDirectory: dist

  packages/unplugin-typegpu:
    dependencies:
      '@babel/standalone':
        specifier: ^7.27.0
        version: 7.27.0
      defu:
        specifier: ^6.1.4
        version: 6.1.4
      estree-walker:
        specifier: ^3.0.3
        version: 3.0.3
      magic-string-ast:
        specifier: ^1.0.0
        version: 1.0.0
      pathe:
        specifier: ^2.0.3
        version: 2.0.3
      picomatch:
        specifier: ^4.0.3
        version: 4.0.3
      tinyest:
        specifier: workspace:~0.1.2
        version: link:../tinyest
      tinyest-for-wgsl:
        specifier: workspace:~0.1.3
        version: link:../tinyest-for-wgsl
      typegpu:
        specifier: workspace:^0.8.0
        version: link:../typegpu
      unplugin:
        specifier: ^2.3.5
        version: 2.3.5
    devDependencies:
      '@babel/template':
        specifier: ^7.27.2
        version: 7.27.2
      '@babel/types':
        specifier: ^7.26.5
        version: 7.26.5
      '@rollup/plugin-virtual':
        specifier: ^3.0.2
        version: 3.0.2(rollup@4.34.8)
      '@typegpu/tgpu-dev-cli':
        specifier: workspace:*
        version: link:../tgpu-dev-cli
      '@types/babel__standalone':
        specifier: ^7.1.9
        version: 7.1.9
      '@types/babel__template':
        specifier: ^7.4.4
        version: 7.4.4
      '@types/babel__traverse':
        specifier: ^7.20.7
        version: 7.20.7
      '@types/bun':
        specifier: ^1.2.22
        version: 1.2.22(@types/react@19.1.8)
      '@types/picomatch':
        specifier: ^4.0.1
        version: 4.0.1
      acorn:
        specifier: ^8.14.1
        version: 8.14.1
      rolldown:
        specifier: 1.0.0-beta.33
        version: 1.0.0-beta.33
      rollup:
        specifier: 4.34.8
        version: 4.34.8
      tsup:
        specifier: catalog:build
        version: 8.5.0(jiti@2.6.0)(postcss@8.5.6)(tsx@4.20.6)(typescript@5.9.3)(yaml@2.8.1)
      typescript:
        specifier: catalog:types
        version: 5.9.3
    publishDirectory: dist

packages:

  '@ampproject/remapping@2.3.0':
    resolution: {integrity: sha512-30iZtAPgz+LTIYoeivqYo853f02jBYSd5uGnGpkFV0M3xOt9aN73erkgYAmZU43x4VfqcnLxW9Kpg3R5LC4YYw==}
    engines: {node: '>=6.0.0'}

  '@ark/attest@0.53.0':
    resolution: {integrity: sha512-ZY5FKpa0wuHkonwSnuzWnoYupdJU+xVzzD5D2ARC2pKapXm5bPc303YK6QQ69fkRVne33Mx9ktM5OGzYQqqduQ==}
    hasBin: true
    peerDependencies:
      typescript: '*'

  '@ark/fs@0.53.0':
    resolution: {integrity: sha512-XL0EbBAZgyy+j9aPhftYaBsbKAW5PTNSKCN6oLRRdrHuHPSAZgR6765/z0YZGhPxHEUNmq0vBoSk8yOLk91dNQ==}

  '@ark/schema@0.53.0':
    resolution: {integrity: sha512-1PB7RThUiTlmIu8jbSurPrhHpVixPd4C+xNBUF/HrjIENCeDcAMg36n5mpMzED7OQGDVIzpfXXiMnaTiutjHJw==}

  '@ark/util@0.53.0':
    resolution: {integrity: sha512-TGn4gLlA6dJcQiqrtCtd88JhGb2XBHo6qIejsDre+nxpGuUVW4G3YZGVrwjNBTO0EyR+ykzIo4joHJzOj+/cpA==}

  '@asamuzakjp/css-color@4.0.5':
    resolution: {integrity: sha512-lMrXidNhPGsDjytDy11Vwlb6OIGrT3CmLg3VWNFyWkLWtijKl7xjvForlh8vuj0SHGjgl4qZEQzUmYTeQA2JFQ==}

  '@asamuzakjp/dom-selector@6.5.6':
    resolution: {integrity: sha512-Mj3Hu9ymlsERd7WOsUKNUZnJYL4IZ/I9wVVYgtvOsWYiEFbkQ4G7VRIh2USxTVW4BBDIsLG+gBUgqOqf2Kvqow==}

  '@asamuzakjp/nwsapi@2.3.9':
    resolution: {integrity: sha512-n8GuYSrI9bF7FFZ/SjhwevlHc8xaVlb/7HmHelnc/PZXBD2ZR49NnN9sMMuDdEGPeeRQ5d0hqlSlEpgCX3Wl0Q==}

  '@astrojs/check@0.9.4':
    resolution: {integrity: sha512-IOheHwCtpUfvogHHsvu0AbeRZEnjJg3MopdLddkJE70mULItS/Vh37BHcI00mcOJcH1vhD3odbpvWokpxam7xA==}
    hasBin: true
    peerDependencies:
      typescript: ^5.0.0

  '@astrojs/compiler@2.13.0':
    resolution: {integrity: sha512-mqVORhUJViA28fwHYaWmsXSzLO9osbdZ5ImUfxBarqsYdMlPbqAqGJCxsNzvppp1BEzc1mJNjOVvQqeDN8Vspw==}

  '@astrojs/internal-helpers@0.6.1':
    resolution: {integrity: sha512-l5Pqf6uZu31aG+3Lv8nl/3s4DbUzdlxTWDof4pEpto6GUJNhhCbelVi9dEyurOVyqaelwmS9oSyOWOENSfgo9A==}

  '@astrojs/internal-helpers@0.7.2':
    resolution: {integrity: sha512-KCkCqR3Goym79soqEtbtLzJfqhTWMyVaizUi35FLzgGSzBotSw8DB1qwsu7U96ihOJgYhDk2nVPz+3LnXPeX6g==}

  '@astrojs/internal-helpers@0.7.4':
    resolution: {integrity: sha512-lDA9MqE8WGi7T/t2BMi+EAXhs4Vcvr94Gqx3q15cFEz8oFZMO4/SFBqYr/UcmNlvW+35alowkVj+w9VhLvs5Cw==}

  '@astrojs/language-server@2.15.4':
    resolution: {integrity: sha512-JivzASqTPR2bao9BWsSc/woPHH7OGSGc9aMxXL4U6egVTqBycB3ZHdBJPuOCVtcGLrzdWTosAqVPz1BVoxE0+A==}
    hasBin: true
    peerDependencies:
      prettier: ^3.0.0
      prettier-plugin-astro: '>=0.11.0'
    peerDependenciesMeta:
      prettier:
        optional: true
      prettier-plugin-astro:
        optional: true

  '@astrojs/markdown-remark@6.3.1':
    resolution: {integrity: sha512-c5F5gGrkczUaTVgmMW9g1YMJGzOtRvjjhw6IfGuxarM6ct09MpwysP10US729dy07gg8y+ofVifezvP3BNsWZg==}

  '@astrojs/markdown-remark@6.3.6':
    resolution: {integrity: sha512-bwylYktCTsLMVoCOEHbn2GSUA3c5KT/qilekBKA3CBng0bo1TYjNZPr761vxumRk9kJGqTOtU+fgCAp5Vwokug==}

  '@astrojs/markdown-remark@6.3.8':
    resolution: {integrity: sha512-uFNyFWadnULWK2cOw4n0hLKeu+xaVWeuECdP10cQ3K2fkybtTlhb7J7TcScdjmS8Yps7oje9S/ehYMfZrhrgCg==}

  '@astrojs/mdx@4.2.6':
    resolution: {integrity: sha512-0i/GmOm6d0qq1/SCfcUgY/IjDc/bS0i42u7h85TkPFBmlFOcBZfkYhR5iyz6hZLwidvJOEq5yGfzt9B1Azku4w==}
    engines: {node: ^18.17.1 || ^20.3.0 || >=22.0.0}
    peerDependencies:
      astro: ^5.0.0

  '@astrojs/prism@3.2.0':
    resolution: {integrity: sha512-GilTHKGCW6HMq7y3BUv9Ac7GMe/MO9gi9GW62GzKtth0SwukCu/qp2wLiGpEujhY+VVhaG9v7kv/5vFzvf4NYw==}
    engines: {node: ^18.17.1 || ^20.3.0 || >=22.0.0}

  '@astrojs/prism@3.3.0':
    resolution: {integrity: sha512-q8VwfU/fDZNoDOf+r7jUnMC2//H2l0TuQ6FkGJL8vD8nw/q5KiL3DS1KKBI3QhI9UQhpJ5dc7AtqfbXWuOgLCQ==}
    engines: {node: 18.20.8 || ^20.3.0 || >=22.0.0}

  '@astrojs/react@4.3.1':
    resolution: {integrity: sha512-Jhv35TsDHuQLvwof2z10P3g1s9wIR4UN9jE7O4NZBJNXOt/+qk+L0rY9th4SX7VzccKmRltUGxAhI1cXH52gXw==}
    engines: {node: 18.20.8 || ^20.3.0 || >=22.0.0}
    peerDependencies:
      '@types/react': ^17.0.50 || ^18.0.21 || ^19.0.0
      '@types/react-dom': ^17.0.17 || ^18.0.6 || ^19.0.0
      react: ^17.0.2 || ^18.0.0 || ^19.0.0
      react-dom: ^17.0.2 || ^18.0.0 || ^19.0.0

  '@astrojs/rss@4.0.11':
    resolution: {integrity: sha512-3e3H8i6kc97KGnn9iaZBJpIkdoQi8MmR5zH5R+dWsfCM44lLTszOqy1OBfGGxDt56mpQkYVtZJWoxMyWuUZBfw==}

  '@astrojs/sitemap@3.6.0':
    resolution: {integrity: sha512-4aHkvcOZBWJigRmMIAJwRQXBS+ayoP5z40OklTXYXhUDhwusz+DyDl+nSshY6y9DvkVEavwNcFO8FD81iGhXjg==}

  '@astrojs/starlight-tailwind@4.0.1':
    resolution: {integrity: sha512-AOOEWTGqJ7fG66U04xTmZQZ40oZnUYe4Qljpr+No88ozKywtsD1DiXOrGTeHCnZu0hRtMbRtBGB1fZsf0L62iw==}
    peerDependencies:
      '@astrojs/starlight': '>=0.34.0'
      tailwindcss: ^4.0.0

  '@astrojs/starlight@0.36.1':
    resolution: {integrity: sha512-Fmt8mIsAIZN18Y4YQDI6p521GsYGe4hYxh9jWmz0pHBXnS5J7Na3TSXNya4eyIymCcKkuiKFbs7b/knsdGVYPg==}
    peerDependencies:
      astro: ^5.5.0

  '@astrojs/tailwind@6.0.2':
    resolution: {integrity: sha512-j3mhLNeugZq6A8dMNXVarUa8K6X9AW+QHU9u3lKNrPLMHhOQ0S7VeWhHwEeJFpEK1BTKEUY1U78VQv2gN6hNGg==}
    peerDependencies:
      astro: ^3.0.0 || ^4.0.0 || ^5.0.0
      tailwindcss: ^3.0.24

  '@astrojs/telemetry@3.3.0':
    resolution: {integrity: sha512-UFBgfeldP06qu6khs/yY+q1cDAaArM2/7AEIqQ9Cuvf7B1hNLq0xDrZkct+QoIGyjq56y8IaE2I3CTvG99mlhQ==}
    engines: {node: 18.20.8 || ^20.3.0 || >=22.0.0}

  '@astrojs/yaml2ts@0.2.2':
    resolution: {integrity: sha512-GOfvSr5Nqy2z5XiwqTouBBpy5FyI6DEe+/g/Mk5am9SjILN1S5fOEvYK0GuWHg98yS/dobP4m8qyqw/URW35fQ==}

  '@babel/code-frame@7.27.1':
    resolution: {integrity: sha512-cjQ7ZlQ0Mv3b47hABuTevyTuYN4i+loJKGeV9flcCgIK37cCXRh+L1bd3iBHlynerhQ7BhCkn2BPbQUL+rGqFg==}
    engines: {node: '>=6.9.0'}

  '@babel/compat-data@7.28.4':
    resolution: {integrity: sha512-YsmSKC29MJwf0gF8Rjjrg5LQCmyh+j/nD8/eP7f+BeoQTKYqs9RoWbjGOdy0+1Ekr68RJZMUOPVQaQisnIo4Rw==}
    engines: {node: '>=6.9.0'}

  '@babel/core@7.28.4':
    resolution: {integrity: sha512-2BCOP7TN8M+gVDj7/ht3hsaO/B/n5oDbiAyyvnRlNOs+u1o+JWNYTQrmpuNp1/Wq2gcFrI01JAW+paEKDMx/CA==}
    engines: {node: '>=6.9.0'}

  '@babel/generator@7.28.3':
    resolution: {integrity: sha512-3lSpxGgvnmZznmBkCRnVREPUFJv2wrv9iAoFDvADJc0ypmdOxdUtcLeBgBJ6zE0PMeTKnxeQzyk0xTBq4Ep7zw==}
    engines: {node: '>=6.9.0'}

  '@babel/helper-compilation-targets@7.27.2':
    resolution: {integrity: sha512-2+1thGUUWWjLTYTHZWK1n8Yga0ijBz1XAhUXcKy81rd5g6yh7hGqMp45v7cadSbEHc9G3OTv45SyneRN3ps4DQ==}
    engines: {node: '>=6.9.0'}

  '@babel/helper-globals@7.28.0':
    resolution: {integrity: sha512-+W6cISkXFa1jXsDEdYA8HeevQT/FULhxzR99pxphltZcVaugps53THCeiWA8SguxxpSp3gKPiuYfSWopkLQ4hw==}
    engines: {node: '>=6.9.0'}

  '@babel/helper-module-imports@7.27.1':
    resolution: {integrity: sha512-0gSFWUPNXNopqtIPQvlD5WgXYI5GY2kP2cCvoT8kczjbfcfuIljTbcWrulD1CIPIX2gt1wghbDy08yE1p+/r3w==}
    engines: {node: '>=6.9.0'}

  '@babel/helper-module-transforms@7.28.3':
    resolution: {integrity: sha512-gytXUbs8k2sXS9PnQptz5o0QnpLL51SwASIORY6XaBKF88nsOT0Zw9szLqlSGQDP/4TljBAD5y98p2U1fqkdsw==}
    engines: {node: '>=6.9.0'}
    peerDependencies:
      '@babel/core': ^7.0.0

  '@babel/helper-plugin-utils@7.27.1':
    resolution: {integrity: sha512-1gn1Up5YXka3YYAHGKpbideQ5Yjf1tDa9qYcgysz+cNCXukyLl6DjPXhD3VRwSb8c0J9tA4b2+rHEZtc6R0tlw==}
    engines: {node: '>=6.9.0'}

  '@babel/helper-string-parser@7.25.9':
    resolution: {integrity: sha512-4A/SCr/2KLd5jrtOMFzaKjVtAei3+2r/NChoBNoZ3EyP/+GlhoaEGoWOZUmFmoITP7zOJyHIMm+DYRd8o3PvHA==}
    engines: {node: '>=6.9.0'}

  '@babel/helper-string-parser@7.27.1':
    resolution: {integrity: sha512-qMlSxKbpRlAridDExk92nSobyDdpPijUq2DW6oDnUqd0iOGxmQjyqhMIihI9+zv4LPyZdRje2cavWPbCbWm3eA==}
    engines: {node: '>=6.9.0'}

  '@babel/helper-validator-identifier@7.25.9':
    resolution: {integrity: sha512-Ed61U6XJc3CVRfkERJWDz4dJwKe7iLmmJsbOGu9wSloNSFttHV0I8g6UAgb7qnK5ly5bGLPd4oXZlxCdANBOWQ==}
    engines: {node: '>=6.9.0'}

  '@babel/helper-validator-identifier@7.27.1':
    resolution: {integrity: sha512-D2hP9eA+Sqx1kBZgzxZh0y1trbuU+JoDkiEwqhQ36nodYqJwyEIhPSdMNd7lOm/4io72luTPWH20Yda0xOuUow==}
    engines: {node: '>=6.9.0'}

  '@babel/helper-validator-option@7.27.1':
    resolution: {integrity: sha512-YvjJow9FxbhFFKDSuFnVCe2WxXk1zWc22fFePVNEaWJEu8IrZVlda6N0uHwzZrUM1il7NC9Mlp4MaJYbYd9JSg==}
    engines: {node: '>=6.9.0'}

  '@babel/helpers@7.28.4':
    resolution: {integrity: sha512-HFN59MmQXGHVyYadKLVumYsA9dBFun/ldYxipEjzA4196jpLZd8UjEEBLkbEkvfYreDqJhZxYAWFPtrfhNpj4w==}
    engines: {node: '>=6.9.0'}

  '@babel/parser@7.26.9':
    resolution: {integrity: sha512-81NWa1njQblgZbQHxWHpxxCzNsa3ZwvFqpUg7P+NNUU6f3UU2jBEg4OlF/J6rl8+PQGh1q6/zWScd001YwcA5A==}
    engines: {node: '>=6.0.0'}
    hasBin: true

  '@babel/parser@7.27.0':
    resolution: {integrity: sha512-iaepho73/2Pz7w2eMS0Q5f83+0RKI7i4xmiYeBmDzfRVbQtTOG7Ts0S4HzJVsTMGI9keU8rNfuZr8DKfSt7Yyg==}
    engines: {node: '>=6.0.0'}
    hasBin: true

  '@babel/parser@7.27.2':
    resolution: {integrity: sha512-QYLs8299NA7WM/bZAdp+CviYYkVoYXlDW2rzliy3chxd1PQjej7JORuMJDJXJUb9g0TT+B99EwaVLKmX+sPXWw==}
    engines: {node: '>=6.0.0'}
    hasBin: true

  '@babel/parser@7.28.4':
    resolution: {integrity: sha512-yZbBqeM6TkpP9du/I2pUZnJsRMGGvOuIrhjzC1AwHwW+6he4mni6Bp/m8ijn0iOuZuPI2BfkCoSRunpyjnrQKg==}
    engines: {node: '>=6.0.0'}
    hasBin: true

  '@babel/plugin-transform-react-jsx-self@7.27.1':
    resolution: {integrity: sha512-6UzkCs+ejGdZ5mFFC/OCUrv028ab2fp1znZmCZjAOBKiBK2jXD1O+BPSfX8X2qjJ75fZBMSnQn3Rq2mrBJK2mw==}
    engines: {node: '>=6.9.0'}
    peerDependencies:
      '@babel/core': ^7.0.0-0

  '@babel/plugin-transform-react-jsx-source@7.27.1':
    resolution: {integrity: sha512-zbwoTsBruTeKB9hSq73ha66iFeJHuaFkUbwvqElnygoNbj/jHRsSeokowZFN3CZ64IvEqcmmkVe89OPXc7ldAw==}
    engines: {node: '>=6.9.0'}
    peerDependencies:
      '@babel/core': ^7.0.0-0

  '@babel/runtime@7.26.9':
    resolution: {integrity: sha512-aA63XwOkcl4xxQa3HjPMqOP6LiK0ZDv3mUPYEFXkpHbaFjtGggE1A61FjFzJnB+p7/oy2gA8E+rcBNl/zC1tMg==}
    engines: {node: '>=6.9.0'}

  '@babel/standalone@7.27.0':
    resolution: {integrity: sha512-UxFDpi+BuSz6Q1X73P3ZSM1CB7Nbbqys+7COi/tdouRuaqRsJ6GAzUyxTswbqItHSItVY3frQdd+paBHHGEk9g==}
    engines: {node: '>=6.9.0'}

  '@babel/template@7.27.2':
    resolution: {integrity: sha512-LPDZ85aEJyYSd18/DkjNh4/y1ntkE5KwUHWTiqgRxruuZL2F1yuHligVHLvcHY2vMHXttKFpJn6LwfI7cw7ODw==}
    engines: {node: '>=6.9.0'}

  '@babel/traverse@7.28.4':
    resolution: {integrity: sha512-YEzuboP2qvQavAcjgQNVgsvHIDv6ZpwXvcvjmyySP2DIMuByS/6ioU5G9pYrWHM6T2YDfc7xga9iNzYOs12CFQ==}
    engines: {node: '>=6.9.0'}

  '@babel/types@7.26.5':
    resolution: {integrity: sha512-L6mZmwFDK6Cjh1nRCLXpa6no13ZIioJDz7mdkzHv399pThrTa/k0nUlNaenOeh2kWu/iaOQYElEpKPUswUa9Vg==}
    engines: {node: '>=6.9.0'}

  '@babel/types@7.26.9':
    resolution: {integrity: sha512-Y3IR1cRnOxOCDvMmNiym7XpXQ93iGDDPHx+Zj+NM+rg0fBaShfQLkg+hKPaZCEvg5N/LeCo4+Rj/i3FuJsIQaw==}
    engines: {node: '>=6.9.0'}

  '@babel/types@7.27.0':
    resolution: {integrity: sha512-H45s8fVLYjbhFH62dIJ3WtmJ6RSPt/3DRO0ZcT2SUiYiQyz3BLVb9ADEnLl91m74aQPS3AzzeajZHYOalWe3bg==}
    engines: {node: '>=6.9.0'}

  '@babel/types@7.27.1':
    resolution: {integrity: sha512-+EzkxvLNfiUeKMgy/3luqfsCWFRXLb7U6wNQTk60tovuckwB15B191tJWvpp4HjiQWdJkCxO3Wbvc6jlk3Xb2Q==}
    engines: {node: '>=6.9.0'}

  '@babel/types@7.28.4':
    resolution: {integrity: sha512-bkFqkLhh3pMBUQQkpVgWDWq/lqzc2678eUyDlTBhRqhCHFguYYGM0Efga7tYk4TogG/3x0EEl66/OQ+WGbWB/Q==}
    engines: {node: '>=6.9.0'}

  '@bcoe/v8-coverage@1.0.2':
    resolution: {integrity: sha512-6zABk/ECA/QYSCQ1NGiVwwbQerUCZ+TQbp64Q3AgmfNvurHH0j8TtXa1qbShXA6qqkpAj4V5W8pP6mLe1mcMqA==}
    engines: {node: '>=18'}

  '@biomejs/biome@2.2.5':
    resolution: {integrity: sha512-zcIi+163Rc3HtyHbEO7CjeHq8DjQRs40HsGbW6vx2WI0tg8mYQOPouhvHSyEnCBAorfYNnKdR64/IxO7xQ5faw==}
    engines: {node: '>=14.21.3'}
    hasBin: true

  '@biomejs/cli-darwin-arm64@2.2.5':
    resolution: {integrity: sha512-MYT+nZ38wEIWVcL5xLyOhYQQ7nlWD0b/4mgATW2c8dvq7R4OQjt/XGXFkXrmtWmQofaIM14L7V8qIz/M+bx5QQ==}
    engines: {node: '>=14.21.3'}
    cpu: [arm64]
    os: [darwin]

  '@biomejs/cli-darwin-x64@2.2.5':
    resolution: {integrity: sha512-FLIEl73fv0R7dI10EnEiZLw+IMz3mWLnF95ASDI0kbx6DDLJjWxE5JxxBfmG+udz1hIDd3fr5wsuP7nwuTRdAg==}
    engines: {node: '>=14.21.3'}
    cpu: [x64]
    os: [darwin]

  '@biomejs/cli-linux-arm64-musl@2.2.5':
    resolution: {integrity: sha512-5Ov2wgAFwqDvQiESnu7b9ufD1faRa+40uwrohgBopeY84El2TnBDoMNXx6iuQdreoFGjwW8vH6k68G21EpNERw==}
    engines: {node: '>=14.21.3'}
    cpu: [arm64]
    os: [linux]

  '@biomejs/cli-linux-arm64@2.2.5':
    resolution: {integrity: sha512-5DjiiDfHqGgR2MS9D+AZ8kOfrzTGqLKywn8hoXpXXlJXIECGQ32t+gt/uiS2XyGBM2XQhR6ztUvbjZWeccFMoQ==}
    engines: {node: '>=14.21.3'}
    cpu: [arm64]
    os: [linux]

  '@biomejs/cli-linux-x64-musl@2.2.5':
    resolution: {integrity: sha512-AVqLCDb/6K7aPNIcxHaTQj01sl1m989CJIQFQEaiQkGr2EQwyOpaATJ473h+nXDUuAcREhccfRpe/tu+0wu0eQ==}
    engines: {node: '>=14.21.3'}
    cpu: [x64]
    os: [linux]

  '@biomejs/cli-linux-x64@2.2.5':
    resolution: {integrity: sha512-fq9meKm1AEXeAWan3uCg6XSP5ObA6F/Ovm89TwaMiy1DNIwdgxPkNwxlXJX8iM6oRbFysYeGnT0OG8diCWb9ew==}
    engines: {node: '>=14.21.3'}
    cpu: [x64]
    os: [linux]

  '@biomejs/cli-win32-arm64@2.2.5':
    resolution: {integrity: sha512-xaOIad4wBambwJa6mdp1FigYSIF9i7PCqRbvBqtIi9y29QtPVQ13sDGtUnsRoe6SjL10auMzQ6YAe+B3RpZXVg==}
    engines: {node: '>=14.21.3'}
    cpu: [arm64]
    os: [win32]

  '@biomejs/cli-win32-x64@2.2.5':
    resolution: {integrity: sha512-F/jhuXCssPFAuciMhHKk00xnCAxJRS/pUzVfXYmOMUp//XW7mO6QeCjsjvnm8L4AO/dG2VOB0O+fJPiJ2uXtIw==}
    engines: {node: '>=14.21.3'}
    cpu: [x64]
    os: [win32]

  '@bundled-es-modules/cookie@2.0.1':
    resolution: {integrity: sha512-8o+5fRPLNbjbdGRRmJj3h6Hh1AQJf2dk3qQ/5ZFb+PXkRNiSoMGGUKlsgLfrxneb72axVJyIYji64E2+nNfYyw==}

  '@bundled-es-modules/statuses@1.0.1':
    resolution: {integrity: sha512-yn7BklA5acgcBr+7w064fGV+SGIFySjCKpqjcWgBAIfrAkY+4GQTJJHQMeT3V/sgz23VTEVV8TtOmkvJAhFVfg==}

  '@bundled-es-modules/tough-cookie@0.1.6':
    resolution: {integrity: sha512-dvMHbL464C0zI+Yqxbz6kZ5TOEp7GLW+pry/RWndAR8MJQAXZ2rPmIs8tziTZjeIyhSNZgZbCePtfSbdWqStJw==}

  '@capsizecss/unpack@3.0.0':
    resolution: {integrity: sha512-+ntATQe1AlL7nTOYjwjj6w3299CgRot48wL761TUGYpYgAou3AaONZazp0PKZyCyWhudWsjhq1nvRHOvbMzhTA==}
    engines: {node: '>=18'}

  '@csstools/color-helpers@5.1.0':
    resolution: {integrity: sha512-S11EXWJyy0Mz5SYvRmY8nJYTFFd1LCNV+7cXyAgQtOOuzb4EsgfqDufL+9esx72/eLhsRdGZwaldu/h+E4t4BA==}
    engines: {node: '>=18'}

  '@csstools/css-calc@2.1.4':
    resolution: {integrity: sha512-3N8oaj+0juUw/1H3YwmDDJXCgTB1gKU6Hc/bB502u9zR0q2vd786XJH9QfrKIEgFlZmhZiq6epXl4rHqhzsIgQ==}
    engines: {node: '>=18'}
    peerDependencies:
      '@csstools/css-parser-algorithms': ^3.0.5
      '@csstools/css-tokenizer': ^3.0.4

  '@csstools/css-color-parser@3.1.0':
    resolution: {integrity: sha512-nbtKwh3a6xNVIp/VRuXV64yTKnb1IjTAEEh3irzS+HkKjAOYLTGNb9pmVNntZ8iVBHcWDA2Dof0QtPgFI1BaTA==}
    engines: {node: '>=18'}
    peerDependencies:
      '@csstools/css-parser-algorithms': ^3.0.5
      '@csstools/css-tokenizer': ^3.0.4

  '@csstools/css-parser-algorithms@3.0.5':
    resolution: {integrity: sha512-DaDeUkXZKjdGhgYaHNJTV9pV7Y9B3b644jCLs9Upc3VeNGg6LWARAT6O+Q+/COo+2gg/bM5rhpMAtf70WqfBdQ==}
    engines: {node: '>=18'}
    peerDependencies:
      '@csstools/css-tokenizer': ^3.0.4

  '@csstools/css-syntax-patches-for-csstree@1.0.14':
    resolution: {integrity: sha512-zSlIxa20WvMojjpCSy8WrNpcZ61RqfTfX3XTaOeVlGJrt/8HF3YbzgFZa01yTbT4GWQLwfTcC3EB8i3XnB647Q==}
    engines: {node: '>=18'}
    peerDependencies:
      postcss: ^8.4

  '@csstools/css-tokenizer@3.0.4':
    resolution: {integrity: sha512-Vd/9EVDiu6PPJt9yAh6roZP6El1xHrdvIVGjyBsHR0RYwNHgL7FJPyIIW4fANJNG6FtyZfvlRPpFI4ZM/lubvw==}
    engines: {node: '>=18'}

  '@ctrl/tinycolor@4.1.0':
    resolution: {integrity: sha512-WyOx8cJQ+FQus4Mm4uPIZA64gbk3Wxh0so5Lcii0aJifqwoVOlfFtorjLE0Hen4OYyHZMXDWqMmaQemBhgxFRQ==}
    engines: {node: '>=14'}

  '@dimforge/rapier3d-compat@0.12.0':
    resolution: {integrity: sha512-uekIGetywIgopfD97oDL5PfeezkFpNhwlzlaEYNOA0N6ghdsOvh/HYjSMek5Q2O1PYvRSDFcqFVJl4r4ZBwOow==}

  '@emmetio/abbreviation@2.3.3':
    resolution: {integrity: sha512-mgv58UrU3rh4YgbE/TzgLQwJ3pFsHHhCLqY20aJq+9comytTXUDNGG/SMtSeMJdkpxgXSXunBGLD8Boka3JyVA==}

  '@emmetio/css-abbreviation@2.1.8':
    resolution: {integrity: sha512-s9yjhJ6saOO/uk1V74eifykk2CBYi01STTK3WlXWGOepyKa23ymJ053+DNQjpFcy1ingpaO7AxCcwLvHFY9tuw==}

  '@emmetio/css-parser@0.4.0':
    resolution: {integrity: sha512-z7wkxRSZgrQHXVzObGkXG+Vmj3uRlpM11oCZ9pbaz0nFejvCDmAiNDpY75+wgXOcffKpj4rzGtwGaZxfJKsJxw==}

  '@emmetio/html-matcher@1.3.0':
    resolution: {integrity: sha512-NTbsvppE5eVyBMuyGfVu2CRrLvo7J4YHb6t9sBFLyY03WYhXET37qA4zOYUjBWFCRHO7pS1B9khERtY0f5JXPQ==}

  '@emmetio/scanner@1.0.4':
    resolution: {integrity: sha512-IqRuJtQff7YHHBk4G8YZ45uB9BaAGcwQeVzgj/zj8/UdOhtQpEIupUhSk8dys6spFIWVZVeK20CzGEnqR5SbqA==}

  '@emmetio/stream-reader-utils@0.1.0':
    resolution: {integrity: sha512-ZsZ2I9Vzso3Ho/pjZFsmmZ++FWeEd/txqybHTm4OgaZzdS8V9V/YYWQwg5TC38Z7uLWUV1vavpLLbjJtKubR1A==}

  '@emmetio/stream-reader@2.2.0':
    resolution: {integrity: sha512-fXVXEyFA5Yv3M3n8sUGT7+fvecGrZP4k6FnWWMSZVQf69kAq0LLpaBQLGcPR30m3zMmKYhECP4k/ZkzvhEW5kw==}

  '@emnapi/core@1.5.0':
    resolution: {integrity: sha512-sbP8GzB1WDzacS8fgNPpHlp6C9VZe+SJP3F90W9rLemaQj2PzIuTEl1qDOYQf58YIpyjViI24y9aPWCjEzY2cg==}

  '@emnapi/runtime@1.4.3':
    resolution: {integrity: sha512-pBPWdu6MLKROBX05wSNKcNb++m5Er+KQ9QkB+WVM+pW2Kx9hoSrVTnu3BdkI5eBLZoKu/J6mW/B6i6bJB2ytXQ==}

  '@emnapi/runtime@1.5.0':
    resolution: {integrity: sha512-97/BJ3iXHww3djw6hYIfErCZFee7qCtrneuLa20UXFCOTCfBM2cvQHjWJ2EG0s0MtdNwInarqCTz35i4wWXHsQ==}

  '@emnapi/wasi-threads@1.1.0':
    resolution: {integrity: sha512-WI0DdZ8xFSbgMjR1sFsKABJ/C5OnRrjT06JXbZKexJGrDuPTzZdDYfFlsgcCXCyf+suG5QU2e/y1Wo2V/OapLQ==}

  '@esbuild/aix-ppc64@0.24.2':
    resolution: {integrity: sha512-thpVCb/rhxE/BnMLQ7GReQLLN8q9qbHmI55F4489/ByVg2aQaQ6kbcLb6FHkocZzQhxc4gx0sCk0tJkKBFzDhA==}
    engines: {node: '>=18'}
    cpu: [ppc64]
    os: [aix]

  '@esbuild/aix-ppc64@0.25.10':
    resolution: {integrity: sha512-0NFWnA+7l41irNuaSVlLfgNT12caWJVLzp5eAVhZ0z1qpxbockccEt3s+149rE64VUI3Ml2zt8Nv5JVc4QXTsw==}
    engines: {node: '>=18'}
    cpu: [ppc64]
    os: [aix]

  '@esbuild/android-arm64@0.24.2':
    resolution: {integrity: sha512-cNLgeqCqV8WxfcTIOeL4OAtSmL8JjcN6m09XIgro1Wi7cF4t/THaWEa7eL5CMoMBdjoHOTh/vwTO/o2TRXIyzg==}
    engines: {node: '>=18'}
    cpu: [arm64]
    os: [android]

  '@esbuild/android-arm64@0.25.10':
    resolution: {integrity: sha512-LSQa7eDahypv/VO6WKohZGPSJDq5OVOo3UoFR1E4t4Gj1W7zEQMUhI+lo81H+DtB+kP+tDgBp+M4oNCwp6kffg==}
    engines: {node: '>=18'}
    cpu: [arm64]
    os: [android]

  '@esbuild/android-arm@0.24.2':
    resolution: {integrity: sha512-tmwl4hJkCfNHwFB3nBa8z1Uy3ypZpxqxfTQOcHX+xRByyYgunVbZ9MzUUfb0RxaHIMnbHagwAxuTL+tnNM+1/Q==}
    engines: {node: '>=18'}
    cpu: [arm]
    os: [android]

  '@esbuild/android-arm@0.25.10':
    resolution: {integrity: sha512-dQAxF1dW1C3zpeCDc5KqIYuZ1tgAdRXNoZP7vkBIRtKZPYe2xVr/d3SkirklCHudW1B45tGiUlz2pUWDfbDD4w==}
    engines: {node: '>=18'}
    cpu: [arm]
    os: [android]

  '@esbuild/android-x64@0.24.2':
    resolution: {integrity: sha512-B6Q0YQDqMx9D7rvIcsXfmJfvUYLoP722bgfBlO5cGvNVb5V/+Y7nhBE3mHV9OpxBf4eAS2S68KZztiPaWq4XYw==}
    engines: {node: '>=18'}
    cpu: [x64]
    os: [android]

  '@esbuild/android-x64@0.25.10':
    resolution: {integrity: sha512-MiC9CWdPrfhibcXwr39p9ha1x0lZJ9KaVfvzA0Wxwz9ETX4v5CHfF09bx935nHlhi+MxhA63dKRRQLiVgSUtEg==}
    engines: {node: '>=18'}
    cpu: [x64]
    os: [android]

  '@esbuild/darwin-arm64@0.24.2':
    resolution: {integrity: sha512-kj3AnYWc+CekmZnS5IPu9D+HWtUI49hbnyqk0FLEJDbzCIQt7hg7ucF1SQAilhtYpIujfaHr6O0UHlzzSPdOeA==}
    engines: {node: '>=18'}
    cpu: [arm64]
    os: [darwin]

  '@esbuild/darwin-arm64@0.25.10':
    resolution: {integrity: sha512-JC74bdXcQEpW9KkV326WpZZjLguSZ3DfS8wrrvPMHgQOIEIG/sPXEN/V8IssoJhbefLRcRqw6RQH2NnpdprtMA==}
    engines: {node: '>=18'}
    cpu: [arm64]
    os: [darwin]

  '@esbuild/darwin-x64@0.24.2':
    resolution: {integrity: sha512-WeSrmwwHaPkNR5H3yYfowhZcbriGqooyu3zI/3GGpF8AyUdsrrP0X6KumITGA9WOyiJavnGZUwPGvxvwfWPHIA==}
    engines: {node: '>=18'}
    cpu: [x64]
    os: [darwin]

  '@esbuild/darwin-x64@0.25.10':
    resolution: {integrity: sha512-tguWg1olF6DGqzws97pKZ8G2L7Ig1vjDmGTwcTuYHbuU6TTjJe5FXbgs5C1BBzHbJ2bo1m3WkQDbWO2PvamRcg==}
    engines: {node: '>=18'}
    cpu: [x64]
    os: [darwin]

  '@esbuild/freebsd-arm64@0.24.2':
    resolution: {integrity: sha512-UN8HXjtJ0k/Mj6a9+5u6+2eZ2ERD7Edt1Q9IZiB5UZAIdPnVKDoG7mdTVGhHJIeEml60JteamR3qhsr1r8gXvg==}
    engines: {node: '>=18'}
    cpu: [arm64]
    os: [freebsd]

  '@esbuild/freebsd-arm64@0.25.10':
    resolution: {integrity: sha512-3ZioSQSg1HT2N05YxeJWYR+Libe3bREVSdWhEEgExWaDtyFbbXWb49QgPvFH8u03vUPX10JhJPcz7s9t9+boWg==}
    engines: {node: '>=18'}
    cpu: [arm64]
    os: [freebsd]

  '@esbuild/freebsd-x64@0.24.2':
    resolution: {integrity: sha512-TvW7wE/89PYW+IevEJXZ5sF6gJRDY/14hyIGFXdIucxCsbRmLUcjseQu1SyTko+2idmCw94TgyaEZi9HUSOe3Q==}
    engines: {node: '>=18'}
    cpu: [x64]
    os: [freebsd]

  '@esbuild/freebsd-x64@0.25.10':
    resolution: {integrity: sha512-LLgJfHJk014Aa4anGDbh8bmI5Lk+QidDmGzuC2D+vP7mv/GeSN+H39zOf7pN5N8p059FcOfs2bVlrRr4SK9WxA==}
    engines: {node: '>=18'}
    cpu: [x64]
    os: [freebsd]

  '@esbuild/linux-arm64@0.24.2':
    resolution: {integrity: sha512-7HnAD6074BW43YvvUmE/35Id9/NB7BeX5EoNkK9obndmZBUk8xmJJeU7DwmUeN7tkysslb2eSl6CTrYz6oEMQg==}
    engines: {node: '>=18'}
    cpu: [arm64]
    os: [linux]

  '@esbuild/linux-arm64@0.25.10':
    resolution: {integrity: sha512-5luJWN6YKBsawd5f9i4+c+geYiVEw20FVW5x0v1kEMWNq8UctFjDiMATBxLvmmHA4bf7F6hTRaJgtghFr9iziQ==}
    engines: {node: '>=18'}
    cpu: [arm64]
    os: [linux]

  '@esbuild/linux-arm@0.24.2':
    resolution: {integrity: sha512-n0WRM/gWIdU29J57hJyUdIsk0WarGd6To0s+Y+LwvlC55wt+GT/OgkwoXCXvIue1i1sSNWblHEig00GBWiJgfA==}
    engines: {node: '>=18'}
    cpu: [arm]
    os: [linux]

  '@esbuild/linux-arm@0.25.10':
    resolution: {integrity: sha512-oR31GtBTFYCqEBALI9r6WxoU/ZofZl962pouZRTEYECvNF/dtXKku8YXcJkhgK/beU+zedXfIzHijSRapJY3vg==}
    engines: {node: '>=18'}
    cpu: [arm]
    os: [linux]

  '@esbuild/linux-ia32@0.24.2':
    resolution: {integrity: sha512-sfv0tGPQhcZOgTKO3oBE9xpHuUqguHvSo4jl+wjnKwFpapx+vUDcawbwPNuBIAYdRAvIDBfZVvXprIj3HA+Ugw==}
    engines: {node: '>=18'}
    cpu: [ia32]
    os: [linux]

  '@esbuild/linux-ia32@0.25.10':
    resolution: {integrity: sha512-NrSCx2Kim3EnnWgS4Txn0QGt0Xipoumb6z6sUtl5bOEZIVKhzfyp/Lyw4C1DIYvzeW/5mWYPBFJU3a/8Yr75DQ==}
    engines: {node: '>=18'}
    cpu: [ia32]
    os: [linux]

  '@esbuild/linux-loong64@0.24.2':
    resolution: {integrity: sha512-CN9AZr8kEndGooS35ntToZLTQLHEjtVB5n7dl8ZcTZMonJ7CCfStrYhrzF97eAecqVbVJ7APOEe18RPI4KLhwQ==}
    engines: {node: '>=18'}
    cpu: [loong64]
    os: [linux]

  '@esbuild/linux-loong64@0.25.10':
    resolution: {integrity: sha512-xoSphrd4AZda8+rUDDfD9J6FUMjrkTz8itpTITM4/xgerAZZcFW7Dv+sun7333IfKxGG8gAq+3NbfEMJfiY+Eg==}
    engines: {node: '>=18'}
    cpu: [loong64]
    os: [linux]

  '@esbuild/linux-mips64el@0.24.2':
    resolution: {integrity: sha512-iMkk7qr/wl3exJATwkISxI7kTcmHKE+BlymIAbHO8xanq/TjHaaVThFF6ipWzPHryoFsesNQJPE/3wFJw4+huw==}
    engines: {node: '>=18'}
    cpu: [mips64el]
    os: [linux]

  '@esbuild/linux-mips64el@0.25.10':
    resolution: {integrity: sha512-ab6eiuCwoMmYDyTnyptoKkVS3k8fy/1Uvq7Dj5czXI6DF2GqD2ToInBI0SHOp5/X1BdZ26RKc5+qjQNGRBelRA==}
    engines: {node: '>=18'}
    cpu: [mips64el]
    os: [linux]

  '@esbuild/linux-ppc64@0.24.2':
    resolution: {integrity: sha512-shsVrgCZ57Vr2L8mm39kO5PPIb+843FStGt7sGGoqiiWYconSxwTiuswC1VJZLCjNiMLAMh34jg4VSEQb+iEbw==}
    engines: {node: '>=18'}
    cpu: [ppc64]
    os: [linux]

  '@esbuild/linux-ppc64@0.25.10':
    resolution: {integrity: sha512-NLinzzOgZQsGpsTkEbdJTCanwA5/wozN9dSgEl12haXJBzMTpssebuXR42bthOF3z7zXFWH1AmvWunUCkBE4EA==}
    engines: {node: '>=18'}
    cpu: [ppc64]
    os: [linux]

  '@esbuild/linux-riscv64@0.24.2':
    resolution: {integrity: sha512-4eSFWnU9Hhd68fW16GD0TINewo1L6dRrB+oLNNbYyMUAeOD2yCK5KXGK1GH4qD/kT+bTEXjsyTCiJGHPZ3eM9Q==}
    engines: {node: '>=18'}
    cpu: [riscv64]
    os: [linux]

  '@esbuild/linux-riscv64@0.25.10':
    resolution: {integrity: sha512-FE557XdZDrtX8NMIeA8LBJX3dC2M8VGXwfrQWU7LB5SLOajfJIxmSdyL/gU1m64Zs9CBKvm4UAuBp5aJ8OgnrA==}
    engines: {node: '>=18'}
    cpu: [riscv64]
    os: [linux]

  '@esbuild/linux-s390x@0.24.2':
    resolution: {integrity: sha512-S0Bh0A53b0YHL2XEXC20bHLuGMOhFDO6GN4b3YjRLK//Ep3ql3erpNcPlEFed93hsQAjAQDNsvcK+hV90FubSw==}
    engines: {node: '>=18'}
    cpu: [s390x]
    os: [linux]

  '@esbuild/linux-s390x@0.25.10':
    resolution: {integrity: sha512-3BBSbgzuB9ajLoVZk0mGu+EHlBwkusRmeNYdqmznmMc9zGASFjSsxgkNsqmXugpPk00gJ0JNKh/97nxmjctdew==}
    engines: {node: '>=18'}
    cpu: [s390x]
    os: [linux]

  '@esbuild/linux-x64@0.24.2':
    resolution: {integrity: sha512-8Qi4nQcCTbLnK9WoMjdC9NiTG6/E38RNICU6sUNqK0QFxCYgoARqVqxdFmWkdonVsvGqWhmm7MO0jyTqLqwj0Q==}
    engines: {node: '>=18'}
    cpu: [x64]
    os: [linux]

  '@esbuild/linux-x64@0.25.10':
    resolution: {integrity: sha512-QSX81KhFoZGwenVyPoberggdW1nrQZSvfVDAIUXr3WqLRZGZqWk/P4T8p2SP+de2Sr5HPcvjhcJzEiulKgnxtA==}
    engines: {node: '>=18'}
    cpu: [x64]
    os: [linux]

  '@esbuild/netbsd-arm64@0.24.2':
    resolution: {integrity: sha512-wuLK/VztRRpMt9zyHSazyCVdCXlpHkKm34WUyinD2lzK07FAHTq0KQvZZlXikNWkDGoT6x3TD51jKQ7gMVpopw==}
    engines: {node: '>=18'}
    cpu: [arm64]
    os: [netbsd]

  '@esbuild/netbsd-arm64@0.25.10':
    resolution: {integrity: sha512-AKQM3gfYfSW8XRk8DdMCzaLUFB15dTrZfnX8WXQoOUpUBQ+NaAFCP1kPS/ykbbGYz7rxn0WS48/81l9hFl3u4A==}
    engines: {node: '>=18'}
    cpu: [arm64]
    os: [netbsd]

  '@esbuild/netbsd-x64@0.24.2':
    resolution: {integrity: sha512-VefFaQUc4FMmJuAxmIHgUmfNiLXY438XrL4GDNV1Y1H/RW3qow68xTwjZKfj/+Plp9NANmzbH5R40Meudu8mmw==}
    engines: {node: '>=18'}
    cpu: [x64]
    os: [netbsd]

  '@esbuild/netbsd-x64@0.25.10':
    resolution: {integrity: sha512-7RTytDPGU6fek/hWuN9qQpeGPBZFfB4zZgcz2VK2Z5VpdUxEI8JKYsg3JfO0n/Z1E/6l05n0unDCNc4HnhQGig==}
    engines: {node: '>=18'}
    cpu: [x64]
    os: [netbsd]

  '@esbuild/openbsd-arm64@0.24.2':
    resolution: {integrity: sha512-YQbi46SBct6iKnszhSvdluqDmxCJA+Pu280Av9WICNwQmMxV7nLRHZfjQzwbPs3jeWnuAhE9Jy0NrnJ12Oz+0A==}
    engines: {node: '>=18'}
    cpu: [arm64]
    os: [openbsd]

  '@esbuild/openbsd-arm64@0.25.10':
    resolution: {integrity: sha512-5Se0VM9Wtq797YFn+dLimf2Zx6McttsH2olUBsDml+lm0GOCRVebRWUvDtkY4BWYv/3NgzS8b/UM3jQNh5hYyw==}
    engines: {node: '>=18'}
    cpu: [arm64]
    os: [openbsd]

  '@esbuild/openbsd-x64@0.24.2':
    resolution: {integrity: sha512-+iDS6zpNM6EnJyWv0bMGLWSWeXGN/HTaF/LXHXHwejGsVi+ooqDfMCCTerNFxEkM3wYVcExkeGXNqshc9iMaOA==}
    engines: {node: '>=18'}
    cpu: [x64]
    os: [openbsd]

  '@esbuild/openbsd-x64@0.25.10':
    resolution: {integrity: sha512-XkA4frq1TLj4bEMB+2HnI0+4RnjbuGZfet2gs/LNs5Hc7D89ZQBHQ0gL2ND6Lzu1+QVkjp3x1gIcPKzRNP8bXw==}
    engines: {node: '>=18'}
    cpu: [x64]
    os: [openbsd]

  '@esbuild/openharmony-arm64@0.25.10':
    resolution: {integrity: sha512-AVTSBhTX8Y/Fz6OmIVBip9tJzZEUcY8WLh7I59+upa5/GPhh2/aM6bvOMQySspnCCHvFi79kMtdJS1w0DXAeag==}
    engines: {node: '>=18'}
    cpu: [arm64]
    os: [openharmony]

  '@esbuild/sunos-x64@0.24.2':
    resolution: {integrity: sha512-hTdsW27jcktEvpwNHJU4ZwWFGkz2zRJUz8pvddmXPtXDzVKTTINmlmga3ZzwcuMpUvLw7JkLy9QLKyGpD2Yxig==}
    engines: {node: '>=18'}
    cpu: [x64]
    os: [sunos]

  '@esbuild/sunos-x64@0.25.10':
    resolution: {integrity: sha512-fswk3XT0Uf2pGJmOpDB7yknqhVkJQkAQOcW/ccVOtfx05LkbWOaRAtn5SaqXypeKQra1QaEa841PgrSL9ubSPQ==}
    engines: {node: '>=18'}
    cpu: [x64]
    os: [sunos]

  '@esbuild/win32-arm64@0.24.2':
    resolution: {integrity: sha512-LihEQ2BBKVFLOC9ZItT9iFprsE9tqjDjnbulhHoFxYQtQfai7qfluVODIYxt1PgdoyQkz23+01rzwNwYfutxUQ==}
    engines: {node: '>=18'}
    cpu: [arm64]
    os: [win32]

  '@esbuild/win32-arm64@0.25.10':
    resolution: {integrity: sha512-ah+9b59KDTSfpaCg6VdJoOQvKjI33nTaQr4UluQwW7aEwZQsbMCfTmfEO4VyewOxx4RaDT/xCy9ra2GPWmO7Kw==}
    engines: {node: '>=18'}
    cpu: [arm64]
    os: [win32]

  '@esbuild/win32-ia32@0.24.2':
    resolution: {integrity: sha512-q+iGUwfs8tncmFC9pcnD5IvRHAzmbwQ3GPS5/ceCyHdjXubwQWI12MKWSNSMYLJMq23/IUCvJMS76PDqXe1fxA==}
    engines: {node: '>=18'}
    cpu: [ia32]
    os: [win32]

  '@esbuild/win32-ia32@0.25.10':
    resolution: {integrity: sha512-QHPDbKkrGO8/cz9LKVnJU22HOi4pxZnZhhA2HYHez5Pz4JeffhDjf85E57Oyco163GnzNCVkZK0b/n4Y0UHcSw==}
    engines: {node: '>=18'}
    cpu: [ia32]
    os: [win32]

  '@esbuild/win32-x64@0.24.2':
    resolution: {integrity: sha512-7VTgWzgMGvup6aSqDPLiW5zHaxYJGTO4OokMjIlrCtf+VpEL+cXKtCvg723iguPYI5oaUNdS+/V7OU2gvXVWEg==}
    engines: {node: '>=18'}
    cpu: [x64]
    os: [win32]

  '@esbuild/win32-x64@0.25.10':
    resolution: {integrity: sha512-9KpxSVFCu0iK1owoez6aC/s/EdUQLDN3adTxGCqxMVhrPDj6bt5dbrHDXUuq+Bs2vATFBBrQS5vdQ/Ed2P+nbw==}
    engines: {node: '>=18'}
    cpu: [x64]
    os: [win32]

  '@expressive-code/core@0.41.2':
    resolution: {integrity: sha512-AJW5Tp9czbLqKMzwudL9Rv4js9afXBxkSGLmCNPq1iRgAYcx9NkTPJiSNCesjKRWoVC328AdSu6fqrD22zDgDg==}

  '@expressive-code/plugin-frames@0.41.2':
    resolution: {integrity: sha512-pfy0hkJI4nbaONjmksFDcuHmIuyPTFmi1JpABe4q2ajskiJtfBf+WDAL2pg595R9JNoPrrH5+aT9lbkx2noicw==}

  '@expressive-code/plugin-shiki@0.41.2':
    resolution: {integrity: sha512-xD4zwqAkDccXqye+235BH5bN038jYiSMLfUrCOmMlzxPDGWdxJDk5z4uUB/aLfivEF2tXyO2zyaarL3Oqht0fQ==}

  '@expressive-code/plugin-text-markers@0.41.2':
    resolution: {integrity: sha512-JFWBz2qYxxJOJkkWf96LpeolbnOqJY95TvwYc0hXIHf9oSWV0h0SY268w/5N3EtQaD9KktzDE+VIVwb9jdb3nw==}

  '@floating-ui/core@1.7.1':
    resolution: {integrity: sha512-azI0DrjMMfIug/ExbBaeDVJXcY0a7EPvPjb2xAJPa4HeimBX+Z18HK8QQR3jb6356SnDDdxx+hinMLcJEDdOjw==}

  '@floating-ui/dom@1.7.1':
    resolution: {integrity: sha512-cwsmW/zyw5ltYTUeeYJ60CnQuPqmGwuGVhG9w0PRaRKkAyi38BT5CKrpIbb+jtahSwUl04cWzSx9ZOIxeS6RsQ==}

  '@floating-ui/react-dom@2.1.3':
    resolution: {integrity: sha512-huMBfiU9UnQ2oBwIhgzyIiSpVgvlDstU8CX0AF+wS+KzmYMs0J2a3GwuFHV1Lz+jlrQGeC1fF+Nv0QoumyV0bA==}
    peerDependencies:
      react: '>=16.8.0'
      react-dom: '>=16.8.0'

  '@floating-ui/utils@0.2.9':
    resolution: {integrity: sha512-MDWhGtE+eHw5JW7lq4qhc5yRLS11ERl1c7Z6Xd0a58DozHES6EnNNwUWbMiG4J9Cgj053Bhk8zvlhFYKVhULwg==}

  '@gerrit0/mini-shiki@1.27.2':
    resolution: {integrity: sha512-GeWyHz8ao2gBiUW4OJnQDxXQnFgZQwwQk05t/CVVgNBN7/rK8XZ7xY6YhLVv9tH3VppWWmr9DCl3MwemB/i+Og==}

  '@img/sharp-darwin-arm64@0.34.2':
    resolution: {integrity: sha512-OfXHZPppddivUJnqyKoi5YVeHRkkNE2zUFT2gbpKxp/JZCFYEYubnMg+gOp6lWfasPrTS+KPosKqdI+ELYVDtg==}
    engines: {node: ^18.17.0 || ^20.3.0 || >=21.0.0}
    cpu: [arm64]
    os: [darwin]

  '@img/sharp-darwin-x64@0.34.2':
    resolution: {integrity: sha512-dYvWqmjU9VxqXmjEtjmvHnGqF8GrVjM2Epj9rJ6BUIXvk8slvNDJbhGFvIoXzkDhrJC2jUxNLz/GUjjvSzfw+g==}
    engines: {node: ^18.17.0 || ^20.3.0 || >=21.0.0}
    cpu: [x64]
    os: [darwin]

  '@img/sharp-libvips-darwin-arm64@1.1.0':
    resolution: {integrity: sha512-HZ/JUmPwrJSoM4DIQPv/BfNh9yrOA8tlBbqbLz4JZ5uew2+o22Ik+tHQJcih7QJuSa0zo5coHTfD5J8inqj9DA==}
    cpu: [arm64]
    os: [darwin]

  '@img/sharp-libvips-darwin-x64@1.1.0':
    resolution: {integrity: sha512-Xzc2ToEmHN+hfvsl9wja0RlnXEgpKNmftriQp6XzY/RaSfwD9th+MSh0WQKzUreLKKINb3afirxW7A0fz2YWuQ==}
    cpu: [x64]
    os: [darwin]

  '@img/sharp-libvips-linux-arm64@1.1.0':
    resolution: {integrity: sha512-IVfGJa7gjChDET1dK9SekxFFdflarnUB8PwW8aGwEoF3oAsSDuNUTYS+SKDOyOJxQyDC1aPFMuRYLoDInyV9Ew==}
    cpu: [arm64]
    os: [linux]

  '@img/sharp-libvips-linux-arm@1.1.0':
    resolution: {integrity: sha512-s8BAd0lwUIvYCJyRdFqvsj+BJIpDBSxs6ivrOPm/R7piTs5UIwY5OjXrP2bqXC9/moGsyRa37eYWYCOGVXxVrA==}
    cpu: [arm]
    os: [linux]

  '@img/sharp-libvips-linux-ppc64@1.1.0':
    resolution: {integrity: sha512-tiXxFZFbhnkWE2LA8oQj7KYR+bWBkiV2nilRldT7bqoEZ4HiDOcePr9wVDAZPi/Id5fT1oY9iGnDq20cwUz8lQ==}
    cpu: [ppc64]
    os: [linux]

  '@img/sharp-libvips-linux-s390x@1.1.0':
    resolution: {integrity: sha512-xukSwvhguw7COyzvmjydRb3x/09+21HykyapcZchiCUkTThEQEOMtBj9UhkaBRLuBrgLFzQ2wbxdeCCJW/jgJA==}
    cpu: [s390x]
    os: [linux]

  '@img/sharp-libvips-linux-x64@1.1.0':
    resolution: {integrity: sha512-yRj2+reB8iMg9W5sULM3S74jVS7zqSzHG3Ol/twnAAkAhnGQnpjj6e4ayUz7V+FpKypwgs82xbRdYtchTTUB+Q==}
    cpu: [x64]
    os: [linux]

  '@img/sharp-libvips-linuxmusl-arm64@1.1.0':
    resolution: {integrity: sha512-jYZdG+whg0MDK+q2COKbYidaqW/WTz0cc1E+tMAusiDygrM4ypmSCjOJPmFTvHHJ8j/6cAGyeDWZOsK06tP33w==}
    cpu: [arm64]
    os: [linux]

  '@img/sharp-libvips-linuxmusl-x64@1.1.0':
    resolution: {integrity: sha512-wK7SBdwrAiycjXdkPnGCPLjYb9lD4l6Ze2gSdAGVZrEL05AOUJESWU2lhlC+Ffn5/G+VKuSm6zzbQSzFX/P65A==}
    cpu: [x64]
    os: [linux]

  '@img/sharp-linux-arm64@0.34.2':
    resolution: {integrity: sha512-D8n8wgWmPDakc83LORcfJepdOSN6MvWNzzz2ux0MnIbOqdieRZwVYY32zxVx+IFUT8er5KPcyU3XXsn+GzG/0Q==}
    engines: {node: ^18.17.0 || ^20.3.0 || >=21.0.0}
    cpu: [arm64]
    os: [linux]

  '@img/sharp-linux-arm@0.34.2':
    resolution: {integrity: sha512-0DZzkvuEOqQUP9mo2kjjKNok5AmnOr1jB2XYjkaoNRwpAYMDzRmAqUIa1nRi58S2WswqSfPOWLNOr0FDT3H5RQ==}
    engines: {node: ^18.17.0 || ^20.3.0 || >=21.0.0}
    cpu: [arm]
    os: [linux]

  '@img/sharp-linux-s390x@0.34.2':
    resolution: {integrity: sha512-EGZ1xwhBI7dNISwxjChqBGELCWMGDvmxZXKjQRuqMrakhO8QoMgqCrdjnAqJq/CScxfRn+Bb7suXBElKQpPDiw==}
    engines: {node: ^18.17.0 || ^20.3.0 || >=21.0.0}
    cpu: [s390x]
    os: [linux]

  '@img/sharp-linux-x64@0.34.2':
    resolution: {integrity: sha512-sD7J+h5nFLMMmOXYH4DD9UtSNBD05tWSSdWAcEyzqW8Cn5UxXvsHAxmxSesYUsTOBmUnjtxghKDl15EvfqLFbQ==}
    engines: {node: ^18.17.0 || ^20.3.0 || >=21.0.0}
    cpu: [x64]
    os: [linux]

  '@img/sharp-linuxmusl-arm64@0.34.2':
    resolution: {integrity: sha512-NEE2vQ6wcxYav1/A22OOxoSOGiKnNmDzCYFOZ949xFmrWZOVII1Bp3NqVVpvj+3UeHMFyN5eP/V5hzViQ5CZNA==}
    engines: {node: ^18.17.0 || ^20.3.0 || >=21.0.0}
    cpu: [arm64]
    os: [linux]

  '@img/sharp-linuxmusl-x64@0.34.2':
    resolution: {integrity: sha512-DOYMrDm5E6/8bm/yQLCWyuDJwUnlevR8xtF8bs+gjZ7cyUNYXiSf/E8Kp0Ss5xasIaXSHzb888V1BE4i1hFhAA==}
    engines: {node: ^18.17.0 || ^20.3.0 || >=21.0.0}
    cpu: [x64]
    os: [linux]

  '@img/sharp-wasm32@0.34.2':
    resolution: {integrity: sha512-/VI4mdlJ9zkaq53MbIG6rZY+QRN3MLbR6usYlgITEzi4Rpx5S6LFKsycOQjkOGmqTNmkIdLjEvooFKwww6OpdQ==}
    engines: {node: ^18.17.0 || ^20.3.0 || >=21.0.0}
    cpu: [wasm32]

  '@img/sharp-win32-arm64@0.34.2':
    resolution: {integrity: sha512-cfP/r9FdS63VA5k0xiqaNaEoGxBg9k7uE+RQGzuK9fHt7jib4zAVVseR9LsE4gJcNWgT6APKMNnCcnyOtmSEUQ==}
    engines: {node: ^18.17.0 || ^20.3.0 || >=21.0.0}
    cpu: [arm64]
    os: [win32]

  '@img/sharp-win32-ia32@0.34.2':
    resolution: {integrity: sha512-QLjGGvAbj0X/FXl8n1WbtQ6iVBpWU7JO94u/P2M4a8CFYsvQi4GW2mRy/JqkRx0qpBzaOdKJKw8uc930EX2AHw==}
    engines: {node: ^18.17.0 || ^20.3.0 || >=21.0.0}
    cpu: [ia32]
    os: [win32]

  '@img/sharp-win32-x64@0.34.2':
    resolution: {integrity: sha512-aUdT6zEYtDKCaxkofmmJDJYGCf0+pJg3eU9/oBuqvEeoB9dKI6ZLc/1iLJCTuJQDO4ptntAlkUmHgGjyuobZbw==}
    engines: {node: ^18.17.0 || ^20.3.0 || >=21.0.0}
    cpu: [x64]
    os: [win32]

  '@inquirer/ansi@1.0.1':
    resolution: {integrity: sha512-yqq0aJW/5XPhi5xOAL1xRCpe1eh8UFVgYFpFsjEqmIR8rKLyP+HINvFXwUaxYICflJrVlxnp7lLN6As735kVpw==}
    engines: {node: '>=18'}

  '@inquirer/confirm@5.1.19':
    resolution: {integrity: sha512-wQNz9cfcxrtEnUyG5PndC8g3gZ7lGDBzmWiXZkX8ot3vfZ+/BLjR8EvyGX4YzQLeVqtAlY/YScZpW7CW8qMoDQ==}
    engines: {node: '>=18'}
    peerDependencies:
      '@types/node': '>=18'
    peerDependenciesMeta:
      '@types/node':
        optional: true

  '@inquirer/core@10.3.0':
    resolution: {integrity: sha512-Uv2aPPPSK5jeCplQmQ9xadnFx2Zhj9b5Dj7bU6ZeCdDNNY11nhYy4btcSdtDguHqCT2h5oNeQTcUNSGGLA7NTA==}
    engines: {node: '>=18'}
    peerDependencies:
      '@types/node': '>=18'
    peerDependenciesMeta:
      '@types/node':
        optional: true

  '@inquirer/figures@1.0.14':
    resolution: {integrity: sha512-DbFgdt+9/OZYFM+19dbpXOSeAstPy884FPy1KjDu4anWwymZeOYhMY1mdFri172htv6mvc/uvIAAi7b7tvjJBQ==}
    engines: {node: '>=18'}

  '@inquirer/type@3.0.9':
    resolution: {integrity: sha512-QPaNt/nmE2bLGQa9b7wwyRJoLZ7pN6rcyXvzU0YCmivmJyq1BVo94G98tStRWkoD1RgDX5C+dPlhhHzNdu/W/w==}
    engines: {node: '>=18'}
    peerDependencies:
      '@types/node': '>=18'
    peerDependenciesMeta:
      '@types/node':
        optional: true

  '@isaacs/balanced-match@4.0.1':
    resolution: {integrity: sha512-yzMTt9lEb8Gv7zRioUilSglI0c0smZ9k5D65677DLWLtWJaXIS3CqcGyUFByYKlnUj6TkjLVs54fBl6+TiGQDQ==}
    engines: {node: 20 || >=22}

  '@isaacs/brace-expansion@5.0.0':
    resolution: {integrity: sha512-ZT55BDLV0yv0RBm2czMiZ+SqCGO7AvmOM3G/w2xhVPH+te0aKgFjmBvGlL1dH+ql2tgGO3MVrbb3jCKyvpgnxA==}
    engines: {node: 20 || >=22}

  '@isaacs/cliui@8.0.2':
    resolution: {integrity: sha512-O8jcjabXaleOG9DQ0+ARXWZBTfnP4WNAqzuiJK7ll44AmxGKv/J2M4TPjxjY3znBCfvBXFzucm1twdyFybFqEA==}
    engines: {node: '>=12'}

  '@isaacs/fs-minipass@4.0.1':
    resolution: {integrity: sha512-wgm9Ehl2jpeqP3zw/7mo3kRHFp5MEDhqAdwy1fTGkHAwnkGOVsgpvQhL8B5n1qlb01jV3n/bI0ZfZp5lWA1k4w==}
    engines: {node: '>=18.0.0'}

  '@istanbuljs/schema@0.1.3':
    resolution: {integrity: sha512-ZXRY4jNvVgSVQ8DL3LTcakaAtXwTVUxE81hslsyD2AtoXW/wVob10HkOJ1X/pAlcI7D+2YoZKg5do8G/w6RYgA==}
    engines: {node: '>=8'}

  '@jridgewell/gen-mapping@0.3.13':
    resolution: {integrity: sha512-2kkt/7niJ6MgEPxF0bYdQ6etZaA+fQvDcLKckhy1yIQOzaoKjBBjSj63/aLVjYE3qhRt5dvM+uUyfCg6UKCBbA==}

  '@jridgewell/gen-mapping@0.3.8':
    resolution: {integrity: sha512-imAbBGkb+ebQyxKgzv5Hu2nmROxoDOXHh80evxdoXNOrvAnVx7zimzc1Oo5h9RlfV4vPXaE2iM5pOFbvOCClWA==}
    engines: {node: '>=6.0.0'}

  '@jridgewell/remapping@2.3.5':
    resolution: {integrity: sha512-LI9u/+laYG4Ds1TDKSJW2YPrIlcVYOwi2fUC6xB43lueCjgxV4lffOCZCtYFiH6TNOX+tQKXx97T4IKHbhyHEQ==}

  '@jridgewell/resolve-uri@3.1.2':
    resolution: {integrity: sha512-bRISgCIjP20/tbWSPWMEi54QVPRZExkuD9lJL+UIxUKtwVJA8wW1Trb1jMs1RFXo1CBTNZ/5hpC9QvmKWdopKw==}
    engines: {node: '>=6.0.0'}

  '@jridgewell/set-array@1.2.1':
    resolution: {integrity: sha512-R8gLRTZeyp03ymzP/6Lil/28tGeGEzhx1q2k703KGWRAI1VdvPIXdG70VJc2pAMw3NA6JKL5hhFu1sJX0Mnn/A==}
    engines: {node: '>=6.0.0'}

  '@jridgewell/sourcemap-codec@1.5.0':
    resolution: {integrity: sha512-gv3ZRaISU3fjPAgNsriBRqGWQL6quFx04YMPW/zD8XMLsU32mhCCbfbO6KZFLjvYpCZ8zyDEgqsgf+PwPaM7GQ==}

  '@jridgewell/sourcemap-codec@1.5.4':
    resolution: {integrity: sha512-VT2+G1VQs/9oz078bLrYbecdZKs912zQlkelYpuf+SXF+QvZDYJlbx/LSx+meSAwdDFnF8FVXW92AVjjkVmgFw==}

  '@jridgewell/sourcemap-codec@1.5.5':
    resolution: {integrity: sha512-cYQ9310grqxueWbl+WuIUIaiUaDcj7WOq5fVhEljNVgRfOUhY9fy2zTvfoqWsnebh8Sl70VScFbICvJnLKB0Og==}

  '@jridgewell/trace-mapping@0.3.25':
    resolution: {integrity: sha512-vNk6aEwybGtawWmy/PzwnGDOjCkLWSD2wqvjGGAgOAwCGWySYXfYoxt00IJkTF+8Lb57DwOb3Aa0o9CApepiYQ==}

  '@jridgewell/trace-mapping@0.3.31':
    resolution: {integrity: sha512-zzNR+SdQSDJzc8joaeP8QQoCQr8NuYx2dIIytl1QeBEZHJ9uW6hebsrYgbz8hJwUQao3TWCMtmfV8Nu1twOLAw==}

  '@jsdevtools/ez-spawn@3.0.4':
    resolution: {integrity: sha512-f5DRIOZf7wxogefH03RjMPMdBF7ADTWUMoOs9kaJo06EfwF+aFhMZMDZxHg/Xe12hptN9xoZjGso2fdjapBRIA==}
    engines: {node: '>=10'}

  '@loaders.gl/core@4.3.4':
    resolution: {integrity: sha512-cG0C5fMZ1jyW6WCsf4LoHGvaIAJCEVA/ioqKoYRwoSfXkOf+17KupK1OUQyUCw5XoRn+oWA1FulJQOYlXnb9Gw==}

  '@loaders.gl/loader-utils@4.3.4':
    resolution: {integrity: sha512-tjMZvlKQSaMl2qmYTAxg+ySR6zd6hQn5n3XaU8+Ehp90TD3WzxvDKOMNDqOa72fFmIV+KgPhcmIJTpq4lAdC4Q==}
    peerDependencies:
      '@loaders.gl/core': ^4.3.0

  '@loaders.gl/obj@4.3.4':
    resolution: {integrity: sha512-Rdn+NHjLI0jKYrKNicJuQJohnHh7QAv4szCji8eafYYMrVtSIonNozBXUfe/c4V7HL/FVvvHCkfC66rvLvayaQ==}
    peerDependencies:
      '@loaders.gl/core': ^4.3.0

  '@loaders.gl/schema@4.3.4':
    resolution: {integrity: sha512-1YTYoatgzr/6JTxqBLwDiD3AVGwQZheYiQwAimWdRBVB0JAzych7s1yBuE0CVEzj4JDPKOzVAz8KnU1TiBvJGw==}
    peerDependencies:
      '@loaders.gl/core': ^4.3.0

  '@loaders.gl/worker-utils@4.3.4':
    resolution: {integrity: sha512-EbsszrASgT85GH3B7jkx7YXfQyIYo/rlobwMx6V3ewETapPUwdSAInv+89flnk5n2eu2Lpdeh+2zS6PvqbL2RA==}
    peerDependencies:
      '@loaders.gl/core': ^4.3.0

  '@mdx-js/mdx@3.1.0':
    resolution: {integrity: sha512-/QxEhPAvGwbQmy1Px8F899L5Uc2KZ6JtXwlCgJmjSTBedwOZkByYcBG4GceIGPXRDsmfxhHazuS+hlOShRLeDw==}

  '@monaco-editor/loader@1.5.0':
    resolution: {integrity: sha512-hKoGSM+7aAc7eRTRjpqAZucPmoNOC4UUbknb/VNoTkEIkCPhqV8LfbsgM1webRM7S/z21eHEx9Fkwx8Z/C/+Xw==}

  '@monaco-editor/react@4.7.0':
    resolution: {integrity: sha512-cyzXQCtO47ydzxpQtCGSQGOC8Gk3ZUeBXFAxD+CWXYFo5OqZyZUonFl0DwUlTyAfRHntBfw2p3w4s9R6oe1eCA==}
    peerDependencies:
      monaco-editor: '>= 0.25.0 < 1'
      react: ^16.8.0 || ^17.0.0 || ^18.0.0 || ^19.0.0
      react-dom: ^16.8.0 || ^17.0.0 || ^18.0.0 || ^19.0.0

  '@mswjs/interceptors@0.39.8':
    resolution: {integrity: sha512-2+BzZbjRO7Ct61k8fMNHEtoKjeWI9pIlHFTqBwZ5icHpqszIgEZbjb1MW5Z0+bITTCTl3gk4PDBxs9tA/csXvA==}
    engines: {node: '>=18'}

  '@napi-rs/wasm-runtime@1.0.7':
    resolution: {integrity: sha512-SeDnOO0Tk7Okiq6DbXmmBODgOAb9dp9gjlphokTUxmt8U3liIP1ZsozBahH69j/RJv+Rfs6IwUKHTgQYJ/HBAw==}

  '@nodelib/fs.scandir@2.1.5':
    resolution: {integrity: sha512-vq24Bq3ym5HEQm2NKCr3yXDwjc7vTsEThRDnkp2DK9p1uqLR+DHurm/NOTo0KG7HYHU7eppKZj3MyqYuMBf62g==}
    engines: {node: '>= 8'}

  '@nodelib/fs.stat@2.0.5':
    resolution: {integrity: sha512-RkhPPp2zrqDAQA/2jNhnztcPAlv64XdhIp7a7454A5ovI7Bukxgt7MX7udwAu3zg1DcpPU0rz3VV1SeaqvY4+A==}
    engines: {node: '>= 8'}

  '@nodelib/fs.walk@1.2.8':
    resolution: {integrity: sha512-oGB+UxlgWcgQkgwo8GcEGwemoTFt3FIO9ababBmaGwXIoBKZ+GTy0pP185beGg7Llih/NSHSV2XAs1lnznocSg==}
    engines: {node: '>= 8'}

  '@observablehq/plot@0.6.17':
    resolution: {integrity: sha512-/qaXP/7mc4MUS0s4cPPFASDRjtsWp85/TbfsciqDgU1HwYixbSbbytNuInD8AcTYC3xaxACgVX06agdfQy9W+g==}
    engines: {node: '>=12'}

  '@octokit/action@6.1.0':
    resolution: {integrity: sha512-lo+nHx8kAV86bxvOVOI3vFjX3gXPd/L7guAUbvs3pUvnR2KC+R7yjBkA1uACt4gYhs4LcWP3AXSGQzsbeN2XXw==}
    engines: {node: '>= 18'}

  '@octokit/auth-action@4.1.0':
    resolution: {integrity: sha512-m+3t7K46IYyMk7Bl6/lF4Rv09GqDZjYmNg8IWycJ2Fa3YE3DE7vQcV6G2hUPmR9NDqenefNJwVtlisMjzymPiQ==}
    engines: {node: '>= 18'}

  '@octokit/auth-token@4.0.0':
    resolution: {integrity: sha512-tY/msAuJo6ARbK6SPIxZrPBms3xPbfwBrulZe0Wtr/DIY9lje2HeV1uoebShn6mx7SjCHif6EjMvoREj+gZ+SA==}
    engines: {node: '>= 18'}

  '@octokit/core@5.2.1':
    resolution: {integrity: sha512-dKYCMuPO1bmrpuogcjQ8z7ICCH3FP6WmxpwC03yjzGfZhj9fTJg6+bS1+UAplekbN2C+M61UNllGOOoAfGCrdQ==}
    engines: {node: '>= 18'}

  '@octokit/endpoint@9.0.6':
    resolution: {integrity: sha512-H1fNTMA57HbkFESSt3Y9+FBICv+0jFceJFPWDePYlR/iMGrwM5ph+Dd4XRQs+8X+PUFURLQgX9ChPfhJ/1uNQw==}
    engines: {node: '>= 18'}

  '@octokit/graphql@7.1.1':
    resolution: {integrity: sha512-3mkDltSfcDUoa176nlGoA32RGjeWjl3K7F/BwHwRMJUW/IteSa4bnSV8p2ThNkcIcZU2umkZWxwETSSCJf2Q7g==}
    engines: {node: '>= 18'}

  '@octokit/openapi-types@20.0.0':
    resolution: {integrity: sha512-EtqRBEjp1dL/15V7WiX5LJMIxxkdiGJnabzYx5Apx4FkQIFgAfKumXeYAqqJCj1s+BMX4cPFIFC4OLCR6stlnA==}

  '@octokit/openapi-types@24.2.0':
    resolution: {integrity: sha512-9sIH3nSUttelJSXUrmGzl7QUBFul0/mB8HRYl3fOlgHbIWG+WnYDXU3v/2zMtAvuzZ/ed00Ei6on975FhBfzrg==}

  '@octokit/plugin-paginate-rest@9.2.2':
    resolution: {integrity: sha512-u3KYkGF7GcZnSD/3UP0S7K5XUFT2FkOQdcfXZGZQPGv3lm4F2Xbf71lvjldr8c1H3nNbF+33cLEkWYbokGWqiQ==}
    engines: {node: '>= 18'}
    peerDependencies:
      '@octokit/core': '5'

  '@octokit/plugin-rest-endpoint-methods@10.4.1':
    resolution: {integrity: sha512-xV1b+ceKV9KytQe3zCVqjg+8GTGfDYwaT1ATU5isiUyVtlVAO3HNdzpS4sr4GBx4hxQ46s7ITtZrAsxG22+rVg==}
    engines: {node: '>= 18'}
    peerDependencies:
      '@octokit/core': '5'

  '@octokit/request-error@5.1.1':
    resolution: {integrity: sha512-v9iyEQJH6ZntoENr9/yXxjuezh4My67CBSu9r6Ve/05Iu5gNgnisNWOsoJHTP6k0Rr0+HQIpnH+kyammu90q/g==}
    engines: {node: '>= 18'}

  '@octokit/request@8.4.1':
    resolution: {integrity: sha512-qnB2+SY3hkCmBxZsR/MPCybNmbJe4KAlfWErXq+rBKkQJlbjdJeS85VI9r8UqeLYLvnAenU8Q1okM/0MBsAGXw==}
    engines: {node: '>= 18'}

  '@octokit/types@12.6.0':
    resolution: {integrity: sha512-1rhSOfRa6H9w4YwK0yrf5faDaDTb+yLyBUKOCV4xtCDB5VmIPqd/v9yr9o6SAzOAlRxMiRiCic6JVM1/kunVkw==}

  '@octokit/types@13.10.0':
    resolution: {integrity: sha512-ifLaO34EbbPj0Xgro4G5lP5asESjwHracYJvVaPIyXMuiuXLlhic3S47cBdTb+jfODkTE5YtGCLt3Ay3+J97sA==}

  '@open-draft/deferred-promise@2.2.0':
    resolution: {integrity: sha512-CecwLWx3rhxVQF6V4bAgPS5t+So2sTbPgAzafKkVizyi7tlwpcFpdFqq+wqF2OwNBmqFuu6tOyouTuxgpMfzmA==}

  '@open-draft/logger@0.3.0':
    resolution: {integrity: sha512-X2g45fzhxH238HKO4xbSr7+wBS8Fvw6ixhTDuvLd5mqh6bJJCFAPwU9mPDxbcrRtfxv4u5IHCEH77BmxvXmmxQ==}

  '@open-draft/until@2.1.0':
    resolution: {integrity: sha512-U69T3ItWHvLwGg5eJ0n3I62nWuE6ilHlmz7zM0npLBRvPRd7e6NYmg54vvRtP5mZG7kZqZCFVdsTWo7BPtBujg==}

  '@oslojs/encoding@1.1.0':
    resolution: {integrity: sha512-70wQhgYmndg4GCPxPPxPGevRKqTIJ2Nh4OkiMWmDAVYsTQ+Ta7Sq+rPevXyXGdzr30/qZBnyOalCszoMxlyldQ==}

  '@oxc-project/runtime@0.82.2':
    resolution: {integrity: sha512-cYxcj5CPn/vo5QSpCZcYzBiLidU5+GlFSqIeNaMgBDtcVRBsBJHZg3pHw999W6nHamFQ1EHuPPByB26tjaJiJw==}
    engines: {node: '>=6.9.0'}

  '@oxc-project/types@0.82.2':
    resolution: {integrity: sha512-WMGSwd9FsNBs/WfqIOH0h3k1LBdjZJQGYjGnC+vla/fh6HUsu5HzGPerRljiq1hgMQ6gs031YJR12VyP57b/hQ==}

  '@pagefind/darwin-arm64@1.3.0':
    resolution: {integrity: sha512-365BEGl6ChOsauRjyVpBjXybflXAOvoMROw3TucAROHIcdBvXk9/2AmEvGFU0r75+vdQI4LJdJdpH4Y6Yqaj4A==}
    cpu: [arm64]
    os: [darwin]

  '@pagefind/darwin-x64@1.3.0':
    resolution: {integrity: sha512-zlGHA23uuXmS8z3XxEGmbHpWDxXfPZ47QS06tGUq0HDcZjXjXHeLG+cboOy828QIV5FXsm9MjfkP5e4ZNbOkow==}
    cpu: [x64]
    os: [darwin]

  '@pagefind/default-ui@1.3.0':
    resolution: {integrity: sha512-CGKT9ccd3+oRK6STXGgfH+m0DbOKayX6QGlq38TfE1ZfUcPc5+ulTuzDbZUnMo+bubsEOIypm4Pl2iEyzZ1cNg==}

  '@pagefind/linux-arm64@1.3.0':
    resolution: {integrity: sha512-8lsxNAiBRUk72JvetSBXs4WRpYrQrVJXjlRRnOL6UCdBN9Nlsz0t7hWstRk36+JqHpGWOKYiuHLzGYqYAqoOnQ==}
    cpu: [arm64]
    os: [linux]

  '@pagefind/linux-x64@1.3.0':
    resolution: {integrity: sha512-hAvqdPJv7A20Ucb6FQGE6jhjqy+vZ6pf+s2tFMNtMBG+fzcdc91uTw7aP/1Vo5plD0dAOHwdxfkyw0ugal4kcQ==}
    cpu: [x64]
    os: [linux]

  '@pagefind/windows-x64@1.3.0':
    resolution: {integrity: sha512-BR1bIRWOMqkf8IoU576YDhij1Wd/Zf2kX/kCI0b2qzCKC8wcc2GQJaaRMCpzvCCrmliO4vtJ6RITp/AnoYUUmQ==}
    cpu: [x64]
    os: [win32]

  '@pkgjs/parseargs@0.11.0':
    resolution: {integrity: sha512-+1VkjdD0QBLPodGrJUeqarH8VAIvQODIbwh9XpP5Syisf7YoQgsJKPNFoqqLQlu+VQ/tVSshMR6loPMn8U+dPg==}
    engines: {node: '>=14'}

  '@polka/url@1.0.0-next.29':
    resolution: {integrity: sha512-wwQAWhWSuHaag8c4q/KN/vCoeOJYshAIvMQwD4GpSb3OiZklFfvAgmj0VCBBImRpuF/aFgIRzllXlVX93Jevww==}

  '@prettier/sync@0.6.1':
    resolution: {integrity: sha512-yF9G8vK/LYUTF3Cijd7VC9La3b20F20/J/fgoR4H0B8JGOWnZVZX6+I6+vODPosjmMcpdlUV+gUqJQZp3kLOcw==}
    peerDependencies:
      prettier: '*'

  '@probe.gl/env@4.1.0':
    resolution: {integrity: sha512-5ac2Jm2K72VCs4eSMsM7ykVRrV47w32xOGMvcgqn8vQdEMF9PRXyBGYEV9YbqRKWNKpNKmQJVi4AHM/fkCxs9w==}

  '@probe.gl/log@4.1.0':
    resolution: {integrity: sha512-r4gRReNY6f+OZEMgfWEXrAE2qJEt8rX0HsDJQXUBMoc+5H47bdB7f/5HBHAmapK8UydwPKL9wCDoS22rJ0yq7Q==}

  '@probe.gl/stats@4.1.0':
    resolution: {integrity: sha512-EI413MkWKBDVNIfLdqbeNSJTs7ToBz/KVGkwi3D+dQrSIkRI2IYbWGAU3xX+D6+CI4ls8ehxMhNpUVMaZggDvQ==}

  '@protobufjs/aspromise@1.1.2':
    resolution: {integrity: sha512-j+gKExEuLmKwvz3OgROXtrJ2UG2x8Ch2YZUxahh+s1F2HZ+wAceUNLkvy6zKCPVRkU++ZWQrdxsUeQXmcg4uoQ==}

  '@protobufjs/base64@1.1.2':
    resolution: {integrity: sha512-AZkcAA5vnN/v4PDqKyMR5lx7hZttPDgClv83E//FMNhR2TMcLUhfRUBHCmSl0oi9zMgDDqRUJkSxO3wm85+XLg==}

  '@protobufjs/codegen@2.0.4':
    resolution: {integrity: sha512-YyFaikqM5sH0ziFZCN3xDC7zeGaB/d0IUb9CATugHWbd1FRFwWwt4ld4OYMPWu5a3Xe01mGAULCdqhMlPl29Jg==}

  '@protobufjs/eventemitter@1.1.0':
    resolution: {integrity: sha512-j9ednRT81vYJ9OfVuXG6ERSTdEL1xVsNgqpkxMsbIabzSo3goCjDIveeGv5d03om39ML71RdmrGNjG5SReBP/Q==}

  '@protobufjs/fetch@1.1.0':
    resolution: {integrity: sha512-lljVXpqXebpsijW71PZaCYeIcE5on1w5DlQy5WH6GLbFryLUrBD4932W/E2BSpfRJWseIL4v/KPgBFxDOIdKpQ==}

  '@protobufjs/float@1.0.2':
    resolution: {integrity: sha512-Ddb+kVXlXst9d+R9PfTIxh1EdNkgoRe5tOX6t01f1lYWOvJnSPDBlG241QLzcyPdoNTsblLUdujGSE4RzrTZGQ==}

  '@protobufjs/inquire@1.1.0':
    resolution: {integrity: sha512-kdSefcPdruJiFMVSbn801t4vFK7KB/5gd2fYvrxhuJYg8ILrmn9SKSX2tZdV6V+ksulWqS7aXjBcRXl3wHoD9Q==}

  '@protobufjs/path@1.1.2':
    resolution: {integrity: sha512-6JOcJ5Tm08dOHAbdR3GrvP+yUUfkjG5ePsHYczMFLq3ZmMkAD98cDgcT2iA1lJ9NVwFd4tH/iSSoe44YWkltEA==}

  '@protobufjs/pool@1.1.0':
    resolution: {integrity: sha512-0kELaGSIDBKvcgS4zkjz1PeddatrjYcmMWOlAuAPwAeccUrPHdUqo/J6LiymHHEiJT5NrF1UVwxY14f+fy4WQw==}

  '@protobufjs/utf8@1.1.0':
    resolution: {integrity: sha512-Vvn3zZrhQZkkBE8LSuW3em98c0FwgO4nxzv6OdSxPKJIEKY2bGbHn+mhGIPerzI4twdxaP8/0+06HBpwf345Lw==}

  '@radix-ui/number@1.1.1':
    resolution: {integrity: sha512-MkKCwxlXTgz6CFoJx3pCwn07GKp36+aZyu/u2Ln2VrA5DcdyCZkASEDBTd8x5whTQQL5CiYf4prXKLcgQdv29g==}

  '@radix-ui/primitive@1.1.2':
    resolution: {integrity: sha512-XnbHrrprsNqZKQhStrSwgRUQzoCI1glLzdw79xiZPoofhGICeZRSQ3dIxAKH1gb3OHfNf4d6f+vAv3kil2eggA==}

  '@radix-ui/primitive@1.1.3':
    resolution: {integrity: sha512-JTF99U/6XIjCBo0wqkU5sK10glYe27MRRsfwoiq5zzOEZLHU3A3KCMa5X/azekYRCJ0HlwI0crAXS/5dEHTzDg==}

  '@radix-ui/react-arrow@1.1.7':
    resolution: {integrity: sha512-F+M1tLhO+mlQaOWspE8Wstg+z6PwxwRd8oQ8IXceWz92kfAmalTRf0EjrouQeo7QssEPfCn05B4Ihs1K9WQ/7w==}
    peerDependencies:
      '@types/react': '*'
      '@types/react-dom': '*'
      react: ^16.8 || ^17.0 || ^18.0 || ^19.0 || ^19.0.0-rc
      react-dom: ^16.8 || ^17.0 || ^18.0 || ^19.0 || ^19.0.0-rc
    peerDependenciesMeta:
      '@types/react':
        optional: true
      '@types/react-dom':
        optional: true

  '@radix-ui/react-collection@1.1.7':
    resolution: {integrity: sha512-Fh9rGN0MoI4ZFUNyfFVNU4y9LUz93u9/0K+yLgA2bwRojxM8JU1DyvvMBabnZPBgMWREAJvU2jjVzq+LrFUglw==}
    peerDependencies:
      '@types/react': '*'
      '@types/react-dom': '*'
      react: ^16.8 || ^17.0 || ^18.0 || ^19.0 || ^19.0.0-rc
      react-dom: ^16.8 || ^17.0 || ^18.0 || ^19.0 || ^19.0.0-rc
    peerDependenciesMeta:
      '@types/react':
        optional: true
      '@types/react-dom':
        optional: true

  '@radix-ui/react-compose-refs@1.1.2':
    resolution: {integrity: sha512-z4eqJvfiNnFMHIIvXP3CY57y2WJs5g2v3X0zm9mEJkrkNv4rDxu+sg9Jh8EkXyeqBkB7SOcboo9dMVqhyrACIg==}
    peerDependencies:
      '@types/react': '*'
      react: ^16.8 || ^17.0 || ^18.0 || ^19.0 || ^19.0.0-rc
    peerDependenciesMeta:
      '@types/react':
        optional: true

  '@radix-ui/react-context@1.1.2':
    resolution: {integrity: sha512-jCi/QKUM2r1Ju5a3J64TH2A5SpKAgh0LpknyqdQ4m6DCV0xJ2HG1xARRwNGPQfi1SLdLWZ1OJz6F4OMBBNiGJA==}
    peerDependencies:
      '@types/react': '*'
      react: ^16.8 || ^17.0 || ^18.0 || ^19.0 || ^19.0.0-rc
    peerDependenciesMeta:
      '@types/react':
        optional: true

  '@radix-ui/react-direction@1.1.1':
    resolution: {integrity: sha512-1UEWRX6jnOA2y4H5WczZ44gOOjTEmlqv1uNW4GAJEO5+bauCBhv8snY65Iw5/VOS/ghKN9gr2KjnLKxrsvoMVw==}
    peerDependencies:
      '@types/react': '*'
      react: ^16.8 || ^17.0 || ^18.0 || ^19.0 || ^19.0.0-rc
    peerDependenciesMeta:
      '@types/react':
        optional: true

  '@radix-ui/react-dismissable-layer@1.1.11':
    resolution: {integrity: sha512-Nqcp+t5cTB8BinFkZgXiMJniQH0PsUt2k51FUhbdfeKvc4ACcG2uQniY/8+h1Yv6Kza4Q7lD7PQV0z0oicE0Mg==}
    peerDependencies:
      '@types/react': '*'
      '@types/react-dom': '*'
      react: ^16.8 || ^17.0 || ^18.0 || ^19.0 || ^19.0.0-rc
      react-dom: ^16.8 || ^17.0 || ^18.0 || ^19.0 || ^19.0.0-rc
    peerDependenciesMeta:
      '@types/react':
        optional: true
      '@types/react-dom':
        optional: true

  '@radix-ui/react-focus-guards@1.1.3':
    resolution: {integrity: sha512-0rFg/Rj2Q62NCm62jZw0QX7a3sz6QCQU0LpZdNrJX8byRGaGVTqbrW9jAoIAHyMQqsNpeZ81YgSizOt5WXq0Pw==}
    peerDependencies:
      '@types/react': '*'
      react: ^16.8 || ^17.0 || ^18.0 || ^19.0 || ^19.0.0-rc
    peerDependenciesMeta:
      '@types/react':
        optional: true

  '@radix-ui/react-focus-scope@1.1.7':
    resolution: {integrity: sha512-t2ODlkXBQyn7jkl6TNaw/MtVEVvIGelJDCG41Okq/KwUsJBwQ4XVZsHAVUkK4mBv3ewiAS3PGuUWuY2BoK4ZUw==}
    peerDependencies:
      '@types/react': '*'
      '@types/react-dom': '*'
      react: ^16.8 || ^17.0 || ^18.0 || ^19.0 || ^19.0.0-rc
      react-dom: ^16.8 || ^17.0 || ^18.0 || ^19.0 || ^19.0.0-rc
    peerDependenciesMeta:
      '@types/react':
        optional: true
      '@types/react-dom':
        optional: true

  '@radix-ui/react-id@1.1.1':
    resolution: {integrity: sha512-kGkGegYIdQsOb4XjsfM97rXsiHaBwco+hFI66oO4s9LU+PLAC5oJ7khdOVFxkhsmlbpUqDAvXw11CluXP+jkHg==}
    peerDependencies:
      '@types/react': '*'
      react: ^16.8 || ^17.0 || ^18.0 || ^19.0 || ^19.0.0-rc
    peerDependenciesMeta:
      '@types/react':
        optional: true

  '@radix-ui/react-popper@1.2.8':
    resolution: {integrity: sha512-0NJQ4LFFUuWkE7Oxf0htBKS6zLkkjBH+hM1uk7Ng705ReR8m/uelduy1DBo0PyBXPKVnBA6YBlU94MBGXrSBCw==}
    peerDependencies:
      '@types/react': '*'
      '@types/react-dom': '*'
      react: ^16.8 || ^17.0 || ^18.0 || ^19.0 || ^19.0.0-rc
      react-dom: ^16.8 || ^17.0 || ^18.0 || ^19.0 || ^19.0.0-rc
    peerDependenciesMeta:
      '@types/react':
        optional: true
      '@types/react-dom':
        optional: true

  '@radix-ui/react-portal@1.1.9':
    resolution: {integrity: sha512-bpIxvq03if6UNwXZ+HTK71JLh4APvnXntDc6XOX8UVq4XQOVl7lwok0AvIl+b8zgCw3fSaVTZMpAPPagXbKmHQ==}
    peerDependencies:
      '@types/react': '*'
      '@types/react-dom': '*'
      react: ^16.8 || ^17.0 || ^18.0 || ^19.0 || ^19.0.0-rc
      react-dom: ^16.8 || ^17.0 || ^18.0 || ^19.0 || ^19.0.0-rc
    peerDependenciesMeta:
      '@types/react':
        optional: true
      '@types/react-dom':
        optional: true

  '@radix-ui/react-primitive@2.1.3':
    resolution: {integrity: sha512-m9gTwRkhy2lvCPe6QJp4d3G1TYEUHn/FzJUtq9MjH46an1wJU+GdoGC5VLof8RX8Ft/DlpshApkhswDLZzHIcQ==}
    peerDependencies:
      '@types/react': '*'
      '@types/react-dom': '*'
      react: ^16.8 || ^17.0 || ^18.0 || ^19.0 || ^19.0.0-rc
      react-dom: ^16.8 || ^17.0 || ^18.0 || ^19.0 || ^19.0.0-rc
    peerDependenciesMeta:
      '@types/react':
        optional: true
      '@types/react-dom':
        optional: true

  '@radix-ui/react-select@2.2.6':
    resolution: {integrity: sha512-I30RydO+bnn2PQztvo25tswPH+wFBjehVGtmagkU78yMdwTwVf12wnAOF+AeP8S2N8xD+5UPbGhkUfPyvT+mwQ==}
    peerDependencies:
      '@types/react': '*'
      '@types/react-dom': '*'
      react: ^16.8 || ^17.0 || ^18.0 || ^19.0 || ^19.0.0-rc
      react-dom: ^16.8 || ^17.0 || ^18.0 || ^19.0 || ^19.0.0-rc
    peerDependenciesMeta:
      '@types/react':
        optional: true
      '@types/react-dom':
        optional: true

  '@radix-ui/react-slider@1.3.5':
    resolution: {integrity: sha512-rkfe2pU2NBAYfGaxa3Mqosi7VZEWX5CxKaanRv0vZd4Zhl9fvQrg0VM93dv3xGLGfrHuoTRF3JXH8nb9g+B3fw==}
    peerDependencies:
      '@types/react': '*'
      '@types/react-dom': '*'
      react: ^16.8 || ^17.0 || ^18.0 || ^19.0 || ^19.0.0-rc
      react-dom: ^16.8 || ^17.0 || ^18.0 || ^19.0 || ^19.0.0-rc
    peerDependenciesMeta:
      '@types/react':
        optional: true
      '@types/react-dom':
        optional: true

  '@radix-ui/react-slot@1.2.3':
    resolution: {integrity: sha512-aeNmHnBxbi2St0au6VBVC7JXFlhLlOnvIIlePNniyUNAClzmtAUEY8/pBiK3iHjufOlwA+c20/8jngo7xcrg8A==}
    peerDependencies:
      '@types/react': '*'
      react: ^16.8 || ^17.0 || ^18.0 || ^19.0 || ^19.0.0-rc
    peerDependenciesMeta:
      '@types/react':
        optional: true

  '@radix-ui/react-use-callback-ref@1.1.1':
    resolution: {integrity: sha512-FkBMwD+qbGQeMu1cOHnuGB6x4yzPjho8ap5WtbEJ26umhgqVXbhekKUQO+hZEL1vU92a3wHwdp0HAcqAUF5iDg==}
    peerDependencies:
      '@types/react': '*'
      react: ^16.8 || ^17.0 || ^18.0 || ^19.0 || ^19.0.0-rc
    peerDependenciesMeta:
      '@types/react':
        optional: true

  '@radix-ui/react-use-controllable-state@1.2.2':
    resolution: {integrity: sha512-BjasUjixPFdS+NKkypcyyN5Pmg83Olst0+c6vGov0diwTEo6mgdqVR6hxcEgFuh4QrAs7Rc+9KuGJ9TVCj0Zzg==}
    peerDependencies:
      '@types/react': '*'
      react: ^16.8 || ^17.0 || ^18.0 || ^19.0 || ^19.0.0-rc
    peerDependenciesMeta:
      '@types/react':
        optional: true

  '@radix-ui/react-use-effect-event@0.0.2':
    resolution: {integrity: sha512-Qp8WbZOBe+blgpuUT+lw2xheLP8q0oatc9UpmiemEICxGvFLYmHm9QowVZGHtJlGbS6A6yJ3iViad/2cVjnOiA==}
    peerDependencies:
      '@types/react': '*'
      react: ^16.8 || ^17.0 || ^18.0 || ^19.0 || ^19.0.0-rc
    peerDependenciesMeta:
      '@types/react':
        optional: true

  '@radix-ui/react-use-escape-keydown@1.1.1':
    resolution: {integrity: sha512-Il0+boE7w/XebUHyBjroE+DbByORGR9KKmITzbR7MyQ4akpORYP/ZmbhAr0DG7RmmBqoOnZdy2QlvajJ2QA59g==}
    peerDependencies:
      '@types/react': '*'
      react: ^16.8 || ^17.0 || ^18.0 || ^19.0 || ^19.0.0-rc
    peerDependenciesMeta:
      '@types/react':
        optional: true

  '@radix-ui/react-use-layout-effect@1.1.1':
    resolution: {integrity: sha512-RbJRS4UWQFkzHTTwVymMTUv8EqYhOp8dOOviLj2ugtTiXRaRQS7GLGxZTLL1jWhMeoSCf5zmcZkqTl9IiYfXcQ==}
    peerDependencies:
      '@types/react': '*'
      react: ^16.8 || ^17.0 || ^18.0 || ^19.0 || ^19.0.0-rc
    peerDependenciesMeta:
      '@types/react':
        optional: true

  '@radix-ui/react-use-previous@1.1.1':
    resolution: {integrity: sha512-2dHfToCj/pzca2Ck724OZ5L0EVrr3eHRNsG/b3xQJLA2hZpVCS99bLAX+hm1IHXDEnzU6by5z/5MIY794/a8NQ==}
    peerDependencies:
      '@types/react': '*'
      react: ^16.8 || ^17.0 || ^18.0 || ^19.0 || ^19.0.0-rc
    peerDependenciesMeta:
      '@types/react':
        optional: true

  '@radix-ui/react-use-rect@1.1.1':
    resolution: {integrity: sha512-QTYuDesS0VtuHNNvMh+CjlKJ4LJickCMUAqjlE3+j8w+RlRpwyX3apEQKGFzbZGdo7XNG1tXa+bQqIE7HIXT2w==}
    peerDependencies:
      '@types/react': '*'
      react: ^16.8 || ^17.0 || ^18.0 || ^19.0 || ^19.0.0-rc
    peerDependenciesMeta:
      '@types/react':
        optional: true

  '@radix-ui/react-use-size@1.1.1':
    resolution: {integrity: sha512-ewrXRDTAqAXlkl6t/fkXWNAhFX9I+CkKlw6zjEwk86RSPKwZr3xpBRso655aqYafwtnbpHLj6toFzmd6xdVptQ==}
    peerDependencies:
      '@types/react': '*'
      react: ^16.8 || ^17.0 || ^18.0 || ^19.0 || ^19.0.0-rc
    peerDependenciesMeta:
      '@types/react':
        optional: true

  '@radix-ui/react-visually-hidden@1.2.3':
    resolution: {integrity: sha512-pzJq12tEaaIhqjbzpCuv/OypJY/BPavOofm+dbab+MHLajy277+1lLm6JFcGgF5eskJ6mquGirhXY2GD/8u8Ug==}
    peerDependencies:
      '@types/react': '*'
      '@types/react-dom': '*'
      react: ^16.8 || ^17.0 || ^18.0 || ^19.0 || ^19.0.0-rc
      react-dom: ^16.8 || ^17.0 || ^18.0 || ^19.0 || ^19.0.0-rc
    peerDependenciesMeta:
      '@types/react':
        optional: true
      '@types/react-dom':
        optional: true

  '@radix-ui/rect@1.1.1':
    resolution: {integrity: sha512-HPwpGIzkl28mWyZqG52jiqDJ12waP11Pa1lGoiyUkIEuMLBP0oeK/C89esbXrxsky5we7dfd8U58nm0SgAWpVw==}

  '@rolldown/binding-android-arm64@1.0.0-beta.33':
    resolution: {integrity: sha512-xhDQXKftRkEULIxCddrKMR8y0YO/Y+6BKk/XrQP2B29YjV2wr8DByoEz+AHX9BfLHb2srfpdN46UquBW2QXWpQ==}
    cpu: [arm64]
    os: [android]

  '@rolldown/binding-darwin-arm64@1.0.0-beta.33':
    resolution: {integrity: sha512-7lhhY08v5ZtRq8JJQaJ49fnJombAPnqllKKCDLU/UvaqNAOEyTGC8J1WVOLC4EA4zbXO5U3CCRgVGyAFNH2VtQ==}
    cpu: [arm64]
    os: [darwin]

  '@rolldown/binding-darwin-x64@1.0.0-beta.33':
    resolution: {integrity: sha512-U2iGjcDV7NWyYyhap8YuY0nwrLX6TvX/9i7gBtdEMPm9z3wIUVGNMVdGlA43uqg7xDpRGpEqGnxbeDgiEwYdnA==}
    cpu: [x64]
    os: [darwin]

  '@rolldown/binding-freebsd-x64@1.0.0-beta.33':
    resolution: {integrity: sha512-gd6ASromVHFLlzrjJWMG5CXHkS7/36DEZ8HhvGt2NN8eZALCIuyEx8HMMLqvKA7z4EAztVkdToVrdxpGMsKZxw==}
    cpu: [x64]
    os: [freebsd]

  '@rolldown/binding-linux-arm-gnueabihf@1.0.0-beta.33':
    resolution: {integrity: sha512-xmeLfkfGthuynO1EpCdyTVr0r4G+wqvnKCuyR6rXOet+hLrq5HNAC2XtP/jU2TB4Bc6aiLYxl868B8CGtFDhcw==}
    cpu: [arm]
    os: [linux]

  '@rolldown/binding-linux-arm64-gnu@1.0.0-beta.33':
    resolution: {integrity: sha512-cHGp8yfHL4pes6uaLbO5L58ceFkUK4efd8iE86jClD1QPPDLKiqEXJCFYeuK3OfODuF5EBOmf0SlcUZNEYGdmw==}
    cpu: [arm64]
    os: [linux]

  '@rolldown/binding-linux-arm64-musl@1.0.0-beta.33':
    resolution: {integrity: sha512-wZ1t7JAvVeFgskH1L9y7c47ITitPytpL0s8FmAT8pVfXcaTmS58ZyoXT+y6cz8uCkQnETjrX3YezTGI18u3ecg==}
    cpu: [arm64]
    os: [linux]

  '@rolldown/binding-linux-x64-gnu@1.0.0-beta.33':
    resolution: {integrity: sha512-cDndWo3VEYbm7yeujOV6Ie2XHz0K8YX/R/vbNmMo03m1QwtBKKvbYNSyJb3B9+8igltDjd8zNM9mpiNNrq/ekQ==}
    cpu: [x64]
    os: [linux]

  '@rolldown/binding-linux-x64-musl@1.0.0-beta.33':
    resolution: {integrity: sha512-bl7uzi6es/l6LT++NZcBpiX43ldLyKXCPwEZGY1rZJ99HQ7m1g3KxWwYCcGxtKjlb2ExVvDZicF6k+96vxOJKg==}
    cpu: [x64]
    os: [linux]

  '@rolldown/binding-openharmony-arm64@1.0.0-beta.33':
    resolution: {integrity: sha512-TrgzQanpLgcmmzolCbYA9BPZgF1gYxkIGZhU/HROnJPsq67gcyaYw/JBLioqQLjIwMipETkn25YY799D2OZzJA==}
    cpu: [arm64]
    os: [openharmony]

  '@rolldown/binding-wasm32-wasi@1.0.0-beta.33':
    resolution: {integrity: sha512-z0LltdUfvoKak9SuaLz/M9AVSg+RTOZjFksbZXzC6Svl1odyW4ai21VHhZy3m2Faeeb/rl/9efVLayj+qYEGxw==}
    engines: {node: '>=14.0.0'}
    cpu: [wasm32]

  '@rolldown/binding-win32-arm64-msvc@1.0.0-beta.33':
    resolution: {integrity: sha512-CpvOHyqDNOYx9riD4giyXQDIu72bWRU2Dwt1xFSPlBudk6NumK0OJl6Ch+LPnkp5podQHcQg0mMauAXPVKct7g==}
    cpu: [arm64]
    os: [win32]

  '@rolldown/binding-win32-ia32-msvc@1.0.0-beta.33':
    resolution: {integrity: sha512-/tNTvZTWHz6HiVuwpR3zR0kGIyCNb+/tFhnJmti+Aw2fAXs3l7Aj0DcXd0646eFKMX8L2w5hOW9H08FXTUkN0g==}
    cpu: [ia32]
    os: [win32]

  '@rolldown/binding-win32-x64-msvc@1.0.0-beta.33':
    resolution: {integrity: sha512-Bb2qK3z7g2mf4zaKRvkohHzweaP1lLbaoBmXZFkY6jJWMm0Z8Pfnh8cOoRlH1IVM1Ufbo8ZZ1WXp1LbOpRMtXw==}
    cpu: [x64]
    os: [win32]

  '@rolldown/browser@1.0.0-beta.43':
    resolution: {integrity: sha512-l00mWA7r+8mEbu04lyH1xhO5t/J6mt7yUt6VidtHqike9e8obarB6ePpzr7EA0GvsnuUYgvHhKPqRbnqSKrXJQ==}
    hasBin: true

  '@rolldown/pluginutils@1.0.0-beta.27':
    resolution: {integrity: sha512-+d0F4MKMCbeVUJwG96uQ4SgAznZNSq93I3V+9NHA4OpvqG8mRCpGdKmK8l/dl02h2CCDHwW2FqilnTyDcAnqjA==}

  '@rolldown/pluginutils@1.0.0-beta.33':
    resolution: {integrity: sha512-she25NCG6NoEPC/SEB4pHs5STcnfI4VBFOzjeI63maSPrWME5J2XC8ogrBgp8NaE/xzj28/kbpSaebiMvFRj+w==}

  '@rollup/plugin-alias@5.1.1':
    resolution: {integrity: sha512-PR9zDb+rOzkRb2VD+EuKB7UC41vU5DIwZ5qqCpk0KJudcWAyi8rvYOhS7+L5aZCspw1stTViLgN5v6FF1p5cgQ==}
    engines: {node: '>=14.0.0'}
    peerDependencies:
      rollup: 4.34.8
    peerDependenciesMeta:
      rollup:
        optional: true

  '@rollup/plugin-commonjs@28.0.3':
    resolution: {integrity: sha512-pyltgilam1QPdn+Zd9gaCfOLcnjMEJ9gV+bTw6/r73INdvzf1ah9zLIJBm+kW7R6IUFIQ1YO+VqZtYxZNWFPEQ==}
    engines: {node: '>=16.0.0 || 14 >= 14.17'}
    peerDependencies:
      rollup: 4.34.8
    peerDependenciesMeta:
      rollup:
        optional: true

  '@rollup/plugin-json@6.1.0':
    resolution: {integrity: sha512-EGI2te5ENk1coGeADSIwZ7G2Q8CJS2sF120T7jLw4xFw9n7wIOXHo+kIYRAoVpJAN+kmqZSoO3Fp4JtoNF4ReA==}
    engines: {node: '>=14.0.0'}
    peerDependencies:
      rollup: 4.34.8
    peerDependenciesMeta:
      rollup:
        optional: true

  '@rollup/plugin-node-resolve@16.0.1':
    resolution: {integrity: sha512-tk5YCxJWIG81umIvNkSod2qK5KyQW19qcBF/B78n1bjtOON6gzKoVeSzAE8yHCZEDmqkHKkxplExA8KzdJLJpA==}
    engines: {node: '>=14.0.0'}
    peerDependencies:
      rollup: 4.34.8
    peerDependenciesMeta:
      rollup:
        optional: true

  '@rollup/plugin-replace@6.0.2':
    resolution: {integrity: sha512-7QaYCf8bqF04dOy7w/eHmJeNExxTYwvKAmlSAH/EaWWUzbT0h5sbF6bktFoX/0F/0qwng5/dWFMyf3gzaM8DsQ==}
    engines: {node: '>=14.0.0'}
    peerDependencies:
      rollup: 4.34.8
    peerDependenciesMeta:
      rollup:
        optional: true

  '@rollup/plugin-virtual@3.0.2':
    resolution: {integrity: sha512-10monEYsBp3scM4/ND4LNH5Rxvh3e/cVeL3jWTgZ2SrQ+BmUoQcopVQvnaMcOnykb1VkxUFuDAN+0FnpTFRy2A==}
    engines: {node: '>=14.0.0'}
    peerDependencies:
      rollup: 4.34.8
    peerDependenciesMeta:
      rollup:
        optional: true

  '@rollup/pluginutils@5.3.0':
    resolution: {integrity: sha512-5EdhGZtnu3V88ces7s53hhfK5KSASnJZv8Lulpc04cWO3REESroJXg73DFsOmgbU2BhwV0E20bu2IDZb3VKW4Q==}
    engines: {node: '>=14.0.0'}
    peerDependencies:
      rollup: 4.34.8
    peerDependenciesMeta:
      rollup:
        optional: true

  '@rollup/rollup-android-arm-eabi@4.34.8':
    resolution: {integrity: sha512-q217OSE8DTp8AFHuNHXo0Y86e1wtlfVrXiAlwkIvGRQv9zbc6mE3sjIVfwI8sYUyNxwOg0j/Vm1RKM04JcWLJw==}
    cpu: [arm]
    os: [android]

  '@rollup/rollup-android-arm64@4.34.8':
    resolution: {integrity: sha512-Gigjz7mNWaOL9wCggvoK3jEIUUbGul656opstjaUSGC3eT0BM7PofdAJaBfPFWWkXNVAXbaQtC99OCg4sJv70Q==}
    cpu: [arm64]
    os: [android]

  '@rollup/rollup-darwin-arm64@4.34.8':
    resolution: {integrity: sha512-02rVdZ5tgdUNRxIUrFdcMBZQoaPMrxtwSb+/hOfBdqkatYHR3lZ2A2EGyHq2sGOd0Owk80oV3snlDASC24He3Q==}
    cpu: [arm64]
    os: [darwin]

  '@rollup/rollup-darwin-x64@4.34.8':
    resolution: {integrity: sha512-qIP/elwR/tq/dYRx3lgwK31jkZvMiD6qUtOycLhTzCvrjbZ3LjQnEM9rNhSGpbLXVJYQ3rq39A6Re0h9tU2ynw==}
    cpu: [x64]
    os: [darwin]

  '@rollup/rollup-freebsd-arm64@4.34.8':
    resolution: {integrity: sha512-IQNVXL9iY6NniYbTaOKdrlVP3XIqazBgJOVkddzJlqnCpRi/yAeSOa8PLcECFSQochzqApIOE1GHNu3pCz+BDA==}
    cpu: [arm64]
    os: [freebsd]

  '@rollup/rollup-freebsd-x64@4.34.8':
    resolution: {integrity: sha512-TYXcHghgnCqYFiE3FT5QwXtOZqDj5GmaFNTNt3jNC+vh22dc/ukG2cG+pi75QO4kACohZzidsq7yKTKwq/Jq7Q==}
    cpu: [x64]
    os: [freebsd]

  '@rollup/rollup-linux-arm-gnueabihf@4.34.8':
    resolution: {integrity: sha512-A4iphFGNkWRd+5m3VIGuqHnG3MVnqKe7Al57u9mwgbyZ2/xF9Jio72MaY7xxh+Y87VAHmGQr73qoKL9HPbXj1g==}
    cpu: [arm]
    os: [linux]

  '@rollup/rollup-linux-arm-musleabihf@4.34.8':
    resolution: {integrity: sha512-S0lqKLfTm5u+QTxlFiAnb2J/2dgQqRy/XvziPtDd1rKZFXHTyYLoVL58M/XFwDI01AQCDIevGLbQrMAtdyanpA==}
    cpu: [arm]
    os: [linux]

  '@rollup/rollup-linux-arm64-gnu@4.34.8':
    resolution: {integrity: sha512-jpz9YOuPiSkL4G4pqKrus0pn9aYwpImGkosRKwNi+sJSkz+WU3anZe6hi73StLOQdfXYXC7hUfsQlTnjMd3s1A==}
    cpu: [arm64]
    os: [linux]

  '@rollup/rollup-linux-arm64-musl@4.34.8':
    resolution: {integrity: sha512-KdSfaROOUJXgTVxJNAZ3KwkRc5nggDk+06P6lgi1HLv1hskgvxHUKZ4xtwHkVYJ1Rep4GNo+uEfycCRRxht7+Q==}
    cpu: [arm64]
    os: [linux]

  '@rollup/rollup-linux-loongarch64-gnu@4.34.8':
    resolution: {integrity: sha512-NyF4gcxwkMFRjgXBM6g2lkT58OWztZvw5KkV2K0qqSnUEqCVcqdh2jN4gQrTn/YUpAcNKyFHfoOZEer9nwo6uQ==}
    cpu: [loong64]
    os: [linux]

  '@rollup/rollup-linux-powerpc64le-gnu@4.34.8':
    resolution: {integrity: sha512-LMJc999GkhGvktHU85zNTDImZVUCJ1z/MbAJTnviiWmmjyckP5aQsHtcujMjpNdMZPT2rQEDBlJfubhs3jsMfw==}
    cpu: [ppc64]
    os: [linux]

  '@rollup/rollup-linux-riscv64-gnu@4.34.8':
    resolution: {integrity: sha512-xAQCAHPj8nJq1PI3z8CIZzXuXCstquz7cIOL73HHdXiRcKk8Ywwqtx2wrIy23EcTn4aZ2fLJNBB8d0tQENPCmw==}
    cpu: [riscv64]
    os: [linux]

  '@rollup/rollup-linux-s390x-gnu@4.34.8':
    resolution: {integrity: sha512-DdePVk1NDEuc3fOe3dPPTb+rjMtuFw89gw6gVWxQFAuEqqSdDKnrwzZHrUYdac7A7dXl9Q2Vflxpme15gUWQFA==}
    cpu: [s390x]
    os: [linux]

  '@rollup/rollup-linux-x64-gnu@4.34.8':
    resolution: {integrity: sha512-8y7ED8gjxITUltTUEJLQdgpbPh1sUQ0kMTmufRF/Ns5tI9TNMNlhWtmPKKHCU0SilX+3MJkZ0zERYYGIVBYHIA==}
    cpu: [x64]
    os: [linux]

  '@rollup/rollup-linux-x64-musl@4.34.8':
    resolution: {integrity: sha512-SCXcP0ZpGFIe7Ge+McxY5zKxiEI5ra+GT3QRxL0pMMtxPfpyLAKleZODi1zdRHkz5/BhueUrYtYVgubqe9JBNQ==}
    cpu: [x64]
    os: [linux]

  '@rollup/rollup-win32-arm64-msvc@4.34.8':
    resolution: {integrity: sha512-YHYsgzZgFJzTRbth4h7Or0m5O74Yda+hLin0irAIobkLQFRQd1qWmnoVfwmKm9TXIZVAD0nZ+GEb2ICicLyCnQ==}
    cpu: [arm64]
    os: [win32]

  '@rollup/rollup-win32-ia32-msvc@4.34.8':
    resolution: {integrity: sha512-r3NRQrXkHr4uWy5TOjTpTYojR9XmF0j/RYgKCef+Ag46FWUTltm5ziticv8LdNsDMehjJ543x/+TJAek/xBA2w==}
    cpu: [ia32]
    os: [win32]

  '@rollup/rollup-win32-x64-msvc@4.34.8':
    resolution: {integrity: sha512-U0FaE5O1BCpZSeE6gBl3c5ObhePQSfk9vDRToMmTkbhCOgW4jqvtS5LGyQ76L1fH8sM0keRp4uDTsbjiUyjk0g==}
    cpu: [x64]
    os: [win32]

  '@sec-ant/readable-stream@0.4.1':
    resolution: {integrity: sha512-831qok9r2t8AlxLko40y2ebgSDhenenCatLVeW/uBtnHPyhHOvG0C7TvfgecV+wHzIm5KUICgzmVpWS+IMEAeg==}

  '@shikijs/core@3.12.2':
    resolution: {integrity: sha512-L1Safnhra3tX/oJK5kYHaWmLEBJi1irASwewzY3taX5ibyXyMkkSDZlq01qigjryOBwrXSdFgTiZ3ryzSNeu7Q==}

  '@shikijs/core@3.13.0':
    resolution: {integrity: sha512-3P8rGsg2Eh2qIHekwuQjzWhKI4jV97PhvYjYUzGqjvJfqdQPz+nMlfWahU24GZAyW1FxFI1sYjyhfh5CoLmIUA==}

  '@shikijs/engine-javascript@3.12.2':
    resolution: {integrity: sha512-Nm3/azSsaVS7hk6EwtHEnTythjQfwvrO5tKqMlaH9TwG1P+PNaR8M0EAKZ+GaH2DFwvcr4iSfTveyxMIvXEHMw==}

  '@shikijs/engine-javascript@3.13.0':
    resolution: {integrity: sha512-Ty7xv32XCp8u0eQt8rItpMs6rU9Ki6LJ1dQOW3V/56PKDcpvfHPnYFbsx5FFUP2Yim34m/UkazidamMNVR4vKg==}

  '@shikijs/engine-oniguruma@1.29.2':
    resolution: {integrity: sha512-7iiOx3SG8+g1MnlzZVDYiaeHe7Ez2Kf2HrJzdmGwkRisT7r4rak0e655AcM/tF9JG/kg5fMNYlLLKglbN7gBqA==}

  '@shikijs/engine-oniguruma@3.12.2':
    resolution: {integrity: sha512-hozwnFHsLvujK4/CPVHNo3Bcg2EsnG8krI/ZQ2FlBlCRpPZW4XAEQmEwqegJsypsTAN9ehu2tEYe30lYKSZW/w==}

  '@shikijs/engine-oniguruma@3.13.0':
    resolution: {integrity: sha512-O42rBGr4UDSlhT2ZFMxqM7QzIU+IcpoTMzb3W7AlziI1ZF7R8eS2M0yt5Ry35nnnTX/LTLXFPUjRFCIW+Operg==}

  '@shikijs/langs@3.12.2':
    resolution: {integrity: sha512-bVx5PfuZHDSHoBal+KzJZGheFuyH4qwwcwG/n+MsWno5cTlKmaNtTsGzJpHYQ8YPbB5BdEdKU1rga5/6JGY8ww==}

  '@shikijs/langs@3.13.0':
    resolution: {integrity: sha512-672c3WAETDYHwrRP0yLy3W1QYB89Hbpj+pO4KhxK6FzIrDI2FoEXNiNCut6BQmEApYLfuYfpgOZaqbY+E9b8wQ==}

  '@shikijs/themes@3.12.2':
    resolution: {integrity: sha512-fTR3QAgnwYpfGczpIbzPjlRnxyONJOerguQv1iwpyQZ9QXX4qy/XFQqXlf17XTsorxnHoJGbH/LXBvwtqDsF5A==}

  '@shikijs/themes@3.13.0':
    resolution: {integrity: sha512-Vxw1Nm1/Od8jyA7QuAenaV78BG2nSr3/gCGdBkLpfLscddCkzkL36Q5b67SrLLfvAJTOUzW39x4FHVCFriPVgg==}

  '@shikijs/types@1.29.2':
    resolution: {integrity: sha512-VJjK0eIijTZf0QSTODEXCqinjBn0joAHQ+aPSBzrv4O2d/QSbsMw+ZeSRx03kV34Hy7NzUvV/7NqfYGRLrASmw==}

  '@shikijs/types@3.12.2':
    resolution: {integrity: sha512-K5UIBzxCyv0YoxN3LMrKB9zuhp1bV+LgewxuVwHdl4Gz5oePoUFrr9EfgJlGlDeXCU1b/yhdnXeuRvAnz8HN8Q==}

  '@shikijs/types@3.13.0':
    resolution: {integrity: sha512-oM9P+NCFri/mmQ8LoFGVfVyemm5Hi27330zuOBp0annwJdKH1kOLndw3zCtAVDehPLg9fKqoEx3Ht/wNZxolfw==}

  '@shikijs/vscode-textmate@10.0.2':
    resolution: {integrity: sha512-83yeghZ2xxin3Nj8z1NMd/NCuca+gsYXswywDy5bHvwlWL8tpTQmzGeUuHd9FC3E/SBEMvzJRwWEOz5gGes9Qg==}

  '@sindresorhus/merge-streams@4.0.0':
    resolution: {integrity: sha512-tlqY9xq5ukxTUZBmoOp+m61cqwQD5pHJtFY3Mn8CA8ps6yghLH/Hw8UPdqg4OLmFW3IFlcXnQNmo/dh8HzXYIQ==}
    engines: {node: '>=18'}

  '@stackblitz/sdk@1.11.0':
    resolution: {integrity: sha512-DFQGANNkEZRzFk1/rDP6TcFdM82ycHE+zfl9C/M/jXlH68jiqHWHFMQURLELoD8koxvu/eW5uhg94NSAZlYrUQ==}

  '@swc/helpers@0.5.17':
    resolution: {integrity: sha512-5IKx/Y13RsYd+sauPb2x+U/xZikHjolzfuDgTAl/Tdf3Q8rslRvC19NKDLgAJQ6wsqADk10ntlv08nPFw/gO/A==}

  '@tailwindcss/node@4.1.13':
    resolution: {integrity: sha512-eq3ouolC1oEFOAvOMOBAmfCIqZBJuvWvvYWh5h5iOYfe1HFC6+GZ6EIL0JdM3/niGRJmnrOc+8gl9/HGUaaptw==}

  '@tailwindcss/oxide-android-arm64@4.1.13':
    resolution: {integrity: sha512-BrpTrVYyejbgGo57yc8ieE+D6VT9GOgnNdmh5Sac6+t0m+v+sKQevpFVpwX3pBrM2qKrQwJ0c5eDbtjouY/+ew==}
    engines: {node: '>= 10'}
    cpu: [arm64]
    os: [android]

  '@tailwindcss/oxide-darwin-arm64@4.1.13':
    resolution: {integrity: sha512-YP+Jksc4U0KHcu76UhRDHq9bx4qtBftp9ShK/7UGfq0wpaP96YVnnjFnj3ZFrUAjc5iECzODl/Ts0AN7ZPOANQ==}
    engines: {node: '>= 10'}
    cpu: [arm64]
    os: [darwin]

  '@tailwindcss/oxide-darwin-x64@4.1.13':
    resolution: {integrity: sha512-aAJ3bbwrn/PQHDxCto9sxwQfT30PzyYJFG0u/BWZGeVXi5Hx6uuUOQEI2Fa43qvmUjTRQNZnGqe9t0Zntexeuw==}
    engines: {node: '>= 10'}
    cpu: [x64]
    os: [darwin]

  '@tailwindcss/oxide-freebsd-x64@4.1.13':
    resolution: {integrity: sha512-Wt8KvASHwSXhKE/dJLCCWcTSVmBj3xhVhp/aF3RpAhGeZ3sVo7+NTfgiN8Vey/Fi8prRClDs6/f0KXPDTZE6nQ==}
    engines: {node: '>= 10'}
    cpu: [x64]
    os: [freebsd]

  '@tailwindcss/oxide-linux-arm-gnueabihf@4.1.13':
    resolution: {integrity: sha512-mbVbcAsW3Gkm2MGwA93eLtWrwajz91aXZCNSkGTx/R5eb6KpKD5q8Ueckkh9YNboU8RH7jiv+ol/I7ZyQ9H7Bw==}
    engines: {node: '>= 10'}
    cpu: [arm]
    os: [linux]

  '@tailwindcss/oxide-linux-arm64-gnu@4.1.13':
    resolution: {integrity: sha512-wdtfkmpXiwej/yoAkrCP2DNzRXCALq9NVLgLELgLim1QpSfhQM5+ZxQQF8fkOiEpuNoKLp4nKZ6RC4kmeFH0HQ==}
    engines: {node: '>= 10'}
    cpu: [arm64]
    os: [linux]

  '@tailwindcss/oxide-linux-arm64-musl@4.1.13':
    resolution: {integrity: sha512-hZQrmtLdhyqzXHB7mkXfq0IYbxegaqTmfa1p9MBj72WPoDD3oNOh1Lnxf6xZLY9C3OV6qiCYkO1i/LrzEdW2mg==}
    engines: {node: '>= 10'}
    cpu: [arm64]
    os: [linux]

  '@tailwindcss/oxide-linux-x64-gnu@4.1.13':
    resolution: {integrity: sha512-uaZTYWxSXyMWDJZNY1Ul7XkJTCBRFZ5Fo6wtjrgBKzZLoJNrG+WderJwAjPzuNZOnmdrVg260DKwXCFtJ/hWRQ==}
    engines: {node: '>= 10'}
    cpu: [x64]
    os: [linux]

  '@tailwindcss/oxide-linux-x64-musl@4.1.13':
    resolution: {integrity: sha512-oXiPj5mi4Hdn50v5RdnuuIms0PVPI/EG4fxAfFiIKQh5TgQgX7oSuDWntHW7WNIi/yVLAiS+CRGW4RkoGSSgVQ==}
    engines: {node: '>= 10'}
    cpu: [x64]
    os: [linux]

  '@tailwindcss/oxide-wasm32-wasi@4.1.13':
    resolution: {integrity: sha512-+LC2nNtPovtrDwBc/nqnIKYh/W2+R69FA0hgoeOn64BdCX522u19ryLh3Vf3F8W49XBcMIxSe665kwy21FkhvA==}
    engines: {node: '>=14.0.0'}
    cpu: [wasm32]
    bundledDependencies:
      - '@napi-rs/wasm-runtime'
      - '@emnapi/core'
      - '@emnapi/runtime'
      - '@tybys/wasm-util'
      - '@emnapi/wasi-threads'
      - tslib

  '@tailwindcss/oxide-win32-arm64-msvc@4.1.13':
    resolution: {integrity: sha512-dziTNeQXtoQ2KBXmrjCxsuPk3F3CQ/yb7ZNZNA+UkNTeiTGgfeh+gH5Pi7mRncVgcPD2xgHvkFCh/MhZWSgyQg==}
    engines: {node: '>= 10'}
    cpu: [arm64]
    os: [win32]

  '@tailwindcss/oxide-win32-x64-msvc@4.1.13':
    resolution: {integrity: sha512-3+LKesjXydTkHk5zXX01b5KMzLV1xl2mcktBJkje7rhFUpUlYJy7IMOLqjIRQncLTa1WZZiFY/foAeB5nmaiTw==}
    engines: {node: '>= 10'}
    cpu: [x64]
    os: [win32]

  '@tailwindcss/oxide@4.1.13':
    resolution: {integrity: sha512-CPgsM1IpGRa880sMbYmG1s4xhAy3xEt1QULgTJGQmZUeNgXFR7s1YxYygmJyBGtou4SyEosGAGEeYqY7R53bIA==}
    engines: {node: '>= 10'}

  '@tailwindcss/vite@4.1.13':
    resolution: {integrity: sha512-0PmqLQ010N58SbMTJ7BVJ4I2xopiQn/5i6nlb4JmxzQf8zcS5+m2Cv6tqh+sfDwtIdjoEnOvwsGQ1hkUi8QEHQ==}
    peerDependencies:
      vite: ^5.2.0 || ^6 || ^7

  '@testing-library/dom@10.4.0':
    resolution: {integrity: sha512-pemlzrSESWbdAloYml3bAJMEfNh1Z7EduzqPKprCH5S341frlpYnUEW0H72dLxa6IsYr+mPno20GiSm+h9dEdQ==}
    engines: {node: '>=18'}

  '@testing-library/user-event@14.6.1':
    resolution: {integrity: sha512-vq7fv0rnt+QTXgPxr5Hjc210p6YKq2kmdziLgnsZGgLJ9e6VAShx1pACLuRjd/AS/sr7phAR58OIIpf0LlmQNw==}
    engines: {node: '>=12', npm: '>=6'}
    peerDependencies:
      '@testing-library/dom': '>=7.21.4'

  '@trysound/sax@0.2.0':
    resolution: {integrity: sha512-L7z9BgrNEcYyUYtF+HaEfiS5ebkh9jXqbszz7pC0hRBPaatV0XjSD3+eHrpqFemQfgwiFF0QPIarnIihIDn7OA==}
    engines: {node: '>=10.13.0'}

  '@tweenjs/tween.js@23.1.3':
    resolution: {integrity: sha512-vJmvvwFxYuGnF2axRtPYocag6Clbb5YS7kLL+SO/TeVFzHqDIWrNKYtcsPMibjDx9O+bu+psAy9NKfWklassUA==}

  '@tybys/wasm-util@0.10.1':
    resolution: {integrity: sha512-9tTaPJLSiejZKx+Bmog4uSubteqTvFrVrURwkmHixBo0G4seD0zUxp98E1DzUBJxLQ3NPwXrGKDiVjwx/DpPsg==}

  '@types/acorn@4.0.6':
    resolution: {integrity: sha512-veQTnWP+1D/xbxVrPC3zHnCZRjSrKfhbMUlEA43iMZLu7EsnTtkJklIuwrCPbOi8YkvDQAiW05VQQFvvz9oieQ==}

  '@types/aria-query@5.0.4':
    resolution: {integrity: sha512-rfT93uj5s0PRL7EzccGMs3brplhcrghnDoV26NqKhCAS1hVo+WdNsPvE/yb6ilfr5hi2MEk6d5EWJTKdxg8jVw==}

  '@types/babel__core@7.20.5':
    resolution: {integrity: sha512-qoQprZvz5wQFJwMDqeseRXWv3rqMvhgpbXFfVyWhbx9X47POIA6i/+dXefEmZKoAgOaTdaIgNSMqMIU61yRyzA==}

  '@types/babel__generator@7.6.8':
    resolution: {integrity: sha512-ASsj+tpEDsEiFr1arWrlN6V3mdfjRMZt6LtK/Vp/kreFLnr5QH5+DhvD5nINYZXzwJvXeGq+05iUXcAzVrqWtw==}

  '@types/babel__standalone@7.1.9':
    resolution: {integrity: sha512-IcCNPLqpevUD7UpV8QB0uwQPOyoOKACFf0YtYWRHcmxcakaje4Q7dbG2+jMqxw/I8Zk0NHvEps66WwS7z/UaaA==}

  '@types/babel__template@7.4.4':
    resolution: {integrity: sha512-h/NUaSyG5EyxBIp8YRxo4RMe2/qQgvyowRwVMzhYhBCONbW8PUsg4lkFMrhgZhUe5z3L3MiLDuvyJ/CaPa2A8A==}

  '@types/babel__traverse@7.20.7':
    resolution: {integrity: sha512-dkO5fhS7+/oos4ciWxyEyjWe48zmG6wbCheo/G2ZnHx4fs3EU6YC6UM8rk56gAjNJ9P3MTH2jo5jb92/K6wbng==}

  '@types/bun@1.2.22':
    resolution: {integrity: sha512-5A/KrKos2ZcN0c6ljRSOa1fYIyCKhZfIVYeuyb4snnvomnpFqC0tTsEkdqNxbAgExV384OETQ//WAjl3XbYqQA==}

  '@types/bun@1.3.1':
    resolution: {integrity: sha512-4jNMk2/K9YJtfqwoAa28c8wK+T7nvJFOjxI4h/7sORWcypRNxBpr+TPNaCfVWq70tLCJsqoFwcf0oI0JU/fvMQ==}

  '@types/chai@5.2.2':
    resolution: {integrity: sha512-8kB30R7Hwqf40JPiKhVzodJs2Qc1ZJ5zuT3uzw5Hq/dhNCl3G3l83jfpdI1e20BP348+fV7VIL/+FxaXkqBmWg==}

  '@types/cookie@0.6.0':
    resolution: {integrity: sha512-4Kh9a6B2bQciAhf7FSuMRRkUWecJgJu9nPnx3yzpsfXX/c50REIqpHY4C82bXP90qrLtXtkDxTZosYO3UpOwlA==}

  '@types/debug@4.1.12':
    resolution: {integrity: sha512-vIChWdVG3LG1SMxEvI/AK+FWJthlrqlTu7fbrlywTkkaONwk/UAGaULXRlf8vkzFBLVm0zkMdCquhL5aOjhXPQ==}

  '@types/deep-eql@4.0.2':
    resolution: {integrity: sha512-c9h9dVVMigMPc4bwTvC5dxqtqJZwQPePsWjPlpSOnojbor6pGqdk541lfA7AqFQr5pB1BRdq0juY9db81BwyFw==}

  '@types/estree-jsx@1.0.5':
    resolution: {integrity: sha512-52CcUVNFyfb1A2ALocQw/Dd1BQFNmSdkuC3BkZ6iqhdMfQz7JWOFRuJFloOzjk+6WijU56m9oKXFAXc7o3Towg==}

  '@types/estree@1.0.6':
    resolution: {integrity: sha512-AYnb1nQyY49te+VRAVgmzfcgjYS91mY5P0TKUDCLEM+gNnA+3T6rWITXRLYCpahpqSQbN5cE+gHpnPyXjHWxcw==}

  '@types/estree@1.0.8':
    resolution: {integrity: sha512-dWHzHa2WqEXI/O1E9OjrocMTKJl2mSrEolh1Iomrv6U+JuNwaHXsXx9bLu5gG7BUWFIN0skIQJQ/L1rIex4X6w==}

  '@types/fontkit@2.0.8':
    resolution: {integrity: sha512-wN+8bYxIpJf+5oZdrdtaX04qUuWHcKxcDEgRS9Qm9ZClSHjzEn13SxUC+5eRM+4yXIeTYk8mTzLAWGF64847ew==}

  '@types/geojson@7946.0.16':
    resolution: {integrity: sha512-6C8nqWur3j98U6+lXDfTUWIfgvZU+EumvpHKcYjujKH7woYyLj2sUmff0tRhrqM7BohUw7Pz3ZB1jj2gW9Fvmg==}

  '@types/hast@3.0.4':
    resolution: {integrity: sha512-WPs+bbQw5aCj+x6laNGWLH3wviHtoCv/P3+otBhbOhJgG8qtpdAMlTCxLtsTWA7LH1Oh/bFCHsBn0TPS5m30EQ==}

  '@types/js-yaml@4.0.9':
    resolution: {integrity: sha512-k4MGaQl5TGo/iipqb2UDG2UwjXziSWkh0uysQelTlJpX1qGlpUZYm8PnO4DxG1qBomtJUdYJ6qR6xdIah10JLg==}

  '@types/katex@0.16.7':
    resolution: {integrity: sha512-HMwFiRujE5PjrgwHQ25+bsLJgowjGjm5Z8FVSf0N6PwgJrwxH0QxzHYDcKsTfV3wva0vzrpqMTJS2jXPr5BMEQ==}

  '@types/mathjax@0.0.40':
    resolution: {integrity: sha512-rHusx08LCg92WJxrsM3SPjvLTSvK5C+gealtSuhKbEOcUZfWlwigaFoPLf6Dfxhg4oryN5qP9Sj7zOQ4HYXINw==}

  '@types/mdast@4.0.4':
    resolution: {integrity: sha512-kGaNbPh1k7AFzgpud/gMdvIm5xuECykRR+JnWKQno9TAXVa6WIVCGTPvYGekIDL4uwCZQSYbUxNBSb1aUo79oA==}

  '@types/mdx@2.0.13':
    resolution: {integrity: sha512-+OWZQfAYyio6YkJb3HLxDrvnx6SWWDbC0zVPfBRzUk0/nqoDyf6dNxQi3eArPe8rJ473nobTMQ/8Zk+LxJ+Yuw==}

  '@types/moo@0.5.10':
    resolution: {integrity: sha512-W6KzyZjXUYpwQfLK1O1UDzqcqYlul+lO7Bt71luyIIyNlOZwJaNeWWdqFs1C/f2hohZvUFHMk6oFNe9Rg48DbA==}

  '@types/ms@2.1.0':
    resolution: {integrity: sha512-GsCCIZDE/p3i96vtEqx+7dBUGXrc7zeSK3wwPHIaRThS+9OhWIXRqzs4d6k1SVU8g91DrNRWxWUGhp5KXQb2VA==}

  '@types/nearley@2.11.5':
    resolution: {integrity: sha512-dM7TrN0bVxGGXTYGx4YhGear8ysLO5SOuouAWM9oltjQ3m9oYa13qi8Z1DJp5zxVMPukvQdsrnZmgzpeuTSEQA==}

  '@types/nlcst@2.0.3':
    resolution: {integrity: sha512-vSYNSDe6Ix3q+6Z7ri9lyWqgGhJTmzRjZRqyq15N0Z/1/UnVsno9G/N40NBijoYx2seFDIl0+B2mgAb9mezUCA==}

  '@types/node@17.0.45':
    resolution: {integrity: sha512-w+tIMs3rq2afQdsPJlODhoUEKzFP1ayaoyl1CcnwtIlsVe7K7bA1NGm4s3PraqTLlXnbIN84zuBlxBWo1u9BLw==}

  '@types/node@24.10.0':
    resolution: {integrity: sha512-qzQZRBqkFsYyaSWXuEHc2WR9c0a0CXwiE5FWUvn7ZM+vdy1uZLfCunD38UzhuB7YN/J11ndbDBcTmOdxJo9Q7A==}

  '@types/picomatch@4.0.1':
    resolution: {integrity: sha512-dLqxmi5VJRC9XTvc/oaTtk+bDb4RRqxLZPZ3jIpYBHEnDXX8lu02w2yWI6NsPPsELuVK298Z2iR8jgoWKRdUVQ==}

  '@types/react-dom@19.1.6':
    resolution: {integrity: sha512-4hOiT/dwO8Ko0gV1m/TJZYk3y0KBnY9vzDh7W+DH17b2HFSOGgdj33dhihPeuy3l0q23+4e+hoXHV6hCC4dCXw==}
    peerDependencies:
      '@types/react': ^19.0.0

  '@types/react@19.1.8':
    resolution: {integrity: sha512-AwAfQ2Wa5bCx9WP8nZL2uMZWod7J7/JSplxbTmBQ5ms6QpqNYm672H0Vu9ZVKVngQ+ii4R/byguVEUZQyeg44g==}

  '@types/resolve@1.20.2':
    resolution: {integrity: sha512-60BCwRFOZCQhDncwQdxxeOEEkbc5dIMccYLwbxsS4TUNeVECQ/pBJ0j09mrHOl/JJvpRPGwO9SvE4nR2Nb/a4Q==}

  '@types/sax@1.2.7':
    resolution: {integrity: sha512-rO73L89PJxeYM3s3pPPjiPgVVcymqU490g0YO5n5By0k2Erzj6tay/4lr1CHAAU4JyOWd1rpQ8bCf6cZfHU96A==}

  '@types/stats.js@0.17.4':
    resolution: {integrity: sha512-jIBvWWShCvlBqBNIZt0KAshWpvSjhkwkEu4ZUcASoAvhmrgAUI2t1dXrjSL4xXVLB4FznPrIsX3nKXFl/Dt4vA==}

  '@types/statuses@2.0.6':
    resolution: {integrity: sha512-xMAgYwceFhRA2zY+XbEA7mxYbA093wdiW8Vu6gZPGWy9cmOyU9XesH1tNcEWsKFd5Vzrqx5T3D38PWx1FIIXkA==}

  '@types/three@0.180.0':
    resolution: {integrity: sha512-ykFtgCqNnY0IPvDro7h+9ZeLY+qjgUWv+qEvUt84grhenO60Hqd4hScHE7VTB9nOQ/3QM8lkbNE+4vKjEpUxKg==}

  '@types/tough-cookie@4.0.5':
    resolution: {integrity: sha512-/Ad8+nIOV7Rl++6f1BdKxFSMgmoqEoYbHRpPcx3JEfv8VRsQe9Z4mCXeJBzxs7mbHY/XOZZuXlRNfhpVPbs6ZA==}

  '@types/trusted-types@1.0.6':
    resolution: {integrity: sha512-230RC8sFeHoT6sSUlRO6a8cAnclO06eeiq1QDfiv2FGCLWFvvERWgwIQD4FWqD9A69BN7Lzee4OXwoMVnnsWDw==}

  '@types/unist@2.0.11':
    resolution: {integrity: sha512-CmBKiL6NNo/OqgmMn95Fk9Whlp2mtvIv+KNpQKN2F4SjvrEesubTRWGYSg+BnWZOnlCaSTU1sMpsBOzgbYhnsA==}

  '@types/unist@3.0.3':
    resolution: {integrity: sha512-ko/gIFJRv177XgZsZcBwnqJN5x/Gien8qNOn0D5bQU/zAzVf9Zt3BlcUiLqhV9y4ARk0GbT3tnUiPNgnTXzc/Q==}

  '@types/webxr@0.4.0':
    resolution: {integrity: sha512-LQvrACV3Pj17GpkwHwXuTd733gfY+D7b9mKdrTmLdO7vo7P/o6209Qqtk63y/FCv/lspdmi0pWz6Qe/ull9kQg==}

  '@types/webxr@0.5.22':
    resolution: {integrity: sha512-Vr6Stjv5jPRqH690f5I5GLjVk8GSsoQSYJ2FVd/3jJF7KaqfwPi3ehfBS96mlQ2kPCwZaX6U0rG2+NGHBKkA/A==}

  '@typescript/analyze-trace@0.10.1':
    resolution: {integrity: sha512-RnlSOPh14QbopGCApgkSx5UBgGda5MX1cHqp2fsqfiDyCwGL/m1jaeB9fzu7didVS81LQqGZZuxFBcg8YU8EVw==}
    hasBin: true

  '@typescript/vfs@1.6.1':
    resolution: {integrity: sha512-JwoxboBh7Oz1v38tPbkrZ62ZXNHAk9bJ7c9x0eI5zBfBnBYGhURdbnh7Z4smN/MV48Y5OCcZb58n972UtbazsA==}
    peerDependencies:
      typescript: '*'

  '@ungap/structured-clone@1.3.0':
    resolution: {integrity: sha512-WmoN8qaIAo7WTYWbAZuG8PYEhn5fkz7dZrqTBZ7dtt//lL2Gwms1IcnQ5yHqjDfX8Ft5j4YzDM23f87zBfDe9g==}

  '@vitejs/plugin-basic-ssl@2.1.0':
    resolution: {integrity: sha512-dOxxrhgyDIEUADhb/8OlV9JIqYLgos03YorAueTIeOUskLJSEsfwCByjbu98ctXitUN3znXKp0bYD/WHSudCeA==}
    engines: {node: ^18.0.0 || ^20.0.0 || >=22.0.0}
    peerDependencies:
      vite: ^6.0.0 || ^7.0.0

  '@vitejs/plugin-react@4.7.0':
    resolution: {integrity: sha512-gUu9hwfWvvEDBBmgtAowQCojwZmJ5mcLn3aufeCsitijs3+f2NsrPtlAWIR6OPiqljl96GVCUbLe0HyqIpVaoA==}
    engines: {node: ^14.18.0 || >=16.0.0}
    peerDependencies:
      vite: ^4.2.0 || ^5.0.0 || ^6.0.0 || ^7.0.0

  '@vitest/browser@3.2.4':
    resolution: {integrity: sha512-tJxiPrWmzH8a+w9nLKlQMzAKX/7VjFs50MWgcAj7p9XQ7AQ9/35fByFYptgPELyLw+0aixTnC4pUWV+APcZ/kw==}
    peerDependencies:
      playwright: '*'
      safaridriver: '*'
      vitest: 3.2.4
      webdriverio: ^7.0.0 || ^8.0.0 || ^9.0.0
    peerDependenciesMeta:
      playwright:
        optional: true
      safaridriver:
        optional: true
      webdriverio:
        optional: true

  '@vitest/coverage-v8@3.1.2':
    resolution: {integrity: sha512-XDdaDOeaTMAMYW7N63AqoK32sYUWbXnTkC6tEbVcu3RlU1bB9of32T+PGf8KZvxqLNqeXhafDFqCkwpf2+dyaQ==}
    peerDependencies:
      '@vitest/browser': 3.1.2
      vitest: 3.1.2
    peerDependenciesMeta:
      '@vitest/browser':
        optional: true

  '@vitest/expect@3.2.4':
    resolution: {integrity: sha512-Io0yyORnB6sikFlt8QW5K7slY4OjqNX9jmJQ02QDda8lyM6B5oNgVWoSoKPac8/kgnCUzuHQKrSLtu/uOqqrig==}

  '@vitest/mocker@3.2.4':
    resolution: {integrity: sha512-46ryTE9RZO/rfDd7pEqFl7etuyzekzEhUbTW3BvmeO/BcCMEgq59BKhek3dXDWgAj4oMK6OZi+vRr1wPW6qjEQ==}
    peerDependencies:
      msw: ^2.4.9
      vite: ^5.0.0 || ^6.0.0 || ^7.0.0-0
    peerDependenciesMeta:
      msw:
        optional: true
      vite:
        optional: true

  '@vitest/pretty-format@3.2.4':
    resolution: {integrity: sha512-IVNZik8IVRJRTr9fxlitMKeJeXFFFN0JaB9PHPGQ8NKQbGpfjlTx9zO4RefN8gp7eqjNy8nyK3NZmBzOPeIxtA==}

  '@vitest/runner@3.2.4':
    resolution: {integrity: sha512-oukfKT9Mk41LreEW09vt45f8wx7DordoWUZMYdY/cyAk7w5TWkTRCNZYF7sX7n2wB7jyGAl74OxgwhPgKaqDMQ==}

  '@vitest/snapshot@3.2.4':
    resolution: {integrity: sha512-dEYtS7qQP2CjU27QBC5oUOxLE/v5eLkGqPE0ZKEIDGMs4vKWe7IjgLOeauHsR0D5YuuycGRO5oSRXnwnmA78fQ==}

  '@vitest/spy@3.2.4':
    resolution: {integrity: sha512-vAfasCOe6AIK70iP5UD11Ac4siNUNJ9i/9PZ3NKx07sG6sUxeag1LWdNrMWeKKYBLlzuK+Gn65Yd5nyL6ds+nw==}

  '@vitest/utils@3.2.4':
    resolution: {integrity: sha512-fB2V0JFrQSMsCo9HiSq3Ezpdv4iYaXRG1Sx8edX3MwxfyNn83mKiGzOcH+Fkxt4MHxr3y42fQi1oeAInqgX2QA==}

  '@volar/kit@2.4.11':
    resolution: {integrity: sha512-ups5RKbMzMCr6RKafcCqDRnJhJDNWqo2vfekwOAj6psZ15v5TlcQFQAyokQJ3wZxVkzxrQM+TqTRDENfQEXpmA==}
    peerDependencies:
      typescript: '*'

  '@volar/language-core@2.4.11':
    resolution: {integrity: sha512-lN2C1+ByfW9/JRPpqScuZt/4OrUUse57GLI6TbLgTIqBVemdl1wNcZ1qYGEo2+Gw8coYLgCy7SuKqn6IrQcQgg==}

  '@volar/language-server@2.4.11':
    resolution: {integrity: sha512-W9P8glH1M8LGREJ7yHRCANI5vOvTrRO15EMLdmh5WNF9sZYSEbQxiHKckZhvGIkbeR1WAlTl3ORTrJXUghjk7g==}

  '@volar/language-service@2.4.11':
    resolution: {integrity: sha512-KIb6g8gjUkS2LzAJ9bJCLIjfsJjeRtmXlu7b2pDFGD3fNqdbC53cCAKzgWDs64xtQVKYBU13DLWbtSNFtGuMLQ==}

  '@volar/source-map@2.4.11':
    resolution: {integrity: sha512-ZQpmafIGvaZMn/8iuvCFGrW3smeqkq/IIh9F1SdSx9aUl0J4Iurzd6/FhmjNO5g2ejF3rT45dKskgXWiofqlZQ==}

  '@volar/typescript@2.4.11':
    resolution: {integrity: sha512-2DT+Tdh88Spp5PyPbqhyoYavYCPDsqbHLFwcUI9K1NlY1YgUJvujGdrqUp0zWxnW7KWNTr3xSpMuv2WnaTKDAw==}

  '@vscode/emmet-helper@2.11.0':
    resolution: {integrity: sha512-QLxjQR3imPZPQltfbWRnHU6JecWTF1QSWhx3GAKQpslx7y3Dp6sIIXhKjiUJ/BR9FX8PVthjr9PD6pNwOJfAzw==}

  '@vscode/l10n@0.0.18':
    resolution: {integrity: sha512-KYSIHVmslkaCDyw013pphY+d7x1qV8IZupYfeIfzNA+nsaWHbn5uPuQRvdRFsa9zFzGeudPuoGoZ1Op4jrJXIQ==}

  '@vtbag/cam-shaft@1.0.6':
    resolution: {integrity: sha512-Xy1bmJJLXuCqxmY2agwPfhGNv1XZViqh54H0VGK4mouGsItFsh8Mz/wWAP6mZwAOEuu9bEOJ1mJ+oNoaczZ1zw==}

  '@vtbag/element-crossing@1.1.0':
    resolution: {integrity: sha512-1YL609KPwhHUKRrVNfoogQCVJPfFrE5DubOLcCJZLHVCjWZ2ZAPcaq1wR2OP6nXD0Ok9JLX41YsEtYBYzw6CxQ==}

  '@vtbag/inspection-chamber@1.0.22':
    resolution: {integrity: sha512-M0iVmgUEjTmjX3/LEVxpNFjqZSdKN/y6otH4aD6x8c3HhJjlD9OwStJaYHS8EoiQtvmPWIdG79iXOCesXTGfaQ==}

  '@vtbag/turn-signal@1.3.1':
    resolution: {integrity: sha512-6rWkG+ik3U+KQGI94yNOrOh5QedB9zmP/8H51X5WQwrJz8m2MAU5YwGRRcweO/dJ6wW/Bn7OsgC1vRURnwrvCg==}

  '@vtbag/utensil-drawer@1.2.11':
    resolution: {integrity: sha512-ZopaB1qd8RCjfbVCpI+xgVAzFVe/b65SzQhKX8E6+TLdkq7Tp2+0z091W0Ro7C4QHXpfi7Y93cXSA+1DDYQOVA==}

  '@webgpu/types@0.1.66':
    resolution: {integrity: sha512-YA2hLrwLpDsRueNDXIMqN9NTzD6bCDkuXbOSe0heS+f8YE8usA6Gbv1prj81pzVHrbaAma7zObnIC+I6/sXJgA==}

  '@xmldom/xmldom@0.9.8':
    resolution: {integrity: sha512-p96FSY54r+WJ50FIOsCOjyj/wavs8921hG5+kVMmZgKcvIKxMXHTrjNJvRgWa/zuX3B6t2lijLNFaOyuxUH+2A==}
    engines: {node: '>=14.6'}

  acorn-jsx@5.3.2:
    resolution: {integrity: sha512-rq9s+JNhf0IChjtDXxllJ7g41oZk5SlXtp0LHwyA5cejwn7vKmKp4pPri6YEePv2PU65sAsegbXtIinmDFDXgQ==}
    peerDependencies:
      acorn: ^6.0.0 || ^7.0.0 || ^8.0.0

  acorn@8.14.1:
    resolution: {integrity: sha512-OvQ/2pUDKmgfCg++xsTX1wGxfTaszcHVcTctW4UJB4hibJx2HXxxO5UmVgyjMa+ZDsiaf5wWLXYpRWMmBI0QHg==}
    engines: {node: '>=0.4.0'}
    hasBin: true

  acorn@8.15.0:
    resolution: {integrity: sha512-NZyJarBfL7nWwIq+FDL6Zp/yHEhePMNnnJ0y3qfieCrmNvYct8uvtiV41UvlSe6apAfk0fY1FbWx+NwfmpvtTg==}
    engines: {node: '>=0.4.0'}
    hasBin: true

  agent-base@7.1.4:
    resolution: {integrity: sha512-MnA+YT8fwfJPgBx3m60MNqakm30XOkyIoH1y6huTQvC0PwZG7ki8NacLBcrPbNoo8vEZy7Jpuk7+jMO+CUovTQ==}
    engines: {node: '>= 14'}

  ajv@8.17.1:
    resolution: {integrity: sha512-B/gBuNg5SiMTrPkC+A2+cW0RszwxYmn6VYxB/inlBStS5nx6xHIt/ehKRhIMhqusl7a8LjQoZnjCs5vhwxOQ1g==}

  ansi-align@3.0.1:
    resolution: {integrity: sha512-IOfwwBF5iczOjp/WeY4YxyjqAFMQoZufdQWDd19SEExbVLNXqvpzSJ/M7Za4/sCPmQ0+GRquoA7bGcINcxew6w==}

  ansi-regex@5.0.1:
    resolution: {integrity: sha512-quJQXlTSUGL2LH9SUXo8VwsY4soanhgo6LNSm84E1LBcE8s3O0wpdiRzyR9z/ZZJMlMWv37qOOb9pdJlMUEKFQ==}
    engines: {node: '>=8'}

  ansi-regex@6.1.0:
    resolution: {integrity: sha512-7HSX4QQb4CspciLpVFwyRe79O3xsIZDDLER21kERQ71oaPodF8jL725AgJMFAYbooIqolJoRLuM81SpeUkpkvA==}
    engines: {node: '>=12'}

  ansi-regex@6.2.2:
    resolution: {integrity: sha512-Bq3SmSpyFHaWjPk8If9yc6svM8c56dB5BAtW4Qbw5jHTwwXXcTLoRMkpDJp6VL0XzlWaCHTXrkFURMYmD0sLqg==}
    engines: {node: '>=12'}

  ansi-styles@4.3.0:
    resolution: {integrity: sha512-zbB9rCJAT1rbjiVDb2hqKFHNYLxgtk8NURxZ3IZwD3F6NtxbXZQCnnSi1Lkx+IDohdPlFp222wVALIheZJQSEg==}
    engines: {node: '>=8'}

  ansi-styles@5.2.0:
    resolution: {integrity: sha512-Cxwpt2SfTzTtXcfOlzGEee8O+c+MmUgGrNiBcXnuWxuFJHe6a5Hz7qwhwe5OgaSYI0IJvkLqWX1ASG+cJOkEiA==}
    engines: {node: '>=10'}

  ansi-styles@6.2.3:
    resolution: {integrity: sha512-4Dj6M28JB+oAH8kFkTLUo+a2jwOFkuqb3yucU0CANcRRUbxS0cP0nZYCGjcc3BNXwRIsUVmDGgzawme7zvJHvg==}
    engines: {node: '>=12'}

  ansis@4.2.0:
    resolution: {integrity: sha512-HqZ5rWlFjGiV0tDm3UxxgNRqsOTniqoKZu0pIAfh7TZQMGuZK+hH0drySty0si0QXj1ieop4+SkSfPZBPPkHig==}
    engines: {node: '>=14'}

  any-promise@1.3.0:
    resolution: {integrity: sha512-7UvmKalWRt1wgjL1RrGxoSJW/0QZFIegpeGvZG9kjp8vrRu55XTHbwnqq2GpXm9uLbcuhxm3IqX9OB4MZR1b2A==}

  anymatch@3.1.3:
    resolution: {integrity: sha512-KMReFUr0B4t+D+OBkjR3KYqvocp2XaSzO55UcB6mgQMd3KbcE+mWTyvVV7D/zsdEbNnV6acZUutkiHQXvTr1Rw==}
    engines: {node: '>= 8'}

  arg@5.0.2:
    resolution: {integrity: sha512-PYjyFOLKQ9y57JvQ6QLo8dAgNqswh8M1RMJYdQduT6xbWSgK36P/Z/v+p888pM69jMMfS8Xd8F6I1kQ/I9HUGg==}

  argparse@2.0.1:
    resolution: {integrity: sha512-8+9WqebbFzpX9OR+Wa6O29asIogeRMzcGtAINdpMHHyAg10f05aSFVBbcEqGf/PXw1EjAZ+q2/bEBg3DvurK3Q==}

  aria-hidden@1.2.6:
    resolution: {integrity: sha512-ik3ZgC9dY/lYVVM++OISsaYDeg1tb0VtP5uL3ouh1koGOaUMDPpbFIei4JkFimWUFPn90sbMNMXQAIVOlnYKJA==}
    engines: {node: '>=10'}

  aria-query@5.3.0:
    resolution: {integrity: sha512-b0P0sZPKtyu8HkeRAfCq0IfURZK+SuwMjY1UXGBU27wpAiTwQAIlq56IbIO+ytk/JjS1fMR14ee5WBBfKi5J6A==}

  aria-query@5.3.2:
    resolution: {integrity: sha512-COROpnaoap1E2F000S62r6A60uHZnmlvomhfyT2DlTcrY1OrBKn2UhH7qn5wTC9zMvD0AY7csdPSNwKP+7WiQw==}
    engines: {node: '>= 0.4'}

  arkregex@0.0.2:
    resolution: {integrity: sha512-ttjDUICBVoXD/m8bf7eOjx8XMR6yIT2FmmW9vsN0FCcFOygEZvvIX8zK98tTdXkzi0LkRi5CmadB44jFEIyDNA==}

  arktype@2.1.25:
    resolution: {integrity: sha512-fdj10sNlUPeDRg1QUqMbzJ4Q7gutTOWOpLUNdcC4vxeVrN0G+cbDOvLbuxQOFj/NDAode1G7kwFv4yKwQvupJg==}

  array-iterate@2.0.1:
    resolution: {integrity: sha512-I1jXZMjAgCMmxT4qxXfPXa6SthSoE8h6gkSI9BGGNv8mP8G/v0blc+qFnZu6K42vTOiuME596QaLO0TP3Lk0xg==}

  assertion-error@2.0.1:
    resolution: {integrity: sha512-Izi8RQcffqCeNVgFigKli1ssklIbpHnCYc6AknXGYoB6grJqyeby7jv12JUQgmTAnIDnbck1uxksT4dzN3PWBA==}
    engines: {node: '>=12'}

  astring@1.9.0:
    resolution: {integrity: sha512-LElXdjswlqjWrPpJFg1Fx4wpkOCxj1TDHlSV4PlaRxHGWko024xICaa97ZkMfs6DRKlCguiAI+rbXv5GWwXIkg==}
    hasBin: true

  astro-expressive-code@0.41.2:
    resolution: {integrity: sha512-HN0jWTnhr7mIV/2e6uu4PPRNNo/k4UEgTLZqbp3MrHU+caCARveG2yZxaZVBmxyiVdYqW5Pd3u3n2zjnshixbw==}
    peerDependencies:
      astro: ^4.0.0-beta || ^5.0.0-beta || ^3.3.0

  astro-remote@0.3.3:
    resolution: {integrity: sha512-ufS/aOBXQKAe6hZ5NbiHUsC01o0ZcEwS+nNhd/mr1avLV+NbgYJEbwY8VRorzLs/GH5COOTaxl2795DkGIUTcw==}
    engines: {node: '>=18.14.1'}

  astro-vtbot@2.1.6:
    resolution: {integrity: sha512-zmd8TQ4fqT3KxRrDpMVmp8LmtYKjMgC8c3ScmXlNIUdfhukArQ7vdOzSYlF4asNFMHli8Pr5Vx1HbsTBklGIpA==}

  astro@5.14.5:
    resolution: {integrity: sha512-EHt7y3+nHYyKzBats1AL3N4Pyrvqyr+zXBC7njUa9Tfe+gsiHlunaw+lXitTT/DDVwO2R/f/qVG7Xc6rl0b2KQ==}
    engines: {node: 18.20.8 || ^20.3.0 || >=22.0.0, npm: '>=9.6.5', pnpm: '>=7.1.0'}
    hasBin: true

  autoprefixer@10.4.21:
    resolution: {integrity: sha512-O+A6LWV5LDHSJD3LjHYoNi4VLsj/Whi7k6zG12xTYaU4cQ8oxQGckXNX8cRHK5yOZ/ppVHe0ZBXGzSV9jXdVbQ==}
    engines: {node: ^10 || ^12 || >=14}
    hasBin: true
    peerDependencies:
      postcss: ^8.1.0

  axobject-query@4.1.0:
    resolution: {integrity: sha512-qIj0G9wZbMGNLjLmg1PT6v2mE9AH2zlnADJD/2tC6E00hgmhUOfEB6greHPAfLRSufHqROIUTkw6E+M3lH0PTQ==}
    engines: {node: '>= 0.4'}

  bail@2.0.2:
    resolution: {integrity: sha512-0xO6mYd7JB2YesxDKplafRpsiOzPt9V02ddPCLbY1xYGPOX24NTyN50qnUxgCPcSoYMhKpAuBTjQoRZCAkUDRw==}

  balanced-match@1.0.2:
    resolution: {integrity: sha512-3oSeUO0TMV67hN1AmbXsK4yaqU7tjiHlbxRDZOpH0KW9+CeX4bRAaX0Anxt0tx2MrpRpWwQaPwIlISEJhYU5Pw==}

  base-64@1.0.0:
    resolution: {integrity: sha512-kwDPIFCGx0NZHog36dj+tHiwP4QMzsZ3AgMViUBKI0+V5n4U0ufTCUMhnQ04diaRI8EX/QcPfql7zlhZ7j4zgg==}

  base64-js@1.5.1:
    resolution: {integrity: sha512-AKpaYlHn8t4SVbOHCy+b5+KKgvR4vrsD8vbvrbiQJps7fKDTkjkDry6ji0rUJjC0kzbNePLwzxq8iypo41qeWA==}

  baseline-browser-mapping@2.8.5:
    resolution: {integrity: sha512-TiU4qUT9jdCuh4aVOG7H1QozyeI2sZRqoRPdqBIaslfNt4WUSanRBueAwl2x5jt4rXBMim3lIN2x6yT8PDi24Q==}
    hasBin: true

  bcp-47-match@2.0.3:
    resolution: {integrity: sha512-JtTezzbAibu8G0R9op9zb3vcWZd9JF6M0xOYGPn0fNCd7wOpRB1mU2mH9T8gaBGbAAyIIVgB2G7xG0GP98zMAQ==}

  bcp-47@2.1.0:
    resolution: {integrity: sha512-9IIS3UPrvIa1Ej+lVDdDwO7zLehjqsaByECw0bu2RRGP73jALm6FYbzI5gWbgHLvNdkvfXB5YrSbocZdOS0c0w==}

  before-after-hook@2.2.3:
    resolution: {integrity: sha512-NzUnlZexiaH/46WDhANlyR2bXRopNg4F/zuSA3OpZnllCUgRaOF2znDioDWrmbNVsuZk6l9pMquQB38cfBZwkQ==}

  bidi-js@1.0.3:
    resolution: {integrity: sha512-RKshQI1R3YQ+n9YJz2QQ147P66ELpa1FQEg20Dk8oW9t2KgLbpDLLp9aGZ7y8WHSshDknG0bknqGw5/tyCs5tw==}

  binary-search-bounds@2.0.5:
    resolution: {integrity: sha512-H0ea4Fd3lS1+sTEB2TgcLoK21lLhwEJzlQv3IN47pJS976Gx4zoWe0ak3q+uYh60ppQxg9F16Ri4tS1sfD4+jA==}

  bl@4.1.0:
    resolution: {integrity: sha512-1W07cM9gS6DcLperZfFSj+bWLtaPGSOHWhPiGzXmvVJbRLdG82sH/Kn8EtW1VqWVA54AKf2h5k5BbnIbwF3h6w==}

  boolbase@1.0.0:
    resolution: {integrity: sha512-JZOSA7Mo9sNGB8+UjSgzdLtokWAky1zbztM3WRLCbZ70/3cTANmQmOdR7y2g+J0e2WXywy1yS468tY+IruqEww==}

  boxen@8.0.1:
    resolution: {integrity: sha512-F3PH5k5juxom4xktynS7MoFY+NUWH5LC4CnH11YB8NPew+HLpmBLCybSAEyb2F+4pRXhuhWqFesoQd6DAyc2hw==}
    engines: {node: '>=18'}

  brace-expansion@2.0.2:
    resolution: {integrity: sha512-Jt0vHyM+jmUBqojB7E1NIYadt0vI0Qxjxd2TErW94wDz+E2LAm5vKMXXwg6ZZBTHPuUlDgQHKXvjGBdfcF1ZDQ==}

  braces@3.0.3:
    resolution: {integrity: sha512-yQbXgO/OSZVD2IsiLlro+7Hf6Q18EJrKSEsdoMzKePKXct3gvD8oLcOQdIzGupr5Fj+EDe8gO/lxc1BzfMpxvA==}
    engines: {node: '>=8'}

  brotli@1.3.3:
    resolution: {integrity: sha512-oTKjJdShmDuGW94SyyaoQvAjf30dZaHnjJ8uAF+u2/vGJkJbJPJAT1gDiOJP5v1Zb6f9KEyW/1HpuaWIXtGHPg==}

  browserslist@4.25.0:
    resolution: {integrity: sha512-PJ8gYKeS5e/whHBh8xrwYK+dAvEj7JXtz6uTucnMRB8OiGTsKccFekoRrjajPBHV8oOY+2tI4uxeceSimKwMFA==}
    engines: {node: ^6 || ^7 || ^8 || ^9 || ^10 || ^11 || ^12 || >=13.7}
    hasBin: true

  browserslist@4.26.2:
    resolution: {integrity: sha512-ECFzp6uFOSB+dcZ5BK/IBaGWssbSYBHvuMeMt3MMFyhI0Z8SqGgEkBLARgpRH3hutIgPVsALcMwbDrJqPxQ65A==}
    engines: {node: ^6 || ^7 || ^8 || ^9 || ^10 || ^11 || ^12 || >=13.7}
    hasBin: true

  buffer@5.7.1:
    resolution: {integrity: sha512-EHcyIPBQ4BSGlvjB16k5KgAJ27CIsHY/2JBmCRReo48y9rQ3MaUzWX3KVlBa4U7MyX02HdVj0K7C3WaB3ju7FQ==}

  bun-types@1.2.22:
    resolution: {integrity: sha512-hwaAu8tct/Zn6Zft4U9BsZcXkYomzpHJX28ofvx7k0Zz2HNz54n1n+tDgxoWFGB4PcFvJXJQloPhaV2eP3Q6EA==}
    peerDependencies:
      '@types/react': ^19

  bun-types@1.3.1:
    resolution: {integrity: sha512-NMrcy7smratanWJ2mMXdpatalovtxVggkj11bScuWuiOoXTiKIu2eVS1/7qbyI/4yHedtsn175n4Sm4JcdHLXw==}
    peerDependencies:
      '@types/react': ^19

  bundle-require@5.1.0:
    resolution: {integrity: sha512-3WrrOuZiyaaZPWiEt4G3+IffISVC9HYlWueJEBWED4ZH4aIAC2PnkdnuRrR94M+w6yGWn4AglWtJtBI8YqvgoA==}
    engines: {node: ^12.20.0 || ^14.13.1 || >=16.0.0}
    peerDependencies:
      esbuild: '>=0.18'

  cac@6.7.14:
    resolution: {integrity: sha512-b6Ilus+c3RrdDk+JhLKUAQfzzgLEPy6wcXqS7f/xe1EETvsDP6GORG7SFuOs6cID5YkqchW/LXZbX5bc8j7ZcQ==}
    engines: {node: '>=8'}

  call-me-maybe@1.0.2:
    resolution: {integrity: sha512-HpX65o1Hnr9HH25ojC1YGs7HCQLq0GCOibSaWER0eNpgJ/Z1MZv2mTc7+xh6WOPxbRVcmgbv4hGU+uSQ/2xFZQ==}

  camelcase@8.0.0:
    resolution: {integrity: sha512-8WB3Jcas3swSvjIeA2yvCJ+Miyz5l1ZmB6HFb9R1317dt9LCQoswg/BGrmAmkWVEszSrrg4RwmO46qIm2OEnSA==}
    engines: {node: '>=16'}

  caniuse-api@3.0.0:
    resolution: {integrity: sha512-bsTwuIg/BZZK/vreVTYYbSWoe2F+71P7K5QGEX+pT250DZbfU1MQ5prOKpPR+LL6uWKK3KMwMCAS74QB3Um1uw==}

  caniuse-lite@1.0.30001723:
    resolution: {integrity: sha512-1R/elMjtehrFejxwmexeXAtae5UO9iSyFn6G/I806CYC/BLyyBk1EPhrKBkWhy6wM6Xnm47dSJQec+tLJ39WHw==}

  caniuse-lite@1.0.30001743:
    resolution: {integrity: sha512-e6Ojr7RV14Un7dz6ASD0aZDmQPT/A+eZU+nuTNfjqmRrmkmQlnTNWH0SKmqagx9PeW87UVqapSurtAXifmtdmw==}

  canvas@3.2.0:
    resolution: {integrity: sha512-jk0GxrLtUEmW/TmFsk2WghvgHe8B0pxGilqCL21y8lHkPUGa6FTsnCNtHPOzT8O3y+N+m3espawV80bbBlgfTA==}
    engines: {node: ^18.12.0 || >= 20.9.0}

  ccount@2.0.1:
    resolution: {integrity: sha512-eyrF0jiFpY+3drT6383f1qhkbGsLSifNAjA61IUjZjmLCWjItY6LB9ft9YhoDgwfmclB2zhu51Lc7+95b8NRAg==}

  chai@5.2.0:
    resolution: {integrity: sha512-mCuXncKXk5iCLhfhwTc0izo0gtEmpz5CtG2y8GiOINBlMVS6v8TMRc5TaLWKS6692m9+dVVfzgeVxR5UxWHTYw==}
    engines: {node: '>=12'}

  chalk@4.1.2:
    resolution: {integrity: sha512-oKnbhFyRIXpUuez8iBMmyEa4nbj4IOQyuhc/wy9kY7/WVPcwIO9VA668Pu8RkO7+0G76SLROeyw9CpQ061i4mA==}
    engines: {node: '>=10'}

  chalk@5.6.2:
    resolution: {integrity: sha512-7NzBL0rN6fMUW+f7A6Io4h40qQlG+xGmtMxfbnH/K7TAtt8JQWVQK+6g0UXKMeVJoyV5EkkNsErQ8pVD3bLHbA==}
    engines: {node: ^12.17.0 || ^14.13 || >=16.0.0}

  character-entities-html4@2.1.0:
    resolution: {integrity: sha512-1v7fgQRj6hnSwFpq1Eu0ynr/CDEw0rXo2B61qXrLNdHZmPKgb7fqS1a2JwF0rISo9q77jDI8VMEHoApn8qDoZA==}

  character-entities-legacy@3.0.0:
    resolution: {integrity: sha512-RpPp0asT/6ufRm//AJVwpViZbGM/MkjQFxJccQRHmISF/22NBtsHqAWmL+/pmkPWoIUJdWyeVleTl1wydHATVQ==}

  character-entities@2.0.2:
    resolution: {integrity: sha512-shx7oQ0Awen/BRIdkjkvz54PnEEI/EjwXDSIZp86/KKdbafHh1Df/RYGBhn4hbe2+uKC9FnT5UCEdyPz3ai9hQ==}

  character-reference-invalid@2.0.1:
    resolution: {integrity: sha512-iBZ4F4wRbyORVsu0jPV7gXkOsGYjGHPmAyv+HiHG8gi5PtC9KI2j1+v8/tlibRvjoWX027ypmG/n0HtO5t7unw==}

  check-error@2.1.1:
    resolution: {integrity: sha512-OAlb+T7V4Op9OwdkjmguYRqncdlx5JiofwOAUkmTF+jNdHwzTaTs4sRAGpzLF3oOz5xAyDGrPgeIDFQmDOTiJw==}
    engines: {node: '>= 16'}

  chokidar@4.0.3:
    resolution: {integrity: sha512-Qgzu8kfBvo+cA4962jnP1KkS6Dop5NS6g7R5LFYJr4b8Ub94PPQXUksCw9PvXoeXPRRddRNC5C1JQUR2SMGtnA==}
    engines: {node: '>= 14.16.0'}

  chownr@1.1.4:
    resolution: {integrity: sha512-jJ0bqzaylmJtVnNgzTeSOs8DPavpbYgEr/b0YL8/2GO3xJEhInFmhKMUnEJQjZumK7KXGFhUy89PrsJWlakBVg==}

  chownr@3.0.0:
    resolution: {integrity: sha512-+IxzY9BZOQd/XuYPRmrvEVjF/nqj5kgT4kEq7VofrDoM1MxoRjEWkrCC3EtLi59TVawxTAn+orJwFQcrqEN1+g==}
    engines: {node: '>=18'}

  ci-info@4.3.0:
    resolution: {integrity: sha512-l+2bNRMiQgcfILUi33labAZYIWlH1kWDp+ecNo5iisRKrbm0xcRyCww71/YU0Fkw0mAFpz9bJayXPjey6vkmaQ==}
    engines: {node: '>=8'}

  citty@0.1.6:
    resolution: {integrity: sha512-tskPPKEs8D2KPafUypv2gxwJP8h/OaJmC82QQGGDQcHvXX43xF2VDACcJVmZ0EuSxkpO9Kc4MlrA3q0+FG58AQ==}

  classnames@2.5.1:
    resolution: {integrity: sha512-saHYOzhIQs6wy2sVxTM6bUDsQO4F50V9RQ22qBpEdCW+I+/Wmke2HOl6lS6dTpdxVhb88/I6+Hs+438c3lfUow==}

  cli-boxes@3.0.0:
    resolution: {integrity: sha512-/lzGpEWL/8PfI0BmBOPRwp0c/wFNX1RdUML3jK/RcSBA9T8mZDdQpqYBKtCFTOfQbwPqWEOpjqW+Fnayc0969g==}
    engines: {node: '>=10'}

  cli-cursor@3.1.0:
    resolution: {integrity: sha512-I/zHAwsKf9FqGoXM4WWRACob9+SNukZTd94DWF57E4toouRulbCxcUh6RKUEOQlYTHJnzkPMySvPNaaSLNfLZw==}
    engines: {node: '>=8'}

  cli-spinners@2.9.2:
    resolution: {integrity: sha512-ywqV+5MmyL4E7ybXgKys4DugZbX0FC6LnwrhjuykIjnK9k8OQacQ7axGKnjDXWNhns0xot3bZI5h55H8yo9cJg==}
    engines: {node: '>=6'}

  cli-width@4.1.0:
    resolution: {integrity: sha512-ouuZd4/dm2Sw5Gmqy6bGyNNNe1qt9RpmxveLSO7KcgsTnU7RXfsw+/bukWGo1abgBiMAic068rclZsO4IWmmxQ==}
    engines: {node: '>= 12'}

  cliui@7.0.4:
    resolution: {integrity: sha512-OcRE68cOsVMXp1Yvonl/fzkQOyjLSu/8bhPDfQt0e0/Eb283TKP20Fs2MqoPsr9SwA595rRCA+QMzYc9nBP+JQ==}

  cliui@8.0.1:
    resolution: {integrity: sha512-BSeNnyus75C4//NQ9gQt1/csTXyo/8Sb+afLAkzAptFuMsod9HFokGNudZpi/oQV73hnVK+sR+5PVRMd+Dr7YQ==}
    engines: {node: '>=12'}

  clone@1.0.4:
    resolution: {integrity: sha512-JQHZ2QMW6l3aH/j6xCqQThY/9OH4D/9ls34cgkUBiEeocRTU04tHfKPBsUK1PqZCUQM7GiA0IIXJSuXHI64Kbg==}
    engines: {node: '>=0.8'}

  clone@2.1.2:
    resolution: {integrity: sha512-3Pe/CF1Nn94hyhIYpjtiLhdCoEoz0DqQ+988E9gmeEdQZlojxnOb74wctFyuwWQHzqyf9X7C7MG8juUpqBJT8w==}
    engines: {node: '>=0.8'}

  clsx@2.1.1:
    resolution: {integrity: sha512-eYm0QWBtUrBWZWG0d386OGAw16Z995PiOVo2B7bjWSbHedGl5e0ZWaq65kOGgUSNesEIDkB9ISbTg/JK9dhCZA==}
    engines: {node: '>=6'}

  collapse-white-space@2.1.0:
    resolution: {integrity: sha512-loKTxY1zCOuG4j9f6EPnuyyYkf58RnhhWTvRoZEokgB+WbdXehfjFviyOVYkqzEWz1Q5kRiZdBYS5SwxbQYwzw==}

  color-convert@2.0.1:
    resolution: {integrity: sha512-RRECPsj7iu/xb5oKYcsFHSppFNnsj/52OVTRKb4zP5onXwVF3zVmmToNcOfGC+CRDpfK/U584fMg38ZHCaElKQ==}
    engines: {node: '>=7.0.0'}

  color-name@1.1.4:
    resolution: {integrity: sha512-dOy+3AuW3a2wNbZHIuMZpTcgjGuLU/uBL/ubcZF9OXbDo8ff4O8yVp5Bf0efS8uEoYo5q4Fx7dY9OgQGXgAsQA==}

  color-string@1.9.1:
    resolution: {integrity: sha512-shrVawQFojnZv6xM40anx4CkoDP+fZsw/ZerEMsW/pyzsRbElpsL/DBVW7q3ExxwusdNXI3lXpuhEZkzs8p5Eg==}

  color@4.2.3:
    resolution: {integrity: sha512-1rXeuUUiGGrykh+CeBdu5Ie7OJwinCgQY0bc7GCRxy5xVHy+moaqkpL/jqQq0MtQOeYcrqEz4abc5f0KtU7W4A==}
    engines: {node: '>=12.5.0'}

  colord@2.9.3:
    resolution: {integrity: sha512-jeC1axXpnb0/2nn/Y1LPuLdgXBLH7aDcHu4KEKfqw3CUhX7ZpfBSlPKyqXE6btIgEzfWtrX3/tyBCaCvXvMkOw==}

  comma-separated-tokens@2.0.3:
    resolution: {integrity: sha512-Fu4hJdvzeylCfQPp9SGWidpzrMs7tTrlu6Vb8XGaRGck8QSNZJJp538Wrb60Lax4fPwR64ViY468OIUTbRlGZg==}

  commander@13.1.0:
    resolution: {integrity: sha512-/rFeCpNJQbhSZjGVwO9RFV3xPqbnERS8MmIQzCtD/zl6gpJuV/bMLuN92oG3F7d8oDEHHRrujSXNUr8fpjntKw==}
    engines: {node: '>=18'}

  commander@2.20.3:
    resolution: {integrity: sha512-GpVkmM8vF2vQUkj2LvZmD35JxeJOLCwJ9cUkugyk2nuhbv3+mJvpLYYt+0+USMxE+oj+ey/lJEnhZw75x/OMcQ==}

  commander@4.1.1:
    resolution: {integrity: sha512-NOKm8xhkzAjzFx8B2v5OAHT+u5pRQc2UCa2Vq9jYL/31o2wi9mxBA7LIFs3sV5VSC49z6pEhfbMULvShKj26WA==}
    engines: {node: '>= 6'}

  commander@7.2.0:
    resolution: {integrity: sha512-QrWXB+ZQSVPmIWIhtEO9H+gwHaMGYiF5ChvoJ+K9ZGHG/sVsa6yiesAD1GC/x46sET00Xlwo1u49RVVVzvcSkw==}
    engines: {node: '>= 10'}

  commander@8.3.0:
    resolution: {integrity: sha512-OkTL9umf+He2DZkUq8f8J9of7yL6RJKI24dVITBmNfZBmri9zYZQrKkuXiKhyfPSu8tUhnVBB1iKXevvnlR4Ww==}
    engines: {node: '>= 12'}

  common-ancestor-path@1.0.1:
    resolution: {integrity: sha512-L3sHRo1pXXEqX8VU28kfgUY+YGsk09hPqZiZmLacNib6XNTCM8ubYeT7ryXQw8asB1sKgcU5lkB7ONug08aB8w==}

  commondir@1.0.1:
    resolution: {integrity: sha512-W9pAhw0ja1Edb5GVdIF1mjZw/ASI0AlShXM83UUGe2DVr5TdAPEA1OA8m/g8zWp9x6On7gqufY+FatDbC3MDQg==}

  confbox@0.1.8:
    resolution: {integrity: sha512-RMtmw0iFkeR4YV+fUOSucriAQNb9g8zFR52MWCtl+cCZOFRNL6zeB395vPzFhEjjn4fMxXudmELnl/KF/WrK6w==}

  confbox@0.2.1:
    resolution: {integrity: sha512-hkT3yDPFbs95mNCy1+7qNKC6Pro+/ibzYxtM2iqEigpf0sVw+bg4Zh9/snjsBcf990vfIsg5+1U7VyiyBb3etg==}

  consola@3.4.0:
    resolution: {integrity: sha512-EiPU8G6dQG0GFHNR8ljnZFki/8a+cQwEQ+7wpxdChl02Q8HXlwEZWD5lqAF8vC2sEC3Tehr8hy7vErz88LHyUA==}
    engines: {node: ^14.18.0 || >=16.10.0}

  convert-source-map@2.0.0:
    resolution: {integrity: sha512-Kvp459HrV2FEJ1CAsi1Ku+MY3kasH19TFykTz2xWmMeq6bk2NU3XXvfJ+Q61m0xktWwt+1HSYf3JZsTms3aRJg==}

  cookie-es@1.2.2:
    resolution: {integrity: sha512-+W7VmiVINB+ywl1HGXJXmrqkOhpKrIiVZV6tQuV54ZyQC7MMuBt81Vc336GMLoHBq5hV/F9eXgt5Mnx0Rha5Fg==}

  cookie@0.7.2:
    resolution: {integrity: sha512-yki5XnKuf750l50uGTllt6kKILY4nQ1eNIQatoXEByZ5dWgnKqbnqmTrBE5B4N7lrMJKQ2ytWMiTO2o0v6Ew/w==}
    engines: {node: '>= 0.6'}

  cookie@1.0.2:
    resolution: {integrity: sha512-9Kr/j4O16ISv8zBBhJoi4bXOYNTkFLOqSL3UDB0njXxCXNezjeyVrJyGOWtgfs/q2km1gwBcfH8q1yEGoMYunA==}
    engines: {node: '>=18'}

  cross-spawn@7.0.6:
    resolution: {integrity: sha512-uV2QOWP2nWzsy2aMp8aRibhi9dlzF5Hgh5SHaB9OiTGEyDTiJJyx0uy51QXdyWbtAHNua4XJzUKca3OzKUd3vA==}
    engines: {node: '>= 8'}

  crossws@0.3.5:
    resolution: {integrity: sha512-ojKiDvcmByhwa8YYqbQI/hg7MEU0NC03+pSdEq4ZUnZR9xXpwk7E43SMNGkn+JxJGPFtNvQ48+vV2p+P1ml5PA==}

  css-declaration-sorter@7.2.0:
    resolution: {integrity: sha512-h70rUM+3PNFuaBDTLe8wF/cdWu+dOZmb7pJt8Z2sedYbAcQVQV/tEchueg3GWxwqS0cxtbxmaHEdkNACqcvsow==}
    engines: {node: ^14 || ^16 || >=18}
    peerDependencies:
      postcss: ^8.0.9

  css-select@5.1.0:
    resolution: {integrity: sha512-nwoRF1rvRRnnCqqY7updORDsuqKzqYJ28+oSMaJMMgOauh3fvwHqMS7EZpIPqK8GL+g9mKxF1vP/ZjSeNjEVHg==}

  css-selector-parser@3.0.5:
    resolution: {integrity: sha512-3itoDFbKUNx1eKmVpYMFyqKX04Ww9osZ+dLgrk6GEv6KMVeXUhUnp4I5X+evw+u3ZxVU6RFXSSRxlTeMh8bA+g==}

  css-tree@2.2.1:
    resolution: {integrity: sha512-OA0mILzGc1kCOCSJerOeqDxDQ4HOh+G8NbOJFOTgOCzpw7fCBubk0fEyxp8AgOL/jvLgYA/uV0cMbe43ElF1JA==}
    engines: {node: ^10 || ^12.20.0 || ^14.13.0 || >=15.0.0, npm: '>=7.0.0'}

  css-tree@2.3.1:
    resolution: {integrity: sha512-6Fv1DV/TYw//QF5IzQdqsNDjx/wc8TrMBZsqjL9eW01tWb7R7k/mq+/VXfJCl7SoD5emsJop9cOByJZfs8hYIw==}
    engines: {node: ^10 || ^12.20.0 || ^14.13.0 || >=15.0.0}

  css-tree@3.1.0:
    resolution: {integrity: sha512-0eW44TGN5SQXU1mWSkKwFstI/22X2bG1nYzZTYMAWjylYURhse752YgbE4Cx46AC+bAvI+/dYTPRk1LqSUnu6w==}
    engines: {node: ^10 || ^12.20.0 || ^14.13.0 || >=15.0.0}

  css-what@6.1.0:
    resolution: {integrity: sha512-HTUrgRJ7r4dsZKU6GjmpfRK1O76h97Z8MfS1G0FozR+oF2kG6Vfe8JE6zwrkbxigziPHinCJ+gCPjA9EaBDtRw==}
    engines: {node: '>= 6'}

  cssesc@3.0.0:
    resolution: {integrity: sha512-/Tb/JcjK111nNScGob5MNtsntNM1aCNUDipB/TkwZFhyDrrE47SOx/18wF2bbjgc3ZzCSKW1T5nt5EbFoAz/Vg==}
    engines: {node: '>=4'}
    hasBin: true

  cssnano-preset-default@7.0.6:
    resolution: {integrity: sha512-ZzrgYupYxEvdGGuqL+JKOY70s7+saoNlHSCK/OGn1vB2pQK8KSET8jvenzItcY+kA7NoWvfbb/YhlzuzNKjOhQ==}
    engines: {node: ^18.12.0 || ^20.9.0 || >=22.0}
    peerDependencies:
      postcss: ^8.4.31

  cssnano-utils@5.0.0:
    resolution: {integrity: sha512-Uij0Xdxc24L6SirFr25MlwC2rCFX6scyUmuKpzI+JQ7cyqDEwD42fJ0xfB3yLfOnRDU5LKGgjQ9FA6LYh76GWQ==}
    engines: {node: ^18.12.0 || ^20.9.0 || >=22.0}
    peerDependencies:
      postcss: ^8.4.31

  cssnano@7.0.6:
    resolution: {integrity: sha512-54woqx8SCbp8HwvNZYn68ZFAepuouZW4lTwiMVnBErM3VkO7/Sd4oTOt3Zz3bPx3kxQ36aISppyXj2Md4lg8bw==}
    engines: {node: ^18.12.0 || ^20.9.0 || >=22.0}
    peerDependencies:
      postcss: ^8.4.31

  csso@5.0.5:
    resolution: {integrity: sha512-0LrrStPOdJj+SPCCrGhzryycLjwcgUSHBtxNA8aIDxf0GLsRh1cKYhB00Gd1lDOS4yGH69+SNn13+TWbVHETFQ==}
    engines: {node: ^10 || ^12.20.0 || ^14.13.0 || >=15.0.0, npm: '>=7.0.0'}

  cssstyle@5.3.1:
    resolution: {integrity: sha512-g5PC9Aiph9eiczFpcgUhd9S4UUO3F+LHGRIi5NUMZ+4xtoIYbHNZwZnWA2JsFGe8OU8nl4WyaEFiZuGuxlutJQ==}
    engines: {node: '>=20'}

  csstype@3.1.3:
    resolution: {integrity: sha512-M1uQkMl8rQK/szD0LNhtqxIPLpimGm8sOBwU7lLnCpSbTyY3yeU1Vc7l4KT5zT4s/yOxHH5O7tIuuLOCnLADRw==}

  d3-array@3.2.4:
    resolution: {integrity: sha512-tdQAmyA18i4J7wprpYq8ClcxZy3SC31QMeByyCFyRt7BVHdREQZ5lpzoe5mFEYZUWe+oq8HBvk9JjpibyEV4Jg==}
    engines: {node: '>=12'}

  d3-axis@3.0.0:
    resolution: {integrity: sha512-IH5tgjV4jE/GhHkRV0HiVYPDtvfjHQlQfJHs0usq7M30XcSBvOotpmH1IgkcXsO/5gEQZD43B//fc7SRT5S+xw==}
    engines: {node: '>=12'}

  d3-brush@3.0.0:
    resolution: {integrity: sha512-ALnjWlVYkXsVIGlOsuWH1+3udkYFI48Ljihfnh8FZPF2QS9o+PzGLBslO0PjzVoHLZ2KCVgAM8NVkXPJB2aNnQ==}
    engines: {node: '>=12'}

  d3-chord@3.0.1:
    resolution: {integrity: sha512-VE5S6TNa+j8msksl7HwjxMHDM2yNK3XCkusIlpX5kwauBfXuyLAtNg9jCp/iHH61tgI4sb6R/EIMWCqEIdjT/g==}
    engines: {node: '>=12'}

  d3-color@3.1.0:
    resolution: {integrity: sha512-zg/chbXyeBtMQ1LbD/WSoW2DpC3I0mpmPdW+ynRTj/x2DAWYrIY7qeZIHidozwV24m4iavr15lNwIwLxRmOxhA==}
    engines: {node: '>=12'}

  d3-contour@4.0.2:
    resolution: {integrity: sha512-4EzFTRIikzs47RGmdxbeUvLWtGedDUNkTcmzoeyg4sP/dvCexO47AaQL7VKy/gul85TOxw+IBgA8US2xwbToNA==}
    engines: {node: '>=12'}

  d3-delaunay@6.0.4:
    resolution: {integrity: sha512-mdjtIZ1XLAM8bm/hx3WwjfHt6Sggek7qH043O8KEjDXN40xi3vx/6pYSVTwLjEgiXQTbvaouWKynLBiUZ6SK6A==}
    engines: {node: '>=12'}

  d3-dispatch@3.0.1:
    resolution: {integrity: sha512-rzUyPU/S7rwUflMyLc1ETDeBj0NRuHKKAcvukozwhshr6g6c5d8zh4c2gQjY2bZ0dXeGLWc1PF174P2tVvKhfg==}
    engines: {node: '>=12'}

  d3-drag@3.0.0:
    resolution: {integrity: sha512-pWbUJLdETVA8lQNJecMxoXfH6x+mO2UQo8rSmZ+QqxcbyA3hfeprFgIT//HW2nlHChWeIIMwS2Fq+gEARkhTkg==}
    engines: {node: '>=12'}

  d3-dsv@3.0.1:
    resolution: {integrity: sha512-UG6OvdI5afDIFP9w4G0mNq50dSOsXHJaRE8arAS5o9ApWnIElp8GZw1Dun8vP8OyHOZ/QJUKUJwxiiCCnUwm+Q==}
    engines: {node: '>=12'}
    hasBin: true

  d3-ease@3.0.1:
    resolution: {integrity: sha512-wR/XK3D3XcLIZwpbvQwQ5fK+8Ykds1ip7A2Txe0yxncXSdq1L9skcG7blcedkOX+ZcgxGAmLX1FrRGbADwzi0w==}
    engines: {node: '>=12'}

  d3-fetch@3.0.1:
    resolution: {integrity: sha512-kpkQIM20n3oLVBKGg6oHrUchHM3xODkTzjMoj7aWQFq5QEM+R6E4WkzT5+tojDY7yjez8KgCBRoj4aEr99Fdqw==}
    engines: {node: '>=12'}

  d3-force@3.0.0:
    resolution: {integrity: sha512-zxV/SsA+U4yte8051P4ECydjD/S+qeYtnaIyAs9tgHCqfguma/aAQDjo85A9Z6EKhBirHRJHXIgJUlffT4wdLg==}
    engines: {node: '>=12'}

  d3-format@3.1.0:
    resolution: {integrity: sha512-YyUI6AEuY/Wpt8KWLgZHsIU86atmikuoOmCfommt0LYHiQSPjvX2AcFc38PX0CBpr2RCyZhjex+NS/LPOv6YqA==}
    engines: {node: '>=12'}

  d3-geo@3.1.1:
    resolution: {integrity: sha512-637ln3gXKXOwhalDzinUgY83KzNWZRKbYubaG+fGVuc/dxO64RRljtCTnf5ecMyE1RIdtqpkVcq0IbtU2S8j2Q==}
    engines: {node: '>=12'}

  d3-hierarchy@3.1.2:
    resolution: {integrity: sha512-FX/9frcub54beBdugHjDCdikxThEqjnR93Qt7PvQTOHxyiNCAlvMrHhclk3cD5VeAaq9fxmfRp+CnWw9rEMBuA==}
    engines: {node: '>=12'}

  d3-interpolate@3.0.1:
    resolution: {integrity: sha512-3bYs1rOD33uo8aqJfKP3JWPAibgw8Zm2+L9vBKEHJ2Rg+viTR7o5Mmv5mZcieN+FRYaAOWX5SJATX6k1PWz72g==}
    engines: {node: '>=12'}

  d3-path@3.1.0:
    resolution: {integrity: sha512-p3KP5HCf/bvjBSSKuXid6Zqijx7wIfNW+J/maPs+iwR35at5JCbLUT0LzF1cnjbCHWhqzQTIN2Jpe8pRebIEFQ==}
    engines: {node: '>=12'}

  d3-polygon@3.0.1:
    resolution: {integrity: sha512-3vbA7vXYwfe1SYhED++fPUQlWSYTTGmFmQiany/gdbiWgU/iEyQzyymwL9SkJjFFuCS4902BSzewVGsHHmHtXg==}
    engines: {node: '>=12'}

  d3-quadtree@3.0.1:
    resolution: {integrity: sha512-04xDrxQTDTCFwP5H6hRhsRcb9xxv2RzkcsygFzmkSIOJy3PeRJP7sNk3VRIbKXcog561P9oU0/rVH6vDROAgUw==}
    engines: {node: '>=12'}

  d3-random@3.0.1:
    resolution: {integrity: sha512-FXMe9GfxTxqd5D6jFsQ+DJ8BJS4E/fT5mqqdjovykEB2oFbTMDVdg1MGFxfQW+FBOGoB++k8swBrgwSHT1cUXQ==}
    engines: {node: '>=12'}

  d3-scale-chromatic@3.1.0:
    resolution: {integrity: sha512-A3s5PWiZ9YCXFye1o246KoscMWqf8BsD9eRiJ3He7C9OBaxKhAd5TFCdEx/7VbKtxxTsu//1mMJFrEt572cEyQ==}
    engines: {node: '>=12'}

  d3-scale@4.0.2:
    resolution: {integrity: sha512-GZW464g1SH7ag3Y7hXjf8RoUuAFIqklOAq3MRl4OaWabTFJY9PN/E1YklhXLh+OQ3fM9yS2nOkCoS+WLZ6kvxQ==}
    engines: {node: '>=12'}

  d3-selection@3.0.0:
    resolution: {integrity: sha512-fmTRWbNMmsmWq6xJV8D19U/gw/bwrHfNXxrIN+HfZgnzqTHp9jOmKMhsTUjXOJnZOdZY9Q28y4yebKzqDKlxlQ==}
    engines: {node: '>=12'}

  d3-shape@3.2.0:
    resolution: {integrity: sha512-SaLBuwGm3MOViRq2ABk3eLoxwZELpH6zhl3FbAoJ7Vm1gofKx6El1Ib5z23NUEhF9AsGl7y+dzLe5Cw2AArGTA==}
    engines: {node: '>=12'}

  d3-time-format@4.1.0:
    resolution: {integrity: sha512-dJxPBlzC7NugB2PDLwo9Q8JiTR3M3e4/XANkreKSUxF8vvXKqm1Yfq4Q5dl8budlunRVlUUaDUgFt7eA8D6NLg==}
    engines: {node: '>=12'}

  d3-time@3.1.0:
    resolution: {integrity: sha512-VqKjzBLejbSMT4IgbmVgDjpkYrNWUYJnbCGo874u7MMKIWsILRX+OpX/gTk8MqjpT1A/c6HY2dCA77ZN0lkQ2Q==}
    engines: {node: '>=12'}

  d3-timer@3.0.1:
    resolution: {integrity: sha512-ndfJ/JxxMd3nw31uyKoY2naivF+r29V+Lc0svZxe1JvvIRmi8hUsrMvdOwgS1o6uBHmiz91geQ0ylPP0aj1VUA==}
    engines: {node: '>=12'}

  d3-transition@3.0.1:
    resolution: {integrity: sha512-ApKvfjsSR6tg06xrL434C0WydLr7JewBB3V+/39RMHsaXTOG0zmt/OAXeng5M5LBm0ojmxJrpomQVZ1aPvBL4w==}
    engines: {node: '>=12'}
    peerDependencies:
      d3-selection: 2 - 3

  d3-zoom@3.0.0:
    resolution: {integrity: sha512-b8AmV3kfQaqWAuacbPuNbL6vahnOJflOhexLzMMNLga62+/nh0JzvJ0aO/5a5MVgUFGS7Hu1P9P03o3fJkDCyw==}
    engines: {node: '>=12'}

  d3@7.9.0:
    resolution: {integrity: sha512-e1U46jVP+w7Iut8Jt8ri1YsPOvFpg46k+K8TpCb0P+zjCkjkPnV7WzfDJzMHy1LnA+wj5pLT1wjO901gLXeEhA==}
    engines: {node: '>=12'}

  data-urls@6.0.0:
    resolution: {integrity: sha512-BnBS08aLUM+DKamupXs3w2tJJoqU+AkaE/+6vQxi/G/DPmIZFJJp9Dkb1kM03AZx8ADehDUZgsNxju3mPXZYIA==}
    engines: {node: '>=20'}

  debug@4.4.0:
    resolution: {integrity: sha512-6WTZ/IxCY/T6BALoZHaE4ctp9xm+Z5kY/pzYaCHRFeyVhojxlrm+46y68HA6hr0TcwEssoxNiDEUJQjfPZ/RYA==}
    engines: {node: '>=6.0'}
    peerDependencies:
      supports-color: '*'
    peerDependenciesMeta:
      supports-color:
        optional: true

  debug@4.4.3:
    resolution: {integrity: sha512-RGwwWnwQvkVfavKVt22FGLw+xYSdzARwm0ru6DhTVA3umU5hZc28V3kO4stgYryrTlLpuvgI9GiijltAjNbcqA==}
    engines: {node: '>=6.0'}
    peerDependencies:
      supports-color: '*'
    peerDependenciesMeta:
      supports-color:
        optional: true

  decimal.js@10.6.0:
    resolution: {integrity: sha512-YpgQiITW3JXGntzdUmyUR1V812Hn8T1YVXhCu+wO3OpS4eU9l4YdD3qjyiKdV6mvV29zapkMeD390UVEf2lkUg==}

  decode-named-character-reference@1.1.0:
    resolution: {integrity: sha512-Wy+JTSbFThEOXQIR2L6mxJvEs+veIzpmqD7ynWxMXGpnk3smkHQOp6forLdHsKpAMW9iJpaBBIxz285t1n1C3w==}

  decode-uri-component@0.4.1:
    resolution: {integrity: sha512-+8VxcR21HhTy8nOt6jf20w0c9CADrw1O8d+VZ/YzzCt4bJ3uBjw+D1q2osAB8RnpwwaeYBxy0HyKQxD5JBMuuQ==}
    engines: {node: '>=14.16'}

  decompress-response@6.0.0:
    resolution: {integrity: sha512-aW35yZM6Bb/4oJlZncMH2LCoZtJXTRxES17vE3hoRiowU2kWHaJKFkSBDnDR+cm9J+9QhXmREyIfv0pji9ejCQ==}
    engines: {node: '>=10'}

  deep-eql@5.0.2:
    resolution: {integrity: sha512-h5k/5U50IJJFpzfL6nO9jaaumfjO/f2NjK/oYB2Djzm4p9L+3T9qWpZqZ2hAbLPuuYq9wrU08WQyBTL5GbPk5Q==}
    engines: {node: '>=6'}

  deep-extend@0.6.0:
    resolution: {integrity: sha512-LOHxIOaPYdHlJRtCQfDIVZtfw/ufM8+rVj649RIHzcm/vGwQRXFt6OPqIFWsm2XEMrNIEtWR64sY1LEKD2vAOA==}
    engines: {node: '>=4.0.0'}

  deepmerge@4.3.1:
    resolution: {integrity: sha512-3sUqbMEc77XqpdNO7FRyRog+eW3ph+GYCbj+rK+uYyRMuwsVy0rMiVtPn+QJlKFvWP/1PYpapqYn0Me2knFn+A==}
    engines: {node: '>=0.10.0'}

  defaults@1.0.4:
    resolution: {integrity: sha512-eFuaLoy/Rxalv2kr+lqMlUnrDWV+3j4pljOIJgLIhI058IQfWJ7vXhyEIHu+HtC738klGALYxOKDO0bQP3tg8A==}

  defu@6.1.4:
    resolution: {integrity: sha512-mEQCMmwJu317oSz8CwdIOdwf3xMif1ttiM8LTufzc3g6kR+9Pe236twL8j3IYT1F7GfRgGcW6MWxzZjLIkuHIg==}

  delaunator@5.0.1:
    resolution: {integrity: sha512-8nvh+XBe96aCESrGOqMp/84b13H9cdKbG5P2ejQCh4d4sK9RL4371qou9drQjMhvnPmhWl5hnmqbEE0fXr9Xnw==}

  deprecation@2.3.1:
    resolution: {integrity: sha512-xmHIy4F3scKVwMsQ4WnVaS8bHOx0DmVwRywosKhaILI0ywMDWPtBSku2HNxRvF7jtwDRsoEwYQSfbxj8b7RlJQ==}

  dequal@2.0.3:
    resolution: {integrity: sha512-0je+qPKHEMohvfRTCEo3CrPG6cAzAYgmzKyxRiYSSDkS6eGJdyVJm7WaYA5ECaAD9wLB2T4EEeymA5aFVcYXCA==}
    engines: {node: '>=6'}

  destr@2.0.5:
    resolution: {integrity: sha512-ugFTXCtDZunbzasqBxrK93Ik/DRYsO6S/fedkWEMKqt04xZ4csmnmwGDBAb07QWNaGMAmnTIemsYZCksjATwsA==}

  detect-libc@2.0.4:
    resolution: {integrity: sha512-3UDv+G9CsCKO1WKMGw9fwq/SWJYbI0c5Y7LU1AXYoDdbhE2AHQ6N6Nb34sG8Fj7T5APy8qXDCKuuIHd1BR0tVA==}
    engines: {node: '>=8'}

  detect-libc@2.1.0:
    resolution: {integrity: sha512-vEtk+OcP7VBRtQZ1EJ3bdgzSfBjgnEalLTp5zjJrS+2Z1w2KZly4SBdac/WDU3hhsNAZ9E8SC96ME4Ey8MZ7cg==}
    engines: {node: '>=8'}

  detect-libc@2.1.2:
    resolution: {integrity: sha512-Btj2BOOO83o3WyH59e8MgXsxEQVcarkUOpEYrubB0urwnN10yQ364rsiByU11nZlqWYZm05i/of7io4mzihBtQ==}
    engines: {node: '>=8'}

  detect-node-es@1.1.0:
    resolution: {integrity: sha512-ypdmJU/TbBby2Dxibuv7ZLW3Bs1QEmM7nHjEANfohJLvE0XVujisn1qPJcZxg+qDucsr+bP6fLD1rPS3AhJ7EQ==}

  deterministic-object-hash@2.0.2:
    resolution: {integrity: sha512-KxektNH63SrbfUyDiwXqRb1rLwKt33AmMv+5Nhsw1kqZ13SJBRTgZHtGbE+hH3a1mVW1cz+4pqSWVPAtLVXTzQ==}
    engines: {node: '>=18'}

  devalue@5.3.2:
    resolution: {integrity: sha512-UDsjUbpQn9kvm68slnrs+mfxwFkIflOhkanmyabZ8zOYk8SMEIbJ3TK+88g70hSIeytu4y18f0z/hYHMTrXIWw==}

  devlop@1.1.0:
    resolution: {integrity: sha512-RWmIqhcFf1lRYBvNmr7qTNuyCt/7/ns2jbpp1+PalgE/rDQcBT0fioSMUpJ93irlUhC5hrg4cYqe6U+0ImW0rA==}

  dfa@1.2.0:
    resolution: {integrity: sha512-ED3jP8saaweFTjeGX8HQPjeC1YYyZs98jGNZx6IiBvxW7JG5v492kamAQB3m2wop07CvU/RQmzcKr6bgcC5D/Q==}

  diff@5.2.0:
    resolution: {integrity: sha512-uIFDxqpRZGZ6ThOk84hEfqWoHx2devRFvpTZcTHur85vImfaxUbTW9Ryh4CpCuDnToOP1CEtXKIgytHBPVff5A==}
    engines: {node: '>=0.3.1'}

  direction@2.0.1:
    resolution: {integrity: sha512-9S6m9Sukh1cZNknO1CWAr2QAWsbKLafQiyM5gZ7VgXHeuaoUwffKN4q6NC4A/Mf9iiPlOXQEKW/Mv/mh9/3YFA==}
    hasBin: true

  discontinuous-range@1.0.0:
    resolution: {integrity: sha512-c68LpLbO+7kP/b1Hr1qs8/BJ09F5khZGTxqxZuhzxpmwJKOgRFHJWIb9/KmqnqHhLdO55aOxFH/EGBvUQbL/RQ==}

  dlv@1.1.3:
    resolution: {integrity: sha512-+HlytyjlPKnIG8XuRG8WvmBP8xs8P71y+SKKS6ZXWoEgLuePxtDoUEiH7WkdePWrQ5JBpE6aoVqfZfJUQkjXwA==}

  dom-accessibility-api@0.5.16:
    resolution: {integrity: sha512-X7BJ2yElsnOJ30pZF4uIIDfBEVgF4XEBxL9Bxhy6dnrm5hkzqmsWHGTiHqRiITNhMyFLyAiWndIJP7Z1NTteDg==}

  dom-serializer@2.0.0:
    resolution: {integrity: sha512-wIkAryiqt/nV5EQKqQpo3SToSOV9J0DnbJqwK7Wv/Trc92zIAYZ4FlMu+JPFW1DfGFt81ZTCGgDEabffXeLyJg==}

  domelementtype@2.3.0:
    resolution: {integrity: sha512-OLETBj6w0OsagBwdXnPdN0cnMfF9opN69co+7ZrbfPGrdpPVNBUj02spi6B1N7wChLQiPn4CSH/zJvXw56gmHw==}

  domhandler@5.0.3:
    resolution: {integrity: sha512-cgwlv/1iFQiFnU96XXgROh8xTeetsnJiDsTc7TYCLFd9+/WNkIqPTxiM/8pSd8VIrhXGTf1Ny1q1hquVqDJB5w==}
    engines: {node: '>= 4'}

  domutils@3.2.2:
    resolution: {integrity: sha512-6kZKyUajlDuqlHKVX1w7gyslj9MPIXzIFiz/rGu35uC1wMi+kMhQwGhl4lt9unC9Vb9INnY9Z3/ZA3+FhASLaw==}

  dpdm@3.14.0:
    resolution: {integrity: sha512-YJzsFSyEtj88q5eTELg3UWU7TVZkG1dpbF4JDQ3t1b07xuzXmdoGeSz9TKOke1mUuOpWlk4q+pBh+aHzD6GBTg==}
    hasBin: true

  dset@3.1.4:
    resolution: {integrity: sha512-2QF/g9/zTaPDc3BjNcVTGoBbXBgYfMTTceLaYcFJ/W9kggFUkhxD/hMEeuLKbugyef9SqAx8cpgwlIP/jinUTA==}
    engines: {node: '>=4'}

  eastasianwidth@0.2.0:
    resolution: {integrity: sha512-I88TYZWc9XiYHRQ4/3c5rjjfgkjhLyW2luGIheGERbNQ6OY7yTybanSpDXZa8y7VUP9YmDcYa+eyq4ca7iLqWA==}

  electron-to-chromium@1.5.168:
    resolution: {integrity: sha512-RUNQmFLNIWVW6+z32EJQ5+qx8ci6RGvdtDC0Ls+F89wz6I2AthpXF0w0DIrn2jpLX0/PU9ZCo+Qp7bg/EckJmA==}

  electron-to-chromium@1.5.221:
    resolution: {integrity: sha512-/1hFJ39wkW01ogqSyYoA4goOXOtMRy6B+yvA1u42nnsEGtHzIzmk93aPISumVQeblj47JUHLC9coCjUxb1EvtQ==}

  emmet@2.4.11:
    resolution: {integrity: sha512-23QPJB3moh/U9sT4rQzGgeyyGIrcM+GH5uVYg2C6wZIxAIJq7Ng3QLT79tl8FUwDXhyq9SusfknOrofAKqvgyQ==}

  emoji-regex@10.5.0:
    resolution: {integrity: sha512-lb49vf1Xzfx080OKA0o6l8DQQpV+6Vg95zyCJX9VB/BqKYlhG7N4wgROUUHRA+ZPUefLnteQOad7z1kT2bV7bg==}

  emoji-regex@8.0.0:
    resolution: {integrity: sha512-MSjYzcWNOA0ewAHpz0MxpYFvwg6yjy1NG3xteoqz644VCo/RPgnr1/GGt+ic3iJTzQ8Eu3TdM14SawnVUmGE6A==}

  emoji-regex@9.2.2:
    resolution: {integrity: sha512-L18DaJsXSUk2+42pv8mLs5jJT2hqFkFE4j21wOmgbUqsZ2hL72NsUU785g9RXgo3s0ZNgVl42TiHp3ZtOv/Vyg==}

  end-of-stream@1.4.5:
    resolution: {integrity: sha512-ooEGc6HP26xXq/N+GCGOT0JKCLDGrq2bQUZrQ7gyrJiZANJ/8YDTxTpQBXGMn+WbIQXNVpyWymm7KYVICQnyOg==}

  enhanced-resolve@5.18.3:
    resolution: {integrity: sha512-d4lC8xfavMeBjzGr2vECC3fsGXziXZQyJxD868h2M/mBI3PwAuODxAkLkq5HYuvrPYcUtiLzsTo8U3PgX3Ocww==}
    engines: {node: '>=10.13.0'}

  entities@4.5.0:
    resolution: {integrity: sha512-V0hjH4dGPh9Ao5p0MoRY6BVqtwCjhz6vI5LT8AJ55H+4g9/4vbHx1I54fS0XuclLhDHArPQCiMjDxjaL8fPxhw==}
    engines: {node: '>=0.12'}

  entities@6.0.1:
    resolution: {integrity: sha512-aN97NXWF6AWBTahfVOIrB/NShkzi5H7F9r1s9mD3cDj4Ko5f2qhhVoYMibXF7GlLveb/D2ioWay8lxI97Ven3g==}
    engines: {node: '>=0.12'}

  es-module-lexer@1.7.0:
    resolution: {integrity: sha512-jEQoCwk8hyb2AZziIOLhDqpm5+2ww5uIE6lkO/6jcOCusfk6LhMHpXXfBLXTZ7Ydyt0j4VoUQv6uGNYbdW+kBA==}

  esast-util-from-estree@2.0.0:
    resolution: {integrity: sha512-4CyanoAudUSBAn5K13H4JhsMH6L9ZP7XbLVe/dKybkxMO7eDyLsT8UHl9TRNrU2Gr9nz+FovfSIjuXWJ81uVwQ==}

  esast-util-from-js@2.0.1:
    resolution: {integrity: sha512-8Ja+rNJ0Lt56Pcf3TAmpBZjmx8ZcK5Ts4cAzIOjsjevg9oSXJnl6SUQ2EevU8tv3h6ZLWmoKL5H4fgWvdvfETw==}

  esbuild@0.24.2:
    resolution: {integrity: sha512-+9egpBW8I3CD5XPe0n6BfT5fxLzxrlDzqydF3aviG+9ni1lDC/OvMHcxqEFV0+LANZG5R1bFMWfUrjVsdwxJvA==}
    engines: {node: '>=18'}
    hasBin: true

  esbuild@0.25.10:
    resolution: {integrity: sha512-9RiGKvCwaqxO2owP61uQ4BgNborAQskMR6QusfWzQqv7AZOg5oGehdY2pRJMTKuwxd1IDBP4rSbI5lHzU7SMsQ==}
    engines: {node: '>=18'}
    hasBin: true

  escalade@3.2.0:
    resolution: {integrity: sha512-WUj2qlxaQtO4g6Pq5c29GTcWGDyd8itL8zTlipgECz3JesAiiOKotd8JU6otB3PACgG6xkJUyVhboMS+bje/jA==}
    engines: {node: '>=6'}

  escape-string-regexp@5.0.0:
    resolution: {integrity: sha512-/veY75JbMK4j1yjvuUxuVsiS/hr/4iHs9FTT6cgTexxdE0Ly/glccBAkloH/DofkjRbZU3bnoj38mOmhkZ0lHw==}
    engines: {node: '>=12'}

  esm@3.2.25:
    resolution: {integrity: sha512-U1suiZ2oDVWv4zPO56S0NcR5QriEahGtdN2OR6FiOG4WJvcjBVFB0qI4+eKoWFH483PKGuLuu6V8Z4T5g63UVA==}
    engines: {node: '>=6'}

  estree-util-attach-comments@3.0.0:
    resolution: {integrity: sha512-cKUwm/HUcTDsYh/9FgnuFqpfquUbwIqwKM26BVCGDPVgvaCl/nDCCjUfiLlx6lsEZ3Z4RFxNbOQ60pkaEwFxGw==}

  estree-util-build-jsx@3.0.1:
    resolution: {integrity: sha512-8U5eiL6BTrPxp/CHbs2yMgP8ftMhR5ww1eIKoWRMlqvltHF8fZn5LRDvTKuxD3DUn+shRbLGqXemcP51oFCsGQ==}

  estree-util-is-identifier-name@3.0.0:
    resolution: {integrity: sha512-hFtqIDZTIUZ9BXLb8y4pYGyk6+wekIivNVTcmvk8NoOh+VeRn5y6cEHzbURrWbfp1fIqdVipilzj+lfaadNZmg==}

  estree-util-scope@1.0.0:
    resolution: {integrity: sha512-2CAASclonf+JFWBNJPndcOpA8EMJwa0Q8LUFJEKqXLW6+qBvbFZuF5gItbQOs/umBUkjviCSDCbBwU2cXbmrhQ==}

  estree-util-to-js@2.0.0:
    resolution: {integrity: sha512-WDF+xj5rRWmD5tj6bIqRi6CkLIXbbNQUcxQHzGysQzvHmdYG2G7p/Tf0J0gpxGgkeMZNTIjT/AoSvC9Xehcgdg==}

  estree-util-visit@2.0.0:
    resolution: {integrity: sha512-m5KgiH85xAhhW8Wta0vShLcUvOsh3LLPI2YVwcbio1l7E09NTLL1EyMZFM1OyWowoH0skScNbhOPl4kcBgzTww==}

  estree-walker@2.0.2:
    resolution: {integrity: sha512-Rfkk/Mp/DL7JVje3u18FxFujQlTNR2q6QfMSMB7AvCBx91NGj/ba3kCfza0f6dVDbw7YlRf/nDrn7pQrCCyQ/w==}

  estree-walker@3.0.3:
    resolution: {integrity: sha512-7RUKfXgSMMkzt6ZuXmqapOurLGPPfgj6l9uRZ7lRGolvk0y2yocc35LdcxKC5PQZdn2DMqioAQ2NoWcrTKmm6g==}

  eventemitter3@5.0.1:
    resolution: {integrity: sha512-GWkBvjiSZK87ELrYOSESUYeVIc9mvLLf/nXalMOS5dYrgZq9o5OVkbZAVM06CVxYsCwH9BDZFPlQTlPA1j4ahA==}

  execa@9.6.0:
    resolution: {integrity: sha512-jpWzZ1ZhwUmeWRhS7Qv3mhpOhLfwI+uAX4e5fOcXqwMR7EcJ0pj2kV1CVzHVMX/LphnKWD3LObjZCoJ71lKpHw==}
    engines: {node: ^18.19.0 || >=20.5.0}

  exit@0.1.2:
    resolution: {integrity: sha512-Zk/eNKV2zbjpKzrsQ+n1G6poVbErQxJ0LBOJXaKZ1EViLzH+hrLu9cdXI4zw9dBQJslwBEpbQ2P1oS7nDxs6jQ==}
    engines: {node: '>= 0.8.0'}

  expand-template@2.0.3:
    resolution: {integrity: sha512-XYfuKMvj4O35f/pOXLObndIRvyQ+/+6AhODh+OKWj9S9498pHHn/IMszH+gt0fBCRWMNfk1ZSp5x3AifmnI2vg==}
    engines: {node: '>=6'}

  expect-type@1.2.1:
    resolution: {integrity: sha512-/kP8CAwxzLVEeFrMm4kMmy4CCDlpipyA7MYLVrdJIkV0fYF0UaigQHRsxHiuY/GEea+bh4KSv3TIlgr+2UL6bw==}
    engines: {node: '>=12.0.0'}

  expressive-code-twoslash@0.5.3:
    resolution: {integrity: sha512-BcttA3taicvhesKpQ4TvRxoDHByDr2FH6bvjc6elxC8TXVU3GVZv0wHvdcNz9xrVEUcwbDbsprqsGF7M7Yq59A==}
    peerDependencies:
      '@expressive-code/core': '>=0.40.0'
      expressive-code: '>=0.40.0'
      typescript: ^5.7

  expressive-code@0.41.2:
    resolution: {integrity: sha512-aLZiZaqorRtNExtGpUjK9zFH9aTpWeoTXMyLo4b4IcuXfPqtLPPxhRm/QlPb8QqIcMMXnSiGRHSFpQfX0m7HJw==}

  exsolve@1.0.4:
    resolution: {integrity: sha512-xsZH6PXaER4XoV+NiT7JHp1bJodJVT+cxeSH1G0f0tlT0lJqYuHUP3bUx2HtfTDvOagMINYp8rsqusxud3RXhw==}

  extend@3.0.2:
    resolution: {integrity: sha512-fjquC59cD7CyW6urNXK0FBufkZcoiGG80wTuPujX590cB5Ttln20E2UB4S/WARVqhXffZl2LNgS+gQdPIIim/g==}

  fast-deep-equal@3.1.3:
    resolution: {integrity: sha512-f3qQ9oQy9j2AhBe/H9VC91wLmKBCCU/gDOnKNAYG5hswO7BLKj09Hc5HYNz9cGI++xlpDCIgDaitVs03ATR84Q==}

  fast-glob@3.3.3:
    resolution: {integrity: sha512-7MptL8U0cqcFdzIzwOTHoilX9x5BrNqye7Z/LuC7kCMRio1EMSyqRK3BEAUD7sXRq4iT4AzTVuZdhgQ2TCvYLg==}
    engines: {node: '>=8.6.0'}

  fast-uri@3.0.6:
    resolution: {integrity: sha512-Atfo14OibSv5wAp4VWNsFYE1AchQRTv9cBGWET4pZWHzYshFSS9NQI6I57rdKn9croWVMbYFbLhJ+yJvmZIIHw==}

  fast-xml-parser@4.5.3:
    resolution: {integrity: sha512-RKihhV+SHsIUGXObeVy9AXiBbFwkVk7Syp8XgwN5U3JV416+Gwp/GO9i0JYKmikykgz/UHRrrV4ROuZEo/T0ig==}
    hasBin: true

  fastq@1.19.0:
    resolution: {integrity: sha512-7SFSRCNjBQIZH/xZR3iy5iQYR8aGBE0h3VG6/cwlbrpdciNYBMotQav8c1XI3HjHH+NikUpP53nPdlZSdWmFzA==}

  fdir@6.4.3:
    resolution: {integrity: sha512-PMXmW2y1hDDfTSRc9gaXIuCCRpuoz3Kaz8cUelp3smouvfT632ozg2vrT6lJsHKKOF59YLbOGfAWGUcKEfRMQw==}
    peerDependencies:
      picomatch: ^3 || ^4
    peerDependenciesMeta:
      picomatch:
        optional: true

  fdir@6.5.0:
    resolution: {integrity: sha512-tIbYtZbucOs0BRGqPJkshJUYdL+SDH7dVM8gjy+ERp3WAUjLEFJE+02kanyHtwjWOnwrKYBiwAmM0p4kLJAnXg==}
    engines: {node: '>=12.0.0'}
    peerDependencies:
      picomatch: ^3 || ^4
    peerDependenciesMeta:
      picomatch:
        optional: true

  fflate@0.8.2:
    resolution: {integrity: sha512-cPJU47OaAoCbg0pBvzsgpTPhmhqI5eJjh/JIu8tPj5q+T7iLvW/JAYUqmE7KOB4R1ZyEhzBaIQpQpardBF5z8A==}

  figures@6.1.0:
    resolution: {integrity: sha512-d+l3qxjSesT4V7v2fh+QnmFnUWv9lSpjarhShNTgBOfA0ttejbQUAlHLitbjkoRiDulW0OPoQPYIGhIC8ohejg==}
    engines: {node: '>=18'}

  fill-range@7.1.1:
    resolution: {integrity: sha512-YsGpe3WHLK8ZYi4tWDg2Jy3ebRz2rXowDxnld4bkQB00cc/1Zw9AWnC0i9ztDJitivtQvaI9KaLyKrc+hBW0yg==}
    engines: {node: '>=8'}

  filter-obj@5.1.0:
    resolution: {integrity: sha512-qWeTREPoT7I0bifpPUXtxkZJ1XJzxWtfoWWkdVGqa+eCr3SHW/Ocp89o8vLvbUuQnadybJpjOKu4V+RwO6sGng==}
    engines: {node: '>=14.16'}

  fix-dts-default-cjs-exports@1.0.0:
    resolution: {integrity: sha512-i9Vd++WOWo6JilNgZvNvmy1T0r+/j7vikghQSEhKIuDwz4GjUrYj+Z18zlL7MleYNxE+xE6t3aG7LiAwA1P+dg==}

  flatbuffers@25.9.23:
    resolution: {integrity: sha512-MI1qs7Lo4Syw0EOzUl0xjs2lsoeqFku44KpngfIduHBYvzm8h2+7K8YMQh1JtVVVrUvhLpNwqVi4DERegUJhPQ==}

  flattie@1.1.1:
    resolution: {integrity: sha512-9UbaD6XdAL97+k/n+N7JwX46K/M6Zc6KcFYskrYL8wbBV/Uyk0CTAMY0VT+qiK5PM7AIc9aTWYtq65U7T+aCNQ==}
    engines: {node: '>=8'}

  fontace@0.3.0:
    resolution: {integrity: sha512-czoqATrcnxgWb/nAkfyIrRp6Q8biYj7nGnL6zfhTcX+JKKpWHFBnb8uNMw/kZr7u++3Y3wYSYoZgHkCcsuBpBg==}

  fontkit@2.0.4:
    resolution: {integrity: sha512-syetQadaUEDNdxdugga9CpEYVaQIxOwk7GlwZWWZ19//qW4zE5bknOKeMBDYAASwnpaSHKJITRLMF9m1fp3s6g==}

  foreground-child@3.3.1:
    resolution: {integrity: sha512-gIXjKqtFuWEgzFRJA9WCQeSJLZDjgJUOMCMzxtvFq/37KojM1BFGufqsCy0r4qSQmYLsZYMeyRqzIWOMup03sw==}
    engines: {node: '>=14'}

  fraction.js@4.3.7:
    resolution: {integrity: sha512-ZsDfxO51wGAXREY55a7la9LScWpwv9RxIrYABrlvOFBlH/ShPnrtsXeuUIfXKKOVicNxQ+o8JTbJvjS4M89yew==}

  framer-motion@12.23.24:
    resolution: {integrity: sha512-HMi5HRoRCTou+3fb3h9oTLyJGBxHfW+HnNE25tAXOvVx/IvwMHK0cx7IR4a2ZU6sh3IX1Z+4ts32PcYBOqka8w==}
    peerDependencies:
      '@emotion/is-prop-valid': '*'
      react: ^18.0.0 || ^19.0.0
      react-dom: ^18.0.0 || ^19.0.0
    peerDependenciesMeta:
      '@emotion/is-prop-valid':
        optional: true
      react:
        optional: true
      react-dom:
        optional: true

  fs-constants@1.0.0:
    resolution: {integrity: sha512-y6OAwoSIf7FyjMIv94u+b5rdheZEjzR63GTyZJm5qh4Bi+2YgwLCcI/fPFZkL5PSixOt6ZNKm+w+Hfp/Bciwow==}

  fs-extra@11.3.0:
    resolution: {integrity: sha512-Z4XaCL6dUDHfP/jT25jJKMmtxvuwbkrD1vNSMFlo9lNLY2c5FHYSQgHPRZUjAB26TpDEoW9HCOgplrdbaPV/ew==}
    engines: {node: '>=14.14'}

  fsevents@2.3.3:
    resolution: {integrity: sha512-5xoDfX+fL7faATnagmWPpbFtwh/R77WmMMqqHGS65C3vvB0YHrgF+B1YmZ3441tMj5n63k0212XNoJwzlhffQw==}
    engines: {node: ^8.16.0 || ^10.6.0 || >=11.0.0}
    os: [darwin]

  function-bind@1.1.2:
    resolution: {integrity: sha512-7XHNxH7qX9xG5mIwxkhumTox/MIRNcOgDrxWsMt2pAr23WHp6MrRlN7FBSFpCpr+oVO0F744iUgR82nJMfG2SA==}

  fuse.js@7.1.0:
    resolution: {integrity: sha512-trLf4SzuuUxfusZADLINj+dE8clK1frKdmqiJNb1Es75fmI5oY6X2mxLVUciLLjxqw/xr72Dhy+lER6dGd02FQ==}
    engines: {node: '>=10'}

  gensync@1.0.0-beta.2:
    resolution: {integrity: sha512-3hN7NaskYvMDLQY55gnW3NQ+mesEAepTqlg+VEbj7zzqEMBVNhzcGYYeqFo/TlYz6eQiFcp1HcsCZO+nGgS8zg==}
    engines: {node: '>=6.9.0'}

  get-caller-file@2.0.5:
    resolution: {integrity: sha512-DyFP3BM/3YHTQOCUL/w0OZHR0lpKeGrxotcHWcqNEdnltqFwXVfhEBQ94eIo34AfQpo0rGki4cyIiftY06h2Fg==}
    engines: {node: 6.* || 8.* || >= 10.*}

  get-east-asian-width@1.4.0:
    resolution: {integrity: sha512-QZjmEOC+IT1uk6Rx0sX22V6uHWVwbdbxf1faPqJ1QhLdGgsRGCZoyaQBm/piRdJy/D2um6hM1UP7ZEeQ4EkP+Q==}
    engines: {node: '>=18'}

  get-nonce@1.0.1:
    resolution: {integrity: sha512-FJhYRoDaiatfEkUK8HKlicmu/3SGFD51q3itKDGoSTysQJBnfOcxU5GxnhE1E6soB76MbT0MBtnKJuXyAx+96Q==}
    engines: {node: '>=6'}

  get-stream@9.0.1:
    resolution: {integrity: sha512-kVCxPF3vQM/N0B1PmoqVUqgHP+EeVjmZSQn+1oCRPxd2P21P2F19lIgbR3HBosbB1PUhOAoctJnfEn2GbN2eZA==}
    engines: {node: '>=18'}

  get-tsconfig@4.10.1:
    resolution: {integrity: sha512-auHyJ4AgMz7vgS8Hp3N6HXSmlMdUyhSUrfBF16w153rxtLIEOE+HGqaBppczZvnHLqQJfiHotCYpNhl0lUROFQ==}

  github-from-package@0.0.0:
    resolution: {integrity: sha512-SyHy3T1v2NUXn29OsWdxmK6RwHD+vkj3v8en8AOBZ1wBQ/hCAQ5bAQTD02kW4W9tUp/3Qh6J8r9EvntiyCmOOw==}

  github-slugger@2.0.0:
    resolution: {integrity: sha512-IaOQ9puYtjrkq7Y0Ygl9KDZnrf/aiUJYUpVf89y8kyaxbRG7Y1SrX/jaumrv81vc61+kiMempujsM3Yw7w5qcw==}

  gl-matrix@3.4.4:
    resolution: {integrity: sha512-latSnyDNt/8zYUB6VIJ6PCh2jBjJX6gnDsoCZ7LyW7GkqrD51EWwa9qCoGixj8YqBtETQK/xY7OmpTF8xz1DdQ==}

  glob-parent@5.1.2:
    resolution: {integrity: sha512-AOIgSQCepiJYwP3ARnGx+5VnTu2HBYdzbGP45eLw1vr3zB3vZLeyed1sC9hnbcOc9/SrMyM5RPQrkGz4aS9Zow==}
    engines: {node: '>= 6'}

  glob@10.4.5:
    resolution: {integrity: sha512-7Bv8RF0k6xjo7d4A/PxYLbUCfb6c+Vpd2/mB2yRDlew7Jb5hEXiCD9ibfO7wpk8i4sevK6DFny9h7EYbM3/sHg==}
    hasBin: true

  glob@11.0.3:
    resolution: {integrity: sha512-2Nim7dha1KVkaiF4q6Dj+ngPPMdfvLJEOpZk/jKiUAkqKebpGAWQXAq9z1xu9HKu5lWfqw/FASuccEjyznjPaA==}
    engines: {node: 20 || >=22}
    hasBin: true

  graceful-fs@4.2.11:
    resolution: {integrity: sha512-RbJ5/jmFcNNCcDV5o9eTnBLJ/HszWV0P73bc+Ff4nS/rJj+YaS6IGyiOL0VoBYX+l1Wrl3k63h/KrH+nhJ0XvQ==}

  graphql@16.12.0:
    resolution: {integrity: sha512-DKKrynuQRne0PNpEbzuEdHlYOMksHSUI8Zc9Unei5gTsMNA2/vMpoMz/yKba50pejK56qj98qM0SjYxAKi13gQ==}
    engines: {node: ^12.22.0 || ^14.16.0 || ^16.0.0 || >=17.0.0}

  guid-typescript@1.0.9:
    resolution: {integrity: sha512-Y8T4vYhEfwJOTbouREvG+3XDsjr8E3kIr7uf+JZ0BYloFsttiHU0WfvANVsR7TxNUJa/WpCnw/Ino/p+DeBhBQ==}

  h3@1.15.4:
    resolution: {integrity: sha512-z5cFQWDffyOe4vQ9xIqNfCZdV4p//vy6fBnr8Q1AWnVZ0teurKMG66rLj++TKwKPUP3u7iMUvrvKaEUiQw2QWQ==}

  has-flag@4.0.0:
    resolution: {integrity: sha512-EykJT/Q1KjTWctppgIAgfSO0tKVuZUjhgMr17kqTumMl6Afv3EISleU7qZUzoXDFTAHTDC4NOoG/ZxU3EvlMPQ==}
    engines: {node: '>=8'}

  hasown@2.0.2:
    resolution: {integrity: sha512-0hJU9SCPvmMzIBdZFqNPXWa6dqh7WdH0cII9y+CyS8rG3nL48Bclra9HmKhVVUHyPWNH5Y7xDwAB7bfgSjkUMQ==}
    engines: {node: '>= 0.4'}

  hast-util-embedded@3.0.0:
    resolution: {integrity: sha512-naH8sld4Pe2ep03qqULEtvYr7EjrLK2QHY8KJR6RJkTUjPGObe1vnx585uzem2hGra+s1q08DZZpfgDVYRbaXA==}

  hast-util-format@1.1.0:
    resolution: {integrity: sha512-yY1UDz6bC9rDvCWHpx12aIBGRG7krurX0p0Fm6pT547LwDIZZiNr8a+IHDogorAdreULSEzP82Nlv5SZkHZcjA==}

  hast-util-from-html@2.0.3:
    resolution: {integrity: sha512-CUSRHXyKjzHov8yKsQjGOElXy/3EKpyX56ELnkHH34vDVw1N1XSQ1ZcAvTyAPtGqLTuKP/uxM+aLkSPqF/EtMw==}

  hast-util-from-parse5@8.0.3:
    resolution: {integrity: sha512-3kxEVkEKt0zvcZ3hCRYI8rqrgwtlIOFMWkbclACvjlDw8Li9S2hk/d51OI0nr/gIpdMHNepwgOKqZ/sy0Clpyg==}

  hast-util-has-property@3.0.0:
    resolution: {integrity: sha512-MNilsvEKLFpV604hwfhVStK0usFY/QmM5zX16bo7EjnAEGofr5YyI37kzopBlZJkHD4t887i+q/C8/tr5Q94cA==}

  hast-util-is-body-ok-link@3.0.1:
    resolution: {integrity: sha512-0qpnzOBLztXHbHQenVB8uNuxTnm/QBFUOmdOSsEn7GnBtyY07+ENTWVFBAnXd/zEgd9/SUG3lRY7hSIBWRgGpQ==}

  hast-util-is-element@3.0.0:
    resolution: {integrity: sha512-Val9mnv2IWpLbNPqc/pUem+a7Ipj2aHacCwgNfTiK0vJKl0LF+4Ba4+v1oPHFpf3bLYmreq0/l3Gud9S5OH42g==}

  hast-util-minify-whitespace@1.0.1:
    resolution: {integrity: sha512-L96fPOVpnclQE0xzdWb/D12VT5FabA7SnZOUMtL1DbXmYiHJMXZvFkIZfiMmTCNJHUeO2K9UYNXoVyfz+QHuOw==}

  hast-util-parse-selector@4.0.0:
    resolution: {integrity: sha512-wkQCkSYoOGCRKERFWcxMVMOcYE2K1AaNLU8DXS9arxnLOUEWbOXKXiJUNzEpqZ3JOKpnha3jkFrumEjVliDe7A==}

  hast-util-phrasing@3.0.1:
    resolution: {integrity: sha512-6h60VfI3uBQUxHqTyMymMZnEbNl1XmEGtOxxKYL7stY2o601COo62AWAYBQR9lZbYXYSBoxag8UpPRXK+9fqSQ==}

  hast-util-raw@9.1.0:
    resolution: {integrity: sha512-Y8/SBAHkZGoNkpzqqfCldijcuUKh7/su31kEBp67cFY09Wy0mTRgtsLYsiIxMJxlu0f6AA5SUTbDR8K0rxnbUw==}

  hast-util-select@6.0.4:
    resolution: {integrity: sha512-RqGS1ZgI0MwxLaKLDxjprynNzINEkRHY2i8ln4DDjgv9ZhcYVIHN9rlpiYsqtFwrgpYU361SyWDQcGNIBVu3lw==}

  hast-util-to-estree@3.1.3:
    resolution: {integrity: sha512-48+B/rJWAp0jamNbAAf9M7Uf//UVqAoMmgXhBdxTDJLGKY+LRnZ99qcG+Qjl5HfMpYNzS5v4EAwVEF34LeAj7w==}

  hast-util-to-html@9.0.5:
    resolution: {integrity: sha512-OguPdidb+fbHQSU4Q4ZiLKnzWo8Wwsf5bZfbvu7//a9oTYoqD/fWpe96NuHkoS9h0ccGOTe0C4NGXdtS0iObOw==}

  hast-util-to-jsx-runtime@2.3.6:
    resolution: {integrity: sha512-zl6s8LwNyo1P9uw+XJGvZtdFF1GdAkOg8ujOw+4Pyb76874fLps4ueHXDhXWdk6YHQ6OgUtinliG7RsYvCbbBg==}

  hast-util-to-parse5@8.0.0:
    resolution: {integrity: sha512-3KKrV5ZVI8if87DVSi1vDeByYrkGzg4mEfeu4alwgmmIeARiBLKCZS2uw5Gb6nU9x9Yufyj3iudm6i7nl52PFw==}

  hast-util-to-string@3.0.1:
    resolution: {integrity: sha512-XelQVTDWvqcl3axRfI0xSeoVKzyIFPwsAGSLIsKdJKQMXDYJS4WYrBNF/8J7RdhIcFI2BOHgAifggsvsxp/3+A==}

  hast-util-to-text@4.0.2:
    resolution: {integrity: sha512-KK6y/BN8lbaq654j7JgBydev7wuNMcID54lkRav1P0CaE1e47P72AWWPiGKXTJU271ooYzcvTAn/Zt0REnvc7A==}

  hast-util-whitespace@3.0.0:
    resolution: {integrity: sha512-88JUN06ipLwsnv+dVn+OIYOvAuvBMy/Qoi6O7mQHxdPXpjy+Cd6xRkWwux7DKO+4sYILtLBRIKgsdpS2gQc7qw==}

  hastscript@9.0.1:
    resolution: {integrity: sha512-g7df9rMFX/SPi34tyGCyUBREQoKkapwdY/T04Qn9TDWfHhAYt4/I0gMVirzK5wEzeUqIjEB+LXC/ypb7Aqno5w==}

  headers-polyfill@4.0.3:
    resolution: {integrity: sha512-IScLbePpkvO846sIwOtOTDjutRMWdXdJmXdMvk6gCBHxFO8d+QKOQedyZSxFTTFYRSmlgSTDtXqqq4pcenBXLQ==}

  hookable@5.5.3:
    resolution: {integrity: sha512-Yc+BQe8SvoXH1643Qez1zqLRmbA5rCL+sSmk6TVos0LWVfNIB7PGncdlId77WzLGSIB5KaWgTaNTs2lNVEI6VQ==}

  html-encoding-sniffer@4.0.0:
    resolution: {integrity: sha512-Y22oTqIU4uuPgEemfz7NDJz6OeKf12Lsu+QC+s3BVpda64lTiMYCyGwg5ki4vFxkMwQdeZDl2adZoqUgdFuTgQ==}
    engines: {node: '>=18'}

  html-escaper@2.0.2:
    resolution: {integrity: sha512-H2iMtd0I4Mt5eYiapRdIDjp+XzelXQ0tFE4JS7YFwFevXXMmOp9myNrUvCg0D6ws8iqkRPBfKHgbwig1SmlLfg==}

  html-escaper@3.0.3:
    resolution: {integrity: sha512-RuMffC89BOWQoY0WKGpIhn5gX3iI54O6nRA0yC124NYVtzjmFWBIiFd8M0x+ZdX0P9R4lADg1mgP8C7PxGOWuQ==}

  html-void-elements@3.0.0:
    resolution: {integrity: sha512-bEqo66MRXsUGxWHV5IP0PUiAWwoEjba4VCzg0LjFJBpchPaTfyfCKTG6bc5F8ucKec3q5y6qOdGyYTSBEvhCrg==}

  html-whitespace-sensitive-tag-names@3.0.1:
    resolution: {integrity: sha512-q+310vW8zmymYHALr1da4HyXUQ0zgiIwIicEfotYPWGN0OJVEN/58IJ3A4GBYcEq3LGAZqKb+ugvP0GNB9CEAA==}

  http-cache-semantics@4.2.0:
    resolution: {integrity: sha512-dTxcvPXqPvXBQpq5dUr6mEMJX4oIEFv6bwom3FDwKRDsuIjjJGANqhBuoAn9c1RQJIdAKav33ED65E2ys+87QQ==}

  http-proxy-agent@7.0.2:
    resolution: {integrity: sha512-T1gkAiYYDWYx3V5Bmyu7HcfcvL7mUrTWiM6yOfa3PIphViJ/gFPbvidQ+veqSOHci/PxBcDabeUNCzpOODJZig==}
    engines: {node: '>= 14'}

  https-proxy-agent@7.0.6:
    resolution: {integrity: sha512-vK9P5/iUfdl95AI+JVyUuIcVtd4ofvtrOr3HNtM2yxC9bnMbEdp3x01OhQNnjb8IJYi38VlTE3mBXwcfvywuSw==}
    engines: {node: '>= 14'}

  human-signals@8.0.1:
    resolution: {integrity: sha512-eKCa6bwnJhvxj14kZk5NCPc6Hb6BdsU9DZcOnmQKSnO1VKrfV0zCvtttPZUsBvjmNDn8rpcJfpwSYnHBjc95MQ==}
    engines: {node: '>=18.18.0'}

  i18next@23.16.8:
    resolution: {integrity: sha512-06r/TitrM88Mg5FdUXAKL96dJMzgqLE5dv3ryBAra4KCwD9mJ4ndOTS95ZuymIGoE+2hzfdaMak2X11/es7ZWg==}

  iconv-lite@0.6.3:
    resolution: {integrity: sha512-4fCk79wshMdzMp2rH06qWrJE4iolqLhCUH+OiuIgU++RB0+94NlDL81atO7GX55uUKueo0txHNtvEyI6D7WdMw==}
    engines: {node: '>=0.10.0'}

  ieee754@1.2.1:
    resolution: {integrity: sha512-dcyqhDvX1C46lXZcVqCpK+FtMRQVdIMN6/Df5js2zouUsqG7I6sFxitIC+7KYK29KdXOLHdu9zL4sFnoVQnqaA==}

  ignore@5.3.2:
    resolution: {integrity: sha512-hsBTNUqQTDwkWtcdYI2i06Y/nUBEsNEDJKjWdigLvegy8kDuJAS8uRlpkkcQpyEXL0Z/pjDy5HBmMjRCJ2gq+g==}
    engines: {node: '>= 4'}

  imagetools-core@9.0.0:
    resolution: {integrity: sha512-LAU2iVl6MuLbARLrZFEOrgqUFGmHij0FqqOR1/mMndUzJoPz2BU4gCXUhjikgwwmfhBPa/1szwiliUy//ZWafw==}
    engines: {node: '>=20.0.0'}

  import-meta-resolve@4.2.0:
    resolution: {integrity: sha512-Iqv2fzaTQN28s/FwZAoFq0ZSs/7hMAHJVX+w8PZl3cY19Pxk6jFFalxQoIfW2826i/fDLXv8IiEZRIT0lDuWcg==}

  inherits@2.0.4:
    resolution: {integrity: sha512-k/vGaX4/Yla3WzyMCvTQOXYeIHvqOKtnqBduzTHpzpQZzAskKMhZ2K+EnBiSM9zGSoIFeMpXKxa4dYeZIQqewQ==}

  ini@1.3.8:
    resolution: {integrity: sha512-JV/yugV2uzW5iMRSiZAyDtQd+nxtUnjeLt0acNdw98kKLrvuRVyB80tsREOE7yvGVgalhZ6RNXCmEHkUKBKxew==}

  inline-style-parser@0.2.4:
    resolution: {integrity: sha512-0aO8FkhNZlj/ZIbNi7Lxxr12obT7cL1moPfE4tg1LkX7LlLfC6DeX4l2ZEud1ukP9jNQyNnfzQVqwbwmAATY4Q==}

  internmap@2.0.3:
    resolution: {integrity: sha512-5Hh7Y1wQbvY5ooGgPbDaL5iYLAPzMTUrjMulskHLH6wnv/A+1q5rgEaiuqEjB+oxGXIVZs1FF+R/KPN3ZSQYYg==}
    engines: {node: '>=12'}

  interval-tree-1d@1.0.4:
    resolution: {integrity: sha512-wY8QJH+6wNI0uh4pDQzMvl+478Qh7Rl4qLmqiluxALlNvl+I+o5x38Pw3/z7mDPTPS1dQalZJXsmbvxx5gclhQ==}

  iron-webcrypto@1.2.1:
    resolution: {integrity: sha512-feOM6FaSr6rEABp/eDfVseKyTMDt+KGpeB35SkVn9Tyn0CqvVsY3EwI0v5i8nMHyJnzCIQf7nsy3p41TPkJZhg==}

  is-alphabetical@2.0.1:
    resolution: {integrity: sha512-FWyyY60MeTNyeSRpkM2Iry0G9hpr7/9kD40mD/cGQEuilcZYS4okz8SN2Q6rLCJ8gbCt6fN+rC+6tMGS99LaxQ==}

  is-alphanumerical@2.0.1:
    resolution: {integrity: sha512-hmbYhX/9MUMF5uh7tOXyK/n0ZvWpad5caBA17GsC6vyuCqaWliRG5K1qS9inmUhEMaOBIW7/whAnSwveW/LtZw==}

  is-arrayish@0.3.2:
    resolution: {integrity: sha512-eVRqCvVlZbuw3GrM63ovNSNAeA1K16kaR/LRY/92w0zxQ5/1YzwblUX652i4Xs9RwAGjW9d9y6X88t8OaAJfWQ==}

  is-core-module@2.16.1:
    resolution: {integrity: sha512-UfoeMA6fIJ8wTYFEUjelnaGI67v6+N7qXJEvQuIGa99l4xsCruSYOVSQ0uPANn4dAzm8lkYPaKLrrijLq7x23w==}
    engines: {node: '>= 0.4'}

  is-decimal@2.0.1:
    resolution: {integrity: sha512-AAB9hiomQs5DXWcRB1rqsxGUstbRroFOPPVAomNk/3XHR5JyEZChOyTWe2oayKnsSsr/kcGqF+z6yuH6HHpN0A==}

  is-docker@3.0.0:
    resolution: {integrity: sha512-eljcgEDlEns/7AXFosB5K/2nCM4P7FQPkGc/DWLy5rmFEWvZayGrik1d9/QIY5nJ4f9YsVvBkA6kJpHn9rISdQ==}
    engines: {node: ^12.20.0 || ^14.13.1 || >=16.0.0}
    hasBin: true

  is-extglob@2.1.1:
    resolution: {integrity: sha512-SbKbANkN603Vi4jEZv49LeVJMn4yGwsbzZworEoyEiutsN3nJYdbO36zfhGJ6QEDpOZIFkDtnq5JRxmvl3jsoQ==}
    engines: {node: '>=0.10.0'}

  is-fullwidth-code-point@3.0.0:
    resolution: {integrity: sha512-zymm5+u+sCsSWyD9qNaejV3DFvhCKclKdizYaJUuHA83RLjb7nSuGnddCHGv0hk+KY7BMAlsWeK4Ueg6EV6XQg==}
    engines: {node: '>=8'}

  is-glob@4.0.3:
    resolution: {integrity: sha512-xelSayHH36ZgE7ZWhli7pW34hNbNl8Ojv5KVmkJD4hBdD3th8Tfk9vYasLM+mXWOZhFkgZfxhLSnrwRr4elSSg==}
    engines: {node: '>=0.10.0'}

  is-hexadecimal@2.0.1:
    resolution: {integrity: sha512-DgZQp241c8oO6cA1SbTEWiXeoxV42vlcJxgH+B3hi1AiqqKruZR3ZGF8In3fj4+/y/7rHvlOZLZtgJ/4ttYGZg==}

  is-inside-container@1.0.0:
    resolution: {integrity: sha512-KIYLCCJghfHZxqjYBE7rEy0OBuTd5xCHS7tHVgvCLkx7StIoaxwNW3hCALgEUjFfeRk+MG/Qxmp/vtETEF3tRA==}
    engines: {node: '>=14.16'}
    hasBin: true

  is-interactive@1.0.0:
    resolution: {integrity: sha512-2HvIEKRoqS62guEC+qBjpvRubdX910WCMuJTZ+I9yvqKU2/12eSL549HMwtabb4oupdj2sMP50k+XJfB/8JE6w==}
    engines: {node: '>=8'}

  is-module@1.0.0:
    resolution: {integrity: sha512-51ypPSPCoTEIN9dy5Oy+h4pShgJmPCygKfyRCISBI+JoWT/2oJvK8QPxmwv7b/p239jXrm9M1mlQbyKJ5A152g==}

  is-node-process@1.2.0:
    resolution: {integrity: sha512-Vg4o6/fqPxIjtxgUH5QLJhwZ7gW5diGCVlXpuUfELC62CuxM1iHcRe51f2W1FDy04Ai4KJkagKjx3XaqyfRKXw==}

  is-number@7.0.0:
    resolution: {integrity: sha512-41Cifkg6e8TylSpdtTpeLVMqvSBEVzTttHvERD741+pnZ8ANv0004MRL43QKPDlK9cGvNp6NZWZUBlbGXYxxng==}
    engines: {node: '>=0.12.0'}

  is-plain-obj@4.1.0:
    resolution: {integrity: sha512-+Pgi+vMuUNkJyExiMBt5IlFoMyKnr5zhJ4Uspz58WOhBF5QoIZkFyNHIbBAtHwzVAgk5RtndVNsDRN61/mmDqg==}
    engines: {node: '>=12'}

  is-potential-custom-element-name@1.0.1:
    resolution: {integrity: sha512-bCYeRA2rVibKZd+s2625gGnGF/t7DSqDs4dP7CrLA1m7jKWz6pps0LpYLJN8Q64HtmPKJ1hrN3nzPNKFEKOUiQ==}

  is-reference@1.2.1:
    resolution: {integrity: sha512-U82MsXXiFIrjCK4otLT+o2NA2Cd2g5MLoOVXUZjIOhLurrRxpEXzI8O0KZHr3IjLvlAH1kTPYSuqer5T9ZVBKQ==}

  is-stream@4.0.1:
    resolution: {integrity: sha512-Dnz92NInDqYckGEUJv689RbRiTSEHCQ7wOVeALbkOz999YpqT46yMRIGtSNl2iCL1waAZSx40+h59NV/EwzV/A==}
    engines: {node: '>=18'}

  is-unicode-supported@0.1.0:
    resolution: {integrity: sha512-knxG2q4UC3u8stRGyAVJCOdxFmv5DZiRcdlIaAQXAbSfJya+OhopNotLQrstBhququ4ZpuKbDc/8S6mgXgPFPw==}
    engines: {node: '>=10'}

  is-unicode-supported@2.1.0:
    resolution: {integrity: sha512-mE00Gnza5EEB3Ds0HfMyllZzbBrmLOX3vfWoj9A9PEnTfratQ/BcaJOuMhnkhjXvb2+FkY3VuHqtAGpTPmglFQ==}
    engines: {node: '>=18'}

  is-wsl@3.1.0:
    resolution: {integrity: sha512-UcVfVfaK4Sc4m7X3dUSoHoozQGBEFeDC+zVo06t98xe8CzHSZZBekNXH+tu0NalHolcJ/QAGqS46Hef7QXBIMw==}
    engines: {node: '>=16'}

  isbinaryfile@5.0.4:
    resolution: {integrity: sha512-YKBKVkKhty7s8rxddb40oOkuP0NbaeXrQvLin6QMHL7Ypiy2RW9LwOVrVgZRyOrhQlayMd9t+D8yDy8MKFTSDQ==}
    engines: {node: '>= 18.0.0'}

  isexe@2.0.0:
    resolution: {integrity: sha512-RHxMLp9lnKHGHRng9QFhRCMbYAcVpn69smSGcq3f36xjgVVWThj4qqLbTLlq7Ssj8B+fIQ1EuCEGI2lKsyQeIw==}

  isoformat@0.2.1:
    resolution: {integrity: sha512-tFLRAygk9NqrRPhJSnNGh7g7oaVWDwR0wKh/GM2LgmPa50Eg4UfyaCO4I8k6EqJHl1/uh2RAD6g06n5ygEnrjQ==}

  istanbul-lib-coverage@3.2.2:
    resolution: {integrity: sha512-O8dpsF+r0WV/8MNRKfnmrtCWhuKjxrq2w+jpzBL5UZKTi2LeVWnWOmWRxFlesJONmc+wLAGvKQZEOanko0LFTg==}
    engines: {node: '>=8'}

  istanbul-lib-report@3.0.1:
    resolution: {integrity: sha512-GCfE1mtsHGOELCU8e/Z7YWzpmybrx/+dSTfLrvY8qRmaY6zXTKWn6WQIjaAFw069icm6GVMNkgu0NzI4iPZUNw==}
    engines: {node: '>=10'}

  istanbul-lib-source-maps@5.0.6:
    resolution: {integrity: sha512-yg2d+Em4KizZC5niWhQaIomgf5WlL4vOOjZ5xGCmF8SnPE/mDWWXgvRExdcpCgh9lLRRa1/fSYp2ymmbJ1pI+A==}
    engines: {node: '>=10'}

  istanbul-reports@3.1.7:
    resolution: {integrity: sha512-BewmUXImeuRk2YY0PVbxgKAysvhRPUQE0h5QRM++nVWyubKGV0l8qQ5op8+B2DOmwSe63Jivj0BjkPQVf8fP5g==}
    engines: {node: '>=8'}

  jackspeak@3.4.3:
    resolution: {integrity: sha512-OGlZQpz2yfahA/Rd1Y8Cd9SIEsqvXkLVoSw/cgwhnhFMDbsQFeZYoJJ7bIZBS9BcamUW96asq/npPWugM+RQBw==}

  jackspeak@4.1.1:
    resolution: {integrity: sha512-zptv57P3GpL+O0I7VdMJNBZCu+BPHVQUk55Ft8/QCJjTVxrnJHuVuX/0Bl2A6/+2oyR/ZMEuFKwmzqqZ/U5nPQ==}
    engines: {node: 20 || >=22}

  jiti@1.21.7:
    resolution: {integrity: sha512-/imKNG4EbWNrVjoNC/1H5/9GFy+tqjGBHCaSsN+P2RnPqjsLmv6UD3Ej+Kj8nBWaRAwyk7kK5ZUc+OEatnTR3A==}
    hasBin: true

  jiti@2.6.0:
    resolution: {integrity: sha512-VXe6RjJkBPj0ohtqaO8vSWP3ZhAKo66fKrFNCll4BTcwljPLz03pCbaNKfzGP5MbrCYcbJ7v0nOYYwUzTEIdXQ==}
    hasBin: true

  jotai-location@0.6.2:
    resolution: {integrity: sha512-D+fqGNNgPHpehOsGBsYsS7F3kNgml099MJrGYt8YlLumcnoTVrBdcO+Y11KyMlyzwPihEN0HPUgke9Iihz9OXw==}
    peerDependencies:
      jotai: '>=1.11.0'

  jotai@2.15.0:
    resolution: {integrity: sha512-nbp/6jN2Ftxgw0VwoVnOg0m5qYM1rVcfvij+MZx99Z5IK13eGve9FJoCwGv+17JvVthTjhSmNtT5e1coJnr6aw==}
    engines: {node: '>=12.20.0'}
    peerDependencies:
      '@babel/core': '>=7.0.0'
      '@babel/template': '>=7.0.0'
      '@types/react': '>=17.0.0'
      react: '>=17.0.0'
    peerDependenciesMeta:
      '@babel/core':
        optional: true
      '@babel/template':
        optional: true
      '@types/react':
        optional: true
      react:
        optional: true

  joycon@3.1.1:
    resolution: {integrity: sha512-34wB/Y7MW7bzjKRjUKTa46I2Z7eV62Rkhva+KkopW7Qvv/OSWBqvkSY7vusOPrNuZcUG3tApvdVgNB8POj3SPw==}
    engines: {node: '>=10'}

  js-tokens@4.0.0:
    resolution: {integrity: sha512-RdJUflcE3cUzKiMqQgsCu06FPu9UdIJO0beYbPhHN4k6apgJtifcoCtT9bcxOpYBtpD2kCM6Sbzg4CausW/PKQ==}

  js-tokens@9.0.1:
    resolution: {integrity: sha512-mxa9E9ITFOt0ban3j6L5MpjwegGz6lBQmM1IJkWeBZGcMxto50+eWdjC/52xDbS2vy0k7vIMK0Fe2wfL9OQSpQ==}

  js-yaml@4.1.0:
    resolution: {integrity: sha512-wpxZs9NoxZaJESJGIZTyDEaYpl0FKSA+FB9aJiyemKhMwkxQg63h4T1KJgUGHpTqPDNRcmmYLugrRjJlBtWvRA==}
    hasBin: true

  jsdom@27.0.0:
    resolution: {integrity: sha512-lIHeR1qlIRrIN5VMccd8tI2Sgw6ieYXSVktcSHaNe3Z5nE/tcPQYQWOq00wxMvYOsz+73eAkNenVvmPC6bba9A==}
    engines: {node: '>=20'}
    peerDependencies:
      canvas: ^3.0.0
    peerDependenciesMeta:
      canvas:
        optional: true

  jsesc@3.1.0:
    resolution: {integrity: sha512-/sM3dO2FOzXjKQhJuo0Q173wf2KOo8t4I8vHy6lF9poUp7bKT0/NHE8fPX23PwfhnykfqnC2xRxOnVw5XuGIaA==}
    engines: {node: '>=6'}
    hasBin: true

  json-schema-traverse@1.0.0:
    resolution: {integrity: sha512-NM8/P9n3XjXhIZn1lLhkFaACTOURQXjWhV4BA/RnOv8xvgqtqpAX9IO4mRQxSx1Rlo4tqzeqb0sOlruaOy3dug==}

  json5@2.2.3:
    resolution: {integrity: sha512-XmOWe7eyHYH14cLdVPoyg+GOH3rYX++KpzrylJwSW98t3Nk+U8XOl8FWKOgwtzdb8lXGf6zYwDUzeHMWfxasyg==}
    engines: {node: '>=6'}
    hasBin: true

  jsonc-parser@2.3.1:
    resolution: {integrity: sha512-H8jvkz1O50L3dMZCsLqiuB2tA7muqbSg1AtGEkN0leAqGjsUzDJir3Zwr02BhqdcITPg3ei3mZ+HjMocAknhhg==}

  jsonc-parser@3.3.1:
    resolution: {integrity: sha512-HUgH65KyejrUFPvHFPbqOY0rsFip3Bo5wb4ngvdi1EpCYWUQDC5V+Y7mZws+DLkr4M//zQJoanu1SP+87Dv1oQ==}

  jsonfile@6.1.0:
    resolution: {integrity: sha512-5dgndWOriYSm5cnYaJNhalLNDKOqFwyDB/rr1E9ZsGciGvKPs8R2xYGCacuf3z6K1YKDz182fd+fY3cn3pMqXQ==}

  jsonparse@1.3.1:
    resolution: {integrity: sha512-POQXvpdL69+CluYsillJ7SUhKvytYjW9vG/GKpnf+xP8UWgYEM/RaMzHHofbALDiKbbP1W8UEYmgGl39WkPZsg==}
    engines: {'0': node >= 0.2.0}

  jsonstream-next@3.0.0:
    resolution: {integrity: sha512-aAi6oPhdt7BKyQn1SrIIGZBt0ukKuOUE1qV6kJ3GgioSOYzsRc8z9Hfr1BVmacA/jLe9nARfmgMGgn68BqIAgg==}
    engines: {node: '>=10'}
    hasBin: true

  katex@0.16.22:
    resolution: {integrity: sha512-XCHRdUw4lf3SKBaJe4EvgqIuWwkPSo9XoeO8GjQW94Bp7TWv9hNhzZjZ+OH9yf1UmLygb7DIT5GSFQiyt16zYg==}
    hasBin: true

  kleur@3.0.3:
    resolution: {integrity: sha512-eTIzlVOSUR+JxdDFepEYcBMtZ9Qqdef+rnzWdRZuMbOywu5tO2w2N7rqjoANZ5k9vywhL6Br1VRjUIgTQx4E8w==}
    engines: {node: '>=6'}

  kleur@4.1.5:
    resolution: {integrity: sha512-o+NO+8WrRiQEE4/7nwRJhN1HWpVmJm511pBHUxPLtp0BUISzlBplORYSmTclCnJvQq2tKu/sgl3xVpkc7ZWuQQ==}
    engines: {node: '>=6'}

  klona@2.0.6:
    resolution: {integrity: sha512-dhG34DXATL5hSxJbIexCft8FChFXtmskoZYnoPWjXQuebWYCNkVeV3KkGegCK9CP1oswI/vQibS2GY7Em/sJJA==}
    engines: {node: '>= 8'}

  knitwork@1.2.0:
    resolution: {integrity: sha512-xYSH7AvuQ6nXkq42x0v5S8/Iry+cfulBz/DJQzhIyESdLD7425jXsPy4vn5cCXU+HhRN2kVw51Vd1K6/By4BQg==}

  lightningcss-darwin-arm64@1.30.1:
    resolution: {integrity: sha512-c8JK7hyE65X1MHMN+Viq9n11RRC7hgin3HhYKhrMyaXflk5GVplZ60IxyoVtzILeKr+xAJwg6zK6sjTBJ0FKYQ==}
    engines: {node: '>= 12.0.0'}
    cpu: [arm64]
    os: [darwin]

  lightningcss-darwin-x64@1.30.1:
    resolution: {integrity: sha512-k1EvjakfumAQoTfcXUcHQZhSpLlkAuEkdMBsI/ivWw9hL+7FtilQc0Cy3hrx0AAQrVtQAbMI7YjCgYgvn37PzA==}
    engines: {node: '>= 12.0.0'}
    cpu: [x64]
    os: [darwin]

  lightningcss-freebsd-x64@1.30.1:
    resolution: {integrity: sha512-kmW6UGCGg2PcyUE59K5r0kWfKPAVy4SltVeut+umLCFoJ53RdCUWxcRDzO1eTaxf/7Q2H7LTquFHPL5R+Gjyig==}
    engines: {node: '>= 12.0.0'}
    cpu: [x64]
    os: [freebsd]

  lightningcss-linux-arm-gnueabihf@1.30.1:
    resolution: {integrity: sha512-MjxUShl1v8pit+6D/zSPq9S9dQ2NPFSQwGvxBCYaBYLPlCWuPh9/t1MRS8iUaR8i+a6w7aps+B4N0S1TYP/R+Q==}
    engines: {node: '>= 12.0.0'}
    cpu: [arm]
    os: [linux]

  lightningcss-linux-arm64-gnu@1.30.1:
    resolution: {integrity: sha512-gB72maP8rmrKsnKYy8XUuXi/4OctJiuQjcuqWNlJQ6jZiWqtPvqFziskH3hnajfvKB27ynbVCucKSm2rkQp4Bw==}
    engines: {node: '>= 12.0.0'}
    cpu: [arm64]
    os: [linux]

  lightningcss-linux-arm64-musl@1.30.1:
    resolution: {integrity: sha512-jmUQVx4331m6LIX+0wUhBbmMX7TCfjF5FoOH6SD1CttzuYlGNVpA7QnrmLxrsub43ClTINfGSYyHe2HWeLl5CQ==}
    engines: {node: '>= 12.0.0'}
    cpu: [arm64]
    os: [linux]

  lightningcss-linux-x64-gnu@1.30.1:
    resolution: {integrity: sha512-piWx3z4wN8J8z3+O5kO74+yr6ze/dKmPnI7vLqfSqI8bccaTGY5xiSGVIJBDd5K5BHlvVLpUB3S2YCfelyJ1bw==}
    engines: {node: '>= 12.0.0'}
    cpu: [x64]
    os: [linux]

  lightningcss-linux-x64-musl@1.30.1:
    resolution: {integrity: sha512-rRomAK7eIkL+tHY0YPxbc5Dra2gXlI63HL+v1Pdi1a3sC+tJTcFrHX+E86sulgAXeI7rSzDYhPSeHHjqFhqfeQ==}
    engines: {node: '>= 12.0.0'}
    cpu: [x64]
    os: [linux]

  lightningcss-win32-arm64-msvc@1.30.1:
    resolution: {integrity: sha512-mSL4rqPi4iXq5YVqzSsJgMVFENoa4nGTT/GjO2c0Yl9OuQfPsIfncvLrEW6RbbB24WtZ3xP/2CCmI3tNkNV4oA==}
    engines: {node: '>= 12.0.0'}
    cpu: [arm64]
    os: [win32]

  lightningcss-win32-x64-msvc@1.30.1:
    resolution: {integrity: sha512-PVqXh48wh4T53F/1CCu8PIPCxLzWyCnn/9T5W1Jpmdy5h9Cwd+0YQS6/LwhHXSafuc61/xg9Lv5OrCby6a++jg==}
    engines: {node: '>= 12.0.0'}
    cpu: [x64]
    os: [win32]

  lightningcss@1.30.1:
    resolution: {integrity: sha512-xi6IyHML+c9+Q3W0S4fCQJOym42pyurFiJUHEcEyHS0CeKzia4yZDEsLlqOFykxOdHpNy0NmvVO31vcSqAxJCg==}
    engines: {node: '>= 12.0.0'}

  lilconfig@3.1.3:
    resolution: {integrity: sha512-/vlFKAoH5Cgt3Ie+JLhRbwOsCQePABiU3tJ1egGvyQ+33R/vcwM2Zl2QR/LzjsBeItPt3oSVXapn+m4nQDvpzw==}
    engines: {node: '>=14'}

  lines-and-columns@1.2.4:
    resolution: {integrity: sha512-7ylylesZQ/PV29jhEDl3Ufjo6ZX7gCqJr5F7PKrqc93v7fzSymt1BpwEU8nAUXs8qzzvqhbjhK5QZg6Mt/HkBg==}

  linkify-it@5.0.0:
    resolution: {integrity: sha512-5aHCbzQRADcdP+ATqnDuhhJ/MRIqDkZX5pyjFHRRysS8vZ5AbqGEoFIb6pYHPZ+L/OC2Lc+xT8uHVVR5CAK/wQ==}

  load-tsconfig@0.2.5:
    resolution: {integrity: sha512-IXO6OCs9yg8tMKzfPZ1YmheJbZCiEsnBdcB03l0OcfK9prKnJb96siuHCr5Fl37/yo9DnKU+TLpxzTUspw9shg==}
    engines: {node: ^12.20.0 || ^14.13.1 || >=16.0.0}

  lodash.memoize@4.1.2:
    resolution: {integrity: sha512-t7j+NzmgnQzTAYXcsHYLgimltOV1MXHtlOWf6GjL9Kj8GK5FInw5JotxvbOs+IvV1/Dzo04/fCGfLVs7aXb4Ag==}

  lodash.sortby@4.7.0:
    resolution: {integrity: sha512-HDWXG8isMntAyRF5vZ7xKuEvOhT4AhlRt/3czTSjvGUxjYCBVRQY48ViDHyfYz9VIoBkW4TMGQNapx+l3RUwdA==}

  lodash.uniq@4.5.0:
    resolution: {integrity: sha512-xfBaXQd9ryd9dlSDvnvI0lvxfLJlYAZzXomUYzLKtUeOQvOP5piqAWuGtrhWeqaXK9hhoM/iyJc5AV+XfsX3HQ==}

  lodash@4.17.21:
    resolution: {integrity: sha512-v2kDEe57lecTulaDIuNTPy3Ry4gLGJ6Z1O3vE1krgXZNrsQ+LFTGHVxVjcXPs17LhbZVGedAJv8XZ1tvj5FvSg==}

  log-symbols@4.1.0:
    resolution: {integrity: sha512-8XPvpAA8uyhfteu8pIvQxpJZ7SYYdpUivZpGy6sFsBuKRY/7rQGavedeB8aK+Zkyq6upMFVL/9AW6vOYzfRyLg==}
    engines: {node: '>=10'}

  long@5.3.2:
    resolution: {integrity: sha512-mNAgZ1GmyNhD7AuqnTG3/VQ26o760+ZYBPKjPvugO8+nLbYfX6TVpJPseBvopbdY+qpZ/lKUnmEc1LeZYS3QAA==}

  longest-streak@3.1.0:
    resolution: {integrity: sha512-9Ri+o0JYgehTaVBBDoMqIl8GXtbWg711O3srftcHhZ0dqnETqLaoIK0x17fUw9rFSlK/0NlsKe0Ahhyl5pXE2g==}

  loupe@3.1.4:
    resolution: {integrity: sha512-wJzkKwJrheKtknCOKNEtDK4iqg/MxmZheEMtSTYvnzRdEYaZzmgH976nenp8WdJRdx5Vc1X/9MO0Oszl6ezeXg==}

  lru-cache@10.4.3:
    resolution: {integrity: sha512-JNAzZcXrCt42VGLuYz0zfAzDfAvJWW6AfYlDBQyDV5DClI2m5sAmK+OIO7s59XfsRsWHp02jAJrRadPRGTt6SQ==}

  lru-cache@11.1.0:
    resolution: {integrity: sha512-QIXZUBJUx+2zHUdQujWejBkcD9+cs94tLn0+YL8UrCh+D5sCXZ4c7LaEH48pNwRY3MLDgqUFyhlCyjJPf1WP0A==}
    engines: {node: 20 || >=22}

  lru-cache@11.2.2:
    resolution: {integrity: sha512-F9ODfyqML2coTIsQpSkRHnLSZMtkU8Q+mSfcaIyKwy58u+8k5nvAYeiNhsyMARvzNcXJ9QfWVrcPsC9e9rAxtg==}
    engines: {node: 20 || >=22}

  lru-cache@5.1.1:
    resolution: {integrity: sha512-KpNARQA3Iwv+jTA0utUVVbrh+Jlrr1Fv0e56GGzAFOXN7dk/FviaDW8LHmK52DlcH4WP2n6gI8vN1aesBFgo9w==}

  lucide-react@0.536.0:
    resolution: {integrity: sha512-2PgvNa9v+qz4Jt/ni8vPLt4jwoFybXHuubQT8fv4iCW5TjDxkbZjNZZHa485ad73NSEn/jdsEtU57eE1g+ma8A==}
    peerDependencies:
      react: ^16.5.1 || ^17.0.0 || ^18.0.0 || ^19.0.0

  lunr@2.3.9:
    resolution: {integrity: sha512-zTU3DaZaF3Rt9rhN3uBMGQD3dD2/vFQqnvZCDv4dl5iOzq2IZQqTxu90r4E5J+nP70J3ilqVCrbho2eWaeW8Ow==}

  lz-string@1.5.0:
    resolution: {integrity: sha512-h5bgJWpxJNswbU7qCrV0tIKQCaS3blPDrqKWx+QxzuzL1zGUzij9XCWLrSLsJPu5t+eWA/ycetzYAO5IOMcWAQ==}
    hasBin: true

  magic-string-ast@1.0.0:
    resolution: {integrity: sha512-8rbuNizut2gW94kv7pqgt0dvk+AHLPVIm0iJtpSgQJ9dx21eWx5SBel8z3jp1xtC0j6/iyK3AWGhAR1H61s7LA==}
    engines: {node: '>=20.18.0'}

  magic-string@0.30.17:
    resolution: {integrity: sha512-sNPKHvyjVf7gyjwS4xGTaW/mCnF8wnjtifKBEhxfZ7E/S8tQ0rssrwGNn6q8JH/ohItJfSQp9mBtQYuTlH5QnA==}

  magic-string@0.30.19:
    resolution: {integrity: sha512-2N21sPY9Ws53PZvsEpVtNuSW+ScYbQdp4b9qUaL+9QkHUrGFKo56Lg9Emg5s9V/qrtNBmiR01sYhUOwu3H+VOw==}

  magicast@0.3.5:
    resolution: {integrity: sha512-L0WhttDl+2BOsybvEOLK7fW3UA0OQ0IQ2d6Zl2x/a6vVRs3bAY0ECOSHHeL5jD+SbOpOCUEi0y1DgHEn9Qn1AQ==}

  make-dir@4.0.0:
    resolution: {integrity: sha512-hXdUTZYIVOt1Ex//jAQi+wTZZpUpwBj/0QsOzqegb3rGMMeJiSEu5xLHnYfBrRV4RH2+OCSOO95Is/7x1WJ4bw==}
    engines: {node: '>=10'}

  make-synchronized@0.8.0:
    resolution: {integrity: sha512-DZu4lwc0ffoFz581BSQa/BJl+1ZqIkoRQ+VejMlH0VrP4E86StAODnZujZ4sepumQj8rcP7wUnUBGM8Gu+zKUA==}

  markdown-extensions@2.0.0:
    resolution: {integrity: sha512-o5vL7aDWatOTX8LzaS1WMoaoxIiLRQJuIKKe2wAw6IeULDHaqbiqiggmx+pKvZDb1Sj+pE46Sn1T7lCqfFtg1Q==}
    engines: {node: '>=16'}

  markdown-it@14.1.0:
    resolution: {integrity: sha512-a54IwgWPaeBCAAsv13YgmALOF1elABB08FxO9i+r4VFk5Vl4pKokRPeX8u5TCgSsPi6ec1otfLjdOpVcgbpshg==}
    hasBin: true

  markdown-table@3.0.4:
    resolution: {integrity: sha512-wiYz4+JrLyb/DqW2hkFJxP7Vd7JuTDm77fvbM8VfEQdmSMqcImWeeRbHwZjBjIFki/VaMK2BhFi7oUUZeM5bqw==}

  marked-footnote@1.2.4:
    resolution: {integrity: sha512-DB2Kl+wFh6YwZd70qABMY6WUkG1UuyqoNTFoDfGyG79Pz24neYtLBkB+45a7o72V7gkfvbC3CGzIYFobxfMT1Q==}
    peerDependencies:
      marked: '>=7.0.0'

  marked-plaintify@1.1.1:
    resolution: {integrity: sha512-r3kMKArhfo2H3lD4ctFq/OJTzM0uNvXHh7FBTI1hMDpf4Ac1djjtq4g8NfTBWMxWLmaEz3KL1jCkLygik3gExA==}
    peerDependencies:
      marked: '>=13.0.0'

  marked-smartypants@1.1.9:
    resolution: {integrity: sha512-VPeuaUr5IWptI7nJdgQ9ugrLWYGv13NdzEXTtKY3cmB4aRWOI2RzhLlf+xQp6Wnob9SAPO2sNVlfSJr+nflk/A==}
    peerDependencies:
      marked: '>=4 <16'

  marked@12.0.2:
    resolution: {integrity: sha512-qXUm7e/YKFoqFPYPa3Ukg9xlI5cyAtGmyEIzMfW//m6kXwCy2Ps9DYf5ioijFKQ8qyuscrHoY04iJGctu2Kg0Q==}
    engines: {node: '>= 18'}
    hasBin: true

  marked@15.0.7:
    resolution: {integrity: sha512-dgLIeKGLx5FwziAnsk4ONoGwHwGPJzselimvlVskE9XLN4Orv9u2VA3GWw/lYUqjfA0rUT/6fqKwfZJapP9BEg==}
    engines: {node: '>= 18'}
    hasBin: true

  mathjax-full@3.2.2:
    resolution: {integrity: sha512-+LfG9Fik+OuI8SLwsiR02IVdjcnRCy5MufYLi0C3TdMT56L/pjB0alMVGgoWJF8pN9Rc7FESycZB9BMNWIid5w==}
    deprecated: Version 4 replaces this package with the scoped package @mathjax/src

  mdast-util-definitions@6.0.0:
    resolution: {integrity: sha512-scTllyX6pnYNZH/AIp/0ePz6s4cZtARxImwoPJ7kS42n+MnVsI4XbnG6d4ibehRIldYMWM2LD7ImQblVhUejVQ==}

  mdast-util-directive@3.1.0:
    resolution: {integrity: sha512-I3fNFt+DHmpWCYAT7quoM6lHf9wuqtI+oCOfvILnoicNIqjh5E3dEJWiXuYME2gNe8vl1iMQwyUHa7bgFmak6Q==}

  mdast-util-find-and-replace@3.0.2:
    resolution: {integrity: sha512-Tmd1Vg/m3Xz43afeNxDIhWRtFZgM2VLyaf4vSTYwudTyeuTneoL3qtWMA5jeLyz/O1vDJmmV4QuScFCA2tBPwg==}

  mdast-util-from-markdown@2.0.2:
    resolution: {integrity: sha512-uZhTV/8NBuw0WHkPTrCqDOl0zVe1BIng5ZtHoDk49ME1qqcjYmmLmOf0gELgcRMxN4w2iuIeVso5/6QymSrgmA==}

  mdast-util-gfm-autolink-literal@2.0.1:
    resolution: {integrity: sha512-5HVP2MKaP6L+G6YaxPNjuL0BPrq9orG3TsrZ9YXbA3vDw/ACI4MEsnoDpn6ZNm7GnZgtAcONJyPhOP8tNJQavQ==}

  mdast-util-gfm-footnote@2.1.0:
    resolution: {integrity: sha512-sqpDWlsHn7Ac9GNZQMeUzPQSMzR6Wv0WKRNvQRg0KqHh02fpTz69Qc1QSseNX29bhz1ROIyNyxExfawVKTm1GQ==}

  mdast-util-gfm-strikethrough@2.0.0:
    resolution: {integrity: sha512-mKKb915TF+OC5ptj5bJ7WFRPdYtuHv0yTRxK2tJvi+BDqbkiG7h7u/9SI89nRAYcmap2xHQL9D+QG/6wSrTtXg==}

  mdast-util-gfm-table@2.0.0:
    resolution: {integrity: sha512-78UEvebzz/rJIxLvE7ZtDd/vIQ0RHv+3Mh5DR96p7cS7HsBhYIICDBCu8csTNWNO6tBWfqXPWekRuj2FNOGOZg==}

  mdast-util-gfm-task-list-item@2.0.0:
    resolution: {integrity: sha512-IrtvNvjxC1o06taBAVJznEnkiHxLFTzgonUdy8hzFVeDun0uTjxxrRGVaNFqkU1wJR3RBPEfsxmU6jDWPofrTQ==}

  mdast-util-gfm@3.1.0:
    resolution: {integrity: sha512-0ulfdQOM3ysHhCJ1p06l0b0VKlhU0wuQs3thxZQagjcjPrlFRqY215uZGHHJan9GEAXd9MbfPjFJz+qMkVR6zQ==}

  mdast-util-math@3.0.0:
    resolution: {integrity: sha512-Tl9GBNeG/AhJnQM221bJR2HPvLOSnLE/T9cJI9tlc6zwQk2nPk/4f0cHkOdEixQPC/j8UtKDdITswvLAy1OZ1w==}

  mdast-util-mdx-expression@2.0.1:
    resolution: {integrity: sha512-J6f+9hUp+ldTZqKRSg7Vw5V6MqjATc+3E4gf3CFNcuZNWD8XdyI6zQ8GqH7f8169MM6P7hMBRDVGnn7oHB9kXQ==}

  mdast-util-mdx-jsx@3.2.0:
    resolution: {integrity: sha512-lj/z8v0r6ZtsN/cGNNtemmmfoLAFZnjMbNyLzBafjzikOM+glrjNHPlf6lQDOTccj9n5b0PPihEBbhneMyGs1Q==}

  mdast-util-mdx@3.0.0:
    resolution: {integrity: sha512-JfbYLAW7XnYTTbUsmpu0kdBUVe+yKVJZBItEjwyYJiDJuZ9w4eeaqks4HQO+R7objWgS2ymV60GYpI14Ug554w==}

  mdast-util-mdxjs-esm@2.0.1:
    resolution: {integrity: sha512-EcmOpxsZ96CvlP03NghtH1EsLtr0n9Tm4lPUJUBccV9RwUOneqSycg19n5HGzCf+10LozMRSObtVr3ee1WoHtg==}

  mdast-util-phrasing@4.1.0:
    resolution: {integrity: sha512-TqICwyvJJpBwvGAMZjj4J2n0X8QWp21b9l0o7eXyVJ25YNWYbJDVIyD1bZXE6WtV6RmKJVYmQAKWa0zWOABz2w==}

  mdast-util-to-hast@13.2.0:
    resolution: {integrity: sha512-QGYKEuUsYT9ykKBCMOEDLsU5JRObWQusAolFMeko/tYPufNkRffBAQjIE+99jbA87xv6FgmjLtwjh9wBWajwAA==}

  mdast-util-to-markdown@2.1.2:
    resolution: {integrity: sha512-xj68wMTvGXVOKonmog6LwyJKrYXZPvlwabaryTjLh9LuvovB/KAH+kvi8Gjj+7rJjsFi23nkUxRQv1KqSroMqA==}

  mdast-util-to-string@4.0.0:
    resolution: {integrity: sha512-0H44vDimn51F0YwvxSJSm0eCDOJTRlmN0R1yBh4HLj9wiV1Dn0QoXGbvFAWj2hSItVTlCmBF1hqKlIyUBVFLPg==}

  mdn-data@2.0.28:
    resolution: {integrity: sha512-aylIc7Z9y4yzHYAJNuESG3hfhC+0Ibp/MAMiaOZgNv4pmEdFyfZhhhny4MNiAfWdBQ1RQ2mfDWmM1x8SvGyp8g==}

  mdn-data@2.0.30:
    resolution: {integrity: sha512-GaqWWShW4kv/G9IEucWScBx9G1/vsFZZJUO+tD26M8J8z3Kw5RDQjaoZe03YAClgeS/SWPOcb4nkFBTEi5DUEA==}

  mdn-data@2.12.2:
    resolution: {integrity: sha512-IEn+pegP1aManZuckezWCO+XZQDplx1366JoVhTpMpBB1sPey/SbveZQUosKiKiGYjg1wH4pMlNgXbCiYgihQA==}

  mdurl@2.0.0:
    resolution: {integrity: sha512-Lf+9+2r+Tdp5wXDXC4PcIBjTDtq4UKjCPMQhKIuzpJNW0b96kVqSwW0bT7FhRSfmAiFYgP+SCRvdrDozfh0U5w==}

  merge2@1.4.1:
    resolution: {integrity: sha512-8q7VEgMJW4J8tcfVPy8g09NcQwZdbwFEqhe/WZkoIzjn/3TGDwtOCYtXGxA3O8tPzpczCCDgv+P2P5y00ZJOOg==}
    engines: {node: '>= 8'}

  meshoptimizer@0.22.0:
    resolution: {integrity: sha512-IebiK79sqIy+E4EgOr+CAw+Ke8hAspXKzBd0JdgEmPHiAwmvEj2S4h1rfvo+o/BnfEYd/jAOg5IeeIjzlzSnDg==}

  mhchemparser@4.2.1:
    resolution: {integrity: sha512-kYmyrCirqJf3zZ9t/0wGgRZ4/ZJw//VwaRVGA75C4nhE60vtnIzhl9J9ndkX/h6hxSN7pjg/cE0VxbnNM+bnDQ==}

  micromark-core-commonmark@2.0.3:
    resolution: {integrity: sha512-RDBrHEMSxVFLg6xvnXmb1Ayr2WzLAWjeSATAoxwKYJV94TeNavgoIdA0a9ytzDSVzBy2YKFK+emCPOEibLeCrg==}

  micromark-extension-directive@3.0.2:
    resolution: {integrity: sha512-wjcXHgk+PPdmvR58Le9d7zQYWy+vKEU9Se44p2CrCDPiLr2FMyiT4Fyb5UFKFC66wGB3kPlgD7q3TnoqPS7SZA==}

  micromark-extension-gfm-autolink-literal@2.1.0:
    resolution: {integrity: sha512-oOg7knzhicgQ3t4QCjCWgTmfNhvQbDDnJeVu9v81r7NltNCVmhPy1fJRX27pISafdjL+SVc4d3l48Gb6pbRypw==}

  micromark-extension-gfm-footnote@2.1.0:
    resolution: {integrity: sha512-/yPhxI1ntnDNsiHtzLKYnE3vf9JZ6cAisqVDauhp4CEHxlb4uoOTxOCJ+9s51bIB8U1N1FJ1RXOKTIlD5B/gqw==}

  micromark-extension-gfm-strikethrough@2.1.0:
    resolution: {integrity: sha512-ADVjpOOkjz1hhkZLlBiYA9cR2Anf8F4HqZUO6e5eDcPQd0Txw5fxLzzxnEkSkfnD0wziSGiv7sYhk/ktvbf1uw==}

  micromark-extension-gfm-table@2.1.1:
    resolution: {integrity: sha512-t2OU/dXXioARrC6yWfJ4hqB7rct14e8f7m0cbI5hUmDyyIlwv5vEtooptH8INkbLzOatzKuVbQmAYcbWoyz6Dg==}

  micromark-extension-gfm-tagfilter@2.0.0:
    resolution: {integrity: sha512-xHlTOmuCSotIA8TW1mDIM6X2O1SiX5P9IuDtqGonFhEK0qgRI4yeC6vMxEV2dgyr2TiD+2PQ10o+cOhdVAcwfg==}

  micromark-extension-gfm-task-list-item@2.1.0:
    resolution: {integrity: sha512-qIBZhqxqI6fjLDYFTBIa4eivDMnP+OZqsNwmQ3xNLE4Cxwc+zfQEfbs6tzAo2Hjq+bh6q5F+Z8/cksrLFYWQQw==}

  micromark-extension-gfm@3.0.0:
    resolution: {integrity: sha512-vsKArQsicm7t0z2GugkCKtZehqUm31oeGBV/KVSorWSy8ZlNAv7ytjFhvaryUiCUJYqs+NoE6AFhpQvBTM6Q4w==}

  micromark-extension-math@3.1.0:
    resolution: {integrity: sha512-lvEqd+fHjATVs+2v/8kg9i5Q0AP2k85H0WUOwpIVvUML8BapsMvh1XAogmQjOCsLpoKRCVQqEkQBB3NhVBcsOg==}

  micromark-extension-mdx-expression@3.0.0:
    resolution: {integrity: sha512-sI0nwhUDz97xyzqJAbHQhp5TfaxEvZZZ2JDqUo+7NvyIYG6BZ5CPPqj2ogUoPJlmXHBnyZUzISg9+oUmU6tUjQ==}

  micromark-extension-mdx-jsx@3.0.1:
    resolution: {integrity: sha512-vNuFb9czP8QCtAQcEJn0UJQJZA8Dk6DXKBqx+bg/w0WGuSxDxNr7hErW89tHUY31dUW4NqEOWwmEUNhjTFmHkg==}

  micromark-extension-mdx-md@2.0.0:
    resolution: {integrity: sha512-EpAiszsB3blw4Rpba7xTOUptcFeBFi+6PY8VnJ2hhimH+vCQDirWgsMpz7w1XcZE7LVrSAUGb9VJpG9ghlYvYQ==}

  micromark-extension-mdxjs-esm@3.0.0:
    resolution: {integrity: sha512-DJFl4ZqkErRpq/dAPyeWp15tGrcrrJho1hKK5uBS70BCtfrIFg81sqcTVu3Ta+KD1Tk5vAtBNElWxtAa+m8K9A==}

  micromark-extension-mdxjs@3.0.0:
    resolution: {integrity: sha512-A873fJfhnJ2siZyUrJ31l34Uqwy4xIFmvPY1oj+Ean5PHcPBYzEsvqvWGaWcfEIr11O5Dlw3p2y0tZWpKHDejQ==}

  micromark-factory-destination@2.0.1:
    resolution: {integrity: sha512-Xe6rDdJlkmbFRExpTOmRj9N3MaWmbAgdpSrBQvCFqhezUn4AHqJHbaEnfbVYYiexVSs//tqOdY/DxhjdCiJnIA==}

  micromark-factory-label@2.0.1:
    resolution: {integrity: sha512-VFMekyQExqIW7xIChcXn4ok29YE3rnuyveW3wZQWWqF4Nv9Wk5rgJ99KzPvHjkmPXF93FXIbBp6YdW3t71/7Vg==}

  micromark-factory-mdx-expression@2.0.2:
    resolution: {integrity: sha512-5E5I2pFzJyg2CtemqAbcyCktpHXuJbABnsb32wX2U8IQKhhVFBqkcZR5LRm1WVoFqa4kTueZK4abep7wdo9nrw==}

  micromark-factory-space@2.0.1:
    resolution: {integrity: sha512-zRkxjtBxxLd2Sc0d+fbnEunsTj46SWXgXciZmHq0kDYGnck/ZSGj9/wULTV95uoeYiK5hRXP2mJ98Uo4cq/LQg==}

  micromark-factory-title@2.0.1:
    resolution: {integrity: sha512-5bZ+3CjhAd9eChYTHsjy6TGxpOFSKgKKJPJxr293jTbfry2KDoWkhBb6TcPVB4NmzaPhMs1Frm9AZH7OD4Cjzw==}

  micromark-factory-whitespace@2.0.1:
    resolution: {integrity: sha512-Ob0nuZ3PKt/n0hORHyvoD9uZhr+Za8sFoP+OnMcnWK5lngSzALgQYKMr9RJVOWLqQYuyn6ulqGWSXdwf6F80lQ==}

  micromark-util-character@2.1.1:
    resolution: {integrity: sha512-wv8tdUTJ3thSFFFJKtpYKOYiGP2+v96Hvk4Tu8KpCAsTMs6yi+nVmGh1syvSCsaxz45J6Jbw+9DD6g97+NV67Q==}

  micromark-util-chunked@2.0.1:
    resolution: {integrity: sha512-QUNFEOPELfmvv+4xiNg2sRYeS/P84pTW0TCgP5zc9FpXetHY0ab7SxKyAQCNCc1eK0459uoLI1y5oO5Vc1dbhA==}

  micromark-util-classify-character@2.0.1:
    resolution: {integrity: sha512-K0kHzM6afW/MbeWYWLjoHQv1sgg2Q9EccHEDzSkxiP/EaagNzCm7T/WMKZ3rjMbvIpvBiZgwR3dKMygtA4mG1Q==}

  micromark-util-combine-extensions@2.0.1:
    resolution: {integrity: sha512-OnAnH8Ujmy59JcyZw8JSbK9cGpdVY44NKgSM7E9Eh7DiLS2E9RNQf0dONaGDzEG9yjEl5hcqeIsj4hfRkLH/Bg==}

  micromark-util-decode-numeric-character-reference@2.0.2:
    resolution: {integrity: sha512-ccUbYk6CwVdkmCQMyr64dXz42EfHGkPQlBj5p7YVGzq8I7CtjXZJrubAYezf7Rp+bjPseiROqe7G6foFd+lEuw==}

  micromark-util-decode-string@2.0.1:
    resolution: {integrity: sha512-nDV/77Fj6eH1ynwscYTOsbK7rR//Uj0bZXBwJZRfaLEJ1iGBR6kIfNmlNqaqJf649EP0F3NWNdeJi03elllNUQ==}

  micromark-util-encode@2.0.1:
    resolution: {integrity: sha512-c3cVx2y4KqUnwopcO9b/SCdo2O67LwJJ/UyqGfbigahfegL9myoEFoDYZgkT7f36T0bLrM9hZTAaAyH+PCAXjw==}

  micromark-util-events-to-acorn@2.0.2:
    resolution: {integrity: sha512-Fk+xmBrOv9QZnEDguL9OI9/NQQp6Hz4FuQ4YmCb/5V7+9eAh1s6AYSvL20kHkD67YIg7EpE54TiSlcsf3vyZgA==}

  micromark-util-html-tag-name@2.0.1:
    resolution: {integrity: sha512-2cNEiYDhCWKI+Gs9T0Tiysk136SnR13hhO8yW6BGNyhOC4qYFnwF1nKfD3HFAIXA5c45RrIG1ub11GiXeYd1xA==}

  micromark-util-normalize-identifier@2.0.1:
    resolution: {integrity: sha512-sxPqmo70LyARJs0w2UclACPUUEqltCkJ6PhKdMIDuJ3gSf/Q+/GIe3WKl0Ijb/GyH9lOpUkRAO2wp0GVkLvS9Q==}

  micromark-util-resolve-all@2.0.1:
    resolution: {integrity: sha512-VdQyxFWFT2/FGJgwQnJYbe1jjQoNTS4RjglmSjTUlpUMa95Htx9NHeYW4rGDJzbjvCsl9eLjMQwGeElsqmzcHg==}

  micromark-util-sanitize-uri@2.0.1:
    resolution: {integrity: sha512-9N9IomZ/YuGGZZmQec1MbgxtlgougxTodVwDzzEouPKo3qFWvymFHWcnDi2vzV1ff6kas9ucW+o3yzJK9YB1AQ==}

  micromark-util-subtokenize@2.1.0:
    resolution: {integrity: sha512-XQLu552iSctvnEcgXw6+Sx75GflAPNED1qx7eBJ+wydBb2KCbRZe+NwvIEEMM83uml1+2WSXpBAcp9IUCgCYWA==}

  micromark-util-symbol@2.0.1:
    resolution: {integrity: sha512-vs5t8Apaud9N28kgCrRUdEed4UJ+wWNvicHLPxCa9ENlYuAY31M0ETy5y1vA33YoNPDFTghEbnh6efaE8h4x0Q==}

  micromark-util-types@2.0.2:
    resolution: {integrity: sha512-Yw0ECSpJoViF1qTU4DC6NwtC4aWGt1EkzaQB8KPPyCRR8z9TWeV0HbEFGTO+ZY1wB22zmxnJqhPyTpOVCpeHTA==}

  micromark@4.0.1:
    resolution: {integrity: sha512-eBPdkcoCNvYcxQOAKAlceo5SNdzZWfF+FcSupREAzdAh9rRmE239CEQAiTwIgblwnoM8zzj35sZ5ZwvSEOF6Kw==}

  micromatch@4.0.8:
    resolution: {integrity: sha512-PXwfBhYu0hBCPw8Dn0E+WDYb7af3dSLVWKi3HGv84IdF4TyFoC0ysxFd0Goxw7nSv4T/PzEJQxsYsEiFCKo2BA==}
    engines: {node: '>=8.6'}

  mimic-fn@2.1.0:
    resolution: {integrity: sha512-OqbOk5oEQeAZ8WXWydlu9HJjz9WVdEIvamMCcXmuqUYjTknH/sqsWvhQ3vgwKFRR1HpjvNBKQ37nbJgYzGqGcg==}
    engines: {node: '>=6'}

  mimic-response@3.1.0:
    resolution: {integrity: sha512-z0yWI+4FDrrweS8Zmt4Ej5HdJmky15+L2e6Wgn3+iK5fWzb6T3fhNFq2+MeTRb064c6Wr4N/wv0DzQTjNzHNGQ==}
    engines: {node: '>=10'}

  minimatch@10.0.3:
    resolution: {integrity: sha512-IPZ167aShDZZUMdRk66cyQAW3qr0WzbHkPdMYa8bzZhlHhO3jALbKdxcaak7W9FfT2rZNpQuUu4Od7ILEpXSaw==}
    engines: {node: 20 || >=22}

  minimatch@9.0.5:
    resolution: {integrity: sha512-G6T0ZX48xgozx7587koeX9Ys2NYy6Gmv//P89sEte9V9whIapMNF4idKxnW2QtCcLiTWlb/wfCabAtAFWhhBow==}
    engines: {node: '>=16 || 14 >=14.17'}

  minimist@1.2.8:
    resolution: {integrity: sha512-2yyAR8qBkN3YuheJanUpWC5U3bb5osDywNB8RzDVlDwDHbocAJveqqj1u8+SVD7jkWT4yvsHCpWqqWqAxb0zCA==}

  minipass@7.1.2:
    resolution: {integrity: sha512-qOOzS1cBTWYF4BH8fVePDBOO9iptMnGUEZwNc/cMWnTV2nVLZ7VoNWEPHkYczZA0pdoA7dl6e7FL659nX9S2aw==}
    engines: {node: '>=16 || 14 >=14.17'}

  minizlib@3.0.2:
    resolution: {integrity: sha512-oG62iEk+CYt5Xj2YqI5Xi9xWUeZhDI8jjQmC5oThVH5JGCTgIjr7ciJDzC7MBzYd//WvR1OTmP5Q38Q8ShQtVA==}
    engines: {node: '>= 18'}

  mj-context-menu@0.6.1:
    resolution: {integrity: sha512-7NO5s6n10TIV96d4g2uDpG7ZDpIhMh0QNfGdJw/W47JswFcosz457wqz/b5sAKvl12sxINGFCn80NZHKwxQEXA==}

  mkdirp-classic@0.5.3:
    resolution: {integrity: sha512-gKLcREMhtuZRwRAfqP3RFW+TK4JqApVBtOIftVgjuABpAtpxhPGaDcfvbhNvD0B8iD1oUr/txX35NjcaY6Ns/A==}

  mkdirp@3.0.1:
    resolution: {integrity: sha512-+NsyUUAZDmo6YVHzL/stxSu3t9YS1iljliy3BSDrXJ/dkn1KYdmtZODGGjLcc9XLgVVpH4KshHB8XmZgMhaBXg==}
    engines: {node: '>=10'}
    hasBin: true

  mkdist@2.2.0:
    resolution: {integrity: sha512-GfKwu4A2grXfhj2TZm4ydfzP515NaALqKaPq4WqaZ6NhEnD47BiIQPySoCTTvVqHxYcuqVkNdCXjYf9Bz1Y04Q==}
    hasBin: true
    peerDependencies:
      sass: ^1.83.0
      typescript: '>=5.7.2'
      vue: ^3.5.13
      vue-tsc: ^1.8.27 || ^2.0.21
    peerDependenciesMeta:
      sass:
        optional: true
      typescript:
        optional: true
      vue:
        optional: true
      vue-tsc:
        optional: true

  mlly@1.7.4:
    resolution: {integrity: sha512-qmdSIPC4bDJXgZTCR7XosJiNKySV7O215tsPtDN9iEO/7q/76b/ijtgRu/+epFXSJhijtTCCGp3DWS549P3xKw==}

  monaco-editor@0.53.0:
    resolution: {integrity: sha512-0WNThgC6CMWNXXBxTbaYYcunj08iB5rnx4/G56UOPeL9UVIUGGHA1GR0EWIh9Ebabj7NpCRawQ5b0hfN1jQmYQ==}

  moo@0.5.2:
    resolution: {integrity: sha512-iSAJLHYKnX41mKcJKjqvnAN9sf0LMDTXDEvFv+ffuRR9a1MIuXLjMNL6EsnDHSkKLTWNqQQ5uo61P4EbU4NU+Q==}

  morphcharts@1.3.2:
    resolution: {integrity: sha512-0T34Aryx8a6p0hzOzKu4x/3cK9NBoq4+59fOapEt3Iy8mpQpVg3KiicKroZRfOyaz4gNPvgK9DG/Q37Ecgf2ig==}

  motion-dom@12.23.23:
    resolution: {integrity: sha512-n5yolOs0TQQBRUFImrRfs/+6X4p3Q4n1dUEqt/H58Vx7OW6RF+foWEgmTVDhIWJIMXOuNNL0apKH2S16en9eiA==}

  motion-utils@12.23.6:
    resolution: {integrity: sha512-eAWoPgr4eFEOFfg2WjIsMoqJTW6Z8MTUCgn/GZ3VRpClWBdnbjryiA3ZSNLyxCTmCQx4RmYX6jX1iWHbenUPNQ==}

  motion@12.23.24:
    resolution: {integrity: sha512-Rc5E7oe2YZ72N//S3QXGzbnXgqNrTESv8KKxABR20q2FLch9gHLo0JLyYo2hZ238bZ9Gx6cWhj9VO0IgwbMjCw==}
    peerDependencies:
      '@emotion/is-prop-valid': '*'
      react: ^18.0.0 || ^19.0.0
      react-dom: ^18.0.0 || ^19.0.0
    peerDependenciesMeta:
      '@emotion/is-prop-valid':
        optional: true
      react:
        optional: true
      react-dom:
        optional: true

  mrmime@2.0.1:
    resolution: {integrity: sha512-Y3wQdFg2Va6etvQ5I82yUhGdsKrcYox6p7FfL1LbK2J4V01F9TGlepTIhnK24t7koZibmg82KGglhA1XK5IsLQ==}
    engines: {node: '>=10'}

  ms@2.1.3:
    resolution: {integrity: sha512-6FlzubTLZG3J2a/NVCAleEhjzq5oxgHyaCU9yYXvcLsvoVaHJq/s5xXI6/XXP6tz7R9xAOtHnSO/tXtF3WRTlA==}

  msw@2.10.2:
    resolution: {integrity: sha512-RCKM6IZseZQCWcSWlutdf590M8nVfRHG1ImwzOtwz8IYxgT4zhUO0rfTcTvDGiaFE0Rhcc+h43lcF3Jc9gFtwQ==}
    engines: {node: '>=18'}
    hasBin: true
    peerDependencies:
      typescript: '>= 4.8.x'
    peerDependenciesMeta:
      typescript:
        optional: true

  muggle-string@0.4.1:
    resolution: {integrity: sha512-VNTrAak/KhO2i8dqqnqnAHOa3cYBwXEZe9h+D5h/1ZqFSTEFHdM65lR7RoIqq3tBBYavsOXV84NoHXZ0AkPyqQ==}

  mute-stream@2.0.0:
    resolution: {integrity: sha512-WWdIxpyjEn+FhQJQQv9aQAYlHoNVdzIzUySNV1gHUPDSdZJ3yZn7pAAbQcV7B56Mvu881q9FZV+0Vx2xC44VWA==}
    engines: {node: ^18.17.0 || >=20.5.0}

  mz@2.7.0:
    resolution: {integrity: sha512-z81GNO7nnYMEhrGh9LeymoE4+Yr0Wn5McHIZMK5cfQCl+NDX08sCZgUc9/6MHni9IWuFLm1Z3HTCXu2z9fN62Q==}

  nanoid@3.3.11:
    resolution: {integrity: sha512-N8SpfPUnUp1bK+PMYW8qSWdl9U+wwNWI4QKxOYDy9JAro3WMX7p2OeVRF9v+347pnakNevPmiHhNmZ2HbFA76w==}
    engines: {node: ^10 || ^12 || ^13.7 || ^14 || >=15.0.1}
    hasBin: true

  napi-build-utils@2.0.0:
    resolution: {integrity: sha512-GEbrYkbfF7MoNaoh2iGG84Mnf/WZfB0GdGEsM8wz7Expx/LlWf5U8t9nvJKXSp3qr5IsEbK04cBGhol/KwOsWA==}

  nearley@2.20.1:
    resolution: {integrity: sha512-+Mc8UaAebFzgV+KpI5n7DasuuQCHA89dmwm7JXw3TV43ukfNQ9DnBH3Mdb2g/I4Fdxc26pwimBWvjIw0UAILSQ==}
    hasBin: true

  neotraverse@0.6.18:
    resolution: {integrity: sha512-Z4SmBUweYa09+o6pG+eASabEpP6QkQ70yHj351pQoEXIs8uHbaU2DWVmzBANKgflPa47A50PtB2+NgRpQvr7vA==}
    engines: {node: '>= 10'}

  nlcst-to-string@4.0.0:
    resolution: {integrity: sha512-YKLBCcUYKAg0FNlOBT6aI91qFmSiFKiluk655WzPF+DDMA02qIyy8uiRqI8QXtcFpEvll12LpL5MXqEmAZ+dcA==}

  node-abi@3.80.0:
    resolution: {integrity: sha512-LyPuZJcI9HVwzXK1GPxWNzrr+vr8Hp/3UqlmWxxh8p54U1ZbclOqbSog9lWHaCX+dBaiGi6n/hIX+mKu74GmPA==}
    engines: {node: '>=10'}

  node-addon-api@7.1.1:
    resolution: {integrity: sha512-5m3bsyrjFWE1xf7nz7YXdN4udnVtXK6/Yfgn5qnahL6bCkf2yKt4k3nuTKAtT4r3IG8JNR2ncsIMdZuAzJjHQQ==}

  node-fetch-native@1.6.7:
    resolution: {integrity: sha512-g9yhqoedzIUm0nTnTqAQvueMPVOuIY16bqgAJJC8XOOubYFNwz6IER9qs0Gq2Xd0+CecCKFjtdDTMA4u4xG06Q==}

  node-mock-http@1.0.3:
    resolution: {integrity: sha512-jN8dK25fsfnMrVsEhluUTPkBFY+6ybu7jSB1n+ri/vOGjJxU8J9CZhpSGkHXSkFjtUhbmoncG/YG9ta5Ludqog==}

  node-releases@2.0.19:
    resolution: {integrity: sha512-xxOWJsBKtzAq7DY0J+DTzuz58K8e7sJbdgwkbMWQe8UYB6ekmsQ45q0M/tJDsGaZmbC+l7n57UV8Hl5tHxO9uw==}

  node-releases@2.0.21:
    resolution: {integrity: sha512-5b0pgg78U3hwXkCM8Z9b2FJdPZlr9Psr9V2gQPESdGHqbntyFJKFW4r5TeWGFzafGY3hzs1JC62VEQMbl1JFkw==}

  normalize-path@3.0.0:
    resolution: {integrity: sha512-6eZs5Ls3WtCisHWp9S2GUy8dqkpGi4BVSz3GaqiE6ezub0512ESztXUwUB6C6IKbQkY2Pnb/mD4WYojCRwcwLA==}
    engines: {node: '>=0.10.0'}

  normalize-range@0.1.2:
    resolution: {integrity: sha512-bdok/XvKII3nUpklnV6P2hxtMNrCboOjAcyBuQnWEhO665FwrSNRxU+AqpsyvO6LgGYPspN+lu5CLtw4jPRKNA==}
    engines: {node: '>=0.10.0'}

  npm-run-path@6.0.0:
    resolution: {integrity: sha512-9qny7Z9DsQU8Ou39ERsPU4OZQlSTP47ShQzuKZ6PRXpYLtIFgl/DEBYEXKlvcEa+9tHVcK8CF81Y2V72qaZhWA==}
    engines: {node: '>=18'}

  nth-check@2.1.1:
    resolution: {integrity: sha512-lqjrjmaOoAnWfMmBPL+XNnynZh2+swxiX3WUE0s4yEHI6m+AwrK2UZOimIRl3X/4QctVqS8AiZjFqyOGrMXb/w==}

  object-assign@4.1.1:
    resolution: {integrity: sha512-rJgTQnkUnH1sFw8yT6VSU3zD3sWmu6sZhIseY8VX+GRu3P6F7Fu+JNDoXfklElbLJSnc3FUQHVe4cU5hj+BcUg==}
    engines: {node: '>=0.10.0'}

  ofetch@1.4.1:
    resolution: {integrity: sha512-QZj2DfGplQAr2oj9KzceK9Hwz6Whxazmn85yYeVuS3u9XTMOGMRx0kO95MQ+vLsj/S/NwBDMMLU5hpxvI6Tklw==}

  ohash@2.0.11:
    resolution: {integrity: sha512-RdR9FQrFwNBNXAr4GixM8YaRZRJ5PUWbKYbE5eOsrwAjJW0q2REGcf79oYPsLyskQCZG1PLN+S/K1V00joZAoQ==}

  once@1.4.0:
    resolution: {integrity: sha512-lNaJgI+2Q5URQBkccEKHTQOPaXdUxnZZElQTZY0MFUAuaEqe1E+Nyvgdz/aIyNi6Z9MzO5dv1H8n58/GELp3+w==}

  onetime@5.1.2:
    resolution: {integrity: sha512-kbpaSSGJTWdAY5KPVeMOKXSrPtr8C8C7wodJbcsd51jRnmD+GZu8Y0VoU6Dm5Z4vWr0Ig/1NKuWRKf7j5aaYSg==}
    engines: {node: '>=6'}

  oniguruma-parser@0.12.1:
    resolution: {integrity: sha512-8Unqkvk1RYc6yq2WBYRj4hdnsAxVze8i7iPfQr8e4uSP3tRv0rpZcbGUDvxfQQcdwHt/e9PrMvGCsa8OqG9X3w==}

  oniguruma-to-es@4.3.3:
    resolution: {integrity: sha512-rPiZhzC3wXwE59YQMRDodUwwT9FZ9nNBwQQfsd1wfdtlKEyCdRV0avrTcSZ5xlIvGRVPd/cx6ZN45ECmS39xvg==}

  onnxruntime-common@1.23.0-dev.20250703-7fc6235861:
    resolution: {integrity: sha512-YW1PftpE+aBQClxVZFgRXfmK51tJybiWw5P46JBI//QUh/lgQ6KEjfqXsng5IX78ddBp/2Wim4lMR9xiuEvOpw==}

  onnxruntime-web@1.23.0-dev.20250917-21fbad8a65:
    resolution: {integrity: sha512-6KjMyvZOCmn4yaHJzSsIJw8pwmv5tzSX3R+qQZHRLaefKq9x5fGafLYt2bfqVr/987Emb1zIgzsChWsFVTa31Q==}

  ora@5.4.1:
    resolution: {integrity: sha512-5b6Y85tPxZZ7QytO+BQzysW31HJku27cRIlkbAXaNx+BdcVi+LlRFmVXzeF6a7JCwJpyw5c4b+YSVImQIrBpuQ==}
    engines: {node: '>=10'}

  outvariant@1.4.3:
    resolution: {integrity: sha512-+Sl2UErvtsoajRDKCE5/dBz4DIvHXQQnAxtQTF04OJxY0+DyZXSo5P5Bb7XYWOh81syohlYL24hbDwxedPUJCA==}

  p-limit@3.1.0:
    resolution: {integrity: sha512-TYOanM3wGwNGsZN2cVTYPArw454xnXj5qmWF1bEoAc4+cU/ol7GVh7odevjp1FNHduHc3KZMcFduxU5Xc6uJRQ==}
    engines: {node: '>=10'}

  p-limit@6.2.0:
    resolution: {integrity: sha512-kuUqqHNUqoIWp/c467RI4X6mmyuojY5jGutNU0wVTmEOOfcuwLqyMVoAi9MKi2Ak+5i9+nhmrK4ufZE8069kHA==}
    engines: {node: '>=18'}

  p-queue@8.1.1:
    resolution: {integrity: sha512-aNZ+VfjobsWryoiPnEApGGmf5WmNsCo9xu8dfaYamG5qaLP7ClhLN6NgsFe6SwJ2UbLEBK5dv9x8Mn5+RVhMWQ==}
    engines: {node: '>=18'}

  p-timeout@6.1.4:
    resolution: {integrity: sha512-MyIV3ZA/PmyBN/ud8vV9XzwTrNtR4jFrObymZYnZqMmW0zA8Z17vnT0rBgFE/TlohB+YCHqXMgZzb3Csp49vqg==}
    engines: {node: '>=14.16'}

  package-json-from-dist@1.0.1:
    resolution: {integrity: sha512-UEZIS3/by4OC8vL3P2dTXRETpebLI2NiI5vIrjaD/5UtrkFX/tNbwjTSRAGC/+7CAo2pIcBaRgWmcBBHcsaCIw==}

  package-manager-detector@1.3.0:
    resolution: {integrity: sha512-ZsEbbZORsyHuO00lY1kV3/t72yp6Ysay6Pd17ZAlNGuGwmWDLCJxFpRs0IzfXfj1o4icJOkUEioexFHzyPurSQ==}

  pagefind@1.3.0:
    resolution: {integrity: sha512-8KPLGT5g9s+olKMRTU9LFekLizkVIu9tes90O1/aigJ0T5LmyPqTzGJrETnSw3meSYg58YH7JTzhTTW/3z6VAw==}
    hasBin: true

  pako@0.2.9:
    resolution: {integrity: sha512-NUcwaKxUxWrZLpDG+z/xZaCgQITkA/Dv4V/T6bw7VON6l1Xz/VnrBqrYjZQ12TamKHzITTfOEIYUj48y2KXImA==}

  parse-entities@4.0.2:
    resolution: {integrity: sha512-GG2AQYWoLgL877gQIKeRPGO1xF9+eG1ujIb5soS5gPvLQ1y2o8FL90w2QWNdf9I361Mpp7726c+lj3U0qK1uGw==}

  parse-latin@7.0.0:
    resolution: {integrity: sha512-mhHgobPPua5kZ98EF4HWiH167JWBfl4pvAIXXdbaVohtK7a6YBOy56kvhCqduqyo/f3yrHFWmqmiMg/BkBkYYQ==}

  parse-ms@4.0.0:
    resolution: {integrity: sha512-TXfryirbmq34y8QBwgqCVLi+8oA3oWx2eAnSn62ITyEhEYaWRlVZ2DvMM9eZbMs/RfxPu/PK/aBLyGj4IrqMHw==}
    engines: {node: '>=18'}

  parse5@7.3.0:
    resolution: {integrity: sha512-IInvU7fabl34qmi9gY8XOVxhYyMyuH2xUNpb2q8/Y+7552KlejkRvqvD19nMoUW/uQGGbqNpA6Tufu5FL5BZgw==}

  path-browserify@1.0.1:
    resolution: {integrity: sha512-b7uo2UCUOYZcnF/3ID0lulOJi/bafxa1xPe7ZPsammBSpjSWQkjNxlt635YGS2MiR9GjvuXCtz2emr3jbsz98g==}

  path-key@3.1.1:
    resolution: {integrity: sha512-ojmeN0qd+y0jszEtoY48r0Peq5dwMEkIlCOu6Q5f41lfkswXuKtYrhgoTpLnyIcHm24Uhqx+5Tqm2InSwLhE6Q==}
    engines: {node: '>=8'}

  path-key@4.0.0:
    resolution: {integrity: sha512-haREypq7xkM7ErfgIyA0z+Bj4AGKlMSdlQE2jvJo6huWD1EdkKYV+G/T4nq0YEF2vgTT8kqMFKo1uHn950r4SQ==}
    engines: {node: '>=12'}

  path-parse@1.0.7:
    resolution: {integrity: sha512-LDJzPVEEEPR+y48z93A0Ed0yXb8pAByGWo/k5YYdYgpY2/2EsOsksJrq7lOHxryrVOn1ejG6oAp8ahvOIQD8sw==}

  path-scurry@1.11.1:
    resolution: {integrity: sha512-Xa4Nw17FS9ApQFJ9umLiJS4orGjm7ZzwUrwamcGQuHSzDyth9boKDaycYdDcZDuqYATXw4HFXgaqWTctW/v1HA==}
    engines: {node: '>=16 || 14 >=14.18'}

  path-scurry@2.0.0:
    resolution: {integrity: sha512-ypGJsmGtdXUOeM5u93TyeIEfEhM6s+ljAhrk5vAvSx8uyY/02OvrZnA0YNGUrPXfpJMgI1ODd3nwz8Npx4O4cg==}
    engines: {node: 20 || >=22}

  path-to-regexp@6.3.0:
    resolution: {integrity: sha512-Yhpw4T9C6hPpgPeA28us07OJeqZ5EzQTkbfwuhsUg0c237RomFoETJgmp2sa3F/41gfLE6G5cqcYwznmeEeOlQ==}

  pathe@1.1.2:
    resolution: {integrity: sha512-whLdWMYL2TwI08hn8/ZqAbrVemu0LNaNNJZX73O6qaIdCTfXutsLhMkjdENX0qhsQ9uIimo4/aQOmXkoon2nDQ==}

  pathe@2.0.3:
    resolution: {integrity: sha512-WUjGcAqP1gQacoQe+OBJsFA7Ld4DyXuUIjZ5cc75cLHvJ7dtNsTugphxIADwspS+AraAUePCKrSVtPLFj/F88w==}

  pathval@2.0.0:
    resolution: {integrity: sha512-vE7JKRyES09KiunauX7nd2Q9/L7lhok4smP9RZTDeD4MVs72Dp2qNFVz39Nz5a0FVEW0BJR6C0DYrq6unoziZA==}
    engines: {node: '>= 14.16'}

  picocolors@1.1.1:
    resolution: {integrity: sha512-xceH2snhtb5M9liqDsmEw56le376mTZkEX/jEb/RxNFyegNul7eNslCXP9FDj/Lcu0X8KEyMceP2ntpaHrDEVA==}

  picomatch@2.3.1:
    resolution: {integrity: sha512-JU3teHTNjmE2VCGFzuY8EXzCDVwEqB2a8fsIvwaStHhAWJEeVd1o1QD80CU6+ZdEXXSLbSsuLwJjkCBWqRQUVA==}
    engines: {node: '>=8.6'}

  picomatch@4.0.3:
    resolution: {integrity: sha512-5gTmgEY/sqK6gFXLIsQNH19lWb4ebPDLA4SdLP7dsWkIXHWlG66oPuVvXSGFPppYZz8ZDZq0dYYrbHfBCVUb1Q==}
    engines: {node: '>=12'}

  pirates@4.0.6:
    resolution: {integrity: sha512-saLsH7WeYYPiD25LDuLRRY/i+6HaPYr6G1OUlN39otzkSTxKnubR9RTxS3/Kk50s1g2JTgFwWQDQyplC5/SHZg==}
    engines: {node: '>= 6'}

  pkg-pr-new@0.0.41:
    resolution: {integrity: sha512-jpxquPsewDDx2pn33gZBgrlczN41gsCrqOkhBoW00rBBcwqLyBD5baQzp/nbZZf53LCgSrGVM9xp2rgAkgjTfg==}
    hasBin: true

  pkg-types@1.3.1:
    resolution: {integrity: sha512-/Jm5M4RvtBFVkKWRu2BLUTNP8/M2a+UwuAX+ae4770q1qVGtfjG+WTCupoZixokjmHiry8uI+dlY8KXYV5HVVQ==}

  pkg-types@2.1.0:
    resolution: {integrity: sha512-wmJwA+8ihJixSoHKxZJRBQG1oY8Yr9pGLzRmSsNms0iNWyHHAlZCa7mmKiFR10YPZuz/2k169JiS/inOjBCZ2A==}

  platform@1.3.6:
    resolution: {integrity: sha512-fnWVljUchTro6RiCFvCXBbNhJc2NijN7oIQxbwsyL0buWJPG85v81ehlHI9fXrJsMNgTofEoWIQeClKpgxFLrg==}

  postcss-calc@10.1.1:
    resolution: {integrity: sha512-NYEsLHh8DgG/PRH2+G9BTuUdtf9ViS+vdoQ0YA5OQdGsfN4ztiwtDWNtBl9EKeqNMFnIu8IKZ0cLxEQ5r5KVMw==}
    engines: {node: ^18.12 || ^20.9 || >=22.0}
    peerDependencies:
      postcss: ^8.4.38

  postcss-colormin@7.0.2:
    resolution: {integrity: sha512-YntRXNngcvEvDbEjTdRWGU606eZvB5prmHG4BF0yLmVpamXbpsRJzevyy6MZVyuecgzI2AWAlvFi8DAeCqwpvA==}
    engines: {node: ^18.12.0 || ^20.9.0 || >=22.0}
    peerDependencies:
      postcss: ^8.4.31

  postcss-convert-values@7.0.4:
    resolution: {integrity: sha512-e2LSXPqEHVW6aoGbjV9RsSSNDO3A0rZLCBxN24zvxF25WknMPpX8Dm9UxxThyEbaytzggRuZxaGXqaOhxQ514Q==}
    engines: {node: ^18.12.0 || ^20.9.0 || >=22.0}
    peerDependencies:
      postcss: ^8.4.31

  postcss-discard-comments@7.0.3:
    resolution: {integrity: sha512-q6fjd4WU4afNhWOA2WltHgCbkRhZPgQe7cXF74fuVB/ge4QbM9HEaOIzGSiMvM+g/cOsNAUGdf2JDzqA2F8iLA==}
    engines: {node: ^18.12.0 || ^20.9.0 || >=22.0}
    peerDependencies:
      postcss: ^8.4.31

  postcss-discard-duplicates@7.0.1:
    resolution: {integrity: sha512-oZA+v8Jkpu1ct/xbbrntHRsfLGuzoP+cpt0nJe5ED2FQF8n8bJtn7Bo28jSmBYwqgqnqkuSXJfSUEE7if4nClQ==}
    engines: {node: ^18.12.0 || ^20.9.0 || >=22.0}
    peerDependencies:
      postcss: ^8.4.31

  postcss-discard-empty@7.0.0:
    resolution: {integrity: sha512-e+QzoReTZ8IAwhnSdp/++7gBZ/F+nBq9y6PomfwORfP7q9nBpK5AMP64kOt0bA+lShBFbBDcgpJ3X4etHg4lzA==}
    engines: {node: ^18.12.0 || ^20.9.0 || >=22.0}
    peerDependencies:
      postcss: ^8.4.31

  postcss-discard-overridden@7.0.0:
    resolution: {integrity: sha512-GmNAzx88u3k2+sBTZrJSDauR0ccpE24omTQCVmaTTZFz1du6AasspjaUPMJ2ud4RslZpoFKyf+6MSPETLojc6w==}
    engines: {node: ^18.12.0 || ^20.9.0 || >=22.0}
    peerDependencies:
      postcss: ^8.4.31

  postcss-load-config@4.0.2:
    resolution: {integrity: sha512-bSVhyJGL00wMVoPUzAVAnbEoWyqRxkjv64tUl427SKnPrENtq6hJwUojroMz2VB+Q1edmi4IfrAPpami5VVgMQ==}
    engines: {node: '>= 14'}
    peerDependencies:
      postcss: '>=8.0.9'
      ts-node: '>=9.0.0'
    peerDependenciesMeta:
      postcss:
        optional: true
      ts-node:
        optional: true

  postcss-load-config@6.0.1:
    resolution: {integrity: sha512-oPtTM4oerL+UXmx+93ytZVN82RrlY/wPUV8IeDxFrzIjXOLF1pN+EmKPLbubvKHT2HC20xXsCAH2Z+CKV6Oz/g==}
    engines: {node: '>= 18'}
    peerDependencies:
      jiti: '>=1.21.0'
      postcss: '>=8.0.9'
      tsx: ^4.8.1
      yaml: ^2.4.2
    peerDependenciesMeta:
      jiti:
        optional: true
      postcss:
        optional: true
      tsx:
        optional: true
      yaml:
        optional: true

  postcss-merge-longhand@7.0.4:
    resolution: {integrity: sha512-zer1KoZA54Q8RVHKOY5vMke0cCdNxMP3KBfDerjH/BYHh4nCIh+1Yy0t1pAEQF18ac/4z3OFclO+ZVH8azjR4A==}
    engines: {node: ^18.12.0 || ^20.9.0 || >=22.0}
    peerDependencies:
      postcss: ^8.4.31

  postcss-merge-rules@7.0.4:
    resolution: {integrity: sha512-ZsaamiMVu7uBYsIdGtKJ64PkcQt6Pcpep/uO90EpLS3dxJi6OXamIobTYcImyXGoW0Wpugh7DSD3XzxZS9JCPg==}
    engines: {node: ^18.12.0 || ^20.9.0 || >=22.0}
    peerDependencies:
      postcss: ^8.4.31

  postcss-minify-font-values@7.0.0:
    resolution: {integrity: sha512-2ckkZtgT0zG8SMc5aoNwtm5234eUx1GGFJKf2b1bSp8UflqaeFzR50lid4PfqVI9NtGqJ2J4Y7fwvnP/u1cQog==}
    engines: {node: ^18.12.0 || ^20.9.0 || >=22.0}
    peerDependencies:
      postcss: ^8.4.31

  postcss-minify-gradients@7.0.0:
    resolution: {integrity: sha512-pdUIIdj/C93ryCHew0UgBnL2DtUS3hfFa5XtERrs4x+hmpMYGhbzo6l/Ir5de41O0GaKVpK1ZbDNXSY6GkXvtg==}
    engines: {node: ^18.12.0 || ^20.9.0 || >=22.0}
    peerDependencies:
      postcss: ^8.4.31

  postcss-minify-params@7.0.2:
    resolution: {integrity: sha512-nyqVLu4MFl9df32zTsdcLqCFfE/z2+f8GE1KHPxWOAmegSo6lpV2GNy5XQvrzwbLmiU7d+fYay4cwto1oNdAaQ==}
    engines: {node: ^18.12.0 || ^20.9.0 || >=22.0}
    peerDependencies:
      postcss: ^8.4.31

  postcss-minify-selectors@7.0.4:
    resolution: {integrity: sha512-JG55VADcNb4xFCf75hXkzc1rNeURhlo7ugf6JjiiKRfMsKlDzN9CXHZDyiG6x/zGchpjQS+UAgb1d4nqXqOpmA==}
    engines: {node: ^18.12.0 || ^20.9.0 || >=22.0}
    peerDependencies:
      postcss: ^8.4.31

  postcss-nested@6.2.0:
    resolution: {integrity: sha512-HQbt28KulC5AJzG+cZtj9kvKB93CFCdLvog1WFLf1D+xmMvPGlBstkpTEZfK5+AN9hfJocyBFCNiqyS48bpgzQ==}
    engines: {node: '>=12.0'}
    peerDependencies:
      postcss: ^8.2.14

  postcss-nested@7.0.2:
    resolution: {integrity: sha512-5osppouFc0VR9/VYzYxO03VaDa3e8F23Kfd6/9qcZTUI8P58GIYlArOET2Wq0ywSl2o2PjELhYOFI4W7l5QHKw==}
    engines: {node: '>=18.0'}
    peerDependencies:
      postcss: ^8.2.14

  postcss-normalize-charset@7.0.0:
    resolution: {integrity: sha512-ABisNUXMeZeDNzCQxPxBCkXexvBrUHV+p7/BXOY+ulxkcjUZO0cp8ekGBwvIh2LbCwnWbyMPNJVtBSdyhM2zYQ==}
    engines: {node: ^18.12.0 || ^20.9.0 || >=22.0}
    peerDependencies:
      postcss: ^8.4.31

  postcss-normalize-display-values@7.0.0:
    resolution: {integrity: sha512-lnFZzNPeDf5uGMPYgGOw7v0BfB45+irSRz9gHQStdkkhiM0gTfvWkWB5BMxpn0OqgOQuZG/mRlZyJxp0EImr2Q==}
    engines: {node: ^18.12.0 || ^20.9.0 || >=22.0}
    peerDependencies:
      postcss: ^8.4.31

  postcss-normalize-positions@7.0.0:
    resolution: {integrity: sha512-I0yt8wX529UKIGs2y/9Ybs2CelSvItfmvg/DBIjTnoUSrPxSV7Z0yZ8ShSVtKNaV/wAY+m7bgtyVQLhB00A1NQ==}
    engines: {node: ^18.12.0 || ^20.9.0 || >=22.0}
    peerDependencies:
      postcss: ^8.4.31

  postcss-normalize-repeat-style@7.0.0:
    resolution: {integrity: sha512-o3uSGYH+2q30ieM3ppu9GTjSXIzOrRdCUn8UOMGNw7Af61bmurHTWI87hRybrP6xDHvOe5WlAj3XzN6vEO8jLw==}
    engines: {node: ^18.12.0 || ^20.9.0 || >=22.0}
    peerDependencies:
      postcss: ^8.4.31

  postcss-normalize-string@7.0.0:
    resolution: {integrity: sha512-w/qzL212DFVOpMy3UGyxrND+Kb0fvCiBBujiaONIihq7VvtC7bswjWgKQU/w4VcRyDD8gpfqUiBQ4DUOwEJ6Qg==}
    engines: {node: ^18.12.0 || ^20.9.0 || >=22.0}
    peerDependencies:
      postcss: ^8.4.31

  postcss-normalize-timing-functions@7.0.0:
    resolution: {integrity: sha512-tNgw3YV0LYoRwg43N3lTe3AEWZ66W7Dh7lVEpJbHoKOuHc1sLrzMLMFjP8SNULHaykzsonUEDbKedv8C+7ej6g==}
    engines: {node: ^18.12.0 || ^20.9.0 || >=22.0}
    peerDependencies:
      postcss: ^8.4.31

  postcss-normalize-unicode@7.0.2:
    resolution: {integrity: sha512-ztisabK5C/+ZWBdYC+Y9JCkp3M9qBv/XFvDtSw0d/XwfT3UaKeW/YTm/MD/QrPNxuecia46vkfEhewjwcYFjkg==}
    engines: {node: ^18.12.0 || ^20.9.0 || >=22.0}
    peerDependencies:
      postcss: ^8.4.31

  postcss-normalize-url@7.0.0:
    resolution: {integrity: sha512-+d7+PpE+jyPX1hDQZYG+NaFD+Nd2ris6r8fPTBAjE8z/U41n/bib3vze8x7rKs5H1uEw5ppe9IojewouHk0klQ==}
    engines: {node: ^18.12.0 || ^20.9.0 || >=22.0}
    peerDependencies:
      postcss: ^8.4.31

  postcss-normalize-whitespace@7.0.0:
    resolution: {integrity: sha512-37/toN4wwZErqohedXYqWgvcHUGlT8O/m2jVkAfAe9Bd4MzRqlBmXrJRePH0e9Wgnz2X7KymTgTOaaFizQe3AQ==}
    engines: {node: ^18.12.0 || ^20.9.0 || >=22.0}
    peerDependencies:
      postcss: ^8.4.31

  postcss-ordered-values@7.0.1:
    resolution: {integrity: sha512-irWScWRL6nRzYmBOXReIKch75RRhNS86UPUAxXdmW/l0FcAsg0lvAXQCby/1lymxn/o0gVa6Rv/0f03eJOwHxw==}
    engines: {node: ^18.12.0 || ^20.9.0 || >=22.0}
    peerDependencies:
      postcss: ^8.4.31

  postcss-reduce-initial@7.0.2:
    resolution: {integrity: sha512-pOnu9zqQww7dEKf62Nuju6JgsW2V0KRNBHxeKohU+JkHd/GAH5uvoObqFLqkeB2n20mr6yrlWDvo5UBU5GnkfA==}
    engines: {node: ^18.12.0 || ^20.9.0 || >=22.0}
    peerDependencies:
      postcss: ^8.4.31

  postcss-reduce-transforms@7.0.0:
    resolution: {integrity: sha512-pnt1HKKZ07/idH8cpATX/ujMbtOGhUfE+m8gbqwJE05aTaNw8gbo34a2e3if0xc0dlu75sUOiqvwCGY3fzOHew==}
    engines: {node: ^18.12.0 || ^20.9.0 || >=22.0}
    peerDependencies:
      postcss: ^8.4.31

  postcss-selector-parser@6.1.2:
    resolution: {integrity: sha512-Q8qQfPiZ+THO/3ZrOrO0cJJKfpYCagtMUkXbnEfmgUjwXg6z/WBeOyS9APBBPCTSiDV+s4SwQGu8yFsiMRIudg==}
    engines: {node: '>=4'}

  postcss-selector-parser@7.1.0:
    resolution: {integrity: sha512-8sLjZwK0R+JlxlYcTuVnyT2v+htpdrjDOKuMcOVdYjt52Lh8hWRYpxBPoKx/Zg+bcjc3wx6fmQevMmUztS/ccA==}
    engines: {node: '>=4'}

  postcss-svgo@7.0.1:
    resolution: {integrity: sha512-0WBUlSL4lhD9rA5k1e5D8EN5wCEyZD6HJk0jIvRxl+FDVOMlJ7DePHYWGGVc5QRqrJ3/06FTXM0bxjmJpmTPSA==}
    engines: {node: ^18.12.0 || ^20.9.0 || >= 18}
    peerDependencies:
      postcss: ^8.4.31

  postcss-unique-selectors@7.0.3:
    resolution: {integrity: sha512-J+58u5Ic5T1QjP/LDV9g3Cx4CNOgB5vz+kM6+OxHHhFACdcDeKhBXjQmB7fnIZM12YSTvsL0Opwco83DmacW2g==}
    engines: {node: ^18.12.0 || ^20.9.0 || >=22.0}
    peerDependencies:
      postcss: ^8.4.31

  postcss-value-parser@4.2.0:
    resolution: {integrity: sha512-1NNCs6uurfkVbeXG4S8JFT9t19m45ICnif8zWLd5oPSZ50QnwMfK+H3jv408d4jw/7Bttv5axS5IiHoLaVNHeQ==}

  postcss@8.5.3:
    resolution: {integrity: sha512-dle9A3yYxlBSrt8Fu+IpjGT8SY8hN0mlaA6GY8t0P5PjIOZemULz/E2Bnm/2dcUOena75OTNkHI76uZBNUUq3A==}
    engines: {node: ^10 || ^12 || >=14}

  postcss@8.5.6:
    resolution: {integrity: sha512-3Ybi1tAuwAP9s0r1UQ2J4n5Y0G05bJkpUIO0/bI9MhwmD70S5aTWbXGBwxHrelT+XM1k6dM0pk+SwNkpTRN7Pg==}
    engines: {node: ^10 || ^12 || >=14}

  prebuild-install@7.1.3:
    resolution: {integrity: sha512-8Mf2cbV7x1cXPUILADGI3wuhfqWvtiLA1iclTDbFRZkgRQS0NqsPZphna9V+HyTEadheuPmjaJMsbzKQFOzLug==}
    engines: {node: '>=10'}
    hasBin: true

  prettier@2.8.7:
    resolution: {integrity: sha512-yPngTo3aXUUmyuTjeTUT75txrf+aMh9FiD7q9ZE/i6r0bPb22g4FsE6Y338PQX1bmfy08i9QQCB7/rcUAVntfw==}
    engines: {node: '>=10.13.0'}
    hasBin: true

  prettier@3.6.2:
    resolution: {integrity: sha512-I7AIg5boAr5R0FFtJ6rCfD+LFsWHp81dolrFD8S79U9tb8Az2nGrJncnMSnys+bpQJfRUzqs9hnA81OAA3hCuQ==}
    engines: {node: '>=14'}
    hasBin: true

  pretty-bytes@6.1.1:
    resolution: {integrity: sha512-mQUvGU6aUFQ+rNvTIAcZuWGRT9a6f6Yrg9bHs4ImKF+HZCEK+plBvnAZYSIQztknZF2qnzNtr6F8s0+IuptdlQ==}
    engines: {node: ^14.13.1 || >=16.0.0}

  pretty-format@27.5.1:
    resolution: {integrity: sha512-Qb1gy5OrP5+zDf2Bvnzdl3jsTf1qXVMazbvCoKhtKqVs4/YK4ozX4gKQJJVyNe+cajNPn0KoC0MC3FUmaHWEmQ==}
    engines: {node: ^10.13.0 || ^12.13.0 || ^14.15.0 || >=15.0.0}

  pretty-ms@9.2.0:
    resolution: {integrity: sha512-4yf0QO/sllf/1zbZWYnvWw3NxCQwLXKzIj0G849LSufP15BXKM0rbD2Z3wVnkMfjdn/CB0Dpp444gYAACdsplg==}
    engines: {node: '>=18'}

  prismjs@1.30.0:
    resolution: {integrity: sha512-DEvV2ZF2r2/63V+tK8hQvrR2ZGn10srHbXviTlcv7Kpzw8jWiNTqbVgjO3IY8RxrrOUF8VPMQQFysYYYv0YZxw==}
    engines: {node: '>=6'}

  prompts@2.4.2:
    resolution: {integrity: sha512-NxNv/kLguCA7p3jE8oL2aEBsrJWgAakBpgmgK6lpPWV+WuOmY6r2/zbAVnP+T8bQlA0nzHXSJSJW0Hq7ylaD2Q==}
    engines: {node: '>= 6'}

  property-information@6.5.0:
    resolution: {integrity: sha512-PgTgs/BlvHxOu8QuEN7wi5A0OmXaBcHpmCSTehcs6Uuu9IkDIEo13Hy7n898RHfrQ49vKCoGeWZSaAK01nwVig==}

  property-information@7.0.0:
    resolution: {integrity: sha512-7D/qOz/+Y4X/rzSB6jKxKUsQnphO046ei8qxG59mtM3RG3DHgTK81HrxrmoDVINJb8NKT5ZsRbwHvQ6B68Iyhg==}

  protobufjs@7.5.4:
    resolution: {integrity: sha512-CvexbZtbov6jW2eXAvLukXjXUW1TzFaivC46BpWc/3BpcCysb5Vffu+B3XHMm8lVEuy2Mm4XGex8hBSg1yapPg==}
    engines: {node: '>=12.0.0'}

  psl@1.15.0:
    resolution: {integrity: sha512-JZd3gMVBAVQkSs6HdNZo9Sdo0LNcQeMNP3CozBJb3JYC/QUYZTnKxP+f8oWRX4rHP5EurWxqAHTSwUCjlNKa1w==}

  pump@3.0.3:
    resolution: {integrity: sha512-todwxLMY7/heScKmntwQG8CXVkWUOdYxIvY2s0VWAAMh/nd8SoYiRaKjlr7+iCs984f2P8zvrfWcDDYVb73NfA==}

  punycode.js@2.3.1:
    resolution: {integrity: sha512-uxFIHU0YlHYhDQtV4R9J6a52SLx28BCjT+4ieh7IGbgwVJWO+km431c4yRlREUAsAmt/uMjQUyQHNEPf0M39CA==}
    engines: {node: '>=6'}

  punycode@2.3.1:
    resolution: {integrity: sha512-vYt7UD1U9Wg6138shLtLOvdAu+8DsC/ilFtEVHcH+wydcSpNE20AfSOduf6MkRFahL5FY7X1oU7nKVZFtfq8Fg==}
    engines: {node: '>=6'}

  query-registry@3.0.1:
    resolution: {integrity: sha512-M9RxRITi2mHMVPU5zysNjctUT8bAPx6ltEXo/ir9+qmiM47Y7f0Ir3+OxUO5OjYAWdicBQRew7RtHtqUXydqlg==}
    engines: {node: '>=20'}

  query-string@9.1.1:
    resolution: {integrity: sha512-MWkCOVIcJP9QSKU52Ngow6bsAWAPlPK2MludXvcrS2bGZSl+T1qX9MZvRIkqUIkGLJquMJHWfsT6eRqUpp4aWg==}
    engines: {node: '>=18'}

  querystringify@2.2.0:
    resolution: {integrity: sha512-FIqgj2EUvTa7R50u0rGsyTftzjYmv/a3hO345bZNrqabNqjtgiDMgmo4mkUjd+nzU5oF3dClKqFIPUKybUyqoQ==}

  queue-microtask@1.2.3:
    resolution: {integrity: sha512-NuaNSa6flKT5JaSYQzJok04JzTL1CA6aGhv5rfLW3PgqA+M2ChpZQnAC8h8i4ZFkBS8X5RqkDBHA7r4hej3K9A==}

  quick-lru@7.0.0:
    resolution: {integrity: sha512-MX8gB7cVYTrYcFfAnfLlhRd0+Toyl8yX8uBx1MrX7K0jegiz9TumwOK27ldXrgDlHRdVi+MqU9Ssw6dr4BNreg==}
    engines: {node: '>=18'}

  radix3@1.1.2:
    resolution: {integrity: sha512-b484I/7b8rDEdSDKckSSBA8knMpcdsXudlE/LNL639wFoHKwLbEkQFZHWEYwDC0wa0FKUcCY+GAF73Z7wxNVFA==}

  railroad-diagrams@1.0.0:
    resolution: {integrity: sha512-cz93DjNeLY0idrCNOH6PviZGRN9GJhsdm9hpn1YCS879fj4W+x5IFJhhkRZcwVgMmFF7R82UA/7Oh+R8lLZg6A==}

  randexp@0.4.6:
    resolution: {integrity: sha512-80WNmd9DA0tmZrw9qQa62GPPWfuXJknrmVmLcxvq4uZBdYqb1wYoKTmnlGUchvVWe0XiLupYkBoXVOxz3C8DYQ==}
    engines: {node: '>=0.12'}

  rc@1.2.8:
    resolution: {integrity: sha512-y3bGgqKj3QBdxLbLkomlohkvsA8gdAiUQlSBJnBhfn+BPxg4bc62d8TcBW15wavDfgexCgccckhcZvywyQYPOw==}
    hasBin: true

  react-dom@19.1.0:
    resolution: {integrity: sha512-Xs1hdnE+DyKgeHJeJznQmYMIBG3TKIHJJT95Q58nHLSrElKlGQqDTR2HQ9fx5CN/Gk6Vh/kupBTDLU11/nDk/g==}
    peerDependencies:
      react: ^19.1.0

  react-is@17.0.2:
    resolution: {integrity: sha512-w2GsyukL62IJnlaff/nRegPQR94C/XXamvMWmSHRJ4y7Ts/4ocGRmTHvOs8PSE6pB3dWOrD/nueuU5sduBsQ4w==}

  react-refresh@0.17.0:
    resolution: {integrity: sha512-z6F7K9bV85EfseRCp2bzrpyQ0Gkw1uLoCel9XBVWPg/TjRj94SkJzUTGfOa4bs7iJvBWtQG0Wq7wnI0syw3EBQ==}
    engines: {node: '>=0.10.0'}

  react-remove-scroll-bar@2.3.8:
    resolution: {integrity: sha512-9r+yi9+mgU33AKcj6IbT9oRCO78WriSj6t/cF8DWBZJ9aOGPOTEDvdUDz1FwKim7QXWwmHqtdHnRJfhAxEG46Q==}
    engines: {node: '>=10'}
    peerDependencies:
      '@types/react': '*'
      react: ^16.8.0 || ^17.0.0 || ^18.0.0 || ^19.0.0
    peerDependenciesMeta:
      '@types/react':
        optional: true

  react-remove-scroll@2.7.1:
    resolution: {integrity: sha512-HpMh8+oahmIdOuS5aFKKY6Pyog+FNaZV/XyJOq7b4YFwsFHe5yYfdbIalI4k3vU2nSDql7YskmUseHsRrJqIPA==}
    engines: {node: '>=10'}
    peerDependencies:
      '@types/react': '*'
      react: ^16.8.0 || ^17.0.0 || ^18.0.0 || ^19.0.0 || ^19.0.0-rc
    peerDependenciesMeta:
      '@types/react':
        optional: true

  react-style-singleton@2.2.3:
    resolution: {integrity: sha512-b6jSvxvVnyptAiLjbkWLE/lOnR4lfTtDAl+eUC7RZy+QQWc6wRzIV2CE6xBuMmDxc2qIihtDCZD5NPOFl7fRBQ==}
    engines: {node: '>=10'}
    peerDependencies:
      '@types/react': '*'
      react: ^16.8.0 || ^17.0.0 || ^18.0.0 || ^19.0.0 || ^19.0.0-rc
    peerDependenciesMeta:
      '@types/react':
        optional: true

  react@19.1.0:
    resolution: {integrity: sha512-FS+XFBNvn3GTAWq26joslQgWNoFu08F4kl0J4CgdNKADkdSGXQyTCnKteIAJy96Br6YbpEU1LSzV5dYtjMkMDg==}
    engines: {node: '>=0.10.0'}

  readable-stream@3.6.2:
    resolution: {integrity: sha512-9u/sniCrY3D5WdsERHzHE4G2YCXqoG5FTHUiCC4SIbr6XcLZBY05ya9EKjYek9O5xOAwjGq+1JdGBAS7Q9ScoA==}
    engines: {node: '>= 6'}

  readdirp@4.1.2:
    resolution: {integrity: sha512-GDhwkLfywWL2s6vEjyhri+eXmfH6j1L7JE27WhqLeYzoh/A3DBaYGEj2H/HFZCn/kMfim73FXxEJTw06WtxQwg==}
    engines: {node: '>= 14.18.0'}

  recma-build-jsx@1.0.0:
    resolution: {integrity: sha512-8GtdyqaBcDfva+GUKDr3nev3VpKAhup1+RvkMvUxURHpW7QyIvk9F5wz7Vzo06CEMSilw6uArgRqhpiUcWp8ew==}

  recma-jsx@1.0.0:
    resolution: {integrity: sha512-5vwkv65qWwYxg+Atz95acp8DMu1JDSqdGkA2Of1j6rCreyFUE/gp15fC8MnGEuG1W68UKjM6x6+YTWIh7hZM/Q==}

  recma-parse@1.0.0:
    resolution: {integrity: sha512-OYLsIGBB5Y5wjnSnQW6t3Xg7q3fQ7FWbw/vcXtORTnyaSFscOtABg+7Pnz6YZ6c27fG1/aN8CjfwoUEUIdwqWQ==}

  recma-stringify@1.0.0:
    resolution: {integrity: sha512-cjwII1MdIIVloKvC9ErQ+OgAtwHBmcZ0Bg4ciz78FtbT8In39aAYbaA7zvxQ61xVMSPE8WxhLwLbhif4Js2C+g==}

  regenerator-runtime@0.14.1:
    resolution: {integrity: sha512-dYnhHh0nJoMfnkZs6GmmhFknAGRrLznOu5nc9ML+EJxGvrx6H7teuevqVqCuPcPK//3eDrrjQhehXVx9cnkGdw==}

  regex-recursion@6.0.2:
    resolution: {integrity: sha512-0YCaSCq2VRIebiaUviZNs0cBz1kg5kVS2UKUfNIx8YVs1cN3AV7NTctO5FOKBA+UT2BPJIWZauYHPqJODG50cg==}

  regex-utilities@2.3.0:
    resolution: {integrity: sha512-8VhliFJAWRaUiVvREIiW2NXXTmHs4vMNnSzuJVhscgmGav3g9VDxLrQndI3dZZVVdp0ZO/5v0xmX516/7M9cng==}

  regex@6.0.1:
    resolution: {integrity: sha512-uorlqlzAKjKQZ5P+kTJr3eeJGSVroLKoHmquUj4zHWuR+hEyNqlXsSKlYYF5F4NI6nl7tWCs0apKJ0lmfsXAPA==}

  rehype-expressive-code@0.41.2:
    resolution: {integrity: sha512-vHYfWO9WxAw6kHHctddOt+P4266BtyT1mrOIuxJD+1ELuvuJAa5uBIhYt0OVMyOhlvf57hzWOXJkHnMhpaHyxw==}

  rehype-format@5.0.1:
    resolution: {integrity: sha512-zvmVru9uB0josBVpr946OR8ui7nJEdzZobwLOOqHb/OOD88W0Vk2SqLwoVOj0fM6IPCCO6TaV9CvQvJMWwukFQ==}

  rehype-mathjax@7.1.0:
    resolution: {integrity: sha512-mJHNpoqCC5UZ24OKx0wNjlzV18qeJz/Q/LtEjxXzt8vqrZ1Z3GxQnVrHcF5/PogcXUK8cWwJ4U/LWOQWEiABHw==}

  rehype-parse@9.0.1:
    resolution: {integrity: sha512-ksCzCD0Fgfh7trPDxr2rSylbwq9iYDkSn8TCDmEJ49ljEUBxDVCzCHv7QNzZOfODanX4+bWQ4WZqLCRWYLfhag==}

  rehype-raw@7.0.0:
    resolution: {integrity: sha512-/aE8hCfKlQeA8LmyeyQvQF3eBiLRGNlfBJEvWH7ivp9sBqs7TNqBL5X3v157rM4IFETqDnIOO+z5M/biZbo9Ww==}

  rehype-recma@1.0.0:
    resolution: {integrity: sha512-lqA4rGUf1JmacCNWWZx0Wv1dHqMwxzsDWYMTowuplHF3xH0N/MmrZ/G3BDZnzAkRmxDadujCjaKM2hqYdCBOGw==}

  rehype-stringify@10.0.1:
    resolution: {integrity: sha512-k9ecfXHmIPuFVI61B9DeLPN0qFHfawM6RsuX48hoqlaKSF61RskNjSm1lI8PhBEM0MRdLxVVm4WmTqJQccH9mA==}

  rehype@13.0.2:
    resolution: {integrity: sha512-j31mdaRFrwFRUIlxGeuPXXKWQxet52RBQRvCmzl5eCefn/KGbomK5GMHNMsOJf55fgo3qw5tST5neDuarDYR2A==}

  remark-directive@3.0.1:
    resolution: {integrity: sha512-gwglrEQEZcZYgVyG1tQuA+h58EZfq5CSULw7J90AFuCTyib1thgHPoqQ+h9iFvU6R+vnZ5oNFQR5QKgGpk741A==}

  remark-gfm@4.0.1:
    resolution: {integrity: sha512-1quofZ2RQ9EWdeN34S79+KExV1764+wCUGop5CPL1WGdD0ocPpu91lzPGbwWMECpEpd42kJGQwzRfyov9j4yNg==}

  remark-math@6.0.0:
    resolution: {integrity: sha512-MMqgnP74Igy+S3WwnhQ7kqGlEerTETXMvJhrUzDikVZ2/uogJCb+WHUg97hK9/jcfc0dkD73s3LN8zU49cTEtA==}

  remark-mdx@3.1.0:
    resolution: {integrity: sha512-Ngl/H3YXyBV9RcRNdlYsZujAmhsxwzxpDzpDEhFBVAGthS4GDgnctpDjgFl/ULx5UEDzqtW1cyBSNKqYYrqLBA==}

  remark-parse@11.0.0:
    resolution: {integrity: sha512-FCxlKLNGknS5ba/1lmpYijMUzX2esxW5xQqjWxw2eHFfS2MSdaHVINFmhjo+qN1WhZhNimq0dZATN9pH0IDrpA==}

  remark-rehype@11.1.2:
    resolution: {integrity: sha512-Dh7l57ianaEoIpzbp0PC9UKAdCSVklD8E5Rpw7ETfbTl3FqcOOgq5q2LVDhgGCkaBv7p24JXikPdvhhmHvKMsw==}

  remark-smartypants@3.0.2:
    resolution: {integrity: sha512-ILTWeOriIluwEvPjv67v7Blgrcx+LZOkAUVtKI3putuhlZm84FnqDORNXPPm+HY3NdZOMhyDwZ1E+eZB/Df5dA==}
    engines: {node: '>=16.0.0'}

  remark-stringify@11.0.0:
    resolution: {integrity: sha512-1OSmLd3awB/t8qdoEOMazZkNsfVTeY4fTsgzcQFdXNq8ToTN4ZGwrMnlda4K6smTFKD+GRV6O48i6Z4iKgPPpw==}

  remeda@2.21.2:
    resolution: {integrity: sha512-wdhkMDou8HRpD7RnxKJ/FHJWEGXRH7jV/pb0NsdLLSoBo+G9RjtxcY41hVhogLfEMkThk6aySKjs+Yd6PnpzBA==}

  request-light@0.5.8:
    resolution: {integrity: sha512-3Zjgh+8b5fhRJBQZoy+zbVKpAQGLyka0MPgW3zruTF4dFFJ8Fqcfu9YsAvi/rvdcaTeWG3MkbZv4WKxAn/84Lg==}

  request-light@0.7.0:
    resolution: {integrity: sha512-lMbBMrDoxgsyO+yB3sDcrDuX85yYt7sS8BfQd11jtbW/z5ZWgLZRcEGLsLoYw7I0WSUGQBs8CC8ScIxkTX1+6Q==}

  require-directory@2.1.1:
    resolution: {integrity: sha512-fGxEI7+wsG9xrvdjsrlmL22OMTTiHRwAMroiEeMgq8gzoLC/PQr7RsRDSTLUg/bZAZtF+TVIkHc6/4RIKrui+Q==}
    engines: {node: '>=0.10.0'}

  require-from-string@2.0.2:
    resolution: {integrity: sha512-Xf0nWe6RseziFMu+Ap9biiUbmplq6S9/p+7w7YXP/JBHhrUDDUhwa+vANyubuqfZWTveU//DYVGsDG7RKL/vEw==}
    engines: {node: '>=0.10.0'}

  requires-port@1.0.0:
    resolution: {integrity: sha512-KigOCHcocU3XODJxsu8i/j8T9tzT4adHiecwORRQ0ZZFcp7ahwXuRU1m+yuO90C5ZUyGeGfocHDI14M3L3yDAQ==}

  resolve-from@5.0.0:
    resolution: {integrity: sha512-qYg9KP24dD5qka9J47d0aVky0N+b4fTU89LN9iDnjB5waksiC49rvMB0PrUJQGoTmH50XPiqOvAjDfaijGxYZw==}
    engines: {node: '>=8'}

  resolve-pkg-maps@1.0.0:
    resolution: {integrity: sha512-seS2Tj26TBVOC2NIc2rOe2y2ZO7efxITtLZcGSOnHHNOQ7CkiUBfw0Iw2ck6xkIhPwLhKNLS8BO+hEpngQlqzw==}

  resolve@1.22.10:
    resolution: {integrity: sha512-NPRy+/ncIMeDlTAsuqwKIiferiawhefFJtkNSW0qZJEqMEb+qBt/77B/jGeeek+F0uOeN05CDa6HXbbIgtVX4w==}
    engines: {node: '>= 0.4'}
    hasBin: true

  restore-cursor@3.1.0:
    resolution: {integrity: sha512-l+sSefzHpj5qimhFSE5a8nufZYAM3sBSVMAPtYkmC+4EH2anSGaEMXSD0izRQbu9nfyQ9y5JrVmp7E8oZrUjvA==}
    engines: {node: '>=8'}

  restructure@3.0.2:
    resolution: {integrity: sha512-gSfoiOEA0VPE6Tukkrr7I0RBdE0s7H1eFCDBk05l1KIQT1UIKNc5JZy6jdyW6eYH3aR3g5b3PuL77rq0hvwtAw==}

  ret@0.1.15:
    resolution: {integrity: sha512-TTlYpa+OL+vMMNG24xSlQGEJ3B/RzEfUlLct7b5G/ytav+wPrplCpVMFuwzXbkecJrb6IYo1iFb0S9v37754mg==}
    engines: {node: '>=0.12'}

  retext-latin@4.0.0:
    resolution: {integrity: sha512-hv9woG7Fy0M9IlRQloq/N6atV82NxLGveq+3H2WOi79dtIYWN8OaxogDm77f8YnVXJL2VD3bbqowu5E3EMhBYA==}

  retext-smartypants@6.2.0:
    resolution: {integrity: sha512-kk0jOU7+zGv//kfjXEBjdIryL1Acl4i9XNkHxtM7Tm5lFiCog576fjNC9hjoR7LTKQ0DsPWy09JummSsH1uqfQ==}

  retext-stringify@4.0.0:
    resolution: {integrity: sha512-rtfN/0o8kL1e+78+uxPTqu1Klt0yPzKuQ2BfWwwfgIUSayyzxpM1PJzkKt4V8803uB9qSy32MvI7Xep9khTpiA==}

  retext@9.0.0:
    resolution: {integrity: sha512-sbMDcpHCNjvlheSgMfEcVrZko3cDzdbe1x/e7G66dFp0Ff7Mldvi2uv6JkJQzdRcvLYE8CA8Oe8siQx8ZOgTcA==}

  reusify@1.0.4:
    resolution: {integrity: sha512-U9nH88a3fc/ekCF1l0/UP1IosiuIjyTh7hBvXVMHYgVcfGvt897Xguj2UOLDeI5BG2m7/uwyaLVT6fbtCwTyzw==}
    engines: {iojs: '>=1.0.0', node: '>=0.10.0'}

  robust-predicates@3.0.2:
    resolution: {integrity: sha512-IXgzBWvWQwE6PrDI05OvmXUIruQTcoMDzRsOd5CDvHCVLcLHMTSYvOK5Cm46kWqlV3yAbuSpBZdJ5oP5OUoStg==}

  rolldown@1.0.0-beta.33:
    resolution: {integrity: sha512-mgu118ZuRguC8unhPCbdZbyRbjQfEMiWqlojBA5aRIncBelRaBomnHNpGKYkYWeK7twRz5Cql30xgqqrA3Xelw==}
    hasBin: true

  rollup-plugin-dts@6.1.1:
    resolution: {integrity: sha512-aSHRcJ6KG2IHIioYlvAOcEq6U99sVtqDDKVhnwt70rW6tsz3tv5OSjEiWcgzfsHdLyGXZ/3b/7b/+Za3Y6r1XA==}
    engines: {node: '>=16'}
    peerDependencies:
      rollup: 4.34.8
      typescript: ^4.5 || ^5.0

  rollup@4.34.8:
    resolution: {integrity: sha512-489gTVMzAYdiZHFVA/ig/iYFllCcWFHMvUHI1rpFmkoUtRlQxqh6/yiNqnYibjMZ2b/+FUQwldG+aLsEt6bglQ==}
    engines: {node: '>=18.0.0', npm: '>=8.0.0'}
    hasBin: true

  rrweb-cssom@0.8.0:
    resolution: {integrity: sha512-guoltQEx+9aMf2gDZ0s62EcV8lsXR+0w8915TC3ITdn2YueuNjdAYh/levpU9nFaoChh9RUS5ZdQMrKfVEN9tw==}

  run-parallel@1.2.0:
    resolution: {integrity: sha512-5l4VyZR86LZ/lDxZTR6jqL8AFE2S0IFLMP26AbjsLVADxHdhB/c0GUsH+y39UfCi3dzz8OlQuPmnaJOMoDHQBA==}

  rw@1.3.3:
    resolution: {integrity: sha512-PdhdWy89SiZogBLaw42zdeqtRJ//zFd2PgQavcICDUgJT5oW10QCRKbJ6bg4r0/UY2M6BWd5tkxuGFRvCkgfHQ==}

  safe-buffer@5.2.1:
    resolution: {integrity: sha512-rp3So07KcdmmKbGvgaNxQSJr7bGVSVk5S9Eq1F+ppbRo70+YeaDxkw5Dd8NPN+GD6bjnYm2VuPuCXmpuYvmCXQ==}

  safer-buffer@2.1.2:
    resolution: {integrity: sha512-YZo3K82SD7Riyi0E1EQPojLz7kpepnSQI9IyPbHHg1XXXevb5dJI7tpyN2ADxGcQbHG7vcyRHk0cbwqcQriUtg==}

  sax@1.4.1:
    resolution: {integrity: sha512-+aWOz7yVScEGoKNd4PA10LZ8sk0A/z5+nXQG5giUO5rprX9jgYsTdov9qCchZiPIZezbZH+jRut8nPodFAX4Jg==}

  saxes@6.0.0:
    resolution: {integrity: sha512-xAg7SOnEhrm5zI3puOOKyy1OMcMlIJZYNJY7xLBwSze0UjhPLnWfj2GF2EpT0jmzaJKIWKHLsaSSajf35bcYnA==}
    engines: {node: '>=v12.22.7'}

  scheduler@0.26.0:
    resolution: {integrity: sha512-NlHwttCI/l5gCPR3D1nNXtWABUmBwvZpEQiD4IXSbIDq8BzLIK/7Ir5gTFSGZDUu37K5cMNp0hFtzO38sC7gWA==}

  scule@1.3.0:
    resolution: {integrity: sha512-6FtHJEvt+pVMIB9IBY+IcCJ6Z5f1iQnytgyfKMhDKgmzYG+TeH/wx1y3l27rshSbLiSanrR9ffZDrEsmjlQF2g==}

  semver@6.3.1:
    resolution: {integrity: sha512-BR7VvDCVHO+q2xBEWskxS6DJE1qRnb7DxzUrogb71CWoSficBxYsiAGd+Kl0mmq/MprG9yArRkyrQxTO6XjMzA==}
    hasBin: true

  semver@7.7.2:
    resolution: {integrity: sha512-RF0Fw+rO5AMf9MAyaRXI4AV0Ulj5lMHqVxxdSgiVbixSCXoEmmX/jk0CuJw4+3SqroYO9VoUh+HcuJivvtJemA==}
    engines: {node: '>=10'}
    hasBin: true

  semver@7.7.3:
    resolution: {integrity: sha512-SdsKMrI9TdgjdweUSR9MweHA4EJ8YxHn8DFaDisvhVlUOe4BF1tLD7GAj0lIqWVl+dPb/rExr0Btby5loQm20Q==}
    engines: {node: '>=10'}
    hasBin: true

  sharp@0.34.2:
    resolution: {integrity: sha512-lszvBmB9QURERtyKT2bNmsgxXK0ShJrL/fvqlonCo7e6xBF8nT8xU6pW+PMIbLsz0RxQk3rgH9kd8UmvOzlMJg==}
    engines: {node: ^18.17.0 || ^20.3.0 || >=21.0.0}

  shebang-command@2.0.0:
    resolution: {integrity: sha512-kHxr2zZpYtdmrN1qDjrrX/Z1rR1kG8Dx+gkpK1G4eXmvXswmcE1hTWBWYUzlraYw1/yZp6YuDY77YtvbN0dmDA==}
    engines: {node: '>=8'}

  shebang-regex@3.0.0:
    resolution: {integrity: sha512-7++dFhtcx3353uBaq8DDR4NuxBetBzC7ZQOhmTQInHEd6bSrXdiEyzCvG07Z44UYdLShWUyXt5M/yhz8ekcb1A==}
    engines: {node: '>=8'}

  shiki@3.12.2:
    resolution: {integrity: sha512-uIrKI+f9IPz1zDT+GMz+0RjzKJiijVr6WDWm9Pe3NNY6QigKCfifCEv9v9R2mDASKKjzjQ2QpFLcxaR3iHSnMA==}

  shiki@3.13.0:
    resolution: {integrity: sha512-aZW4l8Og16CokuCLf8CF8kq+KK2yOygapU5m3+hoGw0Mdosc6fPitjM+ujYarppj5ZIKGyPDPP1vqmQhr+5/0g==}

  siginfo@2.0.0:
    resolution: {integrity: sha512-ybx0WO1/8bSBLEWXZvEd7gMW3Sn3JFlW3TvX1nREbDLRNQNaeNN8WK0meBwPdAaOI7TtRRRJn/Es1zhrrCHu7g==}

  signal-exit@3.0.7:
    resolution: {integrity: sha512-wnD2ZE+l+SPC/uoS0vXeE9L1+0wuaMqKlfz9AMUo38JsyLSBWSFcHR1Rri62LZc12vLr1gb3jl7iwQhgwpAbGQ==}

  signal-exit@4.1.0:
    resolution: {integrity: sha512-bzyZ1e88w9O1iNJbKnOlvYTrWPDl46O1bG0D3XInv+9tkPrxrN8jUUTiFlDkkmKWgn1M6CfIA13SuGqOa9Korw==}
    engines: {node: '>=14'}

  simple-concat@1.0.1:
    resolution: {integrity: sha512-cSFtAPtRhljv69IK0hTVZQ+OfE9nePi/rtJmw5UjHeVyVroEqJXP1sFztKUy1qU+xvz3u/sfYJLa947b7nAN2Q==}

  simple-get@4.0.1:
    resolution: {integrity: sha512-brv7p5WgH0jmQJr1ZDDfKDOSeWWg+OVypG99A/5vYGPqJ6pxiaHLy8nxtFjBA7oMa01ebA9gfh1uMCFqOuXxvA==}

  simple-swizzle@0.2.2:
    resolution: {integrity: sha512-JA//kQgZtbuY83m+xT+tXJkmJncGMTFT+C+g2h2R9uxkYIrE2yy9sgmcLhCnw57/WSD+Eh3J97FPEDFnbXnDUg==}

  sirv@3.0.1:
    resolution: {integrity: sha512-FoqMu0NCGBLCcAkS1qA+XJIQTR6/JHfQXl+uGteNCQ76T91DMUjPa9xfmeqMY3z80nLSg9yQmNjK0Px6RWsH/A==}
    engines: {node: '>=18'}

  sisteransi@1.0.5:
    resolution: {integrity: sha512-bLGGlR1QxBcynn2d5YmDX4MGjlZvy2MRBDRNHLJ8VI6l6+9FUiyTFNJ0IveOSP0bcXgVDPRcfGqA0pjaqUpfVg==}

  sitemap@8.0.0:
    resolution: {integrity: sha512-+AbdxhM9kJsHtruUF39bwS/B0Fytw6Fr1o4ZAIAEqA6cke2xcoO2GleBw9Zw7nRzILVEgz7zBM5GiTJjie1G9A==}
    engines: {node: '>=14.0.0', npm: '>=6.0.0'}
    deprecated: 'SECURITY: Multiple vulnerabilities fixed in 8.0.1 (XML injection, path traversal, command injection, protocol injection). Upgrade immediately: npm install sitemap@8.0.1'
    hasBin: true

  smartypants@0.2.2:
    resolution: {integrity: sha512-TzobUYoEft/xBtb2voRPryAUIvYguG0V7Tt3de79I1WfXgCwelqVsGuZSnu3GFGRZhXR90AeEYIM+icuB/S06Q==}
    hasBin: true

  smol-toml@1.4.2:
    resolution: {integrity: sha512-rInDH6lCNiEyn3+hH8KVGFdbjc099j47+OSgbMrfDYX1CmXLfdKd7qi6IfcWj2wFxvSVkuI46M+wPGYfEOEj6g==}
    engines: {node: '>= 18'}

  source-map-js@1.2.1:
    resolution: {integrity: sha512-UXWMKhLOwVKb728IUtQPXxfYU+usdybtUrK/8uGE8CQMvrhOpwvzDBwj0QhSL7MQc7vIsISBG8VQ8+IDQxpfQA==}
    engines: {node: '>=0.10.0'}

  source-map@0.7.4:
    resolution: {integrity: sha512-l3BikUxvPOcn5E74dZiq5BGsTb5yEwhaTSzccU6t4sDOH8NWJCstKO5QT2CvtFoK6F0saL7p9xHAqHOlCPJygA==}
    engines: {node: '>= 8'}

  source-map@0.8.0-beta.0:
    resolution: {integrity: sha512-2ymg6oRBpebeZi9UUNsgQ89bhx01TcTkmNTGnNO88imTmbSgy4nfujrgVEFKWpMTEGA11EDkTt7mqObTPdigIA==}
    engines: {node: '>= 8'}
    deprecated: The work that was done in this beta branch won't be included in future versions

  space-separated-tokens@2.0.2:
    resolution: {integrity: sha512-PEGlAwrG8yXGXRjW32fGbg66JAlOAwbObuqVoJpv/mRgoWDQfgH1wDPvtzWyUSNAXBGSk8h755YDbbcEy3SH2Q==}

  speech-rule-engine@4.1.2:
    resolution: {integrity: sha512-S6ji+flMEga+1QU79NDbwZ8Ivf0S/MpupQQiIC0rTpU/ZTKgcajijJJb1OcByBQDjrXCN1/DJtGz4ZJeBMPGJw==}
    hasBin: true

  split-on-first@3.0.0:
    resolution: {integrity: sha512-qxQJTx2ryR0Dw0ITYyekNQWpz6f8dGd7vffGNflQQ3Iqj9NJ6qiZ7ELpZsJ/QBhIVAiDfXdag3+Gp8RvWa62AA==}
    engines: {node: '>=12'}

  split2@3.2.2:
    resolution: {integrity: sha512-9NThjpgZnifTkJpzTZ7Eue85S49QwpNhZTq6GRJwObb6jnLFNGB7Qm73V5HewTROPyxD0C29xqmaI68bQtV+hg==}

  stackback@0.0.2:
    resolution: {integrity: sha512-1XMJE5fQo1jGH6Y/7ebnwPOBEkIEnT4QF32d5R1+VXdXveM0IBMJt8zfaxX1P3QhVwrYe+576+jkANtSS2mBbw==}

  starlight-blog@0.23.2:
    resolution: {integrity: sha512-ymyCOsohNb7xomYEL0+S6kV+RWE8uN3FJs6IqgKu2+930nt31zem+NYTCu81BO1wIXx3aF/qPK04RWLZ3wXhIg==}
    engines: {node: '>=18.17.1'}
    peerDependencies:
      '@astrojs/starlight': '>=0.33.0'

  starlight-typedoc@0.19.0:
    resolution: {integrity: sha512-NR1A3XjxEl8hS3xKaw7TutuFMaEYmMstgZNmSNAnAzav1dZtMoZsp3KM+S4Tr+5kYCR1v0DlF+ESouOn8Nl5Dw==}
    engines: {node: '>=18.17.1'}
    peerDependencies:
      '@astrojs/starlight': '>=0.32.0'
      typedoc: '>=0.26.5'
      typedoc-plugin-markdown: '>=4.1.1'

  state-local@1.0.7:
    resolution: {integrity: sha512-HTEHMNieakEnoe33shBYcZ7NX83ACUjCu8c40iOGEZsngj9zRnkqS9j1pqQPXwobB0ZcVTk27REb7COQ0UR59w==}

  statuses@2.0.2:
    resolution: {integrity: sha512-DvEy55V3DB7uknRo+4iOGT5fP1slR8wQohVdknigZPMpMstaKJQWhwiYBACJE3Ul2pTnATihhBYnRhZQHGBiRw==}
    engines: {node: '>= 0.8'}

  std-env@3.9.0:
    resolution: {integrity: sha512-UGvjygr6F6tpH7o2qyqR6QYpwraIjKSdtzyBdyytFOHmPZY917kwdwLG0RbOjWOnKmnm3PeHjaoLLMie7kPLQw==}

  stream-replace-string@2.0.0:
    resolution: {integrity: sha512-TlnjJ1C0QrmxRNrON00JvaFFlNh5TTG00APw23j74ET7gkQpTASi6/L2fuiav8pzK715HXtUeClpBTw2NPSn6w==}

  strict-event-emitter@0.5.1:
    resolution: {integrity: sha512-vMgjE/GGEPEFnhFub6pa4FmJBRBVOLpIII2hvCZ8Kzb7K0hlHo7mQv6xYrBvCL2LtAIBwFUK8wvuJgTVSQ5MFQ==}

  string-argv@0.3.2:
    resolution: {integrity: sha512-aqD2Q0144Z+/RqG52NeHEkZauTAUWJO8c6yTftGJKO3Tja5tUgIfmIl6kExvhtxSDP7fXB6DvzkfMpCd/F3G+Q==}
    engines: {node: '>=0.6.19'}

  string-width@4.2.3:
    resolution: {integrity: sha512-wKyQRQpjJ0sIp62ErSZdGsjMJWsap5oRNihHhu6G7JVO/9jIB6UyevL+tXuOqrng8j/cxKTWyWUwvSTriiZz/g==}
    engines: {node: '>=8'}

  string-width@5.1.2:
    resolution: {integrity: sha512-HnLOCR3vjcY8beoNLtcjZ5/nxn2afmME6lhrDrebokqMap+XbeW8n9TXpPDOqdGK5qcI3oT0GKTW6wC7EMiVqA==}
    engines: {node: '>=12'}

  string-width@7.2.0:
    resolution: {integrity: sha512-tsaTIkKW9b4N+AEj+SVA+WhJzV7/zMhcSu78mLKWSk7cXMOSHsBKFWUs0fWwq8QyK3MgJBQRX6Gbi4kYbdvGkQ==}
    engines: {node: '>=18'}

  string_decoder@1.3.0:
    resolution: {integrity: sha512-hkRX8U1WjJFd8LsDJ2yQ/wWWxaopEsABU1XfkM8A+j0+85JAGppt16cr1Whg6KIbb4okU6Mql6BOj+uup/wKeA==}

  stringify-entities@4.0.4:
    resolution: {integrity: sha512-IwfBptatlO+QCJUo19AqvrPNqlVMpW9YEL2LIVY+Rpv2qsjCGxaDLNRgeGsQWJhfItebuJhsGSLjaBbNSQ+ieg==}

  strip-ansi@6.0.1:
    resolution: {integrity: sha512-Y38VPSHcqkFrCpFnQ9vuSXmquuv5oXOKpGeT6aGrr3o3Gc9AlVa6JBfUSOCnbxGGZF+/0ooI7KrPuUSztUdU5A==}
    engines: {node: '>=8'}

  strip-ansi@7.1.0:
    resolution: {integrity: sha512-iq6eVVI64nQQTRYq2KtEg2d2uU7LElhTJwsH4YzIHZshxlgZms/wIc4VoDQTlG/IvVIrBKG06CrZnp0qv7hkcQ==}
    engines: {node: '>=12'}

  strip-ansi@7.1.2:
    resolution: {integrity: sha512-gmBGslpoQJtgnMAvOVqGZpEz9dyoKTCzy2nfz/n8aIFhN/jCE/rCmcxabB6jOOHV+0WNnylOxaxBQPSvcWklhA==}
    engines: {node: '>=12'}

  strip-final-newline@4.0.0:
    resolution: {integrity: sha512-aulFJcD6YK8V1G7iRB5tigAP4TsHBZZrOV8pjV++zdUwmeV8uzbY7yn6h9MswN62adStNZFuCIx4haBnRuMDaw==}
    engines: {node: '>=18'}

  strip-json-comments@2.0.1:
    resolution: {integrity: sha512-4gB8na07fecVVkOI6Rs4e7T6NOTki5EmL7TUduTs6bu3EdnSycntVJ4re8kgZA+wx9IueI2Y11bfbgwtzuE0KQ==}
    engines: {node: '>=0.10.0'}

  strip-literal@3.0.0:
    resolution: {integrity: sha512-TcccoMhJOM3OebGhSBEmp3UZ2SfDMZUEBdRA/9ynfLi8yYajyWX3JiXArcJt4Umh4vISpspkQIY8ZZoCqjbviA==}

  strnum@1.1.1:
    resolution: {integrity: sha512-O7aCHfYCamLCctjAiaucmE+fHf2DYHkus2OKCn4Wv03sykfFtgeECn505X6K4mPl8CRNd/qurC9guq+ynoN4pw==}

  style-to-js@1.1.16:
    resolution: {integrity: sha512-/Q6ld50hKYPH3d/r6nr117TZkHR0w0kGGIVfpG9N6D8NymRPM9RqCUv4pRpJ62E5DqOYx2AFpbZMyCPnjQCnOw==}

  style-to-object@1.0.8:
    resolution: {integrity: sha512-xT47I/Eo0rwJmaXC4oilDGDWLohVhR6o/xAQcPQN8q6QBuZVL8qMYL85kLmST5cPjAorwvqIA4qXTRQoYHaL6g==}

  stylehacks@7.0.4:
    resolution: {integrity: sha512-i4zfNrGMt9SB4xRK9L83rlsFCgdGANfeDAYacO1pkqcE7cRHPdWHwnKZVz7WY17Veq/FvyYsRAU++Ga+qDFIww==}
    engines: {node: ^18.12.0 || ^20.9.0 || >=22.0}
    peerDependencies:
      postcss: ^8.4.31

  sucrase@3.35.0:
    resolution: {integrity: sha512-8EbVDiu9iN/nESwxeSxDKe0dunta1GOlHufmSSXxMD2z2/tMZpDMpvXQGsc+ajGo8y2uYUmixaSRUc/QPoQ0GA==}
    engines: {node: '>=16 || 14 >=14.17'}
    hasBin: true

  supports-color@7.2.0:
    resolution: {integrity: sha512-qpCAvRl9stuOHveKsn7HncJRvv501qIacKzQlO/+Lwxc9+0q2wLyv4Dfvt80/DPn2pqOBsJdDiogXGR9+OvwRw==}
    engines: {node: '>=8'}

  supports-preserve-symlinks-flag@1.0.0:
    resolution: {integrity: sha512-ot0WnXS9fgdkgIcePe6RHNk1WA8+muPa6cSjeR3V8K27q9BB1rTE3R1p7Hv0z1ZyAc8s6Vvv8DIyWf681MAt0w==}
    engines: {node: '>= 0.4'}

  svgo@3.3.2:
    resolution: {integrity: sha512-OoohrmuUlBs8B8o6MB2Aevn+pRIH9zDALSR+6hhqVfa6fRwG/Qw9VUMSMW9VNg2CFc/MTIfabtdOVl9ODIJjpw==}
    engines: {node: '>=14.0.0'}
    hasBin: true

  symbol-tree@3.2.4:
    resolution: {integrity: sha512-9QNk5KwDF+Bvz+PyObkmSYjI5ksVUYtjW7AU22r2NKcfLJcXp96hkDWU3+XndOsUb+AQ9QhfzfCT2O+CNWT5Tw==}

  tailwindcss-motion@1.1.1:
    resolution: {integrity: sha512-CeeQAc5o31BuEPMyWdq/786X7QWNeifa+8khfu74Fs8lGkgEwjNYv6dGv+lRFS8FWXV5dp7F3AU9JjBXjiaQfw==}
    peerDependencies:
      tailwindcss: '>=3.0.0 || insiders'

  tailwindcss@4.1.11:
    resolution: {integrity: sha512-2E9TBm6MDD/xKYe+dvJZAmg3yxIEDNRc0jwlNyDg/4Fil2QcSLjFKGVff0lAf1jjeaArlG/M75Ey/EYr/OJtBA==}

  tailwindcss@4.1.13:
    resolution: {integrity: sha512-i+zidfmTqtwquj4hMEwdjshYYgMbOrPzb9a0M3ZgNa0JMoZeFC6bxZvO8yr8ozS6ix2SDz0+mvryPeBs2TFE+w==}

  tapable@2.2.3:
    resolution: {integrity: sha512-ZL6DDuAlRlLGghwcfmSn9sK3Hr6ArtyudlSAiCqQ6IfE+b+HHbydbYDIG15IfS5do+7XQQBdBiubF/cV2dnDzg==}
    engines: {node: '>=6'}

  tar-fs@2.1.4:
    resolution: {integrity: sha512-mDAjwmZdh7LTT6pNleZ05Yt65HC3E+NiQzl672vQG38jIrehtJk/J3mNwIg+vShQPcLF/LV7CMnDW6vjj6sfYQ==}

  tar-stream@2.2.0:
    resolution: {integrity: sha512-ujeqbceABgwMZxEJnk2HDY2DlnUZ+9oEcb1KzTVfYHio0UE6dG71n60d8D2I4qNvleWrrXpmjpt7vZeF1LnMZQ==}
    engines: {node: '>=6'}

  tar@7.4.3:
    resolution: {integrity: sha512-5S7Va8hKfV7W5U6g3aYxXmlPoZVAwUMy9AOKyF2fVuZa2UD3qZjg578OrLRt8PcNN1PleVaL/5/yYATNL0ICUw==}
    engines: {node: '>=18'}

  test-exclude@7.0.1:
    resolution: {integrity: sha512-pFYqmTw68LXVjeWJMST4+borgQP2AyMNbg1BpZh9LbyhUeNkeaPF9gzfPGUAnSMV3qPYdWUwDIjjCLiSDOl7vg==}
    engines: {node: '>=18'}

  thenify-all@1.6.0:
    resolution: {integrity: sha512-RNxQH/qI8/t3thXJDwcstUO4zeqo64+Uy/+sNVRBx4Xn2OX+OZ9oP+iJnNFqplFra2ZUVeKCSa2oVWi3T4uVmA==}
    engines: {node: '>=0.8'}

  thenify@3.3.1:
    resolution: {integrity: sha512-RVZSIV5IG10Hk3enotrhvz0T9em6cyHBLkH/YAZuKqd8hRkKhSfCGIcP2KUY0EPxndzANBmNllzWPwak+bheSw==}

  three@0.178.0:
    resolution: {integrity: sha512-ybFIB0+x8mz0wnZgSGy2MO/WCO6xZhQSZnmfytSPyNpM0sBafGRVhdaj+erYh5U+RhQOAg/eXqw5uVDiM2BjhQ==}

  three@0.180.0:
    resolution: {integrity: sha512-o+qycAMZrh+TsE01GqWUxUIKR1AL0S8pq7zDkYOQw8GqfX8b8VoCKYUoHbhiX5j+7hr8XsuHDVU6+gkQJQKg9w==}

  through2@4.0.2:
    resolution: {integrity: sha512-iOqSav00cVxEEICeD7TjLB1sueEL+81Wpzp2bY17uZjZN0pWZPuo4suZ/61VujxmqSGFfgOcNuTZ85QJwNZQpw==}

  tiny-inflate@1.0.3:
    resolution: {integrity: sha512-pkY1fj1cKHb2seWDy0B16HeWyczlJA9/WW3u3c4z/NiWDsO3DOU5D7nhTLE9CF0yXv/QZFY7sEJmj24dK+Rrqw==}

  tinybench@2.9.0:
    resolution: {integrity: sha512-0+DUvqWMValLmha6lr4kD8iAMK1HzV0/aKnCtWb9v9641TnP/MFb7Pc2bxoxQjTXAErryXVgUOfv2YqNllqGeg==}

  tinybench@3.1.1:
    resolution: {integrity: sha512-74pmf47HY/bHqamcCMGris+1AtGGsqTZ3Hc/UK4QvSmRuf/9PIF9753+c8XBh7JfX2r9KeZtVjOYjd6vFpc0qQ==}
    engines: {node: '>=18.0.0'}

  tinyexec@0.3.2:
    resolution: {integrity: sha512-KQQR9yN7R5+OSwaK0XQoj22pwHoTlgYqmUscPYoknOoWCWfj/5/ABTMRi69FrKU5ffPVh5QcFikpWJI/P1ocHA==}

  tinyexec@1.0.1:
    resolution: {integrity: sha512-5uC6DDlmeqiOwCPmK9jMSdOuZTh8bU39Ys6yidB+UTt5hfZUPGAypSgFRiEp+jbi9qH40BLDvy85jIU88wKSqw==}

  tinyglobby@0.2.12:
    resolution: {integrity: sha512-qkf4trmKSIiMTs/E63cxH+ojC2unam7rJ0WrauAzpT3ECNTxGRMlaXxVbfxMUC/w0LaYk6jQ4y/nGR9uBO3tww==}
    engines: {node: '>=12.0.0'}

  tinyglobby@0.2.15:
    resolution: {integrity: sha512-j2Zq4NyQYG5XMST4cbs02Ak8iJUdxRM0XI5QyxXuZOzKOINmWurp3smXu3y5wDcJrptwpSjgXHzIQxR0omXljQ==}
    engines: {node: '>=12.0.0'}

  tinypool@1.1.1:
    resolution: {integrity: sha512-Zba82s87IFq9A9XmjiX5uZA/ARWDrB03OHlq+Vw1fSdt0I+4/Kutwy8BP4Y/y/aORMo61FQ0vIb5j44vSo5Pkg==}
    engines: {node: ^18.0.0 || >=20.0.0}

  tinyrainbow@2.0.0:
    resolution: {integrity: sha512-op4nsTR47R6p0vMUUoYl/a+ljLFVtlfaXkLQmqfLR1qHma1h/ysYk4hEXZ880bf2CYgTskvTa/e196Vd5dDQXw==}
    engines: {node: '>=14.0.0'}

  tinyspy@4.0.3:
    resolution: {integrity: sha512-t2T/WLB2WRgZ9EpE4jgPJ9w+i66UZfDc8wHh0xrwiRNN+UwH98GIJkTeZqX9rg0i0ptwzqW+uYeIF0T4F8LR7A==}
    engines: {node: '>=14.0.0'}

  tldts-core@7.0.16:
    resolution: {integrity: sha512-XHhPmHxphLi+LGbH0G/O7dmUH9V65OY20R7vH8gETHsp5AZCjBk9l8sqmRKLaGOxnETU7XNSDUPtewAy/K6jbA==}

  tldts@7.0.16:
    resolution: {integrity: sha512-5bdPHSwbKTeHmXrgecID4Ljff8rQjv7g8zKQPkCozRo2HWWni+p310FSn5ImI+9kWw9kK4lzOB5q/a6iv0IJsw==}
    hasBin: true

  to-regex-range@5.0.1:
    resolution: {integrity: sha512-65P7iz6X5yEr1cwcgvQxbbIw7Uk3gOy5dIdtZ4rDveLqhrdJP+Li/Hx6tyK0NEb+2GCyneCMJiGqrADCSNk8sQ==}
    engines: {node: '>=8.0'}

  totalist@3.0.1:
    resolution: {integrity: sha512-sf4i37nQ2LBx4m3wB74y+ubopq6W/dIzXg0FDGjsYnZHVa1Da8FH853wlL2gtUhg+xJXjfk3kUZS3BRoQeoQBQ==}
    engines: {node: '>=6'}

  tough-cookie@4.1.4:
    resolution: {integrity: sha512-Loo5UUvLD9ScZ6jh8beX1T6sO1w2/MpCRpEP7V280GKMVUQ0Jzar2U3UJPsrdbziLEMMhu3Ujnq//rhiFuIeag==}
    engines: {node: '>=6'}

  tough-cookie@6.0.0:
    resolution: {integrity: sha512-kXuRi1mtaKMrsLUxz3sQYvVl37B0Ns6MzfrtV5DvJceE9bPyspOqk9xxv7XbZWcfLWbFmm997vl83qUWVJA64w==}
    engines: {node: '>=16'}

  tr46@1.0.1:
    resolution: {integrity: sha512-dTpowEjclQ7Kgx5SdBkqRzVhERQXov8/l9Ft9dVM9fmg0W0KQSVaXX9T4i6twCPNtYiZM53lpSSUAwJbFPOHxA==}

  tr46@6.0.0:
    resolution: {integrity: sha512-bLVMLPtstlZ4iMQHpFHTR7GAGj2jxi8Dg0s2h2MafAE4uSWF98FC/3MomU51iQAMf8/qDUbKWf5GxuvvVcXEhw==}
    engines: {node: '>=20'}

  tree-kill@1.2.2:
    resolution: {integrity: sha512-L0Orpi8qGpRG//Nd+H90vFB+3iHnue1zSSGmNOOCh1GLJ7rUKVwV2HvijphGQS2UmhUZewS9VgvxYIdgr+fG1A==}
    hasBin: true

  treeify@1.1.0:
    resolution: {integrity: sha512-1m4RA7xVAJrSGrrXGs0L3YTwyvBs2S8PbRHaLZAkFw7JR8oIFwYtysxlBZhYIa7xSyiYJKZ3iGrrk55cGA3i9A==}
    engines: {node: '>=0.6'}

  trim-lines@3.0.1:
    resolution: {integrity: sha512-kRj8B+YHZCc9kQYdWfJB2/oUl9rA99qbowYYBtr4ui4mZyAQ2JpvVBd/6U2YloATfqBhBTSMhTpgBHtU0Mf3Rg==}

  trough@2.2.0:
    resolution: {integrity: sha512-tmMpK00BjZiUyVyvrBK7knerNgmgvcV/KLVyuma/SC+TQN167GrMRciANTz09+k3zW8L8t60jWO1GpfkZdjTaw==}

  ts-interface-checker@0.1.13:
    resolution: {integrity: sha512-Y/arvbn+rrz3JCKl9C4kVNfTfSm2/mEp5FSz5EsZSANGPSlQrpRI5M4PKF+mJnE52jOO90PnPSc3Ur3bTQw0gA==}

  tsconfck@3.1.6:
    resolution: {integrity: sha512-ks6Vjr/jEw0P1gmOVwutM3B7fWxoWBL2KRDb1JfqGVawBmO5UsvmWOQFGHBPl5yxYz4eERr19E6L7NMv+Fej4w==}
    engines: {node: ^18 || >=20}
    hasBin: true
    peerDependencies:
      typescript: ^5.0.0
    peerDependenciesMeta:
      typescript:
        optional: true

  tslib@2.8.1:
    resolution: {integrity: sha512-oJFu94HQb+KVduSUQL7wnpmqnfmLsOA/nAh6b6EH0wCEoK0/mPeXU6c3wKDV83MkOuHPRHtSXKKU99IBazS/2w==}

  tsup@8.5.0:
    resolution: {integrity: sha512-VmBp77lWNQq6PfuMqCHD3xWl22vEoWsKajkF8t+yMBawlUS8JzEI+vOVMeuNZIuMML8qXRizFKi9oD5glKQVcQ==}
    engines: {node: '>=18'}
    hasBin: true
    peerDependencies:
      '@microsoft/api-extractor': ^7.36.0
      '@swc/core': ^1
      postcss: ^8.4.12
      typescript: '>=4.5.0'
    peerDependenciesMeta:
      '@microsoft/api-extractor':
        optional: true
      '@swc/core':
        optional: true
      postcss:
        optional: true
      typescript:
        optional: true

  tsx@4.20.6:
    resolution: {integrity: sha512-ytQKuwgmrrkDTFP4LjR0ToE2nqgy886GpvRSpU0JAnrdBYppuY5rLkRUYPU1yCryb24SsKBTL/hlDQAEFVwtZg==}
    engines: {node: '>=18.0.0'}
    hasBin: true

  tunnel-agent@0.6.0:
    resolution: {integrity: sha512-McnNiV1l8RYeY8tBgEpuodCC1mLUdbSN+CYBL7kJsJNInOP8UjDDEwdk6Mw60vdLLrr5NHKZhMAOSrR2NZuQ+w==}

  twoslash-protocol@0.2.12:
    resolution: {integrity: sha512-5qZLXVYfZ9ABdjqbvPc4RWMr7PrpPaaDSeaYY55vl/w1j6H6kzsWK/urAEIXlzYlyrFmyz1UbwIt+AA0ck+wbg==}

  twoslash@0.2.12:
    resolution: {integrity: sha512-tEHPASMqi7kqwfJbkk7hc/4EhlrKCSLcur+TcvYki3vhIfaRMXnXjaYFgXpoZRbT6GdprD4tGuVBEmTpUgLBsw==}
    peerDependencies:
      typescript: '*'

  type-detect@4.1.0:
    resolution: {integrity: sha512-Acylog8/luQ8L7il+geoSxhEkazvkslg7PSNKOX59mbB9cOveP5aq9h74Y7YU8yDpJwetzQQrfIwtf4Wp4LKcw==}
    engines: {node: '>=4'}

  type-fest@4.38.0:
    resolution: {integrity: sha512-2dBz5D5ycHIoliLYLi0Q2V7KRaDlH0uWIvmk7TYlAg5slqwiPv1ezJdZm1QEM0xgk29oYWMCbIG7E6gHpvChlg==}
    engines: {node: '>=16'}

  type-fest@4.41.0:
    resolution: {integrity: sha512-TeTSQ6H5YHvpqVwBRcnLDCBnDOHWYu7IvGbHT6N8AOymcr9PJGjc1GTtiWZTYg0NCgYwvnYWEkVChQAr9bjfwA==}
    engines: {node: '>=16'}

  typed-binary@4.3.2:
    resolution: {integrity: sha512-HT3pIBM2njCZUmeczDaQUUErGiM6GXFCqMsHegE12HCoBtvHCkfR10JJni0TeGOTnLilTd6YFyj+YhflqQDrDQ==}

  typedoc-plugin-markdown@4.3.0:
    resolution: {integrity: sha512-yAR7+JGSwHWNzQhS8AFlGX6GmbWnK7/Q2Y8hHy5pkL/WB9ooJqhsI6B1abldhM3lOQCWqCdkzu9yFMPuvl2HUw==}
    engines: {node: '>= 18'}
    peerDependencies:
      typedoc: 0.27.x

  typedoc@0.27.9:
    resolution: {integrity: sha512-/z585740YHURLl9DN2jCWe6OW7zKYm6VoQ93H0sxZ1cwHQEQrUn5BJrEnkWhfzUdyO+BLGjnKUZ9iz9hKloFDw==}
    engines: {node: '>= 18'}
    hasBin: true
    peerDependencies:
      typescript: 5.0.x || 5.1.x || 5.2.x || 5.3.x || 5.4.x || 5.5.x || 5.6.x || 5.7.x || 5.8.x

  typesafe-path@0.2.2:
    resolution: {integrity: sha512-OJabfkAg1WLZSqJAJ0Z6Sdt3utnbzr/jh+NAHoyWHJe8CMSy79Gm085094M9nvTPy22KzTVn5Zq5mbapCI/hPA==}

  typescript-auto-import-cache@0.3.5:
    resolution: {integrity: sha512-fAIveQKsoYj55CozUiBoj4b/7WpN0i4o74wiGY5JVUEoD0XiqDk1tJqTEjgzL2/AizKQrXxyRosSebyDzBZKjw==}

  typescript@5.8.3:
    resolution: {integrity: sha512-p1diW6TqL9L07nNxvRMM7hMMw4c5XOo/1ibL4aAIGmSAt9slTE1Xgw5KWuof2uTOvCg9BY7ZRi+GaF+7sfgPeQ==}
    engines: {node: '>=14.17'}
    hasBin: true

  typescript@5.9.3:
    resolution: {integrity: sha512-jl1vZzPDinLr9eUt3J/t7V6FgNEw9QjvBPdysz9KfQDD41fQrC2Y4vKQdiaUpFT4bXlb1RHhLpp8wtm6M5TgSw==}
    engines: {node: '>=14.17'}
    hasBin: true

  uc.micro@2.1.0:
    resolution: {integrity: sha512-ARDJmphmdvUk6Glw7y9DQ2bFkKBHwQHLi2lsaH6PPmz/Ka9sFOBsBluozhDltWmnv9u/cF6Rt87znRTPV+yp/A==}

  ufo@1.6.1:
    resolution: {integrity: sha512-9a4/uxlTWJ4+a5i0ooc1rU7C7YOw3wT+UGqdeNNHWnOF9qcMBgLRS+4IYUqbczewFx4mLEig6gawh7X6mFlEkA==}

  ultrahtml@1.6.0:
    resolution: {integrity: sha512-R9fBn90VTJrqqLDwyMph+HGne8eqY1iPfYhPzZrvKpIfwkWZbcYlfpsb8B9dTvBfpy1/hqAD7Wi8EKfP9e8zdw==}

  unbuild@3.5.0:
    resolution: {integrity: sha512-DPFttsiADnHRb/K+yJ9r9jdn6JyXlsmdT0S12VFC14DFSJD+cxBnHq+v0INmqqPVPxOoUjvJFYUVIb02rWnVeA==}
    hasBin: true
    peerDependencies:
      typescript: ^5.7.3
    peerDependenciesMeta:
      typescript:
        optional: true

  uncrypto@0.1.3:
    resolution: {integrity: sha512-Ql87qFHB3s/De2ClA9e0gsnS6zXG27SkTiSJwjCc9MebbfapQfuPzumMIUMi38ezPZVNFcHI9sUIepeQfw8J8Q==}

  undici-types@7.16.0:
    resolution: {integrity: sha512-Zz+aZWSj8LE6zoxD+xrjh4VfkIG8Ya6LvYkZqtUQGJPZjYl53ypCaUwWqo7eI0x66KBGeRo+mlBEkMSeSZ38Nw==}

  undici@6.21.2:
    resolution: {integrity: sha512-uROZWze0R0itiAKVPsYhFov9LxrPMHLMEQFszeI2gCN6bnIIZ8twzBCJcN2LJrBBLfrP0t1FW0g+JmKVl8Vk1g==}
    engines: {node: '>=18.17'}

  unicode-properties@1.4.1:
    resolution: {integrity: sha512-CLjCCLQ6UuMxWnbIylkisbRj31qxHPAurvena/0iwSVbQ2G1VY5/HjV0IRabOEbDHlzZlRdCrD4NhB0JtU40Pg==}

  unicode-trie@2.0.0:
    resolution: {integrity: sha512-x7bc76x0bm4prf1VLg79uhAzKw8DVboClSN5VxJuQ+LKDOVEW9CdH+VY7SP+vX7xCYQqzzgQpFqz15zeLvAtZQ==}

  unicorn-magic@0.3.0:
    resolution: {integrity: sha512-+QBBXBCvifc56fsbuxZQ6Sic3wqqc3WWaqxs58gvJrcOuN83HGTCwz3oS5phzU9LthRNE9VrJCFCLUgHeeFnfA==}
    engines: {node: '>=18'}

  unified@11.0.5:
    resolution: {integrity: sha512-xKvGhPWw3k84Qjh8bI3ZeJjqnyadK+GEFtazSfZv/rKeTkTjOJho6mFqh2SM96iIcZokxiOpg78GazTSg8+KHA==}

  unifont@0.6.0:
    resolution: {integrity: sha512-5Fx50fFQMQL5aeHyWnZX9122sSLckcDvcfFiBf3QYeHa7a1MKJooUy52b67moi2MJYkrfo/TWY+CoLdr/w0tTA==}

  unist-util-find-after@5.0.0:
    resolution: {integrity: sha512-amQa0Ep2m6hE2g72AugUItjbuM8X8cGQnFoHk0pGfrFeT9GZhzN5SW8nRsiGKK7Aif4CrACPENkA6P/Lw6fHGQ==}

  unist-util-is@6.0.0:
    resolution: {integrity: sha512-2qCTHimwdxLfz+YzdGfkqNlH0tLi9xjTnHddPmJwtIG9MGsdbutfTc4P+haPD7l7Cjxf/WZj+we5qfVPvvxfYw==}

  unist-util-modify-children@4.0.0:
    resolution: {integrity: sha512-+tdN5fGNddvsQdIzUF3Xx82CU9sMM+fA0dLgR9vOmT0oPT2jH+P1nd5lSqfCfXAw+93NhcXNY2qqvTUtE4cQkw==}

  unist-util-position-from-estree@2.0.0:
    resolution: {integrity: sha512-KaFVRjoqLyF6YXCbVLNad/eS4+OfPQQn2yOd7zF/h5T/CSL2v8NpN6a5TPvtbXthAGw5nG+PuTtq+DdIZr+cRQ==}

  unist-util-position@5.0.0:
    resolution: {integrity: sha512-fucsC7HjXvkB5R3kTCO7kUjRdrS0BJt3M/FPxmHMBOm8JQi2BsHAHFsy27E0EolP8rp0NzXsJ+jNPyDWvOJZPA==}

  unist-util-remove-position@5.0.0:
    resolution: {integrity: sha512-Hp5Kh3wLxv0PHj9m2yZhhLt58KzPtEYKQQ4yxfYFEO7EvHwzyDYnduhHnY1mDxoqr7VUwVuHXk9RXKIiYS1N8Q==}

  unist-util-stringify-position@4.0.0:
    resolution: {integrity: sha512-0ASV06AAoKCDkS2+xw5RXJywruurpbC4JZSm7nr7MOt1ojAzvyyaO+UxZf18j8FCF6kmzCZKcAgN/yu2gm2XgQ==}

  unist-util-visit-children@3.0.0:
    resolution: {integrity: sha512-RgmdTfSBOg04sdPcpTSD1jzoNBjt9a80/ZCzp5cI9n1qPzLZWF9YdvWGN2zmTumP1HWhXKdUWexjy/Wy/lJ7tA==}

  unist-util-visit-parents@6.0.1:
    resolution: {integrity: sha512-L/PqWzfTP9lzzEa6CKs0k2nARxTdZduw3zyh8d2NVBnsyvHjSX4TWse388YrrQKbvI8w20fGjGlhgT96WwKykw==}

  unist-util-visit@5.0.0:
    resolution: {integrity: sha512-MR04uvD+07cwl/yhVuVWAtw+3GOR/knlL55Nd/wAdblk27GCVt3lqpTivy/tkJcZoNPzTwS1Y+KMojlLDhoTzg==}

  universal-user-agent@6.0.1:
    resolution: {integrity: sha512-yCzhz6FN2wU1NiiQRogkTQszlQSlpWaw8SvVegAc+bDxbzHgh1vX8uIe8OYyMH6DwH+sdTJsgMl36+mSMdRJIQ==}

  universalify@0.2.0:
    resolution: {integrity: sha512-CJ1QgKmNg3CwvAv/kOFmtnEN05f0D/cn9QntgNOQlQF9dgvVTHj3t+8JPdjqawCHk7V/KA+fbUqzZ9XWhcqPUg==}
    engines: {node: '>= 4.0.0'}

  universalify@2.0.1:
    resolution: {integrity: sha512-gptHNQghINnc/vTGIk0SOFGFNXw7JVrlRUtConJRlvaw6DuX0wO5Jeko9sWrMBhh+PsYAZ7oXAiOnf/UKogyiw==}
    engines: {node: '>= 10.0.0'}

  unplugin@2.3.5:
    resolution: {integrity: sha512-RyWSb5AHmGtjjNQ6gIlA67sHOsWpsbWpwDokLwTcejVdOjEkJZh7QKu14J00gDDVSh8kGH4KYC/TNBceXFZhtw==}
    engines: {node: '>=18.12.0'}

  unstorage@1.17.1:
    resolution: {integrity: sha512-KKGwRTT0iVBCErKemkJCLs7JdxNVfqTPc/85ae1XES0+bsHbc/sFBfVi5kJp156cc51BHinIH2l3k0EZ24vOBQ==}
    peerDependencies:
      '@azure/app-configuration': ^1.8.0
      '@azure/cosmos': ^4.2.0
      '@azure/data-tables': ^13.3.0
      '@azure/identity': ^4.6.0
      '@azure/keyvault-secrets': ^4.9.0
      '@azure/storage-blob': ^12.26.0
      '@capacitor/preferences': ^6.0.3 || ^7.0.0
      '@deno/kv': '>=0.9.0'
      '@netlify/blobs': ^6.5.0 || ^7.0.0 || ^8.1.0 || ^9.0.0 || ^10.0.0
      '@planetscale/database': ^1.19.0
      '@upstash/redis': ^1.34.3
      '@vercel/blob': '>=0.27.1'
      '@vercel/functions': ^2.2.12 || ^3.0.0
      '@vercel/kv': ^1.0.1
      aws4fetch: ^1.0.20
      db0: '>=0.2.1'
      idb-keyval: ^6.2.1
      ioredis: ^5.4.2
      uploadthing: ^7.4.4
    peerDependenciesMeta:
      '@azure/app-configuration':
        optional: true
      '@azure/cosmos':
        optional: true
      '@azure/data-tables':
        optional: true
      '@azure/identity':
        optional: true
      '@azure/keyvault-secrets':
        optional: true
      '@azure/storage-blob':
        optional: true
      '@capacitor/preferences':
        optional: true
      '@deno/kv':
        optional: true
      '@netlify/blobs':
        optional: true
      '@planetscale/database':
        optional: true
      '@upstash/redis':
        optional: true
      '@vercel/blob':
        optional: true
      '@vercel/functions':
        optional: true
      '@vercel/kv':
        optional: true
      aws4fetch:
        optional: true
      db0:
        optional: true
      idb-keyval:
        optional: true
      ioredis:
        optional: true
      uploadthing:
        optional: true

  untyped@2.0.0:
    resolution: {integrity: sha512-nwNCjxJTjNuLCgFr42fEak5OcLuB3ecca+9ksPFNvtfYSLpjf+iJqSIaSnIile6ZPbKYxI5k2AfXqeopGudK/g==}
    hasBin: true

  update-browserslist-db@1.1.3:
    resolution: {integrity: sha512-UxhIZQ+QInVdunkDAaiazvvT/+fXL5Osr0JZlJulepYu6Jd7qJtDZjlur0emRlT71EN3ScPoE7gvsuIKKNavKw==}
    hasBin: true
    peerDependencies:
      browserslist: '>= 4.21.0'

  url-join@5.0.0:
    resolution: {integrity: sha512-n2huDr9h9yzd6exQVnH/jU5mr+Pfx08LRXXZhkLLetAMESRj+anQsTAh940iMrIetKAmry9coFuZQ2jY8/p3WA==}
    engines: {node: ^12.20.0 || ^14.13.1 || >=16.0.0}

  url-parse@1.5.10:
    resolution: {integrity: sha512-WypcfiRhfeUP9vvF0j6rw0J3hrWrw6iZv3+22h6iRMJ/8z1Tj6XfLP4DsUix5MhMPnXpiHDoKyoZ/bdCkwBCiQ==}

  use-callback-ref@1.3.3:
    resolution: {integrity: sha512-jQL3lRnocaFtu3V00JToYz/4QkNWswxijDaCVNZRiRTO3HQDLsdu1ZtmIUvV4yPp+rvWm5j0y0TG/S61cuijTg==}
    engines: {node: '>=10'}
    peerDependencies:
      '@types/react': '*'
      react: ^16.8.0 || ^17.0.0 || ^18.0.0 || ^19.0.0 || ^19.0.0-rc
    peerDependenciesMeta:
      '@types/react':
        optional: true

  use-sidecar@1.1.3:
    resolution: {integrity: sha512-Fedw0aZvkhynoPYlA5WXrMCAMm+nSWdZt6lzJQ7Ok8S6Q+VsHmHpRWndVRJ8Be0ZbkfPc5LRYH+5XrzXcEeLRQ==}
    engines: {node: '>=10'}
    peerDependencies:
      '@types/react': '*'
      react: ^16.8.0 || ^17.0.0 || ^18.0.0 || ^19.0.0 || ^19.0.0-rc
    peerDependenciesMeta:
      '@types/react':
        optional: true

  util-deprecate@1.0.2:
    resolution: {integrity: sha512-EPD5q1uXyFxJpCrLnCc1nHnq3gOa6DZBocAIiI2TaSCA7VCJ1UJDMagCzIkXNsUYfD1daK//LTEQ8xiIbrHtcw==}

  validate-npm-package-name@5.0.1:
    resolution: {integrity: sha512-OljLrQ9SQdOUqTaQxqL5dEfZWrXExyyWsozYlAWFawPVNuD83igl7uJD2RTkNMbniIYgt8l81eCJGIdQF7avLQ==}
    engines: {node: ^14.17.0 || ^16.13.0 || >=18.0.0}

  vfile-location@5.0.3:
    resolution: {integrity: sha512-5yXvWDEgqeiYiBe1lbxYF7UMAIm/IcopxMHrMQDq3nvKcjPKIhZklUKL+AE7J7uApI4kwe2snsK+eI6UTj9EHg==}

  vfile-message@4.0.2:
    resolution: {integrity: sha512-jRDZ1IMLttGj41KcZvlrYAaI3CfqpLpfpf+Mfig13viT6NKvRzWZ+lXz0Y5D60w6uJIBAOGq9mSHf0gktF0duw==}

  vfile-message@4.0.3:
    resolution: {integrity: sha512-QTHzsGd1EhbZs4AsQ20JX1rC3cOlt/IWJruk893DfLRr57lcnOeMaWG4K0JrRta4mIJZKth2Au3mM3u03/JWKw==}

  vfile@6.0.3:
    resolution: {integrity: sha512-KzIbH/9tXat2u30jf+smMwFCsno4wHVdNmzFyL+T/L3UGqqk6JKfVqOFOZEpZSHADH1k40ab6NUIXZq422ov3Q==}

  vite-imagetools@9.0.0:
    resolution: {integrity: sha512-nxTMh7+PkZlOinV1DwgcDAill4+khOF29yQVqYEzleyKEb6qunRDYBYaT9TmGfx4l1fk2xSvDNgbiTYyiekHAw==}
    engines: {node: '>=20.0.0'}

  vite-node@3.2.4:
    resolution: {integrity: sha512-EbKSKh+bh1E1IFxeO0pg1n4dvoOTt0UDiXMd/qn++r98+jPO1xtJilvXldeuQ8giIB5IkpjCgMleHMNEsGH6pg==}
    engines: {node: ^18.0.0 || ^20.0.0 || >=22.0.0}
    hasBin: true

  vite-plugin-wasm@3.5.0:
    resolution: {integrity: sha512-X5VWgCnqiQEGb+omhlBVsvTfxikKtoOgAzQ95+BZ8gQ+VfMHIjSHr0wyvXFQCa0eKQ0fKyaL0kWcEnYqBac4lQ==}
    peerDependencies:
      vite: ^2 || ^3 || ^4 || ^5 || ^6 || ^7

  vite@6.3.6:
    resolution: {integrity: sha512-0msEVHJEScQbhkbVTb/4iHZdJ6SXp/AvxL2sjwYQFfBqleHtnCqv1J3sa9zbWz/6kW1m9Tfzn92vW+kZ1WV6QA==}
    engines: {node: ^18.0.0 || ^20.0.0 || >=22.0.0}
    hasBin: true
    peerDependencies:
      '@types/node': ^18.0.0 || ^20.0.0 || >=22.0.0
      jiti: '>=1.21.0'
      less: '*'
      lightningcss: ^1.21.0
      sass: '*'
      sass-embedded: '*'
      stylus: '*'
      sugarss: '*'
      terser: ^5.16.0
      tsx: ^4.8.1
      yaml: ^2.4.2
    peerDependenciesMeta:
      '@types/node':
        optional: true
      jiti:
        optional: true
      less:
        optional: true
      lightningcss:
        optional: true
      sass:
        optional: true
      sass-embedded:
        optional: true
      stylus:
        optional: true
      sugarss:
        optional: true
      terser:
        optional: true
      tsx:
        optional: true
      yaml:
        optional: true

  vitefu@1.1.1:
    resolution: {integrity: sha512-B/Fegf3i8zh0yFbpzZ21amWzHmuNlLlmJT6n7bu5e+pCHUKQIfXSYokrqOBGEMMe9UG2sostKQF9mml/vYaWJQ==}
    peerDependencies:
      vite: ^3.0.0 || ^4.0.0 || ^5.0.0 || ^6.0.0 || ^7.0.0-beta.0
    peerDependenciesMeta:
      vite:
        optional: true

  vitest@3.2.4:
    resolution: {integrity: sha512-LUCP5ev3GURDysTWiP47wRRUpLKMOfPh+yKTx3kVIEiu5KOMeqzpnYNsKyOoVrULivR8tLcks4+lga33Whn90A==}
    engines: {node: ^18.0.0 || ^20.0.0 || >=22.0.0}
    hasBin: true
    peerDependencies:
      '@edge-runtime/vm': '*'
      '@types/debug': ^4.1.12
      '@types/node': ^18.0.0 || ^20.0.0 || >=22.0.0
      '@vitest/browser': 3.2.4
      '@vitest/ui': 3.2.4
      happy-dom: '*'
      jsdom: '*'
    peerDependenciesMeta:
      '@edge-runtime/vm':
        optional: true
      '@types/debug':
        optional: true
      '@types/node':
        optional: true
      '@vitest/browser':
        optional: true
      '@vitest/ui':
        optional: true
      happy-dom:
        optional: true
      jsdom:
        optional: true

  volar-service-css@0.0.62:
    resolution: {integrity: sha512-JwNyKsH3F8PuzZYuqPf+2e+4CTU8YoyUHEHVnoXNlrLe7wy9U3biomZ56llN69Ris7TTy/+DEX41yVxQpM4qvg==}
    peerDependencies:
      '@volar/language-service': ~2.4.0
    peerDependenciesMeta:
      '@volar/language-service':
        optional: true

  volar-service-emmet@0.0.62:
    resolution: {integrity: sha512-U4dxWDBWz7Pi4plpbXf4J4Z/ss6kBO3TYrACxWNsE29abu75QzVS0paxDDhI6bhqpbDFXlpsDhZ9aXVFpnfGRQ==}
    peerDependencies:
      '@volar/language-service': ~2.4.0
    peerDependenciesMeta:
      '@volar/language-service':
        optional: true

  volar-service-html@0.0.62:
    resolution: {integrity: sha512-Zw01aJsZRh4GTGUjveyfEzEqpULQUdQH79KNEiKVYHZyuGtdBRYCHlrus1sueSNMxwwkuF5WnOHfvBzafs8yyQ==}
    peerDependencies:
      '@volar/language-service': ~2.4.0
    peerDependenciesMeta:
      '@volar/language-service':
        optional: true

  volar-service-prettier@0.0.62:
    resolution: {integrity: sha512-h2yk1RqRTE+vkYZaI9KYuwpDfOQRrTEMvoHol0yW4GFKc75wWQRrb5n/5abDrzMPrkQbSip8JH2AXbvrRtYh4w==}
    peerDependencies:
      '@volar/language-service': ~2.4.0
      prettier: ^2.2 || ^3.0
    peerDependenciesMeta:
      '@volar/language-service':
        optional: true
      prettier:
        optional: true

  volar-service-typescript-twoslash-queries@0.0.62:
    resolution: {integrity: sha512-KxFt4zydyJYYI0kFAcWPTh4u0Ha36TASPZkAnNY784GtgajerUqM80nX/W1d0wVhmcOFfAxkVsf/Ed+tiYU7ng==}
    peerDependencies:
      '@volar/language-service': ~2.4.0
    peerDependenciesMeta:
      '@volar/language-service':
        optional: true

  volar-service-typescript@0.0.62:
    resolution: {integrity: sha512-p7MPi71q7KOsH0eAbZwPBiKPp9B2+qrdHAd6VY5oTo9BUXatsOAdakTm9Yf0DUj6uWBAaOT01BSeVOPwucMV1g==}
    peerDependencies:
      '@volar/language-service': ~2.4.0
    peerDependenciesMeta:
      '@volar/language-service':
        optional: true

  volar-service-yaml@0.0.62:
    resolution: {integrity: sha512-k7gvv7sk3wa+nGll3MaSKyjwQsJjIGCHFjVkl3wjaSP2nouKyn9aokGmqjrl39mi88Oy49giog2GkZH526wjig==}
    peerDependencies:
      '@volar/language-service': ~2.4.0
    peerDependenciesMeta:
      '@volar/language-service':
        optional: true

  vscode-css-languageservice@6.3.2:
    resolution: {integrity: sha512-GEpPxrUTAeXWdZWHev1OJU9lz2Q2/PPBxQ2TIRmLGvQiH3WZbqaNoute0n0ewxlgtjzTW3AKZT+NHySk5Rf4Eg==}

  vscode-html-languageservice@5.3.1:
    resolution: {integrity: sha512-ysUh4hFeW/WOWz/TO9gm08xigiSsV/FOAZ+DolgJfeLftna54YdmZ4A+lIn46RbdO3/Qv5QHTn1ZGqmrXQhZyA==}

  vscode-json-languageservice@4.1.8:
    resolution: {integrity: sha512-0vSpg6Xd9hfV+eZAaYN63xVVMOTmJ4GgHxXnkLCh+9RsQBkWKIghzLhW2B9ebfG+LQQg8uLtsQ2aUKjTgE+QOg==}
    engines: {npm: '>=7.0.0'}

  vscode-jsonrpc@6.0.0:
    resolution: {integrity: sha512-wnJA4BnEjOSyFMvjZdpiOwhSq9uDoK8e/kpRJDTaMYzwlkrhG1fwDIZI94CLsLzlCK5cIbMMtFlJlfR57Lavmg==}
    engines: {node: '>=8.0.0 || >=10.0.0'}

  vscode-jsonrpc@8.2.0:
    resolution: {integrity: sha512-C+r0eKJUIfiDIfwJhria30+TYWPtuHJXHtI7J0YlOmKAo7ogxP20T0zxB7HZQIFhIyvoBPwWskjxrvAtfjyZfA==}
    engines: {node: '>=14.0.0'}

  vscode-languageserver-protocol@3.16.0:
    resolution: {integrity: sha512-sdeUoAawceQdgIfTI+sdcwkiK2KU+2cbEYA0agzM2uqaUy2UpnnGHtWTHVEtS0ES4zHU0eMFRGN+oQgDxlD66A==}

  vscode-languageserver-protocol@3.17.5:
    resolution: {integrity: sha512-mb1bvRJN8SVznADSGWM9u/b07H7Ecg0I3OgXDuLdn307rl/J3A9YD6/eYOssqhecL27hK1IPZAsaqh00i/Jljg==}

  vscode-languageserver-textdocument@1.0.12:
    resolution: {integrity: sha512-cxWNPesCnQCcMPeenjKKsOCKQZ/L6Tv19DTRIGuLWe32lyzWhihGVJ/rcckZXJxfdKCFvRLS3fpBIsV/ZGX4zA==}

  vscode-languageserver-types@3.16.0:
    resolution: {integrity: sha512-k8luDIWJWyenLc5ToFQQMaSrqCHiLwyKPHKPQZ5zz21vM+vIVUSvsRpcbiECH4WR88K2XZqc4ScRcZ7nk/jbeA==}

  vscode-languageserver-types@3.17.5:
    resolution: {integrity: sha512-Ld1VelNuX9pdF39h2Hgaeb5hEZM2Z3jUrrMgWQAu82jMtZp7p3vJT3BzToKtZI7NgQssZje5o0zryOrhQvzQAg==}

  vscode-languageserver@7.0.0:
    resolution: {integrity: sha512-60HTx5ID+fLRcgdHfmz0LDZAXYEV68fzwG0JWwEPBode9NuMYTIxuYXPg4ngO8i8+Ou0lM7y6GzaYWbiDL0drw==}
    hasBin: true

  vscode-languageserver@9.0.1:
    resolution: {integrity: sha512-woByF3PDpkHFUreUa7Hos7+pUWdeWMXRd26+ZX2A8cFx6v/JPTtd4/uN0/jB6XQHYaOlHbio03NTHCqrgG5n7g==}
    hasBin: true

  vscode-nls@5.2.0:
    resolution: {integrity: sha512-RAaHx7B14ZU04EU31pT+rKz2/zSl7xMsfIZuo8pd+KZO6PXtQmpevpq3vxvWNcrGbdmhM/rr5Uw5Mz+NBfhVng==}

  vscode-uri@3.1.0:
    resolution: {integrity: sha512-/BpdSx+yCQGnCvecbyXdxHDkuk55/G3xwnC0GqY4gmQ3j+A+g8kzzgB4Nk/SINjqn6+waqw3EgbVF2QKExkRxQ==}

  w3c-xmlserializer@5.0.0:
    resolution: {integrity: sha512-o8qghlI8NZHU1lLPrpi2+Uq7abh4GGPpYANlalzWxyWteJOCsr/P+oPBA49TOLu5FTZO4d3F9MnWJfiMo4BkmA==}
    engines: {node: '>=18'}

  wcwidth@1.0.1:
    resolution: {integrity: sha512-XHPEwS0q6TaxcvG85+8EYkbiCux2XtWG2mkc47Ng2A77BQu9+DqIOJldST4HgPkuea7dvKSj5VgX3P1d4rW8Tg==}

  web-namespaces@2.0.1:
    resolution: {integrity: sha512-bKr1DkiNa2krS7qxNtdrtHAmzuYGFQLiQ13TsorsdT6ULTkPLKuu5+GsFpDlg6JFjUTwX2DyhMPG2be8uPrqsQ==}

  webidl-conversions@4.0.2:
    resolution: {integrity: sha512-YQ+BmxuTgd6UXZW3+ICGfyqRyHXVlD5GtQr5+qjiNW7bF0cqrzX500HVXPBOvgXb5YnzDd+h0zqyv61KUD7+Sg==}

  webidl-conversions@8.0.0:
    resolution: {integrity: sha512-n4W4YFyz5JzOfQeA8oN7dUYpR+MBP3PIUsn2jLjWXwK5ASUzt0Jc/A5sAUZoCYFJRGF0FBKJ+1JjN43rNdsQzA==}
    engines: {node: '>=20'}

  webpack-virtual-modules@0.6.2:
    resolution: {integrity: sha512-66/V2i5hQanC51vBQKPH4aI8NMAcBW59FVBs+rC7eGHupMyfn34q7rZIE+ETlJ+XTevqfUhVVBgSUNSW2flEUQ==}

  wgpu-matrix@3.4.0:
    resolution: {integrity: sha512-kXHrbAPKEn9A32Wf4wVldyx9MmnzwhuB5p8GCqoJP3ItU5+iDT4J3aTQwPZWkfb153hwGtqZtUwR2M+ipJKadg==}

  wgsl-wasm-transpiler-bundler@0.0.1:
    resolution: {integrity: sha512-xYys/sgYuqk1CmIGfsIBCI9gG9Or48qk5TFtlGby5qx+hn+FvCMC8SBC0EkQ/wCDxjTORDb8d/6B27U/BX7qMQ==}

  wgsl_reflect@https://codeload.github.com/mhawryluk/wgsl_reflect/tar.gz/85994fdc8d8a3abbb4f79baf3891e54eed0c1c63:
    resolution: {tarball: https://codeload.github.com/mhawryluk/wgsl_reflect/tar.gz/85994fdc8d8a3abbb4f79baf3891e54eed0c1c63}
    version: 1.0.14

  whatwg-encoding@3.1.1:
    resolution: {integrity: sha512-6qN4hJdMwfYBtE3YBTTHhoeuUrDBPZmbQaxWAqSALV/MeEnR5z1xd8UKud2RAkFoPkmB+hli1TZSnyi84xz1vQ==}
    engines: {node: '>=18'}

  whatwg-mimetype@4.0.0:
    resolution: {integrity: sha512-QaKxh0eNIi2mE9p2vEdzfagOKHCcj1pJ56EEHGQOVxp8r9/iszLUUV7v89x9O1p/T+NlTM5W7jW6+cz4Fq1YVg==}
    engines: {node: '>=18'}

  whatwg-url@15.1.0:
    resolution: {integrity: sha512-2ytDk0kiEj/yu90JOAp44PVPUkO9+jVhyf+SybKlRHSDlvOOZhdPIrr7xTH64l4WixO2cP+wQIcgujkGBPPz6g==}
    engines: {node: '>=20'}

  whatwg-url@7.1.0:
    resolution: {integrity: sha512-WUu7Rg1DroM7oQvGWfOiAK21n74Gg+T4elXEQYkOhtyLeWiJFoOGLXPKI/9gzIie9CtwVLm8wtw6YJdKyxSjeg==}

  which-pm-runs@1.1.0:
    resolution: {integrity: sha512-n1brCuqClxfFfq/Rb0ICg9giSZqCS+pLtccdag6C2HyufBrh3fBOiy9nb6ggRMvWOVH5GrdJskj5iGTZNxd7SA==}
    engines: {node: '>=4'}

  which@2.0.2:
    resolution: {integrity: sha512-BLI3Tl1TW3Pvl70l3yq3Y64i+awpwXqsGBYWkkqMtnbXgrMD+yj7rhW0kuEDxzJaYXGjEW5ogapKNMEKNMjibA==}
    engines: {node: '>= 8'}
    hasBin: true

  why-is-node-running@2.3.0:
    resolution: {integrity: sha512-hUrmaWBdVDcxvYqnyh09zunKzROWjbZTiNy8dBEjkS7ehEDQibXJ7XvlmtbwuTclUiIyN+CyXQD4Vmko8fNm8w==}
    engines: {node: '>=8'}
    hasBin: true

  wicked-good-xpath@1.3.0:
    resolution: {integrity: sha512-Gd9+TUn5nXdwj/hFsPVx5cuHHiF5Bwuc30jZ4+ronF1qHK5O7HD0sgmXWSEgwKquT3ClLoKPVbO6qGwVwLzvAw==}

  widest-line@5.0.0:
    resolution: {integrity: sha512-c9bZp7b5YtRj2wOe6dlj32MK+Bx/M/d+9VB2SHM1OtsUHR0aV0tdP6DWh/iMt0kWi1t5g1Iudu6hQRNd1A4PVA==}
    engines: {node: '>=18'}

  wrap-ansi@6.2.0:
    resolution: {integrity: sha512-r6lPcBGxZXlIcymEu7InxDMhdW0KDxpLgoFLcguasxCaJ/SOIZwINatK9KY/tf+ZrlywOKU0UDj3ATXUBfxJXA==}
    engines: {node: '>=8'}

  wrap-ansi@7.0.0:
    resolution: {integrity: sha512-YVGIj2kamLSTxw6NsZjoBxfSwsn0ycdesmc4p+Q21c5zPuZ1pl+NfxVdxPtdHvmNVOQ6XSYG4AUtyt/Fi7D16Q==}
    engines: {node: '>=10'}

  wrap-ansi@8.1.0:
    resolution: {integrity: sha512-si7QWI6zUMq56bESFvagtmzMdGOtoxfR+Sez11Mobfc7tm+VkUckk9bW2UeffTGVUbOksxmSw0AA2gs8g71NCQ==}
    engines: {node: '>=12'}

  wrap-ansi@9.0.2:
    resolution: {integrity: sha512-42AtmgqjV+X1VpdOfyTGOYRi0/zsoLqtXQckTmqTeybT+BDIbM/Guxo7x3pE2vtpr1ok6xRqM9OpBe+Jyoqyww==}
    engines: {node: '>=18'}

  wrappy@1.0.2:
    resolution: {integrity: sha512-l4Sp/DRseor9wL6EvV2+TuQn63dMkPjZ/sp9XkghTEbV9KlPS1xUsZ3u7/IQO4wxtcFB4bgpQPRcR3QCvezPcQ==}

  ws@8.18.3:
    resolution: {integrity: sha512-PEIGCY5tSlUt50cqyMXfCzX+oOPqN0vuGqWzbcJ2xvnkzkq46oOpz7dQaTDBdfICb4N14+GARUDw2XV2N4tvzg==}
    engines: {node: '>=10.0.0'}
    peerDependencies:
      bufferutil: ^4.0.1
      utf-8-validate: '>=5.0.2'
    peerDependenciesMeta:
      bufferutil:
        optional: true
      utf-8-validate:
        optional: true

  xml-name-validator@5.0.0:
    resolution: {integrity: sha512-EvGK8EJ3DhaHfbRlETOWAS5pO9MZITeauHKJyb8wyajUfQUenkIg2MvLDTZ4T/TgIcm3HU0TFBgWWboAZ30UHg==}
    engines: {node: '>=18'}

  xmlchars@2.2.0:
    resolution: {integrity: sha512-JZnDKK8B0RCDw84FNdDAIpZK+JuJw+s7Lz8nksI7SIuU3UXJJslUthsi+uWBUYOwPFwW7W7PRLRfUKpxjtjFCw==}

  xxhash-wasm@1.1.0:
    resolution: {integrity: sha512-147y/6YNh+tlp6nd/2pWq38i9h6mz/EuQ6njIrmW8D1BS5nCqs0P6DG+m6zTGnNz5I+uhZ0SHxBs9BsPrwcKDA==}

  y18n@5.0.8:
    resolution: {integrity: sha512-0pfFzegeDWJHJIAmTLRP2DwHjdF5s7jo9tuztdQxAhINCdvS+3nGINqPd00AphqJR/0LhANUS6/+7SCb98YOfA==}
    engines: {node: '>=10'}

  yallist@3.1.1:
    resolution: {integrity: sha512-a4UGQaWPH59mOXUYnAG2ewncQS4i4F43Tv3JoAM+s2VDAmS9NsK8GpDMLrCHPksFT7h3K6TOoUNn2pb7RoXx4g==}

  yallist@5.0.0:
    resolution: {integrity: sha512-YgvUTfwqyc7UXVMrB+SImsVYSmTS8X/tSrtdNZMImM+n7+QTriRXyXim0mBrTXNeqzVF0KWGgHPeiyViFFrNDw==}
    engines: {node: '>=18'}

  yaml-language-server@1.15.0:
    resolution: {integrity: sha512-N47AqBDCMQmh6mBLmI6oqxryHRzi33aPFPsJhYy3VTUGCdLHYjGh4FZzpUjRlphaADBBkDmnkM/++KNIOHi5Rw==}
    hasBin: true

  yaml@2.2.2:
    resolution: {integrity: sha512-CBKFWExMn46Foo4cldiChEzn7S7SRV+wqiluAb6xmueD/fGyRHIhX8m14vVGgeFWjN540nKCNVj6P21eQjgTuA==}
    engines: {node: '>= 14'}

  yaml@2.8.1:
    resolution: {integrity: sha512-lcYcMxX2PO9XMGvAJkJ3OsNMw+/7FKes7/hgerGUYWIoWu5j/+YQqcZr5JnPZWzOsEBgMbSbiSTn/dv/69Mkpw==}
    engines: {node: '>= 14.6'}
    hasBin: true

  yargs-parser@20.2.9:
    resolution: {integrity: sha512-y11nGElTIV+CT3Zv9t7VKl+Q3hTQoT9a1Qzezhhl6Rp21gJ/IVTW7Z3y9EWXhuUBC2Shnf+DX0antecpAwSP8w==}
    engines: {node: '>=10'}

  yargs-parser@21.1.1:
    resolution: {integrity: sha512-tVpsJW7DdjecAiFpbIB1e3qxIQsE6NoPc5/eTdrbbIC4h0LVsWhnoa3g+m2HclBIujHzsxZ4VJVA+GUuc2/LBw==}
    engines: {node: '>=12'}

  yargs@16.2.0:
    resolution: {integrity: sha512-D1mvvtDG0L5ft/jGWkLpG1+m0eQxOfaBvTNELraWj22wSVUMWxZUvYgJYcKh6jGGIkJFhH4IZPQhR4TKpc8mBw==}
    engines: {node: '>=10'}

  yargs@17.7.2:
    resolution: {integrity: sha512-7dSzzRQ++CKnNI/krKnYRV7JKKPUXMEh61soaHKg9mrWEhzFWhFnxPxGl+69cD1Ou63C13NUPCnmIcrvqCuM6w==}
    engines: {node: '>=12'}

  yocto-queue@0.1.0:
    resolution: {integrity: sha512-rVksvsnNCdJ/ohGc6xgPwyN8eheCxsiLM8mxuE/t/mOVqJewPuO1miLpTHQiRgTKCLexL4MeAFVagts7HmNZ2Q==}
    engines: {node: '>=10'}

  yocto-queue@1.2.1:
    resolution: {integrity: sha512-AyeEbWOu/TAXdxlV9wmGcR0+yh2j3vYPGOECcIj2S7MkrLyC7ne+oye2BKTItt0ii2PHk4cDy+95+LshzbXnGg==}
    engines: {node: '>=12.20'}

  yocto-spinner@0.2.3:
    resolution: {integrity: sha512-sqBChb33loEnkoXte1bLg45bEBsOP9N1kzQh5JZNKj/0rik4zAPTNSAVPj3uQAdc6slYJ0Ksc403G2XgxsJQFQ==}
    engines: {node: '>=18.19'}

  yoctocolors-cjs@2.1.3:
    resolution: {integrity: sha512-U/PBtDf35ff0D8X8D0jfdzHYEPFxAI7jJlxZXwCSez5M3190m+QobIfh+sWDWSHMCWWJN2AWamkegn6vr6YBTw==}
    engines: {node: '>=18'}

  yoctocolors@2.1.1:
    resolution: {integrity: sha512-GQHQqAopRhwU8Kt1DDM8NjibDXHC8eoh1erhGAJPEyveY9qqVeXvVikNKrDz69sHowPMorbPUrH/mx8c50eiBQ==}
    engines: {node: '>=18'}

  yoctocolors@2.1.2:
    resolution: {integrity: sha512-CzhO+pFNo8ajLM2d2IW/R93ipy99LWjtwblvC1RsoSUMZgyLbYFr221TnSNT7GjGdYui6P459mw9JH/g/zW2ug==}
    engines: {node: '>=18'}

  zod-package-json@1.1.0:
    resolution: {integrity: sha512-RvEsa3W/NCqEBMtnoE09GRVelA3IqRcKaijEiM6CEGsD19qLurf0HjrYMHwOqImOszlLL0ja63DPJeeU4pm7oQ==}
    engines: {node: '>=20'}

  zod-to-json-schema@3.24.6:
    resolution: {integrity: sha512-h/z3PKvcTcTetyjl1fkj79MHNEjm+HpD6NXheWjzOekY7kV+lwDYnHw+ivHkijnCSMz1yJaWBD9vu/Fcmk+vEg==}
    peerDependencies:
      zod: ^3.24.1

  zod-to-ts@1.2.0:
    resolution: {integrity: sha512-x30XE43V+InwGpvTySRNz9kB7qFU8DlyEy7BsSTCHPH1R0QasMmHWZDCzYm6bVXtj/9NNJAZF3jW8rzFvH5OFA==}
    peerDependencies:
      typescript: ^4.9.4 || ^5.0.2
      zod: ^3

  zod@3.25.76:
    resolution: {integrity: sha512-gzUt/qt81nXsFGKIFcC3YnfEAx5NkunCfnDlvuBSSFS02bcXu4Lmea0AFIUwbLWxWPx3d9p8S5QoaujKcNQxcQ==}

  zwitch@2.0.4:
    resolution: {integrity: sha512-bXE4cR/kVZhKZX/RjPEflHaKVhUVl85noU3v6b8apfQEc1x4A+zBxjZ4lN8LqGd6WZ3dl98pY4o717VFmoPp+A==}

snapshots:

  '@ampproject/remapping@2.3.0':
    dependencies:
      '@jridgewell/gen-mapping': 0.3.8
      '@jridgewell/trace-mapping': 0.3.25

  '@ark/attest@0.53.0(typescript@5.9.3)':
    dependencies:
      '@ark/fs': 0.53.0
      '@ark/util': 0.53.0
      '@prettier/sync': 0.6.1(prettier@3.6.2)
      '@typescript/analyze-trace': 0.10.1
      '@typescript/vfs': 1.6.1(typescript@5.9.3)
      arktype: 2.1.25
      prettier: 3.6.2
      typescript: 5.9.3
    transitivePeerDependencies:
      - supports-color

  '@ark/fs@0.53.0': {}

  '@ark/schema@0.53.0':
    dependencies:
      '@ark/util': 0.53.0

  '@ark/util@0.53.0': {}

  '@asamuzakjp/css-color@4.0.5':
    dependencies:
      '@csstools/css-calc': 2.1.4(@csstools/css-parser-algorithms@3.0.5(@csstools/css-tokenizer@3.0.4))(@csstools/css-tokenizer@3.0.4)
      '@csstools/css-color-parser': 3.1.0(@csstools/css-parser-algorithms@3.0.5(@csstools/css-tokenizer@3.0.4))(@csstools/css-tokenizer@3.0.4)
      '@csstools/css-parser-algorithms': 3.0.5(@csstools/css-tokenizer@3.0.4)
      '@csstools/css-tokenizer': 3.0.4
      lru-cache: 11.2.2

  '@asamuzakjp/dom-selector@6.5.6':
    dependencies:
      '@asamuzakjp/nwsapi': 2.3.9
      bidi-js: 1.0.3
      css-tree: 3.1.0
      is-potential-custom-element-name: 1.0.1
      lru-cache: 11.2.2

  '@asamuzakjp/nwsapi@2.3.9': {}

  '@astrojs/check@0.9.4(prettier@3.6.2)(typescript@5.9.3)':
    dependencies:
      '@astrojs/language-server': 2.15.4(prettier@3.6.2)(typescript@5.9.3)
      chokidar: 4.0.3
      kleur: 4.1.5
      typescript: 5.9.3
      yargs: 17.7.2
    transitivePeerDependencies:
      - prettier
      - prettier-plugin-astro

  '@astrojs/compiler@2.13.0': {}

  '@astrojs/internal-helpers@0.6.1': {}

  '@astrojs/internal-helpers@0.7.2': {}

  '@astrojs/internal-helpers@0.7.4': {}

  '@astrojs/language-server@2.15.4(prettier@3.6.2)(typescript@5.9.3)':
    dependencies:
      '@astrojs/compiler': 2.13.0
      '@astrojs/yaml2ts': 0.2.2
      '@jridgewell/sourcemap-codec': 1.5.0
      '@volar/kit': 2.4.11(typescript@5.9.3)
      '@volar/language-core': 2.4.11
      '@volar/language-server': 2.4.11
      '@volar/language-service': 2.4.11
      fast-glob: 3.3.3
      muggle-string: 0.4.1
      volar-service-css: 0.0.62(@volar/language-service@2.4.11)
      volar-service-emmet: 0.0.62(@volar/language-service@2.4.11)
      volar-service-html: 0.0.62(@volar/language-service@2.4.11)
      volar-service-prettier: 0.0.62(@volar/language-service@2.4.11)(prettier@3.6.2)
      volar-service-typescript: 0.0.62(@volar/language-service@2.4.11)
      volar-service-typescript-twoslash-queries: 0.0.62(@volar/language-service@2.4.11)
      volar-service-yaml: 0.0.62(@volar/language-service@2.4.11)
      vscode-html-languageservice: 5.3.1
      vscode-uri: 3.1.0
    optionalDependencies:
      prettier: 3.6.2
    transitivePeerDependencies:
      - typescript

  '@astrojs/markdown-remark@6.3.1':
    dependencies:
      '@astrojs/internal-helpers': 0.6.1
      '@astrojs/prism': 3.2.0
      github-slugger: 2.0.0
      hast-util-from-html: 2.0.3
      hast-util-to-text: 4.0.2
      import-meta-resolve: 4.2.0
      js-yaml: 4.1.0
      mdast-util-definitions: 6.0.0
      rehype-raw: 7.0.0
      rehype-stringify: 10.0.1
      remark-gfm: 4.0.1
      remark-parse: 11.0.0
      remark-rehype: 11.1.2
      remark-smartypants: 3.0.2
      shiki: 3.12.2
      smol-toml: 1.4.2
      unified: 11.0.5
      unist-util-remove-position: 5.0.0
      unist-util-visit: 5.0.0
      unist-util-visit-parents: 6.0.1
      vfile: 6.0.3
    transitivePeerDependencies:
      - supports-color

  '@astrojs/markdown-remark@6.3.6':
    dependencies:
      '@astrojs/internal-helpers': 0.7.2
      '@astrojs/prism': 3.3.0
      github-slugger: 2.0.0
      hast-util-from-html: 2.0.3
      hast-util-to-text: 4.0.2
      import-meta-resolve: 4.2.0
      js-yaml: 4.1.0
      mdast-util-definitions: 6.0.0
      rehype-raw: 7.0.0
      rehype-stringify: 10.0.1
      remark-gfm: 4.0.1
      remark-parse: 11.0.0
      remark-rehype: 11.1.2
      remark-smartypants: 3.0.2
      shiki: 3.12.2
      smol-toml: 1.4.2
      unified: 11.0.5
      unist-util-remove-position: 5.0.0
      unist-util-visit: 5.0.0
      unist-util-visit-parents: 6.0.1
      vfile: 6.0.3
    transitivePeerDependencies:
      - supports-color

  '@astrojs/markdown-remark@6.3.8':
    dependencies:
      '@astrojs/internal-helpers': 0.7.4
      '@astrojs/prism': 3.3.0
      github-slugger: 2.0.0
      hast-util-from-html: 2.0.3
      hast-util-to-text: 4.0.2
      import-meta-resolve: 4.2.0
      js-yaml: 4.1.0
      mdast-util-definitions: 6.0.0
      rehype-raw: 7.0.0
      rehype-stringify: 10.0.1
      remark-gfm: 4.0.1
      remark-parse: 11.0.0
      remark-rehype: 11.1.2
      remark-smartypants: 3.0.2
      shiki: 3.13.0
      smol-toml: 1.4.2
      unified: 11.0.5
      unist-util-remove-position: 5.0.0
      unist-util-visit: 5.0.0
      unist-util-visit-parents: 6.0.1
      vfile: 6.0.3
    transitivePeerDependencies:
      - supports-color

<<<<<<< HEAD
  '@astrojs/mdx@4.2.6(astro@5.14.5(@types/node@24.10.0)(jiti@2.6.0)(lightningcss@1.30.1)(rollup@4.34.8)(tsx@4.20.6)(typescript@5.8.3)(yaml@2.8.1))':
=======
  '@astrojs/mdx@4.2.6(astro@5.14.5(@types/node@24.7.0)(jiti@2.6.0)(lightningcss@1.30.1)(rollup@4.34.8)(tsx@4.20.6)(typescript@5.9.3)(yaml@2.8.1))':
>>>>>>> 55bbb418
    dependencies:
      '@astrojs/markdown-remark': 6.3.1
      '@mdx-js/mdx': 3.1.0(acorn@8.15.0)
      acorn: 8.15.0
<<<<<<< HEAD
      astro: 5.14.5(@types/node@24.10.0)(jiti@2.6.0)(lightningcss@1.30.1)(rollup@4.34.8)(tsx@4.20.6)(typescript@5.8.3)(yaml@2.8.1)
=======
      astro: 5.14.5(@types/node@24.7.0)(jiti@2.6.0)(lightningcss@1.30.1)(rollup@4.34.8)(tsx@4.20.6)(typescript@5.9.3)(yaml@2.8.1)
>>>>>>> 55bbb418
      es-module-lexer: 1.7.0
      estree-util-visit: 2.0.0
      hast-util-to-html: 9.0.5
      kleur: 4.1.5
      rehype-raw: 7.0.0
      remark-gfm: 4.0.1
      remark-smartypants: 3.0.2
      source-map: 0.7.4
      unist-util-visit: 5.0.0
      vfile: 6.0.3
    transitivePeerDependencies:
      - supports-color

  '@astrojs/prism@3.2.0':
    dependencies:
      prismjs: 1.30.0

  '@astrojs/prism@3.3.0':
    dependencies:
      prismjs: 1.30.0

  '@astrojs/react@4.3.1(@types/node@24.10.0)(@types/react-dom@19.1.6(@types/react@19.1.8))(@types/react@19.1.8)(jiti@2.6.0)(lightningcss@1.30.1)(react-dom@19.1.0(react@19.1.0))(react@19.1.0)(tsx@4.20.6)(yaml@2.8.1)':
    dependencies:
      '@types/react': 19.1.8
      '@types/react-dom': 19.1.6(@types/react@19.1.8)
      '@vitejs/plugin-react': 4.7.0(vite@6.3.6(@types/node@24.10.0)(jiti@2.6.0)(lightningcss@1.30.1)(tsx@4.20.6)(yaml@2.8.1))
      react: 19.1.0
      react-dom: 19.1.0(react@19.1.0)
      ultrahtml: 1.6.0
      vite: 6.3.6(@types/node@24.10.0)(jiti@2.6.0)(lightningcss@1.30.1)(tsx@4.20.6)(yaml@2.8.1)
    transitivePeerDependencies:
      - '@types/node'
      - jiti
      - less
      - lightningcss
      - sass
      - sass-embedded
      - stylus
      - sugarss
      - supports-color
      - terser
      - tsx
      - yaml

  '@astrojs/rss@4.0.11':
    dependencies:
      fast-xml-parser: 4.5.3
      kleur: 4.1.5

  '@astrojs/sitemap@3.6.0':
    dependencies:
      sitemap: 8.0.0
      stream-replace-string: 2.0.0
      zod: 3.25.76

<<<<<<< HEAD
  '@astrojs/starlight-tailwind@4.0.1(@astrojs/starlight@0.36.1(astro@5.14.5(@types/node@24.10.0)(jiti@2.6.0)(lightningcss@1.30.1)(rollup@4.34.8)(tsx@4.20.6)(typescript@5.8.3)(yaml@2.8.1)))(tailwindcss@4.1.11)':
    dependencies:
      '@astrojs/starlight': 0.36.1(astro@5.14.5(@types/node@24.10.0)(jiti@2.6.0)(lightningcss@1.30.1)(rollup@4.34.8)(tsx@4.20.6)(typescript@5.8.3)(yaml@2.8.1))
      tailwindcss: 4.1.11

  '@astrojs/starlight@0.36.1(astro@5.14.5(@types/node@24.10.0)(jiti@2.6.0)(lightningcss@1.30.1)(rollup@4.34.8)(tsx@4.20.6)(typescript@5.8.3)(yaml@2.8.1))':
    dependencies:
      '@astrojs/markdown-remark': 6.3.6
      '@astrojs/mdx': 4.2.6(astro@5.14.5(@types/node@24.10.0)(jiti@2.6.0)(lightningcss@1.30.1)(rollup@4.34.8)(tsx@4.20.6)(typescript@5.8.3)(yaml@2.8.1))
=======
  '@astrojs/starlight-tailwind@4.0.1(@astrojs/starlight@0.36.1(astro@5.14.5(@types/node@24.7.0)(jiti@2.6.0)(lightningcss@1.30.1)(rollup@4.34.8)(tsx@4.20.6)(typescript@5.9.3)(yaml@2.8.1)))(tailwindcss@4.1.11)':
    dependencies:
      '@astrojs/starlight': 0.36.1(astro@5.14.5(@types/node@24.7.0)(jiti@2.6.0)(lightningcss@1.30.1)(rollup@4.34.8)(tsx@4.20.6)(typescript@5.9.3)(yaml@2.8.1))
      tailwindcss: 4.1.11

  '@astrojs/starlight@0.36.1(astro@5.14.5(@types/node@24.7.0)(jiti@2.6.0)(lightningcss@1.30.1)(rollup@4.34.8)(tsx@4.20.6)(typescript@5.9.3)(yaml@2.8.1))':
    dependencies:
      '@astrojs/markdown-remark': 6.3.6
      '@astrojs/mdx': 4.2.6(astro@5.14.5(@types/node@24.7.0)(jiti@2.6.0)(lightningcss@1.30.1)(rollup@4.34.8)(tsx@4.20.6)(typescript@5.9.3)(yaml@2.8.1))
>>>>>>> 55bbb418
      '@astrojs/sitemap': 3.6.0
      '@pagefind/default-ui': 1.3.0
      '@types/hast': 3.0.4
      '@types/js-yaml': 4.0.9
      '@types/mdast': 4.0.4
<<<<<<< HEAD
      astro: 5.14.5(@types/node@24.10.0)(jiti@2.6.0)(lightningcss@1.30.1)(rollup@4.34.8)(tsx@4.20.6)(typescript@5.8.3)(yaml@2.8.1)
      astro-expressive-code: 0.41.2(astro@5.14.5(@types/node@24.10.0)(jiti@2.6.0)(lightningcss@1.30.1)(rollup@4.34.8)(tsx@4.20.6)(typescript@5.8.3)(yaml@2.8.1))
=======
      astro: 5.14.5(@types/node@24.7.0)(jiti@2.6.0)(lightningcss@1.30.1)(rollup@4.34.8)(tsx@4.20.6)(typescript@5.9.3)(yaml@2.8.1)
      astro-expressive-code: 0.41.2(astro@5.14.5(@types/node@24.7.0)(jiti@2.6.0)(lightningcss@1.30.1)(rollup@4.34.8)(tsx@4.20.6)(typescript@5.9.3)(yaml@2.8.1))
>>>>>>> 55bbb418
      bcp-47: 2.1.0
      hast-util-from-html: 2.0.3
      hast-util-select: 6.0.4
      hast-util-to-string: 3.0.1
      hastscript: 9.0.1
      i18next: 23.16.8
      js-yaml: 4.1.0
      klona: 2.0.6
      mdast-util-directive: 3.1.0
      mdast-util-to-markdown: 2.1.2
      mdast-util-to-string: 4.0.0
      pagefind: 1.3.0
      rehype: 13.0.2
      rehype-format: 5.0.1
      remark-directive: 3.0.1
      ultrahtml: 1.6.0
      unified: 11.0.5
      unist-util-visit: 5.0.0
      vfile: 6.0.3
    transitivePeerDependencies:
      - supports-color

<<<<<<< HEAD
  '@astrojs/tailwind@6.0.2(astro@5.14.5(@types/node@24.10.0)(jiti@2.6.0)(lightningcss@1.30.1)(rollup@4.34.8)(tsx@4.20.6)(typescript@5.8.3)(yaml@2.8.1))(tailwindcss@4.1.11)':
    dependencies:
      astro: 5.14.5(@types/node@24.10.0)(jiti@2.6.0)(lightningcss@1.30.1)(rollup@4.34.8)(tsx@4.20.6)(typescript@5.8.3)(yaml@2.8.1)
=======
  '@astrojs/tailwind@6.0.2(astro@5.14.5(@types/node@24.7.0)(jiti@2.6.0)(lightningcss@1.30.1)(rollup@4.34.8)(tsx@4.20.6)(typescript@5.9.3)(yaml@2.8.1))(tailwindcss@4.1.11)':
    dependencies:
      astro: 5.14.5(@types/node@24.7.0)(jiti@2.6.0)(lightningcss@1.30.1)(rollup@4.34.8)(tsx@4.20.6)(typescript@5.9.3)(yaml@2.8.1)
>>>>>>> 55bbb418
      autoprefixer: 10.4.21(postcss@8.5.3)
      postcss: 8.5.3
      postcss-load-config: 4.0.2(postcss@8.5.3)
      tailwindcss: 4.1.11
    transitivePeerDependencies:
      - ts-node

  '@astrojs/telemetry@3.3.0':
    dependencies:
      ci-info: 4.3.0
      debug: 4.4.3
      dlv: 1.1.3
      dset: 3.1.4
      is-docker: 3.0.0
      is-wsl: 3.1.0
      which-pm-runs: 1.1.0
    transitivePeerDependencies:
      - supports-color

  '@astrojs/yaml2ts@0.2.2':
    dependencies:
      yaml: 2.8.1

  '@babel/code-frame@7.27.1':
    dependencies:
      '@babel/helper-validator-identifier': 7.27.1
      js-tokens: 4.0.0
      picocolors: 1.1.1

  '@babel/compat-data@7.28.4': {}

  '@babel/core@7.28.4':
    dependencies:
      '@babel/code-frame': 7.27.1
      '@babel/generator': 7.28.3
      '@babel/helper-compilation-targets': 7.27.2
      '@babel/helper-module-transforms': 7.28.3(@babel/core@7.28.4)
      '@babel/helpers': 7.28.4
      '@babel/parser': 7.28.4
      '@babel/template': 7.27.2
      '@babel/traverse': 7.28.4
      '@babel/types': 7.28.4
      '@jridgewell/remapping': 2.3.5
      convert-source-map: 2.0.0
      debug: 4.4.3
      gensync: 1.0.0-beta.2
      json5: 2.2.3
      semver: 6.3.1
    transitivePeerDependencies:
      - supports-color

  '@babel/generator@7.28.3':
    dependencies:
      '@babel/parser': 7.28.4
      '@babel/types': 7.28.4
      '@jridgewell/gen-mapping': 0.3.13
      '@jridgewell/trace-mapping': 0.3.31
      jsesc: 3.1.0

  '@babel/helper-compilation-targets@7.27.2':
    dependencies:
      '@babel/compat-data': 7.28.4
      '@babel/helper-validator-option': 7.27.1
      browserslist: 4.26.2
      lru-cache: 5.1.1
      semver: 6.3.1

  '@babel/helper-globals@7.28.0': {}

  '@babel/helper-module-imports@7.27.1':
    dependencies:
      '@babel/traverse': 7.28.4
      '@babel/types': 7.28.4
    transitivePeerDependencies:
      - supports-color

  '@babel/helper-module-transforms@7.28.3(@babel/core@7.28.4)':
    dependencies:
      '@babel/core': 7.28.4
      '@babel/helper-module-imports': 7.27.1
      '@babel/helper-validator-identifier': 7.27.1
      '@babel/traverse': 7.28.4
    transitivePeerDependencies:
      - supports-color

  '@babel/helper-plugin-utils@7.27.1': {}

  '@babel/helper-string-parser@7.25.9': {}

  '@babel/helper-string-parser@7.27.1': {}

  '@babel/helper-validator-identifier@7.25.9': {}

  '@babel/helper-validator-identifier@7.27.1': {}

  '@babel/helper-validator-option@7.27.1': {}

  '@babel/helpers@7.28.4':
    dependencies:
      '@babel/template': 7.27.2
      '@babel/types': 7.28.4

  '@babel/parser@7.26.9':
    dependencies:
      '@babel/types': 7.26.9

  '@babel/parser@7.27.0':
    dependencies:
      '@babel/types': 7.27.0

  '@babel/parser@7.27.2':
    dependencies:
      '@babel/types': 7.27.1

  '@babel/parser@7.28.4':
    dependencies:
      '@babel/types': 7.28.4

  '@babel/plugin-transform-react-jsx-self@7.27.1(@babel/core@7.28.4)':
    dependencies:
      '@babel/core': 7.28.4
      '@babel/helper-plugin-utils': 7.27.1

  '@babel/plugin-transform-react-jsx-source@7.27.1(@babel/core@7.28.4)':
    dependencies:
      '@babel/core': 7.28.4
      '@babel/helper-plugin-utils': 7.27.1

  '@babel/runtime@7.26.9':
    dependencies:
      regenerator-runtime: 0.14.1

  '@babel/standalone@7.27.0': {}

  '@babel/template@7.27.2':
    dependencies:
      '@babel/code-frame': 7.27.1
      '@babel/parser': 7.27.2
      '@babel/types': 7.27.1

  '@babel/traverse@7.28.4':
    dependencies:
      '@babel/code-frame': 7.27.1
      '@babel/generator': 7.28.3
      '@babel/helper-globals': 7.28.0
      '@babel/parser': 7.28.4
      '@babel/template': 7.27.2
      '@babel/types': 7.28.4
      debug: 4.4.3
    transitivePeerDependencies:
      - supports-color

  '@babel/types@7.26.5':
    dependencies:
      '@babel/helper-string-parser': 7.25.9
      '@babel/helper-validator-identifier': 7.25.9

  '@babel/types@7.26.9':
    dependencies:
      '@babel/helper-string-parser': 7.25.9
      '@babel/helper-validator-identifier': 7.25.9

  '@babel/types@7.27.0':
    dependencies:
      '@babel/helper-string-parser': 7.25.9
      '@babel/helper-validator-identifier': 7.25.9

  '@babel/types@7.27.1':
    dependencies:
      '@babel/helper-string-parser': 7.27.1
      '@babel/helper-validator-identifier': 7.27.1

  '@babel/types@7.28.4':
    dependencies:
      '@babel/helper-string-parser': 7.27.1
      '@babel/helper-validator-identifier': 7.27.1

  '@bcoe/v8-coverage@1.0.2': {}

  '@biomejs/biome@2.2.5':
    optionalDependencies:
      '@biomejs/cli-darwin-arm64': 2.2.5
      '@biomejs/cli-darwin-x64': 2.2.5
      '@biomejs/cli-linux-arm64': 2.2.5
      '@biomejs/cli-linux-arm64-musl': 2.2.5
      '@biomejs/cli-linux-x64': 2.2.5
      '@biomejs/cli-linux-x64-musl': 2.2.5
      '@biomejs/cli-win32-arm64': 2.2.5
      '@biomejs/cli-win32-x64': 2.2.5

  '@biomejs/cli-darwin-arm64@2.2.5':
    optional: true

  '@biomejs/cli-darwin-x64@2.2.5':
    optional: true

  '@biomejs/cli-linux-arm64-musl@2.2.5':
    optional: true

  '@biomejs/cli-linux-arm64@2.2.5':
    optional: true

  '@biomejs/cli-linux-x64-musl@2.2.5':
    optional: true

  '@biomejs/cli-linux-x64@2.2.5':
    optional: true

  '@biomejs/cli-win32-arm64@2.2.5':
    optional: true

  '@biomejs/cli-win32-x64@2.2.5':
    optional: true

  '@bundled-es-modules/cookie@2.0.1':
    dependencies:
      cookie: 0.7.2
    optional: true

  '@bundled-es-modules/statuses@1.0.1':
    dependencies:
      statuses: 2.0.2
    optional: true

  '@bundled-es-modules/tough-cookie@0.1.6':
    dependencies:
      '@types/tough-cookie': 4.0.5
      tough-cookie: 4.1.4
    optional: true

  '@capsizecss/unpack@3.0.0':
    dependencies:
      fontkit: 2.0.4

  '@csstools/color-helpers@5.1.0': {}

  '@csstools/css-calc@2.1.4(@csstools/css-parser-algorithms@3.0.5(@csstools/css-tokenizer@3.0.4))(@csstools/css-tokenizer@3.0.4)':
    dependencies:
      '@csstools/css-parser-algorithms': 3.0.5(@csstools/css-tokenizer@3.0.4)
      '@csstools/css-tokenizer': 3.0.4

  '@csstools/css-color-parser@3.1.0(@csstools/css-parser-algorithms@3.0.5(@csstools/css-tokenizer@3.0.4))(@csstools/css-tokenizer@3.0.4)':
    dependencies:
      '@csstools/color-helpers': 5.1.0
      '@csstools/css-calc': 2.1.4(@csstools/css-parser-algorithms@3.0.5(@csstools/css-tokenizer@3.0.4))(@csstools/css-tokenizer@3.0.4)
      '@csstools/css-parser-algorithms': 3.0.5(@csstools/css-tokenizer@3.0.4)
      '@csstools/css-tokenizer': 3.0.4

  '@csstools/css-parser-algorithms@3.0.5(@csstools/css-tokenizer@3.0.4)':
    dependencies:
      '@csstools/css-tokenizer': 3.0.4

  '@csstools/css-syntax-patches-for-csstree@1.0.14(postcss@8.5.6)':
    dependencies:
      postcss: 8.5.6

  '@csstools/css-tokenizer@3.0.4': {}

  '@ctrl/tinycolor@4.1.0': {}

  '@dimforge/rapier3d-compat@0.12.0': {}

  '@emmetio/abbreviation@2.3.3':
    dependencies:
      '@emmetio/scanner': 1.0.4

  '@emmetio/css-abbreviation@2.1.8':
    dependencies:
      '@emmetio/scanner': 1.0.4

  '@emmetio/css-parser@0.4.0':
    dependencies:
      '@emmetio/stream-reader': 2.2.0
      '@emmetio/stream-reader-utils': 0.1.0

  '@emmetio/html-matcher@1.3.0':
    dependencies:
      '@emmetio/scanner': 1.0.4

  '@emmetio/scanner@1.0.4': {}

  '@emmetio/stream-reader-utils@0.1.0': {}

  '@emmetio/stream-reader@2.2.0': {}

  '@emnapi/core@1.5.0':
    dependencies:
      '@emnapi/wasi-threads': 1.1.0
      tslib: 2.8.1

  '@emnapi/runtime@1.4.3':
    dependencies:
      tslib: 2.8.1
    optional: true

  '@emnapi/runtime@1.5.0':
    dependencies:
      tslib: 2.8.1

  '@emnapi/wasi-threads@1.1.0':
    dependencies:
      tslib: 2.8.1

  '@esbuild/aix-ppc64@0.24.2':
    optional: true

  '@esbuild/aix-ppc64@0.25.10':
    optional: true

  '@esbuild/android-arm64@0.24.2':
    optional: true

  '@esbuild/android-arm64@0.25.10':
    optional: true

  '@esbuild/android-arm@0.24.2':
    optional: true

  '@esbuild/android-arm@0.25.10':
    optional: true

  '@esbuild/android-x64@0.24.2':
    optional: true

  '@esbuild/android-x64@0.25.10':
    optional: true

  '@esbuild/darwin-arm64@0.24.2':
    optional: true

  '@esbuild/darwin-arm64@0.25.10':
    optional: true

  '@esbuild/darwin-x64@0.24.2':
    optional: true

  '@esbuild/darwin-x64@0.25.10':
    optional: true

  '@esbuild/freebsd-arm64@0.24.2':
    optional: true

  '@esbuild/freebsd-arm64@0.25.10':
    optional: true

  '@esbuild/freebsd-x64@0.24.2':
    optional: true

  '@esbuild/freebsd-x64@0.25.10':
    optional: true

  '@esbuild/linux-arm64@0.24.2':
    optional: true

  '@esbuild/linux-arm64@0.25.10':
    optional: true

  '@esbuild/linux-arm@0.24.2':
    optional: true

  '@esbuild/linux-arm@0.25.10':
    optional: true

  '@esbuild/linux-ia32@0.24.2':
    optional: true

  '@esbuild/linux-ia32@0.25.10':
    optional: true

  '@esbuild/linux-loong64@0.24.2':
    optional: true

  '@esbuild/linux-loong64@0.25.10':
    optional: true

  '@esbuild/linux-mips64el@0.24.2':
    optional: true

  '@esbuild/linux-mips64el@0.25.10':
    optional: true

  '@esbuild/linux-ppc64@0.24.2':
    optional: true

  '@esbuild/linux-ppc64@0.25.10':
    optional: true

  '@esbuild/linux-riscv64@0.24.2':
    optional: true

  '@esbuild/linux-riscv64@0.25.10':
    optional: true

  '@esbuild/linux-s390x@0.24.2':
    optional: true

  '@esbuild/linux-s390x@0.25.10':
    optional: true

  '@esbuild/linux-x64@0.24.2':
    optional: true

  '@esbuild/linux-x64@0.25.10':
    optional: true

  '@esbuild/netbsd-arm64@0.24.2':
    optional: true

  '@esbuild/netbsd-arm64@0.25.10':
    optional: true

  '@esbuild/netbsd-x64@0.24.2':
    optional: true

  '@esbuild/netbsd-x64@0.25.10':
    optional: true

  '@esbuild/openbsd-arm64@0.24.2':
    optional: true

  '@esbuild/openbsd-arm64@0.25.10':
    optional: true

  '@esbuild/openbsd-x64@0.24.2':
    optional: true

  '@esbuild/openbsd-x64@0.25.10':
    optional: true

  '@esbuild/openharmony-arm64@0.25.10':
    optional: true

  '@esbuild/sunos-x64@0.24.2':
    optional: true

  '@esbuild/sunos-x64@0.25.10':
    optional: true

  '@esbuild/win32-arm64@0.24.2':
    optional: true

  '@esbuild/win32-arm64@0.25.10':
    optional: true

  '@esbuild/win32-ia32@0.24.2':
    optional: true

  '@esbuild/win32-ia32@0.25.10':
    optional: true

  '@esbuild/win32-x64@0.24.2':
    optional: true

  '@esbuild/win32-x64@0.25.10':
    optional: true

  '@expressive-code/core@0.41.2':
    dependencies:
      '@ctrl/tinycolor': 4.1.0
      hast-util-select: 6.0.4
      hast-util-to-html: 9.0.5
      hast-util-to-text: 4.0.2
      hastscript: 9.0.1
      postcss: 8.5.6
      postcss-nested: 6.2.0(postcss@8.5.6)
      unist-util-visit: 5.0.0
      unist-util-visit-parents: 6.0.1

  '@expressive-code/plugin-frames@0.41.2':
    dependencies:
      '@expressive-code/core': 0.41.2

  '@expressive-code/plugin-shiki@0.41.2':
    dependencies:
      '@expressive-code/core': 0.41.2
      shiki: 3.12.2

  '@expressive-code/plugin-text-markers@0.41.2':
    dependencies:
      '@expressive-code/core': 0.41.2

  '@floating-ui/core@1.7.1':
    dependencies:
      '@floating-ui/utils': 0.2.9

  '@floating-ui/dom@1.7.1':
    dependencies:
      '@floating-ui/core': 1.7.1
      '@floating-ui/utils': 0.2.9

  '@floating-ui/react-dom@2.1.3(react-dom@19.1.0(react@19.1.0))(react@19.1.0)':
    dependencies:
      '@floating-ui/dom': 1.7.1
      react: 19.1.0
      react-dom: 19.1.0(react@19.1.0)

  '@floating-ui/utils@0.2.9': {}

  '@gerrit0/mini-shiki@1.27.2':
    dependencies:
      '@shikijs/engine-oniguruma': 1.29.2
      '@shikijs/types': 1.29.2
      '@shikijs/vscode-textmate': 10.0.2

  '@img/sharp-darwin-arm64@0.34.2':
    optionalDependencies:
      '@img/sharp-libvips-darwin-arm64': 1.1.0
    optional: true

  '@img/sharp-darwin-x64@0.34.2':
    optionalDependencies:
      '@img/sharp-libvips-darwin-x64': 1.1.0
    optional: true

  '@img/sharp-libvips-darwin-arm64@1.1.0':
    optional: true

  '@img/sharp-libvips-darwin-x64@1.1.0':
    optional: true

  '@img/sharp-libvips-linux-arm64@1.1.0':
    optional: true

  '@img/sharp-libvips-linux-arm@1.1.0':
    optional: true

  '@img/sharp-libvips-linux-ppc64@1.1.0':
    optional: true

  '@img/sharp-libvips-linux-s390x@1.1.0':
    optional: true

  '@img/sharp-libvips-linux-x64@1.1.0':
    optional: true

  '@img/sharp-libvips-linuxmusl-arm64@1.1.0':
    optional: true

  '@img/sharp-libvips-linuxmusl-x64@1.1.0':
    optional: true

  '@img/sharp-linux-arm64@0.34.2':
    optionalDependencies:
      '@img/sharp-libvips-linux-arm64': 1.1.0
    optional: true

  '@img/sharp-linux-arm@0.34.2':
    optionalDependencies:
      '@img/sharp-libvips-linux-arm': 1.1.0
    optional: true

  '@img/sharp-linux-s390x@0.34.2':
    optionalDependencies:
      '@img/sharp-libvips-linux-s390x': 1.1.0
    optional: true

  '@img/sharp-linux-x64@0.34.2':
    optionalDependencies:
      '@img/sharp-libvips-linux-x64': 1.1.0
    optional: true

  '@img/sharp-linuxmusl-arm64@0.34.2':
    optionalDependencies:
      '@img/sharp-libvips-linuxmusl-arm64': 1.1.0
    optional: true

  '@img/sharp-linuxmusl-x64@0.34.2':
    optionalDependencies:
      '@img/sharp-libvips-linuxmusl-x64': 1.1.0
    optional: true

  '@img/sharp-wasm32@0.34.2':
    dependencies:
      '@emnapi/runtime': 1.4.3
    optional: true

  '@img/sharp-win32-arm64@0.34.2':
    optional: true

  '@img/sharp-win32-ia32@0.34.2':
    optional: true

  '@img/sharp-win32-x64@0.34.2':
    optional: true

  '@inquirer/ansi@1.0.1':
    optional: true

  '@inquirer/confirm@5.1.19(@types/node@24.10.0)':
    dependencies:
      '@inquirer/core': 10.3.0(@types/node@24.10.0)
      '@inquirer/type': 3.0.9(@types/node@24.10.0)
    optionalDependencies:
      '@types/node': 24.10.0
    optional: true

  '@inquirer/core@10.3.0(@types/node@24.10.0)':
    dependencies:
      '@inquirer/ansi': 1.0.1
      '@inquirer/figures': 1.0.14
      '@inquirer/type': 3.0.9(@types/node@24.10.0)
      cli-width: 4.1.0
      mute-stream: 2.0.0
      signal-exit: 4.1.0
      wrap-ansi: 6.2.0
      yoctocolors-cjs: 2.1.3
    optionalDependencies:
      '@types/node': 24.10.0
    optional: true

  '@inquirer/figures@1.0.14':
    optional: true

  '@inquirer/type@3.0.9(@types/node@24.10.0)':
    optionalDependencies:
      '@types/node': 24.10.0
    optional: true

  '@isaacs/balanced-match@4.0.1': {}

  '@isaacs/brace-expansion@5.0.0':
    dependencies:
      '@isaacs/balanced-match': 4.0.1

  '@isaacs/cliui@8.0.2':
    dependencies:
      string-width: 5.1.2
      string-width-cjs: string-width@4.2.3
      strip-ansi: 7.1.0
      strip-ansi-cjs: strip-ansi@6.0.1
      wrap-ansi: 8.1.0
      wrap-ansi-cjs: wrap-ansi@7.0.0

  '@isaacs/fs-minipass@4.0.1':
    dependencies:
      minipass: 7.1.2

  '@istanbuljs/schema@0.1.3': {}

  '@jridgewell/gen-mapping@0.3.13':
    dependencies:
      '@jridgewell/sourcemap-codec': 1.5.5
      '@jridgewell/trace-mapping': 0.3.31

  '@jridgewell/gen-mapping@0.3.8':
    dependencies:
      '@jridgewell/set-array': 1.2.1
      '@jridgewell/sourcemap-codec': 1.5.5
      '@jridgewell/trace-mapping': 0.3.25

  '@jridgewell/remapping@2.3.5':
    dependencies:
      '@jridgewell/gen-mapping': 0.3.13
      '@jridgewell/trace-mapping': 0.3.31

  '@jridgewell/resolve-uri@3.1.2': {}

  '@jridgewell/set-array@1.2.1': {}

  '@jridgewell/sourcemap-codec@1.5.0': {}

  '@jridgewell/sourcemap-codec@1.5.4': {}

  '@jridgewell/sourcemap-codec@1.5.5': {}

  '@jridgewell/trace-mapping@0.3.25':
    dependencies:
      '@jridgewell/resolve-uri': 3.1.2
      '@jridgewell/sourcemap-codec': 1.5.5

  '@jridgewell/trace-mapping@0.3.31':
    dependencies:
      '@jridgewell/resolve-uri': 3.1.2
      '@jridgewell/sourcemap-codec': 1.5.5

  '@jsdevtools/ez-spawn@3.0.4':
    dependencies:
      call-me-maybe: 1.0.2
      cross-spawn: 7.0.6
      string-argv: 0.3.2
      type-detect: 4.1.0

  '@loaders.gl/core@4.3.4':
    dependencies:
      '@loaders.gl/loader-utils': 4.3.4(@loaders.gl/core@4.3.4)
      '@loaders.gl/schema': 4.3.4(@loaders.gl/core@4.3.4)
      '@loaders.gl/worker-utils': 4.3.4(@loaders.gl/core@4.3.4)
      '@probe.gl/log': 4.1.0

  '@loaders.gl/loader-utils@4.3.4(@loaders.gl/core@4.3.4)':
    dependencies:
      '@loaders.gl/core': 4.3.4
      '@loaders.gl/schema': 4.3.4(@loaders.gl/core@4.3.4)
      '@loaders.gl/worker-utils': 4.3.4(@loaders.gl/core@4.3.4)
      '@probe.gl/log': 4.1.0
      '@probe.gl/stats': 4.1.0

  '@loaders.gl/obj@4.3.4(@loaders.gl/core@4.3.4)':
    dependencies:
      '@loaders.gl/core': 4.3.4
      '@loaders.gl/loader-utils': 4.3.4(@loaders.gl/core@4.3.4)
      '@loaders.gl/schema': 4.3.4(@loaders.gl/core@4.3.4)

  '@loaders.gl/schema@4.3.4(@loaders.gl/core@4.3.4)':
    dependencies:
      '@loaders.gl/core': 4.3.4
      '@types/geojson': 7946.0.16

  '@loaders.gl/worker-utils@4.3.4(@loaders.gl/core@4.3.4)':
    dependencies:
      '@loaders.gl/core': 4.3.4

  '@mdx-js/mdx@3.1.0(acorn@8.15.0)':
    dependencies:
      '@types/estree': 1.0.8
      '@types/estree-jsx': 1.0.5
      '@types/hast': 3.0.4
      '@types/mdx': 2.0.13
      collapse-white-space: 2.1.0
      devlop: 1.1.0
      estree-util-is-identifier-name: 3.0.0
      estree-util-scope: 1.0.0
      estree-walker: 3.0.3
      hast-util-to-jsx-runtime: 2.3.6
      markdown-extensions: 2.0.0
      recma-build-jsx: 1.0.0
      recma-jsx: 1.0.0(acorn@8.15.0)
      recma-stringify: 1.0.0
      rehype-recma: 1.0.0
      remark-mdx: 3.1.0
      remark-parse: 11.0.0
      remark-rehype: 11.1.2
      source-map: 0.7.4
      unified: 11.0.5
      unist-util-position-from-estree: 2.0.0
      unist-util-stringify-position: 4.0.0
      unist-util-visit: 5.0.0
      vfile: 6.0.3
    transitivePeerDependencies:
      - acorn
      - supports-color

  '@monaco-editor/loader@1.5.0':
    dependencies:
      state-local: 1.0.7

  '@monaco-editor/react@4.7.0(monaco-editor@0.53.0)(react-dom@19.1.0(react@19.1.0))(react@19.1.0)':
    dependencies:
      '@monaco-editor/loader': 1.5.0
      monaco-editor: 0.53.0
      react: 19.1.0
      react-dom: 19.1.0(react@19.1.0)

  '@mswjs/interceptors@0.39.8':
    dependencies:
      '@open-draft/deferred-promise': 2.2.0
      '@open-draft/logger': 0.3.0
      '@open-draft/until': 2.1.0
      is-node-process: 1.2.0
      outvariant: 1.4.3
      strict-event-emitter: 0.5.1
    optional: true

  '@napi-rs/wasm-runtime@1.0.7':
    dependencies:
      '@emnapi/core': 1.5.0
      '@emnapi/runtime': 1.5.0
      '@tybys/wasm-util': 0.10.1

  '@nodelib/fs.scandir@2.1.5':
    dependencies:
      '@nodelib/fs.stat': 2.0.5
      run-parallel: 1.2.0

  '@nodelib/fs.stat@2.0.5': {}

  '@nodelib/fs.walk@1.2.8':
    dependencies:
      '@nodelib/fs.scandir': 2.1.5
      fastq: 1.19.0

  '@observablehq/plot@0.6.17':
    dependencies:
      d3: 7.9.0
      interval-tree-1d: 1.0.4
      isoformat: 0.2.1

  '@octokit/action@6.1.0':
    dependencies:
      '@octokit/auth-action': 4.1.0
      '@octokit/core': 5.2.1
      '@octokit/plugin-paginate-rest': 9.2.2(@octokit/core@5.2.1)
      '@octokit/plugin-rest-endpoint-methods': 10.4.1(@octokit/core@5.2.1)
      '@octokit/types': 12.6.0
      undici: 6.21.2

  '@octokit/auth-action@4.1.0':
    dependencies:
      '@octokit/auth-token': 4.0.0
      '@octokit/types': 13.10.0

  '@octokit/auth-token@4.0.0': {}

  '@octokit/core@5.2.1':
    dependencies:
      '@octokit/auth-token': 4.0.0
      '@octokit/graphql': 7.1.1
      '@octokit/request': 8.4.1
      '@octokit/request-error': 5.1.1
      '@octokit/types': 13.10.0
      before-after-hook: 2.2.3
      universal-user-agent: 6.0.1

  '@octokit/endpoint@9.0.6':
    dependencies:
      '@octokit/types': 13.10.0
      universal-user-agent: 6.0.1

  '@octokit/graphql@7.1.1':
    dependencies:
      '@octokit/request': 8.4.1
      '@octokit/types': 13.10.0
      universal-user-agent: 6.0.1

  '@octokit/openapi-types@20.0.0': {}

  '@octokit/openapi-types@24.2.0': {}

  '@octokit/plugin-paginate-rest@9.2.2(@octokit/core@5.2.1)':
    dependencies:
      '@octokit/core': 5.2.1
      '@octokit/types': 12.6.0

  '@octokit/plugin-rest-endpoint-methods@10.4.1(@octokit/core@5.2.1)':
    dependencies:
      '@octokit/core': 5.2.1
      '@octokit/types': 12.6.0

  '@octokit/request-error@5.1.1':
    dependencies:
      '@octokit/types': 13.10.0
      deprecation: 2.3.1
      once: 1.4.0

  '@octokit/request@8.4.1':
    dependencies:
      '@octokit/endpoint': 9.0.6
      '@octokit/request-error': 5.1.1
      '@octokit/types': 13.10.0
      universal-user-agent: 6.0.1

  '@octokit/types@12.6.0':
    dependencies:
      '@octokit/openapi-types': 20.0.0

  '@octokit/types@13.10.0':
    dependencies:
      '@octokit/openapi-types': 24.2.0

  '@open-draft/deferred-promise@2.2.0':
    optional: true

  '@open-draft/logger@0.3.0':
    dependencies:
      is-node-process: 1.2.0
      outvariant: 1.4.3
    optional: true

  '@open-draft/until@2.1.0':
    optional: true

  '@oslojs/encoding@1.1.0': {}

  '@oxc-project/runtime@0.82.2': {}

  '@oxc-project/types@0.82.2': {}

  '@pagefind/darwin-arm64@1.3.0':
    optional: true

  '@pagefind/darwin-x64@1.3.0':
    optional: true

  '@pagefind/default-ui@1.3.0': {}

  '@pagefind/linux-arm64@1.3.0':
    optional: true

  '@pagefind/linux-x64@1.3.0':
    optional: true

  '@pagefind/windows-x64@1.3.0':
    optional: true

  '@pkgjs/parseargs@0.11.0':
    optional: true

  '@polka/url@1.0.0-next.29': {}

  '@prettier/sync@0.6.1(prettier@3.6.2)':
    dependencies:
      make-synchronized: 0.8.0
      prettier: 3.6.2

  '@probe.gl/env@4.1.0': {}

  '@probe.gl/log@4.1.0':
    dependencies:
      '@probe.gl/env': 4.1.0

  '@probe.gl/stats@4.1.0': {}

  '@protobufjs/aspromise@1.1.2': {}

  '@protobufjs/base64@1.1.2': {}

  '@protobufjs/codegen@2.0.4': {}

  '@protobufjs/eventemitter@1.1.0': {}

  '@protobufjs/fetch@1.1.0':
    dependencies:
      '@protobufjs/aspromise': 1.1.2
      '@protobufjs/inquire': 1.1.0

  '@protobufjs/float@1.0.2': {}

  '@protobufjs/inquire@1.1.0': {}

  '@protobufjs/path@1.1.2': {}

  '@protobufjs/pool@1.1.0': {}

  '@protobufjs/utf8@1.1.0': {}

  '@radix-ui/number@1.1.1': {}

  '@radix-ui/primitive@1.1.2': {}

  '@radix-ui/primitive@1.1.3': {}

  '@radix-ui/react-arrow@1.1.7(@types/react-dom@19.1.6(@types/react@19.1.8))(@types/react@19.1.8)(react-dom@19.1.0(react@19.1.0))(react@19.1.0)':
    dependencies:
      '@radix-ui/react-primitive': 2.1.3(@types/react-dom@19.1.6(@types/react@19.1.8))(@types/react@19.1.8)(react-dom@19.1.0(react@19.1.0))(react@19.1.0)
      react: 19.1.0
      react-dom: 19.1.0(react@19.1.0)
    optionalDependencies:
      '@types/react': 19.1.8
      '@types/react-dom': 19.1.6(@types/react@19.1.8)

  '@radix-ui/react-collection@1.1.7(@types/react-dom@19.1.6(@types/react@19.1.8))(@types/react@19.1.8)(react-dom@19.1.0(react@19.1.0))(react@19.1.0)':
    dependencies:
      '@radix-ui/react-compose-refs': 1.1.2(@types/react@19.1.8)(react@19.1.0)
      '@radix-ui/react-context': 1.1.2(@types/react@19.1.8)(react@19.1.0)
      '@radix-ui/react-primitive': 2.1.3(@types/react-dom@19.1.6(@types/react@19.1.8))(@types/react@19.1.8)(react-dom@19.1.0(react@19.1.0))(react@19.1.0)
      '@radix-ui/react-slot': 1.2.3(@types/react@19.1.8)(react@19.1.0)
      react: 19.1.0
      react-dom: 19.1.0(react@19.1.0)
    optionalDependencies:
      '@types/react': 19.1.8
      '@types/react-dom': 19.1.6(@types/react@19.1.8)

  '@radix-ui/react-compose-refs@1.1.2(@types/react@19.1.8)(react@19.1.0)':
    dependencies:
      react: 19.1.0
    optionalDependencies:
      '@types/react': 19.1.8

  '@radix-ui/react-context@1.1.2(@types/react@19.1.8)(react@19.1.0)':
    dependencies:
      react: 19.1.0
    optionalDependencies:
      '@types/react': 19.1.8

  '@radix-ui/react-direction@1.1.1(@types/react@19.1.8)(react@19.1.0)':
    dependencies:
      react: 19.1.0
    optionalDependencies:
      '@types/react': 19.1.8

  '@radix-ui/react-dismissable-layer@1.1.11(@types/react-dom@19.1.6(@types/react@19.1.8))(@types/react@19.1.8)(react-dom@19.1.0(react@19.1.0))(react@19.1.0)':
    dependencies:
      '@radix-ui/primitive': 1.1.3
      '@radix-ui/react-compose-refs': 1.1.2(@types/react@19.1.8)(react@19.1.0)
      '@radix-ui/react-primitive': 2.1.3(@types/react-dom@19.1.6(@types/react@19.1.8))(@types/react@19.1.8)(react-dom@19.1.0(react@19.1.0))(react@19.1.0)
      '@radix-ui/react-use-callback-ref': 1.1.1(@types/react@19.1.8)(react@19.1.0)
      '@radix-ui/react-use-escape-keydown': 1.1.1(@types/react@19.1.8)(react@19.1.0)
      react: 19.1.0
      react-dom: 19.1.0(react@19.1.0)
    optionalDependencies:
      '@types/react': 19.1.8
      '@types/react-dom': 19.1.6(@types/react@19.1.8)

  '@radix-ui/react-focus-guards@1.1.3(@types/react@19.1.8)(react@19.1.0)':
    dependencies:
      react: 19.1.0
    optionalDependencies:
      '@types/react': 19.1.8

  '@radix-ui/react-focus-scope@1.1.7(@types/react-dom@19.1.6(@types/react@19.1.8))(@types/react@19.1.8)(react-dom@19.1.0(react@19.1.0))(react@19.1.0)':
    dependencies:
      '@radix-ui/react-compose-refs': 1.1.2(@types/react@19.1.8)(react@19.1.0)
      '@radix-ui/react-primitive': 2.1.3(@types/react-dom@19.1.6(@types/react@19.1.8))(@types/react@19.1.8)(react-dom@19.1.0(react@19.1.0))(react@19.1.0)
      '@radix-ui/react-use-callback-ref': 1.1.1(@types/react@19.1.8)(react@19.1.0)
      react: 19.1.0
      react-dom: 19.1.0(react@19.1.0)
    optionalDependencies:
      '@types/react': 19.1.8
      '@types/react-dom': 19.1.6(@types/react@19.1.8)

  '@radix-ui/react-id@1.1.1(@types/react@19.1.8)(react@19.1.0)':
    dependencies:
      '@radix-ui/react-use-layout-effect': 1.1.1(@types/react@19.1.8)(react@19.1.0)
      react: 19.1.0
    optionalDependencies:
      '@types/react': 19.1.8

  '@radix-ui/react-popper@1.2.8(@types/react-dom@19.1.6(@types/react@19.1.8))(@types/react@19.1.8)(react-dom@19.1.0(react@19.1.0))(react@19.1.0)':
    dependencies:
      '@floating-ui/react-dom': 2.1.3(react-dom@19.1.0(react@19.1.0))(react@19.1.0)
      '@radix-ui/react-arrow': 1.1.7(@types/react-dom@19.1.6(@types/react@19.1.8))(@types/react@19.1.8)(react-dom@19.1.0(react@19.1.0))(react@19.1.0)
      '@radix-ui/react-compose-refs': 1.1.2(@types/react@19.1.8)(react@19.1.0)
      '@radix-ui/react-context': 1.1.2(@types/react@19.1.8)(react@19.1.0)
      '@radix-ui/react-primitive': 2.1.3(@types/react-dom@19.1.6(@types/react@19.1.8))(@types/react@19.1.8)(react-dom@19.1.0(react@19.1.0))(react@19.1.0)
      '@radix-ui/react-use-callback-ref': 1.1.1(@types/react@19.1.8)(react@19.1.0)
      '@radix-ui/react-use-layout-effect': 1.1.1(@types/react@19.1.8)(react@19.1.0)
      '@radix-ui/react-use-rect': 1.1.1(@types/react@19.1.8)(react@19.1.0)
      '@radix-ui/react-use-size': 1.1.1(@types/react@19.1.8)(react@19.1.0)
      '@radix-ui/rect': 1.1.1
      react: 19.1.0
      react-dom: 19.1.0(react@19.1.0)
    optionalDependencies:
      '@types/react': 19.1.8
      '@types/react-dom': 19.1.6(@types/react@19.1.8)

  '@radix-ui/react-portal@1.1.9(@types/react-dom@19.1.6(@types/react@19.1.8))(@types/react@19.1.8)(react-dom@19.1.0(react@19.1.0))(react@19.1.0)':
    dependencies:
      '@radix-ui/react-primitive': 2.1.3(@types/react-dom@19.1.6(@types/react@19.1.8))(@types/react@19.1.8)(react-dom@19.1.0(react@19.1.0))(react@19.1.0)
      '@radix-ui/react-use-layout-effect': 1.1.1(@types/react@19.1.8)(react@19.1.0)
      react: 19.1.0
      react-dom: 19.1.0(react@19.1.0)
    optionalDependencies:
      '@types/react': 19.1.8
      '@types/react-dom': 19.1.6(@types/react@19.1.8)

  '@radix-ui/react-primitive@2.1.3(@types/react-dom@19.1.6(@types/react@19.1.8))(@types/react@19.1.8)(react-dom@19.1.0(react@19.1.0))(react@19.1.0)':
    dependencies:
      '@radix-ui/react-slot': 1.2.3(@types/react@19.1.8)(react@19.1.0)
      react: 19.1.0
      react-dom: 19.1.0(react@19.1.0)
    optionalDependencies:
      '@types/react': 19.1.8
      '@types/react-dom': 19.1.6(@types/react@19.1.8)

  '@radix-ui/react-select@2.2.6(@types/react-dom@19.1.6(@types/react@19.1.8))(@types/react@19.1.8)(react-dom@19.1.0(react@19.1.0))(react@19.1.0)':
    dependencies:
      '@radix-ui/number': 1.1.1
      '@radix-ui/primitive': 1.1.3
      '@radix-ui/react-collection': 1.1.7(@types/react-dom@19.1.6(@types/react@19.1.8))(@types/react@19.1.8)(react-dom@19.1.0(react@19.1.0))(react@19.1.0)
      '@radix-ui/react-compose-refs': 1.1.2(@types/react@19.1.8)(react@19.1.0)
      '@radix-ui/react-context': 1.1.2(@types/react@19.1.8)(react@19.1.0)
      '@radix-ui/react-direction': 1.1.1(@types/react@19.1.8)(react@19.1.0)
      '@radix-ui/react-dismissable-layer': 1.1.11(@types/react-dom@19.1.6(@types/react@19.1.8))(@types/react@19.1.8)(react-dom@19.1.0(react@19.1.0))(react@19.1.0)
      '@radix-ui/react-focus-guards': 1.1.3(@types/react@19.1.8)(react@19.1.0)
      '@radix-ui/react-focus-scope': 1.1.7(@types/react-dom@19.1.6(@types/react@19.1.8))(@types/react@19.1.8)(react-dom@19.1.0(react@19.1.0))(react@19.1.0)
      '@radix-ui/react-id': 1.1.1(@types/react@19.1.8)(react@19.1.0)
      '@radix-ui/react-popper': 1.2.8(@types/react-dom@19.1.6(@types/react@19.1.8))(@types/react@19.1.8)(react-dom@19.1.0(react@19.1.0))(react@19.1.0)
      '@radix-ui/react-portal': 1.1.9(@types/react-dom@19.1.6(@types/react@19.1.8))(@types/react@19.1.8)(react-dom@19.1.0(react@19.1.0))(react@19.1.0)
      '@radix-ui/react-primitive': 2.1.3(@types/react-dom@19.1.6(@types/react@19.1.8))(@types/react@19.1.8)(react-dom@19.1.0(react@19.1.0))(react@19.1.0)
      '@radix-ui/react-slot': 1.2.3(@types/react@19.1.8)(react@19.1.0)
      '@radix-ui/react-use-callback-ref': 1.1.1(@types/react@19.1.8)(react@19.1.0)
      '@radix-ui/react-use-controllable-state': 1.2.2(@types/react@19.1.8)(react@19.1.0)
      '@radix-ui/react-use-layout-effect': 1.1.1(@types/react@19.1.8)(react@19.1.0)
      '@radix-ui/react-use-previous': 1.1.1(@types/react@19.1.8)(react@19.1.0)
      '@radix-ui/react-visually-hidden': 1.2.3(@types/react-dom@19.1.6(@types/react@19.1.8))(@types/react@19.1.8)(react-dom@19.1.0(react@19.1.0))(react@19.1.0)
      aria-hidden: 1.2.6
      react: 19.1.0
      react-dom: 19.1.0(react@19.1.0)
      react-remove-scroll: 2.7.1(@types/react@19.1.8)(react@19.1.0)
    optionalDependencies:
      '@types/react': 19.1.8
      '@types/react-dom': 19.1.6(@types/react@19.1.8)

  '@radix-ui/react-slider@1.3.5(@types/react-dom@19.1.6(@types/react@19.1.8))(@types/react@19.1.8)(react-dom@19.1.0(react@19.1.0))(react@19.1.0)':
    dependencies:
      '@radix-ui/number': 1.1.1
      '@radix-ui/primitive': 1.1.2
      '@radix-ui/react-collection': 1.1.7(@types/react-dom@19.1.6(@types/react@19.1.8))(@types/react@19.1.8)(react-dom@19.1.0(react@19.1.0))(react@19.1.0)
      '@radix-ui/react-compose-refs': 1.1.2(@types/react@19.1.8)(react@19.1.0)
      '@radix-ui/react-context': 1.1.2(@types/react@19.1.8)(react@19.1.0)
      '@radix-ui/react-direction': 1.1.1(@types/react@19.1.8)(react@19.1.0)
      '@radix-ui/react-primitive': 2.1.3(@types/react-dom@19.1.6(@types/react@19.1.8))(@types/react@19.1.8)(react-dom@19.1.0(react@19.1.0))(react@19.1.0)
      '@radix-ui/react-use-controllable-state': 1.2.2(@types/react@19.1.8)(react@19.1.0)
      '@radix-ui/react-use-layout-effect': 1.1.1(@types/react@19.1.8)(react@19.1.0)
      '@radix-ui/react-use-previous': 1.1.1(@types/react@19.1.8)(react@19.1.0)
      '@radix-ui/react-use-size': 1.1.1(@types/react@19.1.8)(react@19.1.0)
      react: 19.1.0
      react-dom: 19.1.0(react@19.1.0)
    optionalDependencies:
      '@types/react': 19.1.8
      '@types/react-dom': 19.1.6(@types/react@19.1.8)

  '@radix-ui/react-slot@1.2.3(@types/react@19.1.8)(react@19.1.0)':
    dependencies:
      '@radix-ui/react-compose-refs': 1.1.2(@types/react@19.1.8)(react@19.1.0)
      react: 19.1.0
    optionalDependencies:
      '@types/react': 19.1.8

  '@radix-ui/react-use-callback-ref@1.1.1(@types/react@19.1.8)(react@19.1.0)':
    dependencies:
      react: 19.1.0
    optionalDependencies:
      '@types/react': 19.1.8

  '@radix-ui/react-use-controllable-state@1.2.2(@types/react@19.1.8)(react@19.1.0)':
    dependencies:
      '@radix-ui/react-use-effect-event': 0.0.2(@types/react@19.1.8)(react@19.1.0)
      '@radix-ui/react-use-layout-effect': 1.1.1(@types/react@19.1.8)(react@19.1.0)
      react: 19.1.0
    optionalDependencies:
      '@types/react': 19.1.8

  '@radix-ui/react-use-effect-event@0.0.2(@types/react@19.1.8)(react@19.1.0)':
    dependencies:
      '@radix-ui/react-use-layout-effect': 1.1.1(@types/react@19.1.8)(react@19.1.0)
      react: 19.1.0
    optionalDependencies:
      '@types/react': 19.1.8

  '@radix-ui/react-use-escape-keydown@1.1.1(@types/react@19.1.8)(react@19.1.0)':
    dependencies:
      '@radix-ui/react-use-callback-ref': 1.1.1(@types/react@19.1.8)(react@19.1.0)
      react: 19.1.0
    optionalDependencies:
      '@types/react': 19.1.8

  '@radix-ui/react-use-layout-effect@1.1.1(@types/react@19.1.8)(react@19.1.0)':
    dependencies:
      react: 19.1.0
    optionalDependencies:
      '@types/react': 19.1.8

  '@radix-ui/react-use-previous@1.1.1(@types/react@19.1.8)(react@19.1.0)':
    dependencies:
      react: 19.1.0
    optionalDependencies:
      '@types/react': 19.1.8

  '@radix-ui/react-use-rect@1.1.1(@types/react@19.1.8)(react@19.1.0)':
    dependencies:
      '@radix-ui/rect': 1.1.1
      react: 19.1.0
    optionalDependencies:
      '@types/react': 19.1.8

  '@radix-ui/react-use-size@1.1.1(@types/react@19.1.8)(react@19.1.0)':
    dependencies:
      '@radix-ui/react-use-layout-effect': 1.1.1(@types/react@19.1.8)(react@19.1.0)
      react: 19.1.0
    optionalDependencies:
      '@types/react': 19.1.8

  '@radix-ui/react-visually-hidden@1.2.3(@types/react-dom@19.1.6(@types/react@19.1.8))(@types/react@19.1.8)(react-dom@19.1.0(react@19.1.0))(react@19.1.0)':
    dependencies:
      '@radix-ui/react-primitive': 2.1.3(@types/react-dom@19.1.6(@types/react@19.1.8))(@types/react@19.1.8)(react-dom@19.1.0(react@19.1.0))(react@19.1.0)
      react: 19.1.0
      react-dom: 19.1.0(react@19.1.0)
    optionalDependencies:
      '@types/react': 19.1.8
      '@types/react-dom': 19.1.6(@types/react@19.1.8)

  '@radix-ui/rect@1.1.1': {}

  '@rolldown/binding-android-arm64@1.0.0-beta.33':
    optional: true

  '@rolldown/binding-darwin-arm64@1.0.0-beta.33':
    optional: true

  '@rolldown/binding-darwin-x64@1.0.0-beta.33':
    optional: true

  '@rolldown/binding-freebsd-x64@1.0.0-beta.33':
    optional: true

  '@rolldown/binding-linux-arm-gnueabihf@1.0.0-beta.33':
    optional: true

  '@rolldown/binding-linux-arm64-gnu@1.0.0-beta.33':
    optional: true

  '@rolldown/binding-linux-arm64-musl@1.0.0-beta.33':
    optional: true

  '@rolldown/binding-linux-x64-gnu@1.0.0-beta.33':
    optional: true

  '@rolldown/binding-linux-x64-musl@1.0.0-beta.33':
    optional: true

  '@rolldown/binding-openharmony-arm64@1.0.0-beta.33':
    optional: true

  '@rolldown/binding-wasm32-wasi@1.0.0-beta.33':
    dependencies:
      '@napi-rs/wasm-runtime': 1.0.7
    optional: true

  '@rolldown/binding-win32-arm64-msvc@1.0.0-beta.33':
    optional: true

  '@rolldown/binding-win32-ia32-msvc@1.0.0-beta.33':
    optional: true

  '@rolldown/binding-win32-x64-msvc@1.0.0-beta.33':
    optional: true

  '@rolldown/browser@1.0.0-beta.43':
    dependencies:
      '@napi-rs/wasm-runtime': 1.0.7

  '@rolldown/pluginutils@1.0.0-beta.27': {}

  '@rolldown/pluginutils@1.0.0-beta.33': {}

  '@rollup/plugin-alias@5.1.1(rollup@4.34.8)':
    optionalDependencies:
      rollup: 4.34.8

  '@rollup/plugin-commonjs@28.0.3(rollup@4.34.8)':
    dependencies:
      '@rollup/pluginutils': 5.3.0(rollup@4.34.8)
      commondir: 1.0.1
      estree-walker: 2.0.2
      fdir: 6.5.0(picomatch@4.0.3)
      is-reference: 1.2.1
      magic-string: 0.30.19
      picomatch: 4.0.3
    optionalDependencies:
      rollup: 4.34.8

  '@rollup/plugin-json@6.1.0(rollup@4.34.8)':
    dependencies:
      '@rollup/pluginutils': 5.3.0(rollup@4.34.8)
    optionalDependencies:
      rollup: 4.34.8

  '@rollup/plugin-node-resolve@16.0.1(rollup@4.34.8)':
    dependencies:
      '@rollup/pluginutils': 5.3.0(rollup@4.34.8)
      '@types/resolve': 1.20.2
      deepmerge: 4.3.1
      is-module: 1.0.0
      resolve: 1.22.10
    optionalDependencies:
      rollup: 4.34.8

  '@rollup/plugin-replace@6.0.2(rollup@4.34.8)':
    dependencies:
      '@rollup/pluginutils': 5.3.0(rollup@4.34.8)
      magic-string: 0.30.19
    optionalDependencies:
      rollup: 4.34.8

  '@rollup/plugin-virtual@3.0.2(rollup@4.34.8)':
    optionalDependencies:
      rollup: 4.34.8

  '@rollup/pluginutils@5.3.0(rollup@4.34.8)':
    dependencies:
      '@types/estree': 1.0.8
      estree-walker: 2.0.2
      picomatch: 4.0.3
    optionalDependencies:
      rollup: 4.34.8

  '@rollup/rollup-android-arm-eabi@4.34.8':
    optional: true

  '@rollup/rollup-android-arm64@4.34.8':
    optional: true

  '@rollup/rollup-darwin-arm64@4.34.8':
    optional: true

  '@rollup/rollup-darwin-x64@4.34.8':
    optional: true

  '@rollup/rollup-freebsd-arm64@4.34.8':
    optional: true

  '@rollup/rollup-freebsd-x64@4.34.8':
    optional: true

  '@rollup/rollup-linux-arm-gnueabihf@4.34.8':
    optional: true

  '@rollup/rollup-linux-arm-musleabihf@4.34.8':
    optional: true

  '@rollup/rollup-linux-arm64-gnu@4.34.8':
    optional: true

  '@rollup/rollup-linux-arm64-musl@4.34.8':
    optional: true

  '@rollup/rollup-linux-loongarch64-gnu@4.34.8':
    optional: true

  '@rollup/rollup-linux-powerpc64le-gnu@4.34.8':
    optional: true

  '@rollup/rollup-linux-riscv64-gnu@4.34.8':
    optional: true

  '@rollup/rollup-linux-s390x-gnu@4.34.8':
    optional: true

  '@rollup/rollup-linux-x64-gnu@4.34.8':
    optional: true

  '@rollup/rollup-linux-x64-musl@4.34.8':
    optional: true

  '@rollup/rollup-win32-arm64-msvc@4.34.8':
    optional: true

  '@rollup/rollup-win32-ia32-msvc@4.34.8':
    optional: true

  '@rollup/rollup-win32-x64-msvc@4.34.8':
    optional: true

  '@sec-ant/readable-stream@0.4.1': {}

  '@shikijs/core@3.12.2':
    dependencies:
      '@shikijs/types': 3.12.2
      '@shikijs/vscode-textmate': 10.0.2
      '@types/hast': 3.0.4
      hast-util-to-html: 9.0.5

  '@shikijs/core@3.13.0':
    dependencies:
      '@shikijs/types': 3.13.0
      '@shikijs/vscode-textmate': 10.0.2
      '@types/hast': 3.0.4
      hast-util-to-html: 9.0.5

  '@shikijs/engine-javascript@3.12.2':
    dependencies:
      '@shikijs/types': 3.12.2
      '@shikijs/vscode-textmate': 10.0.2
      oniguruma-to-es: 4.3.3

  '@shikijs/engine-javascript@3.13.0':
    dependencies:
      '@shikijs/types': 3.13.0
      '@shikijs/vscode-textmate': 10.0.2
      oniguruma-to-es: 4.3.3

  '@shikijs/engine-oniguruma@1.29.2':
    dependencies:
      '@shikijs/types': 1.29.2
      '@shikijs/vscode-textmate': 10.0.2

  '@shikijs/engine-oniguruma@3.12.2':
    dependencies:
      '@shikijs/types': 3.12.2
      '@shikijs/vscode-textmate': 10.0.2

  '@shikijs/engine-oniguruma@3.13.0':
    dependencies:
      '@shikijs/types': 3.13.0
      '@shikijs/vscode-textmate': 10.0.2

  '@shikijs/langs@3.12.2':
    dependencies:
      '@shikijs/types': 3.12.2

  '@shikijs/langs@3.13.0':
    dependencies:
      '@shikijs/types': 3.13.0

  '@shikijs/themes@3.12.2':
    dependencies:
      '@shikijs/types': 3.12.2

  '@shikijs/themes@3.13.0':
    dependencies:
      '@shikijs/types': 3.13.0

  '@shikijs/types@1.29.2':
    dependencies:
      '@shikijs/vscode-textmate': 10.0.2
      '@types/hast': 3.0.4

  '@shikijs/types@3.12.2':
    dependencies:
      '@shikijs/vscode-textmate': 10.0.2
      '@types/hast': 3.0.4

  '@shikijs/types@3.13.0':
    dependencies:
      '@shikijs/vscode-textmate': 10.0.2
      '@types/hast': 3.0.4

  '@shikijs/vscode-textmate@10.0.2': {}

  '@sindresorhus/merge-streams@4.0.0': {}

  '@stackblitz/sdk@1.11.0': {}

  '@swc/helpers@0.5.17':
    dependencies:
      tslib: 2.8.1

  '@tailwindcss/node@4.1.13':
    dependencies:
      '@jridgewell/remapping': 2.3.5
      enhanced-resolve: 5.18.3
      jiti: 2.6.0
      lightningcss: 1.30.1
      magic-string: 0.30.19
      source-map-js: 1.2.1
      tailwindcss: 4.1.13

  '@tailwindcss/oxide-android-arm64@4.1.13':
    optional: true

  '@tailwindcss/oxide-darwin-arm64@4.1.13':
    optional: true

  '@tailwindcss/oxide-darwin-x64@4.1.13':
    optional: true

  '@tailwindcss/oxide-freebsd-x64@4.1.13':
    optional: true

  '@tailwindcss/oxide-linux-arm-gnueabihf@4.1.13':
    optional: true

  '@tailwindcss/oxide-linux-arm64-gnu@4.1.13':
    optional: true

  '@tailwindcss/oxide-linux-arm64-musl@4.1.13':
    optional: true

  '@tailwindcss/oxide-linux-x64-gnu@4.1.13':
    optional: true

  '@tailwindcss/oxide-linux-x64-musl@4.1.13':
    optional: true

  '@tailwindcss/oxide-wasm32-wasi@4.1.13':
    optional: true

  '@tailwindcss/oxide-win32-arm64-msvc@4.1.13':
    optional: true

  '@tailwindcss/oxide-win32-x64-msvc@4.1.13':
    optional: true

  '@tailwindcss/oxide@4.1.13':
    dependencies:
      detect-libc: 2.1.0
      tar: 7.4.3
    optionalDependencies:
      '@tailwindcss/oxide-android-arm64': 4.1.13
      '@tailwindcss/oxide-darwin-arm64': 4.1.13
      '@tailwindcss/oxide-darwin-x64': 4.1.13
      '@tailwindcss/oxide-freebsd-x64': 4.1.13
      '@tailwindcss/oxide-linux-arm-gnueabihf': 4.1.13
      '@tailwindcss/oxide-linux-arm64-gnu': 4.1.13
      '@tailwindcss/oxide-linux-arm64-musl': 4.1.13
      '@tailwindcss/oxide-linux-x64-gnu': 4.1.13
      '@tailwindcss/oxide-linux-x64-musl': 4.1.13
      '@tailwindcss/oxide-wasm32-wasi': 4.1.13
      '@tailwindcss/oxide-win32-arm64-msvc': 4.1.13
      '@tailwindcss/oxide-win32-x64-msvc': 4.1.13

  '@tailwindcss/vite@4.1.13(vite@6.3.6(@types/node@24.10.0)(jiti@2.6.0)(lightningcss@1.30.1)(tsx@4.20.6)(yaml@2.8.1))':
    dependencies:
      '@tailwindcss/node': 4.1.13
      '@tailwindcss/oxide': 4.1.13
      tailwindcss: 4.1.13
      vite: 6.3.6(@types/node@24.10.0)(jiti@2.6.0)(lightningcss@1.30.1)(tsx@4.20.6)(yaml@2.8.1)

  '@testing-library/dom@10.4.0':
    dependencies:
      '@babel/code-frame': 7.27.1
      '@babel/runtime': 7.26.9
      '@types/aria-query': 5.0.4
      aria-query: 5.3.0
      chalk: 4.1.2
      dom-accessibility-api: 0.5.16
      lz-string: 1.5.0
      pretty-format: 27.5.1

  '@testing-library/user-event@14.6.1(@testing-library/dom@10.4.0)':
    dependencies:
      '@testing-library/dom': 10.4.0

  '@trysound/sax@0.2.0': {}

  '@tweenjs/tween.js@23.1.3': {}

  '@tybys/wasm-util@0.10.1':
    dependencies:
      tslib: 2.8.1

  '@types/acorn@4.0.6':
    dependencies:
      '@types/estree': 1.0.8

  '@types/aria-query@5.0.4': {}

  '@types/babel__core@7.20.5':
    dependencies:
      '@babel/parser': 7.27.0
      '@babel/types': 7.26.5
      '@types/babel__generator': 7.6.8
      '@types/babel__template': 7.4.4
      '@types/babel__traverse': 7.20.7

  '@types/babel__generator@7.6.8':
    dependencies:
      '@babel/types': 7.26.5

  '@types/babel__standalone@7.1.9':
    dependencies:
      '@babel/parser': 7.26.9
      '@babel/types': 7.26.5
      '@types/babel__core': 7.20.5
      '@types/babel__generator': 7.6.8
      '@types/babel__template': 7.4.4
      '@types/babel__traverse': 7.20.7

  '@types/babel__template@7.4.4':
    dependencies:
      '@babel/parser': 7.26.9
      '@babel/types': 7.26.5

  '@types/babel__traverse@7.20.7':
    dependencies:
      '@babel/types': 7.26.5

  '@types/bun@1.2.22(@types/react@19.1.8)':
    dependencies:
      bun-types: 1.2.22(@types/react@19.1.8)
    transitivePeerDependencies:
      - '@types/react'

  '@types/bun@1.3.1(@types/react@19.1.8)':
    dependencies:
      bun-types: 1.3.1(@types/react@19.1.8)
    transitivePeerDependencies:
      - '@types/react'

  '@types/chai@5.2.2':
    dependencies:
      '@types/deep-eql': 4.0.2

  '@types/cookie@0.6.0':
    optional: true

  '@types/debug@4.1.12':
    dependencies:
      '@types/ms': 2.1.0

  '@types/deep-eql@4.0.2': {}

  '@types/estree-jsx@1.0.5':
    dependencies:
      '@types/estree': 1.0.8

  '@types/estree@1.0.6': {}

  '@types/estree@1.0.8': {}

  '@types/fontkit@2.0.8':
    dependencies:
      '@types/node': 24.10.0

  '@types/geojson@7946.0.16': {}

  '@types/hast@3.0.4':
    dependencies:
      '@types/unist': 3.0.3

  '@types/js-yaml@4.0.9': {}

  '@types/katex@0.16.7': {}

  '@types/mathjax@0.0.40': {}

  '@types/mdast@4.0.4':
    dependencies:
      '@types/unist': 3.0.3

  '@types/mdx@2.0.13': {}

  '@types/moo@0.5.10': {}

  '@types/ms@2.1.0': {}

  '@types/nearley@2.11.5': {}

  '@types/nlcst@2.0.3':
    dependencies:
      '@types/unist': 3.0.3

  '@types/node@17.0.45': {}

  '@types/node@24.10.0':
    dependencies:
      undici-types: 7.16.0

  '@types/picomatch@4.0.1': {}

  '@types/react-dom@19.1.6(@types/react@19.1.8)':
    dependencies:
      '@types/react': 19.1.8

  '@types/react@19.1.8':
    dependencies:
      csstype: 3.1.3

  '@types/resolve@1.20.2': {}

  '@types/sax@1.2.7':
    dependencies:
      '@types/node': 24.10.0

  '@types/stats.js@0.17.4': {}

  '@types/statuses@2.0.6':
    optional: true

  '@types/three@0.180.0':
    dependencies:
      '@dimforge/rapier3d-compat': 0.12.0
      '@tweenjs/tween.js': 23.1.3
      '@types/stats.js': 0.17.4
      '@types/webxr': 0.5.22
      '@webgpu/types': 0.1.66
      fflate: 0.8.2
      meshoptimizer: 0.22.0

  '@types/tough-cookie@4.0.5':
    optional: true

  '@types/trusted-types@1.0.6': {}

  '@types/unist@2.0.11': {}

  '@types/unist@3.0.3': {}

  '@types/webxr@0.4.0': {}

  '@types/webxr@0.5.22': {}

  '@typescript/analyze-trace@0.10.1':
    dependencies:
      chalk: 4.1.2
      exit: 0.1.2
      jsonparse: 1.3.1
      jsonstream-next: 3.0.0
      p-limit: 3.1.0
      split2: 3.2.2
      treeify: 1.1.0
      yargs: 16.2.0

  '@typescript/vfs@1.6.1(typescript@5.9.3)':
    dependencies:
      debug: 4.4.3
      typescript: 5.9.3
    transitivePeerDependencies:
      - supports-color

  '@ungap/structured-clone@1.3.0': {}

  '@vitejs/plugin-basic-ssl@2.1.0(vite@6.3.6(@types/node@24.10.0)(jiti@2.6.0)(lightningcss@1.30.1)(tsx@4.20.6)(yaml@2.8.1))':
    dependencies:
      vite: 6.3.6(@types/node@24.10.0)(jiti@2.6.0)(lightningcss@1.30.1)(tsx@4.20.6)(yaml@2.8.1)

  '@vitejs/plugin-react@4.7.0(vite@6.3.6(@types/node@24.10.0)(jiti@2.6.0)(lightningcss@1.30.1)(tsx@4.20.6)(yaml@2.8.1))':
    dependencies:
      '@babel/core': 7.28.4
      '@babel/plugin-transform-react-jsx-self': 7.27.1(@babel/core@7.28.4)
      '@babel/plugin-transform-react-jsx-source': 7.27.1(@babel/core@7.28.4)
      '@rolldown/pluginutils': 1.0.0-beta.27
      '@types/babel__core': 7.20.5
      react-refresh: 0.17.0
      vite: 6.3.6(@types/node@24.10.0)(jiti@2.6.0)(lightningcss@1.30.1)(tsx@4.20.6)(yaml@2.8.1)
    transitivePeerDependencies:
      - supports-color

  '@vitest/browser@3.2.4(msw@2.10.2(@types/node@24.10.0)(typescript@5.9.3))(vite@6.3.6(@types/node@24.10.0)(jiti@2.6.0)(lightningcss@1.30.1)(tsx@4.20.6)(yaml@2.8.1))(vitest@3.2.4)':
    dependencies:
      '@testing-library/dom': 10.4.0
      '@testing-library/user-event': 14.6.1(@testing-library/dom@10.4.0)
      '@vitest/mocker': 3.2.4(msw@2.10.2(@types/node@24.10.0)(typescript@5.9.3))(vite@6.3.6(@types/node@24.10.0)(jiti@2.6.0)(lightningcss@1.30.1)(tsx@4.20.6)(yaml@2.8.1))
      '@vitest/utils': 3.2.4
      magic-string: 0.30.17
      sirv: 3.0.1
      tinyrainbow: 2.0.0
      vitest: 3.2.4(@types/debug@4.1.12)(@types/node@24.10.0)(@vitest/browser@3.2.4)(jiti@2.6.0)(jsdom@27.0.0(canvas@3.2.0)(postcss@8.5.6))(lightningcss@1.30.1)(msw@2.10.2(@types/node@24.10.0)(typescript@5.9.3))(tsx@4.20.6)(yaml@2.8.1)
      ws: 8.18.3
    transitivePeerDependencies:
      - bufferutil
      - msw
      - utf-8-validate
      - vite

  '@vitest/coverage-v8@3.1.2(@vitest/browser@3.2.4)(vitest@3.2.4)':
    dependencies:
      '@ampproject/remapping': 2.3.0
      '@bcoe/v8-coverage': 1.0.2
      debug: 4.4.0
      istanbul-lib-coverage: 3.2.2
      istanbul-lib-report: 3.0.1
      istanbul-lib-source-maps: 5.0.6
      istanbul-reports: 3.1.7
      magic-string: 0.30.17
      magicast: 0.3.5
      std-env: 3.9.0
      test-exclude: 7.0.1
      tinyrainbow: 2.0.0
      vitest: 3.2.4(@types/debug@4.1.12)(@types/node@24.10.0)(@vitest/browser@3.2.4)(jiti@2.6.0)(jsdom@27.0.0(canvas@3.2.0)(postcss@8.5.6))(lightningcss@1.30.1)(msw@2.10.2(@types/node@24.10.0)(typescript@5.9.3))(tsx@4.20.6)(yaml@2.8.1)
    optionalDependencies:
      '@vitest/browser': 3.2.4(msw@2.10.2(@types/node@24.10.0)(typescript@5.9.3))(vite@6.3.6(@types/node@24.10.0)(jiti@2.6.0)(lightningcss@1.30.1)(tsx@4.20.6)(yaml@2.8.1))(vitest@3.2.4)
    transitivePeerDependencies:
      - supports-color

  '@vitest/expect@3.2.4':
    dependencies:
      '@types/chai': 5.2.2
      '@vitest/spy': 3.2.4
      '@vitest/utils': 3.2.4
      chai: 5.2.0
      tinyrainbow: 2.0.0

  '@vitest/mocker@3.2.4(msw@2.10.2(@types/node@24.10.0)(typescript@5.9.3))(vite@6.3.6(@types/node@24.10.0)(jiti@2.6.0)(lightningcss@1.30.1)(tsx@4.20.6)(yaml@2.8.1))':
    dependencies:
      '@vitest/spy': 3.2.4
      estree-walker: 3.0.3
      magic-string: 0.30.19
    optionalDependencies:
      msw: 2.10.2(@types/node@24.10.0)(typescript@5.9.3)
      vite: 6.3.6(@types/node@24.10.0)(jiti@2.6.0)(lightningcss@1.30.1)(tsx@4.20.6)(yaml@2.8.1)

  '@vitest/pretty-format@3.2.4':
    dependencies:
      tinyrainbow: 2.0.0

  '@vitest/runner@3.2.4':
    dependencies:
      '@vitest/utils': 3.2.4
      pathe: 2.0.3
      strip-literal: 3.0.0

  '@vitest/snapshot@3.2.4':
    dependencies:
      '@vitest/pretty-format': 3.2.4
      magic-string: 0.30.19
      pathe: 2.0.3

  '@vitest/spy@3.2.4':
    dependencies:
      tinyspy: 4.0.3

  '@vitest/utils@3.2.4':
    dependencies:
      '@vitest/pretty-format': 3.2.4
      loupe: 3.1.4
      tinyrainbow: 2.0.0

  '@volar/kit@2.4.11(typescript@5.9.3)':
    dependencies:
      '@volar/language-service': 2.4.11
      '@volar/typescript': 2.4.11
      typesafe-path: 0.2.2
      typescript: 5.9.3
      vscode-languageserver-textdocument: 1.0.12
      vscode-uri: 3.1.0

  '@volar/language-core@2.4.11':
    dependencies:
      '@volar/source-map': 2.4.11

  '@volar/language-server@2.4.11':
    dependencies:
      '@volar/language-core': 2.4.11
      '@volar/language-service': 2.4.11
      '@volar/typescript': 2.4.11
      path-browserify: 1.0.1
      request-light: 0.7.0
      vscode-languageserver: 9.0.1
      vscode-languageserver-protocol: 3.17.5
      vscode-languageserver-textdocument: 1.0.12
      vscode-uri: 3.1.0

  '@volar/language-service@2.4.11':
    dependencies:
      '@volar/language-core': 2.4.11
      vscode-languageserver-protocol: 3.17.5
      vscode-languageserver-textdocument: 1.0.12
      vscode-uri: 3.1.0

  '@volar/source-map@2.4.11': {}

  '@volar/typescript@2.4.11':
    dependencies:
      '@volar/language-core': 2.4.11
      path-browserify: 1.0.1
      vscode-uri: 3.1.0

  '@vscode/emmet-helper@2.11.0':
    dependencies:
      emmet: 2.4.11
      jsonc-parser: 2.3.1
      vscode-languageserver-textdocument: 1.0.12
      vscode-languageserver-types: 3.17.5
      vscode-uri: 3.1.0

  '@vscode/l10n@0.0.18': {}

  '@vtbag/cam-shaft@1.0.6': {}

  '@vtbag/element-crossing@1.1.0': {}

  '@vtbag/inspection-chamber@1.0.22': {}

  '@vtbag/turn-signal@1.3.1': {}

  '@vtbag/utensil-drawer@1.2.11': {}

  '@webgpu/types@0.1.66': {}

  '@xmldom/xmldom@0.9.8': {}

  acorn-jsx@5.3.2(acorn@8.15.0):
    dependencies:
      acorn: 8.15.0

  acorn@8.14.1: {}

  acorn@8.15.0: {}

  agent-base@7.1.4: {}

  ajv@8.17.1:
    dependencies:
      fast-deep-equal: 3.1.3
      fast-uri: 3.0.6
      json-schema-traverse: 1.0.0
      require-from-string: 2.0.2

  ansi-align@3.0.1:
    dependencies:
      string-width: 4.2.3

  ansi-regex@5.0.1: {}

  ansi-regex@6.1.0: {}

  ansi-regex@6.2.2: {}

  ansi-styles@4.3.0:
    dependencies:
      color-convert: 2.0.1

  ansi-styles@5.2.0: {}

  ansi-styles@6.2.3: {}

  ansis@4.2.0: {}

  any-promise@1.3.0: {}

  anymatch@3.1.3:
    dependencies:
      normalize-path: 3.0.0
      picomatch: 2.3.1

  arg@5.0.2: {}

  argparse@2.0.1: {}

  aria-hidden@1.2.6:
    dependencies:
      tslib: 2.8.1

  aria-query@5.3.0:
    dependencies:
      dequal: 2.0.3

  aria-query@5.3.2: {}

  arkregex@0.0.2:
    dependencies:
      '@ark/util': 0.53.0

  arktype@2.1.25:
    dependencies:
      '@ark/schema': 0.53.0
      '@ark/util': 0.53.0
      arkregex: 0.0.2

  array-iterate@2.0.1: {}

  assertion-error@2.0.1: {}

  astring@1.9.0: {}

<<<<<<< HEAD
  astro-expressive-code@0.41.2(astro@5.14.5(@types/node@24.10.0)(jiti@2.6.0)(lightningcss@1.30.1)(rollup@4.34.8)(tsx@4.20.6)(typescript@5.8.3)(yaml@2.8.1)):
    dependencies:
      astro: 5.14.5(@types/node@24.10.0)(jiti@2.6.0)(lightningcss@1.30.1)(rollup@4.34.8)(tsx@4.20.6)(typescript@5.8.3)(yaml@2.8.1)
=======
  astro-expressive-code@0.41.2(astro@5.14.5(@types/node@24.7.0)(jiti@2.6.0)(lightningcss@1.30.1)(rollup@4.34.8)(tsx@4.20.6)(typescript@5.9.3)(yaml@2.8.1)):
    dependencies:
      astro: 5.14.5(@types/node@24.7.0)(jiti@2.6.0)(lightningcss@1.30.1)(rollup@4.34.8)(tsx@4.20.6)(typescript@5.9.3)(yaml@2.8.1)
>>>>>>> 55bbb418
      rehype-expressive-code: 0.41.2

  astro-remote@0.3.3:
    dependencies:
      entities: 4.5.0
      marked: 12.0.2
      marked-footnote: 1.2.4(marked@12.0.2)
      marked-smartypants: 1.1.9(marked@12.0.2)
      ultrahtml: 1.6.0

  astro-vtbot@2.1.6:
    dependencies:
      '@vtbag/cam-shaft': 1.0.6
      '@vtbag/element-crossing': 1.1.0
      '@vtbag/inspection-chamber': 1.0.22
      '@vtbag/turn-signal': 1.3.1
      '@vtbag/utensil-drawer': 1.2.11

<<<<<<< HEAD
  astro@5.14.5(@types/node@24.10.0)(jiti@2.6.0)(lightningcss@1.30.1)(rollup@4.34.8)(tsx@4.20.6)(typescript@5.8.3)(yaml@2.8.1):
=======
  astro@5.14.5(@types/node@24.7.0)(jiti@2.6.0)(lightningcss@1.30.1)(rollup@4.34.8)(tsx@4.20.6)(typescript@5.9.3)(yaml@2.8.1):
>>>>>>> 55bbb418
    dependencies:
      '@astrojs/compiler': 2.13.0
      '@astrojs/internal-helpers': 0.7.4
      '@astrojs/markdown-remark': 6.3.8
      '@astrojs/telemetry': 3.3.0
      '@capsizecss/unpack': 3.0.0
      '@oslojs/encoding': 1.1.0
      '@rollup/pluginutils': 5.3.0(rollup@4.34.8)
      acorn: 8.15.0
      aria-query: 5.3.2
      axobject-query: 4.1.0
      boxen: 8.0.1
      ci-info: 4.3.0
      clsx: 2.1.1
      common-ancestor-path: 1.0.1
      cookie: 1.0.2
      cssesc: 3.0.0
      debug: 4.4.3
      deterministic-object-hash: 2.0.2
      devalue: 5.3.2
      diff: 5.2.0
      dlv: 1.1.3
      dset: 3.1.4
      es-module-lexer: 1.7.0
      esbuild: 0.25.10
      estree-walker: 3.0.3
      flattie: 1.1.1
      fontace: 0.3.0
      github-slugger: 2.0.0
      html-escaper: 3.0.3
      http-cache-semantics: 4.2.0
      import-meta-resolve: 4.2.0
      js-yaml: 4.1.0
      kleur: 4.1.5
      magic-string: 0.30.19
      magicast: 0.3.5
      mrmime: 2.0.1
      neotraverse: 0.6.18
      p-limit: 6.2.0
      p-queue: 8.1.1
      package-manager-detector: 1.3.0
      picomatch: 4.0.3
      prompts: 2.4.2
      rehype: 13.0.2
      semver: 7.7.3
      shiki: 3.12.2
      smol-toml: 1.4.2
      tinyexec: 1.0.1
      tinyglobby: 0.2.15
      tsconfck: 3.1.6(typescript@5.9.3)
      ultrahtml: 1.6.0
      unifont: 0.6.0
      unist-util-visit: 5.0.0
      unstorage: 1.17.1
      vfile: 6.0.3
      vite: 6.3.6(@types/node@24.10.0)(jiti@2.6.0)(lightningcss@1.30.1)(tsx@4.20.6)(yaml@2.8.1)
      vitefu: 1.1.1(vite@6.3.6(@types/node@24.10.0)(jiti@2.6.0)(lightningcss@1.30.1)(tsx@4.20.6)(yaml@2.8.1))
      xxhash-wasm: 1.1.0
      yargs-parser: 21.1.1
      yocto-spinner: 0.2.3
      zod: 3.25.76
      zod-to-json-schema: 3.24.6(zod@3.25.76)
      zod-to-ts: 1.2.0(typescript@5.9.3)(zod@3.25.76)
    optionalDependencies:
      sharp: 0.34.2
    transitivePeerDependencies:
      - '@azure/app-configuration'
      - '@azure/cosmos'
      - '@azure/data-tables'
      - '@azure/identity'
      - '@azure/keyvault-secrets'
      - '@azure/storage-blob'
      - '@capacitor/preferences'
      - '@deno/kv'
      - '@netlify/blobs'
      - '@planetscale/database'
      - '@types/node'
      - '@upstash/redis'
      - '@vercel/blob'
      - '@vercel/functions'
      - '@vercel/kv'
      - aws4fetch
      - db0
      - idb-keyval
      - ioredis
      - jiti
      - less
      - lightningcss
      - rollup
      - sass
      - sass-embedded
      - stylus
      - sugarss
      - supports-color
      - terser
      - tsx
      - typescript
      - uploadthing
      - yaml

  autoprefixer@10.4.21(postcss@8.5.3):
    dependencies:
      browserslist: 4.25.0
      caniuse-lite: 1.0.30001723
      fraction.js: 4.3.7
      normalize-range: 0.1.2
      picocolors: 1.1.1
      postcss: 8.5.3
      postcss-value-parser: 4.2.0

  autoprefixer@10.4.21(postcss@8.5.6):
    dependencies:
      browserslist: 4.25.0
      caniuse-lite: 1.0.30001723
      fraction.js: 4.3.7
      normalize-range: 0.1.2
      picocolors: 1.1.1
      postcss: 8.5.6
      postcss-value-parser: 4.2.0

  axobject-query@4.1.0: {}

  bail@2.0.2: {}

  balanced-match@1.0.2: {}

  base-64@1.0.0: {}

  base64-js@1.5.1: {}

  baseline-browser-mapping@2.8.5: {}

  bcp-47-match@2.0.3: {}

  bcp-47@2.1.0:
    dependencies:
      is-alphabetical: 2.0.1
      is-alphanumerical: 2.0.1
      is-decimal: 2.0.1

  before-after-hook@2.2.3: {}

  bidi-js@1.0.3:
    dependencies:
      require-from-string: 2.0.2

  binary-search-bounds@2.0.5: {}

  bl@4.1.0:
    dependencies:
      buffer: 5.7.1
      inherits: 2.0.4
      readable-stream: 3.6.2

  boolbase@1.0.0: {}

  boxen@8.0.1:
    dependencies:
      ansi-align: 3.0.1
      camelcase: 8.0.0
      chalk: 5.6.2
      cli-boxes: 3.0.0
      string-width: 7.2.0
      type-fest: 4.41.0
      widest-line: 5.0.0
      wrap-ansi: 9.0.2

  brace-expansion@2.0.2:
    dependencies:
      balanced-match: 1.0.2

  braces@3.0.3:
    dependencies:
      fill-range: 7.1.1

  brotli@1.3.3:
    dependencies:
      base64-js: 1.5.1

  browserslist@4.25.0:
    dependencies:
      caniuse-lite: 1.0.30001723
      electron-to-chromium: 1.5.168
      node-releases: 2.0.19
      update-browserslist-db: 1.1.3(browserslist@4.25.0)

  browserslist@4.26.2:
    dependencies:
      baseline-browser-mapping: 2.8.5
      caniuse-lite: 1.0.30001743
      electron-to-chromium: 1.5.221
      node-releases: 2.0.21
      update-browserslist-db: 1.1.3(browserslist@4.26.2)

  buffer@5.7.1:
    dependencies:
      base64-js: 1.5.1
      ieee754: 1.2.1

  bun-types@1.2.22(@types/react@19.1.8):
    dependencies:
      '@types/node': 24.10.0
      '@types/react': 19.1.8

  bun-types@1.3.1(@types/react@19.1.8):
    dependencies:
      '@types/node': 24.10.0
      '@types/react': 19.1.8

  bundle-require@5.1.0(esbuild@0.25.10):
    dependencies:
      esbuild: 0.25.10
      load-tsconfig: 0.2.5

  cac@6.7.14: {}

  call-me-maybe@1.0.2: {}

  camelcase@8.0.0: {}

  caniuse-api@3.0.0:
    dependencies:
      browserslist: 4.26.2
      caniuse-lite: 1.0.30001743
      lodash.memoize: 4.1.2
      lodash.uniq: 4.5.0

  caniuse-lite@1.0.30001723: {}

  caniuse-lite@1.0.30001743: {}

  canvas@3.2.0:
    dependencies:
      node-addon-api: 7.1.1
      prebuild-install: 7.1.3
    optional: true

  ccount@2.0.1: {}

  chai@5.2.0:
    dependencies:
      assertion-error: 2.0.1
      check-error: 2.1.1
      deep-eql: 5.0.2
      loupe: 3.1.4
      pathval: 2.0.0

  chalk@4.1.2:
    dependencies:
      ansi-styles: 4.3.0
      supports-color: 7.2.0

  chalk@5.6.2: {}

  character-entities-html4@2.1.0: {}

  character-entities-legacy@3.0.0: {}

  character-entities@2.0.2: {}

  character-reference-invalid@2.0.1: {}

  check-error@2.1.1: {}

  chokidar@4.0.3:
    dependencies:
      readdirp: 4.1.2

  chownr@1.1.4:
    optional: true

  chownr@3.0.0: {}

  ci-info@4.3.0: {}

  citty@0.1.6:
    dependencies:
      consola: 3.4.0

  classnames@2.5.1: {}

  cli-boxes@3.0.0: {}

  cli-cursor@3.1.0:
    dependencies:
      restore-cursor: 3.1.0

  cli-spinners@2.9.2: {}

  cli-width@4.1.0:
    optional: true

  cliui@7.0.4:
    dependencies:
      string-width: 4.2.3
      strip-ansi: 6.0.1
      wrap-ansi: 7.0.0

  cliui@8.0.1:
    dependencies:
      string-width: 4.2.3
      strip-ansi: 6.0.1
      wrap-ansi: 7.0.0

  clone@1.0.4: {}

  clone@2.1.2: {}

  clsx@2.1.1: {}

  collapse-white-space@2.1.0: {}

  color-convert@2.0.1:
    dependencies:
      color-name: 1.1.4

  color-name@1.1.4: {}

  color-string@1.9.1:
    dependencies:
      color-name: 1.1.4
      simple-swizzle: 0.2.2

  color@4.2.3:
    dependencies:
      color-convert: 2.0.1
      color-string: 1.9.1

  colord@2.9.3: {}

  comma-separated-tokens@2.0.3: {}

  commander@13.1.0: {}

  commander@2.20.3: {}

  commander@4.1.1: {}

  commander@7.2.0: {}

  commander@8.3.0: {}

  common-ancestor-path@1.0.1: {}

  commondir@1.0.1: {}

  confbox@0.1.8: {}

  confbox@0.2.1: {}

  consola@3.4.0: {}

  convert-source-map@2.0.0: {}

  cookie-es@1.2.2: {}

  cookie@0.7.2:
    optional: true

  cookie@1.0.2: {}

  cross-spawn@7.0.6:
    dependencies:
      path-key: 3.1.1
      shebang-command: 2.0.0
      which: 2.0.2

  crossws@0.3.5:
    dependencies:
      uncrypto: 0.1.3

  css-declaration-sorter@7.2.0(postcss@8.5.6):
    dependencies:
      postcss: 8.5.6

  css-select@5.1.0:
    dependencies:
      boolbase: 1.0.0
      css-what: 6.1.0
      domhandler: 5.0.3
      domutils: 3.2.2
      nth-check: 2.1.1

  css-selector-parser@3.0.5: {}

  css-tree@2.2.1:
    dependencies:
      mdn-data: 2.0.28
      source-map-js: 1.2.1

  css-tree@2.3.1:
    dependencies:
      mdn-data: 2.0.30
      source-map-js: 1.2.1

  css-tree@3.1.0:
    dependencies:
      mdn-data: 2.12.2
      source-map-js: 1.2.1

  css-what@6.1.0: {}

  cssesc@3.0.0: {}

  cssnano-preset-default@7.0.6(postcss@8.5.6):
    dependencies:
      browserslist: 4.26.2
      css-declaration-sorter: 7.2.0(postcss@8.5.6)
      cssnano-utils: 5.0.0(postcss@8.5.6)
      postcss: 8.5.6
      postcss-calc: 10.1.1(postcss@8.5.6)
      postcss-colormin: 7.0.2(postcss@8.5.6)
      postcss-convert-values: 7.0.4(postcss@8.5.6)
      postcss-discard-comments: 7.0.3(postcss@8.5.6)
      postcss-discard-duplicates: 7.0.1(postcss@8.5.6)
      postcss-discard-empty: 7.0.0(postcss@8.5.6)
      postcss-discard-overridden: 7.0.0(postcss@8.5.6)
      postcss-merge-longhand: 7.0.4(postcss@8.5.6)
      postcss-merge-rules: 7.0.4(postcss@8.5.6)
      postcss-minify-font-values: 7.0.0(postcss@8.5.6)
      postcss-minify-gradients: 7.0.0(postcss@8.5.6)
      postcss-minify-params: 7.0.2(postcss@8.5.6)
      postcss-minify-selectors: 7.0.4(postcss@8.5.6)
      postcss-normalize-charset: 7.0.0(postcss@8.5.6)
      postcss-normalize-display-values: 7.0.0(postcss@8.5.6)
      postcss-normalize-positions: 7.0.0(postcss@8.5.6)
      postcss-normalize-repeat-style: 7.0.0(postcss@8.5.6)
      postcss-normalize-string: 7.0.0(postcss@8.5.6)
      postcss-normalize-timing-functions: 7.0.0(postcss@8.5.6)
      postcss-normalize-unicode: 7.0.2(postcss@8.5.6)
      postcss-normalize-url: 7.0.0(postcss@8.5.6)
      postcss-normalize-whitespace: 7.0.0(postcss@8.5.6)
      postcss-ordered-values: 7.0.1(postcss@8.5.6)
      postcss-reduce-initial: 7.0.2(postcss@8.5.6)
      postcss-reduce-transforms: 7.0.0(postcss@8.5.6)
      postcss-svgo: 7.0.1(postcss@8.5.6)
      postcss-unique-selectors: 7.0.3(postcss@8.5.6)

  cssnano-utils@5.0.0(postcss@8.5.6):
    dependencies:
      postcss: 8.5.6

  cssnano@7.0.6(postcss@8.5.6):
    dependencies:
      cssnano-preset-default: 7.0.6(postcss@8.5.6)
      lilconfig: 3.1.3
      postcss: 8.5.6

  csso@5.0.5:
    dependencies:
      css-tree: 2.2.1

  cssstyle@5.3.1(postcss@8.5.6):
    dependencies:
      '@asamuzakjp/css-color': 4.0.5
      '@csstools/css-syntax-patches-for-csstree': 1.0.14(postcss@8.5.6)
      css-tree: 3.1.0
    transitivePeerDependencies:
      - postcss

  csstype@3.1.3: {}

  d3-array@3.2.4:
    dependencies:
      internmap: 2.0.3

  d3-axis@3.0.0: {}

  d3-brush@3.0.0:
    dependencies:
      d3-dispatch: 3.0.1
      d3-drag: 3.0.0
      d3-interpolate: 3.0.1
      d3-selection: 3.0.0
      d3-transition: 3.0.1(d3-selection@3.0.0)

  d3-chord@3.0.1:
    dependencies:
      d3-path: 3.1.0

  d3-color@3.1.0: {}

  d3-contour@4.0.2:
    dependencies:
      d3-array: 3.2.4

  d3-delaunay@6.0.4:
    dependencies:
      delaunator: 5.0.1

  d3-dispatch@3.0.1: {}

  d3-drag@3.0.0:
    dependencies:
      d3-dispatch: 3.0.1
      d3-selection: 3.0.0

  d3-dsv@3.0.1:
    dependencies:
      commander: 7.2.0
      iconv-lite: 0.6.3
      rw: 1.3.3

  d3-ease@3.0.1: {}

  d3-fetch@3.0.1:
    dependencies:
      d3-dsv: 3.0.1

  d3-force@3.0.0:
    dependencies:
      d3-dispatch: 3.0.1
      d3-quadtree: 3.0.1
      d3-timer: 3.0.1

  d3-format@3.1.0: {}

  d3-geo@3.1.1:
    dependencies:
      d3-array: 3.2.4

  d3-hierarchy@3.1.2: {}

  d3-interpolate@3.0.1:
    dependencies:
      d3-color: 3.1.0

  d3-path@3.1.0: {}

  d3-polygon@3.0.1: {}

  d3-quadtree@3.0.1: {}

  d3-random@3.0.1: {}

  d3-scale-chromatic@3.1.0:
    dependencies:
      d3-color: 3.1.0
      d3-interpolate: 3.0.1

  d3-scale@4.0.2:
    dependencies:
      d3-array: 3.2.4
      d3-format: 3.1.0
      d3-interpolate: 3.0.1
      d3-time: 3.1.0
      d3-time-format: 4.1.0

  d3-selection@3.0.0: {}

  d3-shape@3.2.0:
    dependencies:
      d3-path: 3.1.0

  d3-time-format@4.1.0:
    dependencies:
      d3-time: 3.1.0

  d3-time@3.1.0:
    dependencies:
      d3-array: 3.2.4

  d3-timer@3.0.1: {}

  d3-transition@3.0.1(d3-selection@3.0.0):
    dependencies:
      d3-color: 3.1.0
      d3-dispatch: 3.0.1
      d3-ease: 3.0.1
      d3-interpolate: 3.0.1
      d3-selection: 3.0.0
      d3-timer: 3.0.1

  d3-zoom@3.0.0:
    dependencies:
      d3-dispatch: 3.0.1
      d3-drag: 3.0.0
      d3-interpolate: 3.0.1
      d3-selection: 3.0.0
      d3-transition: 3.0.1(d3-selection@3.0.0)

  d3@7.9.0:
    dependencies:
      d3-array: 3.2.4
      d3-axis: 3.0.0
      d3-brush: 3.0.0
      d3-chord: 3.0.1
      d3-color: 3.1.0
      d3-contour: 4.0.2
      d3-delaunay: 6.0.4
      d3-dispatch: 3.0.1
      d3-drag: 3.0.0
      d3-dsv: 3.0.1
      d3-ease: 3.0.1
      d3-fetch: 3.0.1
      d3-force: 3.0.0
      d3-format: 3.1.0
      d3-geo: 3.1.1
      d3-hierarchy: 3.1.2
      d3-interpolate: 3.0.1
      d3-path: 3.1.0
      d3-polygon: 3.0.1
      d3-quadtree: 3.0.1
      d3-random: 3.0.1
      d3-scale: 4.0.2
      d3-scale-chromatic: 3.1.0
      d3-selection: 3.0.0
      d3-shape: 3.2.0
      d3-time: 3.1.0
      d3-time-format: 4.1.0
      d3-timer: 3.0.1
      d3-transition: 3.0.1(d3-selection@3.0.0)
      d3-zoom: 3.0.0

  data-urls@6.0.0:
    dependencies:
      whatwg-mimetype: 4.0.0
      whatwg-url: 15.1.0

  debug@4.4.0:
    dependencies:
      ms: 2.1.3

  debug@4.4.3:
    dependencies:
      ms: 2.1.3

  decimal.js@10.6.0: {}

  decode-named-character-reference@1.1.0:
    dependencies:
      character-entities: 2.0.2

  decode-uri-component@0.4.1: {}

  decompress-response@6.0.0:
    dependencies:
      mimic-response: 3.1.0
    optional: true

  deep-eql@5.0.2: {}

  deep-extend@0.6.0:
    optional: true

  deepmerge@4.3.1: {}

  defaults@1.0.4:
    dependencies:
      clone: 1.0.4

  defu@6.1.4: {}

  delaunator@5.0.1:
    dependencies:
      robust-predicates: 3.0.2

  deprecation@2.3.1: {}

  dequal@2.0.3: {}

  destr@2.0.5: {}

  detect-libc@2.0.4: {}

  detect-libc@2.1.0: {}

  detect-libc@2.1.2:
    optional: true

  detect-node-es@1.1.0: {}

  deterministic-object-hash@2.0.2:
    dependencies:
      base-64: 1.0.0

  devalue@5.3.2: {}

  devlop@1.1.0:
    dependencies:
      dequal: 2.0.3

  dfa@1.2.0: {}

  diff@5.2.0: {}

  direction@2.0.1: {}

  discontinuous-range@1.0.0: {}

  dlv@1.1.3: {}

  dom-accessibility-api@0.5.16: {}

  dom-serializer@2.0.0:
    dependencies:
      domelementtype: 2.3.0
      domhandler: 5.0.3
      entities: 4.5.0

  domelementtype@2.3.0: {}

  domhandler@5.0.3:
    dependencies:
      domelementtype: 2.3.0

  domutils@3.2.2:
    dependencies:
      dom-serializer: 2.0.0
      domelementtype: 2.3.0
      domhandler: 5.0.3

  dpdm@3.14.0:
    dependencies:
      chalk: 4.1.2
      fs-extra: 11.3.0
      glob: 10.4.5
      ora: 5.4.1
      tslib: 2.8.1
      typescript: 5.9.3
      yargs: 17.7.2

  dset@3.1.4: {}

  eastasianwidth@0.2.0: {}

  electron-to-chromium@1.5.168: {}

  electron-to-chromium@1.5.221: {}

  emmet@2.4.11:
    dependencies:
      '@emmetio/abbreviation': 2.3.3
      '@emmetio/css-abbreviation': 2.1.8

  emoji-regex@10.5.0: {}

  emoji-regex@8.0.0: {}

  emoji-regex@9.2.2: {}

  end-of-stream@1.4.5:
    dependencies:
      once: 1.4.0
    optional: true

  enhanced-resolve@5.18.3:
    dependencies:
      graceful-fs: 4.2.11
      tapable: 2.2.3

  entities@4.5.0: {}

  entities@6.0.1: {}

  es-module-lexer@1.7.0: {}

  esast-util-from-estree@2.0.0:
    dependencies:
      '@types/estree-jsx': 1.0.5
      devlop: 1.1.0
      estree-util-visit: 2.0.0
      unist-util-position-from-estree: 2.0.0

  esast-util-from-js@2.0.1:
    dependencies:
      '@types/estree-jsx': 1.0.5
      acorn: 8.15.0
      esast-util-from-estree: 2.0.0
      vfile-message: 4.0.3

  esbuild@0.24.2:
    optionalDependencies:
      '@esbuild/aix-ppc64': 0.24.2
      '@esbuild/android-arm': 0.24.2
      '@esbuild/android-arm64': 0.24.2
      '@esbuild/android-x64': 0.24.2
      '@esbuild/darwin-arm64': 0.24.2
      '@esbuild/darwin-x64': 0.24.2
      '@esbuild/freebsd-arm64': 0.24.2
      '@esbuild/freebsd-x64': 0.24.2
      '@esbuild/linux-arm': 0.24.2
      '@esbuild/linux-arm64': 0.24.2
      '@esbuild/linux-ia32': 0.24.2
      '@esbuild/linux-loong64': 0.24.2
      '@esbuild/linux-mips64el': 0.24.2
      '@esbuild/linux-ppc64': 0.24.2
      '@esbuild/linux-riscv64': 0.24.2
      '@esbuild/linux-s390x': 0.24.2
      '@esbuild/linux-x64': 0.24.2
      '@esbuild/netbsd-arm64': 0.24.2
      '@esbuild/netbsd-x64': 0.24.2
      '@esbuild/openbsd-arm64': 0.24.2
      '@esbuild/openbsd-x64': 0.24.2
      '@esbuild/sunos-x64': 0.24.2
      '@esbuild/win32-arm64': 0.24.2
      '@esbuild/win32-ia32': 0.24.2
      '@esbuild/win32-x64': 0.24.2

  esbuild@0.25.10:
    optionalDependencies:
      '@esbuild/aix-ppc64': 0.25.10
      '@esbuild/android-arm': 0.25.10
      '@esbuild/android-arm64': 0.25.10
      '@esbuild/android-x64': 0.25.10
      '@esbuild/darwin-arm64': 0.25.10
      '@esbuild/darwin-x64': 0.25.10
      '@esbuild/freebsd-arm64': 0.25.10
      '@esbuild/freebsd-x64': 0.25.10
      '@esbuild/linux-arm': 0.25.10
      '@esbuild/linux-arm64': 0.25.10
      '@esbuild/linux-ia32': 0.25.10
      '@esbuild/linux-loong64': 0.25.10
      '@esbuild/linux-mips64el': 0.25.10
      '@esbuild/linux-ppc64': 0.25.10
      '@esbuild/linux-riscv64': 0.25.10
      '@esbuild/linux-s390x': 0.25.10
      '@esbuild/linux-x64': 0.25.10
      '@esbuild/netbsd-arm64': 0.25.10
      '@esbuild/netbsd-x64': 0.25.10
      '@esbuild/openbsd-arm64': 0.25.10
      '@esbuild/openbsd-x64': 0.25.10
      '@esbuild/openharmony-arm64': 0.25.10
      '@esbuild/sunos-x64': 0.25.10
      '@esbuild/win32-arm64': 0.25.10
      '@esbuild/win32-ia32': 0.25.10
      '@esbuild/win32-x64': 0.25.10

  escalade@3.2.0: {}

  escape-string-regexp@5.0.0: {}

  esm@3.2.25: {}

  estree-util-attach-comments@3.0.0:
    dependencies:
      '@types/estree': 1.0.8

  estree-util-build-jsx@3.0.1:
    dependencies:
      '@types/estree-jsx': 1.0.5
      devlop: 1.1.0
      estree-util-is-identifier-name: 3.0.0
      estree-walker: 3.0.3

  estree-util-is-identifier-name@3.0.0: {}

  estree-util-scope@1.0.0:
    dependencies:
      '@types/estree': 1.0.8
      devlop: 1.1.0

  estree-util-to-js@2.0.0:
    dependencies:
      '@types/estree-jsx': 1.0.5
      astring: 1.9.0
      source-map: 0.7.4

  estree-util-visit@2.0.0:
    dependencies:
      '@types/estree-jsx': 1.0.5
      '@types/unist': 3.0.3

  estree-walker@2.0.2: {}

  estree-walker@3.0.3:
    dependencies:
      '@types/estree': 1.0.6

  eventemitter3@5.0.1: {}

  execa@9.6.0:
    dependencies:
      '@sindresorhus/merge-streams': 4.0.0
      cross-spawn: 7.0.6
      figures: 6.1.0
      get-stream: 9.0.1
      human-signals: 8.0.1
      is-plain-obj: 4.1.0
      is-stream: 4.0.1
      npm-run-path: 6.0.0
      pretty-ms: 9.2.0
      signal-exit: 4.1.0
      strip-final-newline: 4.0.0
      yoctocolors: 2.1.1

  exit@0.1.2: {}

  expand-template@2.0.3:
    optional: true

  expect-type@1.2.1: {}

  expressive-code-twoslash@0.5.3(@expressive-code/core@0.41.2)(expressive-code@0.41.2)(typescript@5.9.3):
    dependencies:
      '@expressive-code/core': 0.41.2
      expressive-code: 0.41.2
      mdast-util-from-markdown: 2.0.2
      mdast-util-gfm: 3.1.0
      mdast-util-to-hast: 13.2.0
      twoslash: 0.2.12(typescript@5.9.3)
      typescript: 5.9.3
    transitivePeerDependencies:
      - supports-color

  expressive-code@0.41.2:
    dependencies:
      '@expressive-code/core': 0.41.2
      '@expressive-code/plugin-frames': 0.41.2
      '@expressive-code/plugin-shiki': 0.41.2
      '@expressive-code/plugin-text-markers': 0.41.2

  exsolve@1.0.4: {}

  extend@3.0.2: {}

  fast-deep-equal@3.1.3: {}

  fast-glob@3.3.3:
    dependencies:
      '@nodelib/fs.stat': 2.0.5
      '@nodelib/fs.walk': 1.2.8
      glob-parent: 5.1.2
      merge2: 1.4.1
      micromatch: 4.0.8

  fast-uri@3.0.6: {}

  fast-xml-parser@4.5.3:
    dependencies:
      strnum: 1.1.1

  fastq@1.19.0:
    dependencies:
      reusify: 1.0.4

  fdir@6.4.3(picomatch@4.0.3):
    optionalDependencies:
      picomatch: 4.0.3

  fdir@6.5.0(picomatch@4.0.3):
    optionalDependencies:
      picomatch: 4.0.3

  fflate@0.8.2: {}

  figures@6.1.0:
    dependencies:
      is-unicode-supported: 2.1.0

  fill-range@7.1.1:
    dependencies:
      to-regex-range: 5.0.1

  filter-obj@5.1.0: {}

  fix-dts-default-cjs-exports@1.0.0:
    dependencies:
      magic-string: 0.30.19
      mlly: 1.7.4
      rollup: 4.34.8

  flatbuffers@25.9.23: {}

  flattie@1.1.1: {}

  fontace@0.3.0:
    dependencies:
      '@types/fontkit': 2.0.8
      fontkit: 2.0.4

  fontkit@2.0.4:
    dependencies:
      '@swc/helpers': 0.5.17
      brotli: 1.3.3
      clone: 2.1.2
      dfa: 1.2.0
      fast-deep-equal: 3.1.3
      restructure: 3.0.2
      tiny-inflate: 1.0.3
      unicode-properties: 1.4.1
      unicode-trie: 2.0.0

  foreground-child@3.3.1:
    dependencies:
      cross-spawn: 7.0.6
      signal-exit: 4.1.0

  fraction.js@4.3.7: {}

  framer-motion@12.23.24(react-dom@19.1.0(react@19.1.0))(react@19.1.0):
    dependencies:
      motion-dom: 12.23.23
      motion-utils: 12.23.6
      tslib: 2.8.1
    optionalDependencies:
      react: 19.1.0
      react-dom: 19.1.0(react@19.1.0)

  fs-constants@1.0.0:
    optional: true

  fs-extra@11.3.0:
    dependencies:
      graceful-fs: 4.2.11
      jsonfile: 6.1.0
      universalify: 2.0.1

  fsevents@2.3.3:
    optional: true

  function-bind@1.1.2: {}

  fuse.js@7.1.0: {}

  gensync@1.0.0-beta.2: {}

  get-caller-file@2.0.5: {}

  get-east-asian-width@1.4.0: {}

  get-nonce@1.0.1: {}

  get-stream@9.0.1:
    dependencies:
      '@sec-ant/readable-stream': 0.4.1
      is-stream: 4.0.1

  get-tsconfig@4.10.1:
    dependencies:
      resolve-pkg-maps: 1.0.0

  github-from-package@0.0.0:
    optional: true

  github-slugger@2.0.0: {}

  gl-matrix@3.4.4: {}

  glob-parent@5.1.2:
    dependencies:
      is-glob: 4.0.3

  glob@10.4.5:
    dependencies:
      foreground-child: 3.3.1
      jackspeak: 3.4.3
      minimatch: 9.0.5
      minipass: 7.1.2
      package-json-from-dist: 1.0.1
      path-scurry: 1.11.1

  glob@11.0.3:
    dependencies:
      foreground-child: 3.3.1
      jackspeak: 4.1.1
      minimatch: 10.0.3
      minipass: 7.1.2
      package-json-from-dist: 1.0.1
      path-scurry: 2.0.0

  graceful-fs@4.2.11: {}

  graphql@16.12.0:
    optional: true

  guid-typescript@1.0.9: {}

  h3@1.15.4:
    dependencies:
      cookie-es: 1.2.2
      crossws: 0.3.5
      defu: 6.1.4
      destr: 2.0.5
      iron-webcrypto: 1.2.1
      node-mock-http: 1.0.3
      radix3: 1.1.2
      ufo: 1.6.1
      uncrypto: 0.1.3

  has-flag@4.0.0: {}

  hasown@2.0.2:
    dependencies:
      function-bind: 1.1.2

  hast-util-embedded@3.0.0:
    dependencies:
      '@types/hast': 3.0.4
      hast-util-is-element: 3.0.0

  hast-util-format@1.1.0:
    dependencies:
      '@types/hast': 3.0.4
      hast-util-embedded: 3.0.0
      hast-util-minify-whitespace: 1.0.1
      hast-util-phrasing: 3.0.1
      hast-util-whitespace: 3.0.0
      html-whitespace-sensitive-tag-names: 3.0.1
      unist-util-visit-parents: 6.0.1

  hast-util-from-html@2.0.3:
    dependencies:
      '@types/hast': 3.0.4
      devlop: 1.1.0
      hast-util-from-parse5: 8.0.3
      parse5: 7.3.0
      vfile: 6.0.3
      vfile-message: 4.0.2

  hast-util-from-parse5@8.0.3:
    dependencies:
      '@types/hast': 3.0.4
      '@types/unist': 3.0.3
      devlop: 1.1.0
      hastscript: 9.0.1
      property-information: 7.0.0
      vfile: 6.0.3
      vfile-location: 5.0.3
      web-namespaces: 2.0.1

  hast-util-has-property@3.0.0:
    dependencies:
      '@types/hast': 3.0.4

  hast-util-is-body-ok-link@3.0.1:
    dependencies:
      '@types/hast': 3.0.4

  hast-util-is-element@3.0.0:
    dependencies:
      '@types/hast': 3.0.4

  hast-util-minify-whitespace@1.0.1:
    dependencies:
      '@types/hast': 3.0.4
      hast-util-embedded: 3.0.0
      hast-util-is-element: 3.0.0
      hast-util-whitespace: 3.0.0
      unist-util-is: 6.0.0

  hast-util-parse-selector@4.0.0:
    dependencies:
      '@types/hast': 3.0.4

  hast-util-phrasing@3.0.1:
    dependencies:
      '@types/hast': 3.0.4
      hast-util-embedded: 3.0.0
      hast-util-has-property: 3.0.0
      hast-util-is-body-ok-link: 3.0.1
      hast-util-is-element: 3.0.0

  hast-util-raw@9.1.0:
    dependencies:
      '@types/hast': 3.0.4
      '@types/unist': 3.0.3
      '@ungap/structured-clone': 1.3.0
      hast-util-from-parse5: 8.0.3
      hast-util-to-parse5: 8.0.0
      html-void-elements: 3.0.0
      mdast-util-to-hast: 13.2.0
      parse5: 7.3.0
      unist-util-position: 5.0.0
      unist-util-visit: 5.0.0
      vfile: 6.0.3
      web-namespaces: 2.0.1
      zwitch: 2.0.4

  hast-util-select@6.0.4:
    dependencies:
      '@types/hast': 3.0.4
      '@types/unist': 3.0.3
      bcp-47-match: 2.0.3
      comma-separated-tokens: 2.0.3
      css-selector-parser: 3.0.5
      devlop: 1.1.0
      direction: 2.0.1
      hast-util-has-property: 3.0.0
      hast-util-to-string: 3.0.1
      hast-util-whitespace: 3.0.0
      nth-check: 2.1.1
      property-information: 7.0.0
      space-separated-tokens: 2.0.2
      unist-util-visit: 5.0.0
      zwitch: 2.0.4

  hast-util-to-estree@3.1.3:
    dependencies:
      '@types/estree': 1.0.8
      '@types/estree-jsx': 1.0.5
      '@types/hast': 3.0.4
      comma-separated-tokens: 2.0.3
      devlop: 1.1.0
      estree-util-attach-comments: 3.0.0
      estree-util-is-identifier-name: 3.0.0
      hast-util-whitespace: 3.0.0
      mdast-util-mdx-expression: 2.0.1
      mdast-util-mdx-jsx: 3.2.0
      mdast-util-mdxjs-esm: 2.0.1
      property-information: 7.0.0
      space-separated-tokens: 2.0.2
      style-to-js: 1.1.16
      unist-util-position: 5.0.0
      zwitch: 2.0.4
    transitivePeerDependencies:
      - supports-color

  hast-util-to-html@9.0.5:
    dependencies:
      '@types/hast': 3.0.4
      '@types/unist': 3.0.3
      ccount: 2.0.1
      comma-separated-tokens: 2.0.3
      hast-util-whitespace: 3.0.0
      html-void-elements: 3.0.0
      mdast-util-to-hast: 13.2.0
      property-information: 7.0.0
      space-separated-tokens: 2.0.2
      stringify-entities: 4.0.4
      zwitch: 2.0.4

  hast-util-to-jsx-runtime@2.3.6:
    dependencies:
      '@types/estree': 1.0.8
      '@types/hast': 3.0.4
      '@types/unist': 3.0.3
      comma-separated-tokens: 2.0.3
      devlop: 1.1.0
      estree-util-is-identifier-name: 3.0.0
      hast-util-whitespace: 3.0.0
      mdast-util-mdx-expression: 2.0.1
      mdast-util-mdx-jsx: 3.2.0
      mdast-util-mdxjs-esm: 2.0.1
      property-information: 7.0.0
      space-separated-tokens: 2.0.2
      style-to-js: 1.1.16
      unist-util-position: 5.0.0
      vfile-message: 4.0.3
    transitivePeerDependencies:
      - supports-color

  hast-util-to-parse5@8.0.0:
    dependencies:
      '@types/hast': 3.0.4
      comma-separated-tokens: 2.0.3
      devlop: 1.1.0
      property-information: 6.5.0
      space-separated-tokens: 2.0.2
      web-namespaces: 2.0.1
      zwitch: 2.0.4

  hast-util-to-string@3.0.1:
    dependencies:
      '@types/hast': 3.0.4

  hast-util-to-text@4.0.2:
    dependencies:
      '@types/hast': 3.0.4
      '@types/unist': 3.0.3
      hast-util-is-element: 3.0.0
      unist-util-find-after: 5.0.0

  hast-util-whitespace@3.0.0:
    dependencies:
      '@types/hast': 3.0.4

  hastscript@9.0.1:
    dependencies:
      '@types/hast': 3.0.4
      comma-separated-tokens: 2.0.3
      hast-util-parse-selector: 4.0.0
      property-information: 7.0.0
      space-separated-tokens: 2.0.2

  headers-polyfill@4.0.3:
    optional: true

  hookable@5.5.3: {}

  html-encoding-sniffer@4.0.0:
    dependencies:
      whatwg-encoding: 3.1.1

  html-escaper@2.0.2: {}

  html-escaper@3.0.3: {}

  html-void-elements@3.0.0: {}

  html-whitespace-sensitive-tag-names@3.0.1: {}

  http-cache-semantics@4.2.0: {}

  http-proxy-agent@7.0.2:
    dependencies:
      agent-base: 7.1.4
      debug: 4.4.3
    transitivePeerDependencies:
      - supports-color

  https-proxy-agent@7.0.6:
    dependencies:
      agent-base: 7.1.4
      debug: 4.4.3
    transitivePeerDependencies:
      - supports-color

  human-signals@8.0.1: {}

  i18next@23.16.8:
    dependencies:
      '@babel/runtime': 7.26.9

  iconv-lite@0.6.3:
    dependencies:
      safer-buffer: 2.1.2

  ieee754@1.2.1: {}

  ignore@5.3.2: {}

  imagetools-core@9.0.0: {}

  import-meta-resolve@4.2.0: {}

  inherits@2.0.4: {}

  ini@1.3.8:
    optional: true

  inline-style-parser@0.2.4: {}

  internmap@2.0.3: {}

  interval-tree-1d@1.0.4:
    dependencies:
      binary-search-bounds: 2.0.5

  iron-webcrypto@1.2.1: {}

  is-alphabetical@2.0.1: {}

  is-alphanumerical@2.0.1:
    dependencies:
      is-alphabetical: 2.0.1
      is-decimal: 2.0.1

  is-arrayish@0.3.2: {}

  is-core-module@2.16.1:
    dependencies:
      hasown: 2.0.2

  is-decimal@2.0.1: {}

  is-docker@3.0.0: {}

  is-extglob@2.1.1: {}

  is-fullwidth-code-point@3.0.0: {}

  is-glob@4.0.3:
    dependencies:
      is-extglob: 2.1.1

  is-hexadecimal@2.0.1: {}

  is-inside-container@1.0.0:
    dependencies:
      is-docker: 3.0.0

  is-interactive@1.0.0: {}

  is-module@1.0.0: {}

  is-node-process@1.2.0:
    optional: true

  is-number@7.0.0: {}

  is-plain-obj@4.1.0: {}

  is-potential-custom-element-name@1.0.1: {}

  is-reference@1.2.1:
    dependencies:
      '@types/estree': 1.0.8

  is-stream@4.0.1: {}

  is-unicode-supported@0.1.0: {}

  is-unicode-supported@2.1.0: {}

  is-wsl@3.1.0:
    dependencies:
      is-inside-container: 1.0.0

  isbinaryfile@5.0.4: {}

  isexe@2.0.0: {}

  isoformat@0.2.1: {}

  istanbul-lib-coverage@3.2.2: {}

  istanbul-lib-report@3.0.1:
    dependencies:
      istanbul-lib-coverage: 3.2.2
      make-dir: 4.0.0
      supports-color: 7.2.0

  istanbul-lib-source-maps@5.0.6:
    dependencies:
      '@jridgewell/trace-mapping': 0.3.25
      debug: 4.4.3
      istanbul-lib-coverage: 3.2.2
    transitivePeerDependencies:
      - supports-color

  istanbul-reports@3.1.7:
    dependencies:
      html-escaper: 2.0.2
      istanbul-lib-report: 3.0.1

  jackspeak@3.4.3:
    dependencies:
      '@isaacs/cliui': 8.0.2
    optionalDependencies:
      '@pkgjs/parseargs': 0.11.0

  jackspeak@4.1.1:
    dependencies:
      '@isaacs/cliui': 8.0.2

  jiti@1.21.7: {}

  jiti@2.6.0: {}

  jotai-location@0.6.2(jotai@2.15.0(@babel/core@7.28.4)(@babel/template@7.27.2)(@types/react@19.1.8)(react@19.1.0)):
    dependencies:
      jotai: 2.15.0(@babel/core@7.28.4)(@babel/template@7.27.2)(@types/react@19.1.8)(react@19.1.0)

  jotai@2.15.0(@babel/core@7.28.4)(@babel/template@7.27.2)(@types/react@19.1.8)(react@19.1.0):
    optionalDependencies:
      '@babel/core': 7.28.4
      '@babel/template': 7.27.2
      '@types/react': 19.1.8
      react: 19.1.0

  joycon@3.1.1: {}

  js-tokens@4.0.0: {}

  js-tokens@9.0.1: {}

  js-yaml@4.1.0:
    dependencies:
      argparse: 2.0.1

  jsdom@27.0.0(canvas@3.2.0)(postcss@8.5.6):
    dependencies:
      '@asamuzakjp/dom-selector': 6.5.6
      cssstyle: 5.3.1(postcss@8.5.6)
      data-urls: 6.0.0
      decimal.js: 10.6.0
      html-encoding-sniffer: 4.0.0
      http-proxy-agent: 7.0.2
      https-proxy-agent: 7.0.6
      is-potential-custom-element-name: 1.0.1
      parse5: 7.3.0
      rrweb-cssom: 0.8.0
      saxes: 6.0.0
      symbol-tree: 3.2.4
      tough-cookie: 6.0.0
      w3c-xmlserializer: 5.0.0
      webidl-conversions: 8.0.0
      whatwg-encoding: 3.1.1
      whatwg-mimetype: 4.0.0
      whatwg-url: 15.1.0
      ws: 8.18.3
      xml-name-validator: 5.0.0
    optionalDependencies:
      canvas: 3.2.0
    transitivePeerDependencies:
      - bufferutil
      - postcss
      - supports-color
      - utf-8-validate

  jsesc@3.1.0: {}

  json-schema-traverse@1.0.0: {}

  json5@2.2.3: {}

  jsonc-parser@2.3.1: {}

  jsonc-parser@3.3.1: {}

  jsonfile@6.1.0:
    dependencies:
      universalify: 2.0.1
    optionalDependencies:
      graceful-fs: 4.2.11

  jsonparse@1.3.1: {}

  jsonstream-next@3.0.0:
    dependencies:
      jsonparse: 1.3.1
      through2: 4.0.2

  katex@0.16.22:
    dependencies:
      commander: 8.3.0

  kleur@3.0.3: {}

  kleur@4.1.5: {}

  klona@2.0.6: {}

  knitwork@1.2.0: {}

  lightningcss-darwin-arm64@1.30.1:
    optional: true

  lightningcss-darwin-x64@1.30.1:
    optional: true

  lightningcss-freebsd-x64@1.30.1:
    optional: true

  lightningcss-linux-arm-gnueabihf@1.30.1:
    optional: true

  lightningcss-linux-arm64-gnu@1.30.1:
    optional: true

  lightningcss-linux-arm64-musl@1.30.1:
    optional: true

  lightningcss-linux-x64-gnu@1.30.1:
    optional: true

  lightningcss-linux-x64-musl@1.30.1:
    optional: true

  lightningcss-win32-arm64-msvc@1.30.1:
    optional: true

  lightningcss-win32-x64-msvc@1.30.1:
    optional: true

  lightningcss@1.30.1:
    dependencies:
      detect-libc: 2.1.0
    optionalDependencies:
      lightningcss-darwin-arm64: 1.30.1
      lightningcss-darwin-x64: 1.30.1
      lightningcss-freebsd-x64: 1.30.1
      lightningcss-linux-arm-gnueabihf: 1.30.1
      lightningcss-linux-arm64-gnu: 1.30.1
      lightningcss-linux-arm64-musl: 1.30.1
      lightningcss-linux-x64-gnu: 1.30.1
      lightningcss-linux-x64-musl: 1.30.1
      lightningcss-win32-arm64-msvc: 1.30.1
      lightningcss-win32-x64-msvc: 1.30.1

  lilconfig@3.1.3: {}

  lines-and-columns@1.2.4: {}

  linkify-it@5.0.0:
    dependencies:
      uc.micro: 2.1.0

  load-tsconfig@0.2.5: {}

  lodash.memoize@4.1.2: {}

  lodash.sortby@4.7.0: {}

  lodash.uniq@4.5.0: {}

  lodash@4.17.21: {}

  log-symbols@4.1.0:
    dependencies:
      chalk: 4.1.2
      is-unicode-supported: 0.1.0

  long@5.3.2: {}

  longest-streak@3.1.0: {}

  loupe@3.1.4: {}

  lru-cache@10.4.3: {}

  lru-cache@11.1.0: {}

  lru-cache@11.2.2: {}

  lru-cache@5.1.1:
    dependencies:
      yallist: 3.1.1

  lucide-react@0.536.0(react@19.1.0):
    dependencies:
      react: 19.1.0

  lunr@2.3.9: {}

  lz-string@1.5.0: {}

  magic-string-ast@1.0.0:
    dependencies:
      magic-string: 0.30.17

  magic-string@0.30.17:
    dependencies:
      '@jridgewell/sourcemap-codec': 1.5.4

  magic-string@0.30.19:
    dependencies:
      '@jridgewell/sourcemap-codec': 1.5.5

  magicast@0.3.5:
    dependencies:
      '@babel/parser': 7.28.4
      '@babel/types': 7.26.5
      source-map-js: 1.2.1

  make-dir@4.0.0:
    dependencies:
      semver: 7.7.2

  make-synchronized@0.8.0: {}

  markdown-extensions@2.0.0: {}

  markdown-it@14.1.0:
    dependencies:
      argparse: 2.0.1
      entities: 4.5.0
      linkify-it: 5.0.0
      mdurl: 2.0.0
      punycode.js: 2.3.1
      uc.micro: 2.1.0

  markdown-table@3.0.4: {}

  marked-footnote@1.2.4(marked@12.0.2):
    dependencies:
      marked: 12.0.2

  marked-plaintify@1.1.1(marked@15.0.7):
    dependencies:
      marked: 15.0.7

  marked-smartypants@1.1.9(marked@12.0.2):
    dependencies:
      marked: 12.0.2
      smartypants: 0.2.2

  marked@12.0.2: {}

  marked@15.0.7: {}

  mathjax-full@3.2.2:
    dependencies:
      esm: 3.2.25
      mhchemparser: 4.2.1
      mj-context-menu: 0.6.1
      speech-rule-engine: 4.1.2

  mdast-util-definitions@6.0.0:
    dependencies:
      '@types/mdast': 4.0.4
      '@types/unist': 3.0.3
      unist-util-visit: 5.0.0

  mdast-util-directive@3.1.0:
    dependencies:
      '@types/mdast': 4.0.4
      '@types/unist': 3.0.3
      ccount: 2.0.1
      devlop: 1.1.0
      mdast-util-from-markdown: 2.0.2
      mdast-util-to-markdown: 2.1.2
      parse-entities: 4.0.2
      stringify-entities: 4.0.4
      unist-util-visit-parents: 6.0.1
    transitivePeerDependencies:
      - supports-color

  mdast-util-find-and-replace@3.0.2:
    dependencies:
      '@types/mdast': 4.0.4
      escape-string-regexp: 5.0.0
      unist-util-is: 6.0.0
      unist-util-visit-parents: 6.0.1

  mdast-util-from-markdown@2.0.2:
    dependencies:
      '@types/mdast': 4.0.4
      '@types/unist': 3.0.3
      decode-named-character-reference: 1.1.0
      devlop: 1.1.0
      mdast-util-to-string: 4.0.0
      micromark: 4.0.1
      micromark-util-decode-numeric-character-reference: 2.0.2
      micromark-util-decode-string: 2.0.1
      micromark-util-normalize-identifier: 2.0.1
      micromark-util-symbol: 2.0.1
      micromark-util-types: 2.0.2
      unist-util-stringify-position: 4.0.0
    transitivePeerDependencies:
      - supports-color

  mdast-util-gfm-autolink-literal@2.0.1:
    dependencies:
      '@types/mdast': 4.0.4
      ccount: 2.0.1
      devlop: 1.1.0
      mdast-util-find-and-replace: 3.0.2
      micromark-util-character: 2.1.1

  mdast-util-gfm-footnote@2.1.0:
    dependencies:
      '@types/mdast': 4.0.4
      devlop: 1.1.0
      mdast-util-from-markdown: 2.0.2
      mdast-util-to-markdown: 2.1.2
      micromark-util-normalize-identifier: 2.0.1
    transitivePeerDependencies:
      - supports-color

  mdast-util-gfm-strikethrough@2.0.0:
    dependencies:
      '@types/mdast': 4.0.4
      mdast-util-from-markdown: 2.0.2
      mdast-util-to-markdown: 2.1.2
    transitivePeerDependencies:
      - supports-color

  mdast-util-gfm-table@2.0.0:
    dependencies:
      '@types/mdast': 4.0.4
      devlop: 1.1.0
      markdown-table: 3.0.4
      mdast-util-from-markdown: 2.0.2
      mdast-util-to-markdown: 2.1.2
    transitivePeerDependencies:
      - supports-color

  mdast-util-gfm-task-list-item@2.0.0:
    dependencies:
      '@types/mdast': 4.0.4
      devlop: 1.1.0
      mdast-util-from-markdown: 2.0.2
      mdast-util-to-markdown: 2.1.2
    transitivePeerDependencies:
      - supports-color

  mdast-util-gfm@3.1.0:
    dependencies:
      mdast-util-from-markdown: 2.0.2
      mdast-util-gfm-autolink-literal: 2.0.1
      mdast-util-gfm-footnote: 2.1.0
      mdast-util-gfm-strikethrough: 2.0.0
      mdast-util-gfm-table: 2.0.0
      mdast-util-gfm-task-list-item: 2.0.0
      mdast-util-to-markdown: 2.1.2
    transitivePeerDependencies:
      - supports-color

  mdast-util-math@3.0.0:
    dependencies:
      '@types/hast': 3.0.4
      '@types/mdast': 4.0.4
      devlop: 1.1.0
      longest-streak: 3.1.0
      mdast-util-from-markdown: 2.0.2
      mdast-util-to-markdown: 2.1.2
      unist-util-remove-position: 5.0.0
    transitivePeerDependencies:
      - supports-color

  mdast-util-mdx-expression@2.0.1:
    dependencies:
      '@types/estree-jsx': 1.0.5
      '@types/hast': 3.0.4
      '@types/mdast': 4.0.4
      devlop: 1.1.0
      mdast-util-from-markdown: 2.0.2
      mdast-util-to-markdown: 2.1.2
    transitivePeerDependencies:
      - supports-color

  mdast-util-mdx-jsx@3.2.0:
    dependencies:
      '@types/estree-jsx': 1.0.5
      '@types/hast': 3.0.4
      '@types/mdast': 4.0.4
      '@types/unist': 3.0.3
      ccount: 2.0.1
      devlop: 1.1.0
      mdast-util-from-markdown: 2.0.2
      mdast-util-to-markdown: 2.1.2
      parse-entities: 4.0.2
      stringify-entities: 4.0.4
      unist-util-stringify-position: 4.0.0
      vfile-message: 4.0.3
    transitivePeerDependencies:
      - supports-color

  mdast-util-mdx@3.0.0:
    dependencies:
      mdast-util-from-markdown: 2.0.2
      mdast-util-mdx-expression: 2.0.1
      mdast-util-mdx-jsx: 3.2.0
      mdast-util-mdxjs-esm: 2.0.1
      mdast-util-to-markdown: 2.1.2
    transitivePeerDependencies:
      - supports-color

  mdast-util-mdxjs-esm@2.0.1:
    dependencies:
      '@types/estree-jsx': 1.0.5
      '@types/hast': 3.0.4
      '@types/mdast': 4.0.4
      devlop: 1.1.0
      mdast-util-from-markdown: 2.0.2
      mdast-util-to-markdown: 2.1.2
    transitivePeerDependencies:
      - supports-color

  mdast-util-phrasing@4.1.0:
    dependencies:
      '@types/mdast': 4.0.4
      unist-util-is: 6.0.0

  mdast-util-to-hast@13.2.0:
    dependencies:
      '@types/hast': 3.0.4
      '@types/mdast': 4.0.4
      '@ungap/structured-clone': 1.3.0
      devlop: 1.1.0
      micromark-util-sanitize-uri: 2.0.1
      trim-lines: 3.0.1
      unist-util-position: 5.0.0
      unist-util-visit: 5.0.0
      vfile: 6.0.3

  mdast-util-to-markdown@2.1.2:
    dependencies:
      '@types/mdast': 4.0.4
      '@types/unist': 3.0.3
      longest-streak: 3.1.0
      mdast-util-phrasing: 4.1.0
      mdast-util-to-string: 4.0.0
      micromark-util-classify-character: 2.0.1
      micromark-util-decode-string: 2.0.1
      unist-util-visit: 5.0.0
      zwitch: 2.0.4

  mdast-util-to-string@4.0.0:
    dependencies:
      '@types/mdast': 4.0.4

  mdn-data@2.0.28: {}

  mdn-data@2.0.30: {}

  mdn-data@2.12.2: {}

  mdurl@2.0.0: {}

  merge2@1.4.1: {}

  meshoptimizer@0.22.0: {}

  mhchemparser@4.2.1: {}

  micromark-core-commonmark@2.0.3:
    dependencies:
      decode-named-character-reference: 1.1.0
      devlop: 1.1.0
      micromark-factory-destination: 2.0.1
      micromark-factory-label: 2.0.1
      micromark-factory-space: 2.0.1
      micromark-factory-title: 2.0.1
      micromark-factory-whitespace: 2.0.1
      micromark-util-character: 2.1.1
      micromark-util-chunked: 2.0.1
      micromark-util-classify-character: 2.0.1
      micromark-util-html-tag-name: 2.0.1
      micromark-util-normalize-identifier: 2.0.1
      micromark-util-resolve-all: 2.0.1
      micromark-util-subtokenize: 2.1.0
      micromark-util-symbol: 2.0.1
      micromark-util-types: 2.0.2

  micromark-extension-directive@3.0.2:
    dependencies:
      devlop: 1.1.0
      micromark-factory-space: 2.0.1
      micromark-factory-whitespace: 2.0.1
      micromark-util-character: 2.1.1
      micromark-util-symbol: 2.0.1
      micromark-util-types: 2.0.2
      parse-entities: 4.0.2

  micromark-extension-gfm-autolink-literal@2.1.0:
    dependencies:
      micromark-util-character: 2.1.1
      micromark-util-sanitize-uri: 2.0.1
      micromark-util-symbol: 2.0.1
      micromark-util-types: 2.0.2

  micromark-extension-gfm-footnote@2.1.0:
    dependencies:
      devlop: 1.1.0
      micromark-core-commonmark: 2.0.3
      micromark-factory-space: 2.0.1
      micromark-util-character: 2.1.1
      micromark-util-normalize-identifier: 2.0.1
      micromark-util-sanitize-uri: 2.0.1
      micromark-util-symbol: 2.0.1
      micromark-util-types: 2.0.2

  micromark-extension-gfm-strikethrough@2.1.0:
    dependencies:
      devlop: 1.1.0
      micromark-util-chunked: 2.0.1
      micromark-util-classify-character: 2.0.1
      micromark-util-resolve-all: 2.0.1
      micromark-util-symbol: 2.0.1
      micromark-util-types: 2.0.2

  micromark-extension-gfm-table@2.1.1:
    dependencies:
      devlop: 1.1.0
      micromark-factory-space: 2.0.1
      micromark-util-character: 2.1.1
      micromark-util-symbol: 2.0.1
      micromark-util-types: 2.0.2

  micromark-extension-gfm-tagfilter@2.0.0:
    dependencies:
      micromark-util-types: 2.0.2

  micromark-extension-gfm-task-list-item@2.1.0:
    dependencies:
      devlop: 1.1.0
      micromark-factory-space: 2.0.1
      micromark-util-character: 2.1.1
      micromark-util-symbol: 2.0.1
      micromark-util-types: 2.0.2

  micromark-extension-gfm@3.0.0:
    dependencies:
      micromark-extension-gfm-autolink-literal: 2.1.0
      micromark-extension-gfm-footnote: 2.1.0
      micromark-extension-gfm-strikethrough: 2.1.0
      micromark-extension-gfm-table: 2.1.1
      micromark-extension-gfm-tagfilter: 2.0.0
      micromark-extension-gfm-task-list-item: 2.1.0
      micromark-util-combine-extensions: 2.0.1
      micromark-util-types: 2.0.2

  micromark-extension-math@3.1.0:
    dependencies:
      '@types/katex': 0.16.7
      devlop: 1.1.0
      katex: 0.16.22
      micromark-factory-space: 2.0.1
      micromark-util-character: 2.1.1
      micromark-util-symbol: 2.0.1
      micromark-util-types: 2.0.2

  micromark-extension-mdx-expression@3.0.0:
    dependencies:
      '@types/estree': 1.0.8
      devlop: 1.1.0
      micromark-factory-mdx-expression: 2.0.2
      micromark-factory-space: 2.0.1
      micromark-util-character: 2.1.1
      micromark-util-events-to-acorn: 2.0.2
      micromark-util-symbol: 2.0.1
      micromark-util-types: 2.0.2

  micromark-extension-mdx-jsx@3.0.1:
    dependencies:
      '@types/acorn': 4.0.6
      '@types/estree': 1.0.8
      devlop: 1.1.0
      estree-util-is-identifier-name: 3.0.0
      micromark-factory-mdx-expression: 2.0.2
      micromark-factory-space: 2.0.1
      micromark-util-character: 2.1.1
      micromark-util-events-to-acorn: 2.0.2
      micromark-util-symbol: 2.0.1
      micromark-util-types: 2.0.2
      vfile-message: 4.0.3

  micromark-extension-mdx-md@2.0.0:
    dependencies:
      micromark-util-types: 2.0.2

  micromark-extension-mdxjs-esm@3.0.0:
    dependencies:
      '@types/estree': 1.0.8
      devlop: 1.1.0
      micromark-core-commonmark: 2.0.3
      micromark-util-character: 2.1.1
      micromark-util-events-to-acorn: 2.0.2
      micromark-util-symbol: 2.0.1
      micromark-util-types: 2.0.2
      unist-util-position-from-estree: 2.0.0
      vfile-message: 4.0.3

  micromark-extension-mdxjs@3.0.0:
    dependencies:
      acorn: 8.15.0
      acorn-jsx: 5.3.2(acorn@8.15.0)
      micromark-extension-mdx-expression: 3.0.0
      micromark-extension-mdx-jsx: 3.0.1
      micromark-extension-mdx-md: 2.0.0
      micromark-extension-mdxjs-esm: 3.0.0
      micromark-util-combine-extensions: 2.0.1
      micromark-util-types: 2.0.2

  micromark-factory-destination@2.0.1:
    dependencies:
      micromark-util-character: 2.1.1
      micromark-util-symbol: 2.0.1
      micromark-util-types: 2.0.2

  micromark-factory-label@2.0.1:
    dependencies:
      devlop: 1.1.0
      micromark-util-character: 2.1.1
      micromark-util-symbol: 2.0.1
      micromark-util-types: 2.0.2

  micromark-factory-mdx-expression@2.0.2:
    dependencies:
      '@types/estree': 1.0.8
      devlop: 1.1.0
      micromark-factory-space: 2.0.1
      micromark-util-character: 2.1.1
      micromark-util-events-to-acorn: 2.0.2
      micromark-util-symbol: 2.0.1
      micromark-util-types: 2.0.2
      unist-util-position-from-estree: 2.0.0
      vfile-message: 4.0.3

  micromark-factory-space@2.0.1:
    dependencies:
      micromark-util-character: 2.1.1
      micromark-util-types: 2.0.2

  micromark-factory-title@2.0.1:
    dependencies:
      micromark-factory-space: 2.0.1
      micromark-util-character: 2.1.1
      micromark-util-symbol: 2.0.1
      micromark-util-types: 2.0.2

  micromark-factory-whitespace@2.0.1:
    dependencies:
      micromark-factory-space: 2.0.1
      micromark-util-character: 2.1.1
      micromark-util-symbol: 2.0.1
      micromark-util-types: 2.0.2

  micromark-util-character@2.1.1:
    dependencies:
      micromark-util-symbol: 2.0.1
      micromark-util-types: 2.0.2

  micromark-util-chunked@2.0.1:
    dependencies:
      micromark-util-symbol: 2.0.1

  micromark-util-classify-character@2.0.1:
    dependencies:
      micromark-util-character: 2.1.1
      micromark-util-symbol: 2.0.1
      micromark-util-types: 2.0.2

  micromark-util-combine-extensions@2.0.1:
    dependencies:
      micromark-util-chunked: 2.0.1
      micromark-util-types: 2.0.2

  micromark-util-decode-numeric-character-reference@2.0.2:
    dependencies:
      micromark-util-symbol: 2.0.1

  micromark-util-decode-string@2.0.1:
    dependencies:
      decode-named-character-reference: 1.1.0
      micromark-util-character: 2.1.1
      micromark-util-decode-numeric-character-reference: 2.0.2
      micromark-util-symbol: 2.0.1

  micromark-util-encode@2.0.1: {}

  micromark-util-events-to-acorn@2.0.2:
    dependencies:
      '@types/acorn': 4.0.6
      '@types/estree': 1.0.8
      '@types/unist': 3.0.3
      devlop: 1.1.0
      estree-util-visit: 2.0.0
      micromark-util-symbol: 2.0.1
      micromark-util-types: 2.0.2
      vfile-message: 4.0.3

  micromark-util-html-tag-name@2.0.1: {}

  micromark-util-normalize-identifier@2.0.1:
    dependencies:
      micromark-util-symbol: 2.0.1

  micromark-util-resolve-all@2.0.1:
    dependencies:
      micromark-util-types: 2.0.2

  micromark-util-sanitize-uri@2.0.1:
    dependencies:
      micromark-util-character: 2.1.1
      micromark-util-encode: 2.0.1
      micromark-util-symbol: 2.0.1

  micromark-util-subtokenize@2.1.0:
    dependencies:
      devlop: 1.1.0
      micromark-util-chunked: 2.0.1
      micromark-util-symbol: 2.0.1
      micromark-util-types: 2.0.2

  micromark-util-symbol@2.0.1: {}

  micromark-util-types@2.0.2: {}

  micromark@4.0.1:
    dependencies:
      '@types/debug': 4.1.12
      debug: 4.4.3
      decode-named-character-reference: 1.1.0
      devlop: 1.1.0
      micromark-core-commonmark: 2.0.3
      micromark-factory-space: 2.0.1
      micromark-util-character: 2.1.1
      micromark-util-chunked: 2.0.1
      micromark-util-combine-extensions: 2.0.1
      micromark-util-decode-numeric-character-reference: 2.0.2
      micromark-util-encode: 2.0.1
      micromark-util-normalize-identifier: 2.0.1
      micromark-util-resolve-all: 2.0.1
      micromark-util-sanitize-uri: 2.0.1
      micromark-util-subtokenize: 2.1.0
      micromark-util-symbol: 2.0.1
      micromark-util-types: 2.0.2
    transitivePeerDependencies:
      - supports-color

  micromatch@4.0.8:
    dependencies:
      braces: 3.0.3
      picomatch: 2.3.1

  mimic-fn@2.1.0: {}

  mimic-response@3.1.0:
    optional: true

  minimatch@10.0.3:
    dependencies:
      '@isaacs/brace-expansion': 5.0.0

  minimatch@9.0.5:
    dependencies:
      brace-expansion: 2.0.2

  minimist@1.2.8:
    optional: true

  minipass@7.1.2: {}

  minizlib@3.0.2:
    dependencies:
      minipass: 7.1.2

  mj-context-menu@0.6.1: {}

  mkdirp-classic@0.5.3:
    optional: true

  mkdirp@3.0.1: {}

  mkdist@2.2.0(typescript@5.8.3):
    dependencies:
      autoprefixer: 10.4.21(postcss@8.5.6)
      citty: 0.1.6
      cssnano: 7.0.6(postcss@8.5.6)
      defu: 6.1.4
      esbuild: 0.24.2
      jiti: 1.21.7
      mlly: 1.7.4
      pathe: 1.1.2
      pkg-types: 1.3.1
      postcss: 8.5.6
      postcss-nested: 7.0.2(postcss@8.5.6)
      semver: 7.7.3
      tinyglobby: 0.2.15
    optionalDependencies:
      typescript: 5.8.3

  mkdist@2.2.0(typescript@5.9.3):
    dependencies:
      autoprefixer: 10.4.21(postcss@8.5.6)
      citty: 0.1.6
      cssnano: 7.0.6(postcss@8.5.6)
      defu: 6.1.4
      esbuild: 0.24.2
      jiti: 1.21.7
      mlly: 1.7.4
      pathe: 1.1.2
      pkg-types: 1.3.1
      postcss: 8.5.6
      postcss-nested: 7.0.2(postcss@8.5.6)
      semver: 7.7.3
      tinyglobby: 0.2.15
    optionalDependencies:
      typescript: 5.9.3

  mlly@1.7.4:
    dependencies:
      acorn: 8.15.0
      pathe: 2.0.3
      pkg-types: 1.3.1
      ufo: 1.6.1

  monaco-editor@0.53.0:
    dependencies:
      '@types/trusted-types': 1.0.6

  moo@0.5.2: {}

  morphcharts@1.3.2:
    dependencies:
      '@types/webxr': 0.4.0
      gl-matrix: 3.4.4

  motion-dom@12.23.23:
    dependencies:
      motion-utils: 12.23.6

  motion-utils@12.23.6: {}

  motion@12.23.24(react-dom@19.1.0(react@19.1.0))(react@19.1.0):
    dependencies:
      framer-motion: 12.23.24(react-dom@19.1.0(react@19.1.0))(react@19.1.0)
      tslib: 2.8.1
    optionalDependencies:
      react: 19.1.0
      react-dom: 19.1.0(react@19.1.0)

  mrmime@2.0.1: {}

  ms@2.1.3: {}

  msw@2.10.2(@types/node@24.10.0)(typescript@5.9.3):
    dependencies:
      '@bundled-es-modules/cookie': 2.0.1
      '@bundled-es-modules/statuses': 1.0.1
      '@bundled-es-modules/tough-cookie': 0.1.6
      '@inquirer/confirm': 5.1.19(@types/node@24.10.0)
      '@mswjs/interceptors': 0.39.8
      '@open-draft/deferred-promise': 2.2.0
      '@open-draft/until': 2.1.0
      '@types/cookie': 0.6.0
      '@types/statuses': 2.0.6
      graphql: 16.12.0
      headers-polyfill: 4.0.3
      is-node-process: 1.2.0
      outvariant: 1.4.3
      path-to-regexp: 6.3.0
      picocolors: 1.1.1
      strict-event-emitter: 0.5.1
      type-fest: 4.41.0
      yargs: 17.7.2
    optionalDependencies:
      typescript: 5.9.3
    transitivePeerDependencies:
      - '@types/node'
    optional: true

  muggle-string@0.4.1: {}

  mute-stream@2.0.0:
    optional: true

  mz@2.7.0:
    dependencies:
      any-promise: 1.3.0
      object-assign: 4.1.1
      thenify-all: 1.6.0

  nanoid@3.3.11: {}

  napi-build-utils@2.0.0:
    optional: true

  nearley@2.20.1:
    dependencies:
      commander: 2.20.3
      moo: 0.5.2
      railroad-diagrams: 1.0.0
      randexp: 0.4.6

  neotraverse@0.6.18: {}

  nlcst-to-string@4.0.0:
    dependencies:
      '@types/nlcst': 2.0.3

  node-abi@3.80.0:
    dependencies:
      semver: 7.7.3
    optional: true

  node-addon-api@7.1.1:
    optional: true

  node-fetch-native@1.6.7: {}

  node-mock-http@1.0.3: {}

  node-releases@2.0.19: {}

  node-releases@2.0.21: {}

  normalize-path@3.0.0: {}

  normalize-range@0.1.2: {}

  npm-run-path@6.0.0:
    dependencies:
      path-key: 4.0.0
      unicorn-magic: 0.3.0

  nth-check@2.1.1:
    dependencies:
      boolbase: 1.0.0

  object-assign@4.1.1: {}

  ofetch@1.4.1:
    dependencies:
      destr: 2.0.5
      node-fetch-native: 1.6.7
      ufo: 1.6.1

  ohash@2.0.11: {}

  once@1.4.0:
    dependencies:
      wrappy: 1.0.2

  onetime@5.1.2:
    dependencies:
      mimic-fn: 2.1.0

  oniguruma-parser@0.12.1: {}

  oniguruma-to-es@4.3.3:
    dependencies:
      oniguruma-parser: 0.12.1
      regex: 6.0.1
      regex-recursion: 6.0.2

  onnxruntime-common@1.23.0-dev.20250703-7fc6235861: {}

  onnxruntime-web@1.23.0-dev.20250917-21fbad8a65:
    dependencies:
      flatbuffers: 25.9.23
      guid-typescript: 1.0.9
      long: 5.3.2
      onnxruntime-common: 1.23.0-dev.20250703-7fc6235861
      platform: 1.3.6
      protobufjs: 7.5.4

  ora@5.4.1:
    dependencies:
      bl: 4.1.0
      chalk: 4.1.2
      cli-cursor: 3.1.0
      cli-spinners: 2.9.2
      is-interactive: 1.0.0
      is-unicode-supported: 0.1.0
      log-symbols: 4.1.0
      strip-ansi: 6.0.1
      wcwidth: 1.0.1

  outvariant@1.4.3:
    optional: true

  p-limit@3.1.0:
    dependencies:
      yocto-queue: 0.1.0

  p-limit@6.2.0:
    dependencies:
      yocto-queue: 1.2.1

  p-queue@8.1.1:
    dependencies:
      eventemitter3: 5.0.1
      p-timeout: 6.1.4

  p-timeout@6.1.4: {}

  package-json-from-dist@1.0.1: {}

  package-manager-detector@1.3.0: {}

  pagefind@1.3.0:
    optionalDependencies:
      '@pagefind/darwin-arm64': 1.3.0
      '@pagefind/darwin-x64': 1.3.0
      '@pagefind/linux-arm64': 1.3.0
      '@pagefind/linux-x64': 1.3.0
      '@pagefind/windows-x64': 1.3.0

  pako@0.2.9: {}

  parse-entities@4.0.2:
    dependencies:
      '@types/unist': 2.0.11
      character-entities-legacy: 3.0.0
      character-reference-invalid: 2.0.1
      decode-named-character-reference: 1.1.0
      is-alphanumerical: 2.0.1
      is-decimal: 2.0.1
      is-hexadecimal: 2.0.1

  parse-latin@7.0.0:
    dependencies:
      '@types/nlcst': 2.0.3
      '@types/unist': 3.0.3
      nlcst-to-string: 4.0.0
      unist-util-modify-children: 4.0.0
      unist-util-visit-children: 3.0.0
      vfile: 6.0.3

  parse-ms@4.0.0: {}

  parse5@7.3.0:
    dependencies:
      entities: 6.0.1

  path-browserify@1.0.1: {}

  path-key@3.1.1: {}

  path-key@4.0.0: {}

  path-parse@1.0.7: {}

  path-scurry@1.11.1:
    dependencies:
      lru-cache: 10.4.3
      minipass: 7.1.2

  path-scurry@2.0.0:
    dependencies:
      lru-cache: 11.1.0
      minipass: 7.1.2

  path-to-regexp@6.3.0:
    optional: true

  pathe@1.1.2: {}

  pathe@2.0.3: {}

  pathval@2.0.0: {}

  picocolors@1.1.1: {}

  picomatch@2.3.1: {}

  picomatch@4.0.3: {}

  pirates@4.0.6: {}

  pkg-pr-new@0.0.41:
    dependencies:
      '@jsdevtools/ez-spawn': 3.0.4
      '@octokit/action': 6.1.0
      ignore: 5.3.2
      isbinaryfile: 5.0.4
      pkg-types: 1.3.1
      query-registry: 3.0.1
      tinyglobby: 0.2.12

  pkg-types@1.3.1:
    dependencies:
      confbox: 0.1.8
      mlly: 1.7.4
      pathe: 2.0.3

  pkg-types@2.1.0:
    dependencies:
      confbox: 0.2.1
      exsolve: 1.0.4
      pathe: 2.0.3

  platform@1.3.6: {}

  postcss-calc@10.1.1(postcss@8.5.6):
    dependencies:
      postcss: 8.5.6
      postcss-selector-parser: 7.1.0
      postcss-value-parser: 4.2.0

  postcss-colormin@7.0.2(postcss@8.5.6):
    dependencies:
      browserslist: 4.26.2
      caniuse-api: 3.0.0
      colord: 2.9.3
      postcss: 8.5.6
      postcss-value-parser: 4.2.0

  postcss-convert-values@7.0.4(postcss@8.5.6):
    dependencies:
      browserslist: 4.26.2
      postcss: 8.5.6
      postcss-value-parser: 4.2.0

  postcss-discard-comments@7.0.3(postcss@8.5.6):
    dependencies:
      postcss: 8.5.6
      postcss-selector-parser: 6.1.2

  postcss-discard-duplicates@7.0.1(postcss@8.5.6):
    dependencies:
      postcss: 8.5.6

  postcss-discard-empty@7.0.0(postcss@8.5.6):
    dependencies:
      postcss: 8.5.6

  postcss-discard-overridden@7.0.0(postcss@8.5.6):
    dependencies:
      postcss: 8.5.6

  postcss-load-config@4.0.2(postcss@8.5.3):
    dependencies:
      lilconfig: 3.1.3
      yaml: 2.8.1
    optionalDependencies:
      postcss: 8.5.3

  postcss-load-config@6.0.1(jiti@2.6.0)(postcss@8.5.6)(tsx@4.20.6)(yaml@2.8.1):
    dependencies:
      lilconfig: 3.1.3
    optionalDependencies:
      jiti: 2.6.0
      postcss: 8.5.6
      tsx: 4.20.6
      yaml: 2.8.1

  postcss-merge-longhand@7.0.4(postcss@8.5.6):
    dependencies:
      postcss: 8.5.6
      postcss-value-parser: 4.2.0
      stylehacks: 7.0.4(postcss@8.5.6)

  postcss-merge-rules@7.0.4(postcss@8.5.6):
    dependencies:
      browserslist: 4.26.2
      caniuse-api: 3.0.0
      cssnano-utils: 5.0.0(postcss@8.5.6)
      postcss: 8.5.6
      postcss-selector-parser: 6.1.2

  postcss-minify-font-values@7.0.0(postcss@8.5.6):
    dependencies:
      postcss: 8.5.6
      postcss-value-parser: 4.2.0

  postcss-minify-gradients@7.0.0(postcss@8.5.6):
    dependencies:
      colord: 2.9.3
      cssnano-utils: 5.0.0(postcss@8.5.6)
      postcss: 8.5.6
      postcss-value-parser: 4.2.0

  postcss-minify-params@7.0.2(postcss@8.5.6):
    dependencies:
      browserslist: 4.26.2
      cssnano-utils: 5.0.0(postcss@8.5.6)
      postcss: 8.5.6
      postcss-value-parser: 4.2.0

  postcss-minify-selectors@7.0.4(postcss@8.5.6):
    dependencies:
      cssesc: 3.0.0
      postcss: 8.5.6
      postcss-selector-parser: 6.1.2

  postcss-nested@6.2.0(postcss@8.5.6):
    dependencies:
      postcss: 8.5.6
      postcss-selector-parser: 6.1.2

  postcss-nested@7.0.2(postcss@8.5.6):
    dependencies:
      postcss: 8.5.6
      postcss-selector-parser: 7.1.0

  postcss-normalize-charset@7.0.0(postcss@8.5.6):
    dependencies:
      postcss: 8.5.6

  postcss-normalize-display-values@7.0.0(postcss@8.5.6):
    dependencies:
      postcss: 8.5.6
      postcss-value-parser: 4.2.0

  postcss-normalize-positions@7.0.0(postcss@8.5.6):
    dependencies:
      postcss: 8.5.6
      postcss-value-parser: 4.2.0

  postcss-normalize-repeat-style@7.0.0(postcss@8.5.6):
    dependencies:
      postcss: 8.5.6
      postcss-value-parser: 4.2.0

  postcss-normalize-string@7.0.0(postcss@8.5.6):
    dependencies:
      postcss: 8.5.6
      postcss-value-parser: 4.2.0

  postcss-normalize-timing-functions@7.0.0(postcss@8.5.6):
    dependencies:
      postcss: 8.5.6
      postcss-value-parser: 4.2.0

  postcss-normalize-unicode@7.0.2(postcss@8.5.6):
    dependencies:
      browserslist: 4.26.2
      postcss: 8.5.6
      postcss-value-parser: 4.2.0

  postcss-normalize-url@7.0.0(postcss@8.5.6):
    dependencies:
      postcss: 8.5.6
      postcss-value-parser: 4.2.0

  postcss-normalize-whitespace@7.0.0(postcss@8.5.6):
    dependencies:
      postcss: 8.5.6
      postcss-value-parser: 4.2.0

  postcss-ordered-values@7.0.1(postcss@8.5.6):
    dependencies:
      cssnano-utils: 5.0.0(postcss@8.5.6)
      postcss: 8.5.6
      postcss-value-parser: 4.2.0

  postcss-reduce-initial@7.0.2(postcss@8.5.6):
    dependencies:
      browserslist: 4.26.2
      caniuse-api: 3.0.0
      postcss: 8.5.6

  postcss-reduce-transforms@7.0.0(postcss@8.5.6):
    dependencies:
      postcss: 8.5.6
      postcss-value-parser: 4.2.0

  postcss-selector-parser@6.1.2:
    dependencies:
      cssesc: 3.0.0
      util-deprecate: 1.0.2

  postcss-selector-parser@7.1.0:
    dependencies:
      cssesc: 3.0.0
      util-deprecate: 1.0.2

  postcss-svgo@7.0.1(postcss@8.5.6):
    dependencies:
      postcss: 8.5.6
      postcss-value-parser: 4.2.0
      svgo: 3.3.2

  postcss-unique-selectors@7.0.3(postcss@8.5.6):
    dependencies:
      postcss: 8.5.6
      postcss-selector-parser: 6.1.2

  postcss-value-parser@4.2.0: {}

  postcss@8.5.3:
    dependencies:
      nanoid: 3.3.11
      picocolors: 1.1.1
      source-map-js: 1.2.1

  postcss@8.5.6:
    dependencies:
      nanoid: 3.3.11
      picocolors: 1.1.1
      source-map-js: 1.2.1

  prebuild-install@7.1.3:
    dependencies:
      detect-libc: 2.1.2
      expand-template: 2.0.3
      github-from-package: 0.0.0
      minimist: 1.2.8
      mkdirp-classic: 0.5.3
      napi-build-utils: 2.0.0
      node-abi: 3.80.0
      pump: 3.0.3
      rc: 1.2.8
      simple-get: 4.0.1
      tar-fs: 2.1.4
      tunnel-agent: 0.6.0
    optional: true

  prettier@2.8.7:
    optional: true

  prettier@3.6.2: {}

  pretty-bytes@6.1.1: {}

  pretty-format@27.5.1:
    dependencies:
      ansi-regex: 5.0.1
      ansi-styles: 5.2.0
      react-is: 17.0.2

  pretty-ms@9.2.0:
    dependencies:
      parse-ms: 4.0.0

  prismjs@1.30.0: {}

  prompts@2.4.2:
    dependencies:
      kleur: 3.0.3
      sisteransi: 1.0.5

  property-information@6.5.0: {}

  property-information@7.0.0: {}

  protobufjs@7.5.4:
    dependencies:
      '@protobufjs/aspromise': 1.1.2
      '@protobufjs/base64': 1.1.2
      '@protobufjs/codegen': 2.0.4
      '@protobufjs/eventemitter': 1.1.0
      '@protobufjs/fetch': 1.1.0
      '@protobufjs/float': 1.0.2
      '@protobufjs/inquire': 1.1.0
      '@protobufjs/path': 1.1.2
      '@protobufjs/pool': 1.1.0
      '@protobufjs/utf8': 1.1.0
      '@types/node': 24.10.0
      long: 5.3.2

  psl@1.15.0:
    dependencies:
      punycode: 2.3.1
    optional: true

  pump@3.0.3:
    dependencies:
      end-of-stream: 1.4.5
      once: 1.4.0
    optional: true

  punycode.js@2.3.1: {}

  punycode@2.3.1: {}

  query-registry@3.0.1:
    dependencies:
      query-string: 9.1.1
      quick-lru: 7.0.0
      url-join: 5.0.0
      validate-npm-package-name: 5.0.1
      zod: 3.25.76
      zod-package-json: 1.1.0

  query-string@9.1.1:
    dependencies:
      decode-uri-component: 0.4.1
      filter-obj: 5.1.0
      split-on-first: 3.0.0

  querystringify@2.2.0:
    optional: true

  queue-microtask@1.2.3: {}

  quick-lru@7.0.0: {}

  radix3@1.1.2: {}

  railroad-diagrams@1.0.0: {}

  randexp@0.4.6:
    dependencies:
      discontinuous-range: 1.0.0
      ret: 0.1.15

  rc@1.2.8:
    dependencies:
      deep-extend: 0.6.0
      ini: 1.3.8
      minimist: 1.2.8
      strip-json-comments: 2.0.1
    optional: true

  react-dom@19.1.0(react@19.1.0):
    dependencies:
      react: 19.1.0
      scheduler: 0.26.0

  react-is@17.0.2: {}

  react-refresh@0.17.0: {}

  react-remove-scroll-bar@2.3.8(@types/react@19.1.8)(react@19.1.0):
    dependencies:
      react: 19.1.0
      react-style-singleton: 2.2.3(@types/react@19.1.8)(react@19.1.0)
      tslib: 2.8.1
    optionalDependencies:
      '@types/react': 19.1.8

  react-remove-scroll@2.7.1(@types/react@19.1.8)(react@19.1.0):
    dependencies:
      react: 19.1.0
      react-remove-scroll-bar: 2.3.8(@types/react@19.1.8)(react@19.1.0)
      react-style-singleton: 2.2.3(@types/react@19.1.8)(react@19.1.0)
      tslib: 2.8.1
      use-callback-ref: 1.3.3(@types/react@19.1.8)(react@19.1.0)
      use-sidecar: 1.1.3(@types/react@19.1.8)(react@19.1.0)
    optionalDependencies:
      '@types/react': 19.1.8

  react-style-singleton@2.2.3(@types/react@19.1.8)(react@19.1.0):
    dependencies:
      get-nonce: 1.0.1
      react: 19.1.0
      tslib: 2.8.1
    optionalDependencies:
      '@types/react': 19.1.8

  react@19.1.0: {}

  readable-stream@3.6.2:
    dependencies:
      inherits: 2.0.4
      string_decoder: 1.3.0
      util-deprecate: 1.0.2

  readdirp@4.1.2: {}

  recma-build-jsx@1.0.0:
    dependencies:
      '@types/estree': 1.0.8
      estree-util-build-jsx: 3.0.1
      vfile: 6.0.3

  recma-jsx@1.0.0(acorn@8.15.0):
    dependencies:
      acorn-jsx: 5.3.2(acorn@8.15.0)
      estree-util-to-js: 2.0.0
      recma-parse: 1.0.0
      recma-stringify: 1.0.0
      unified: 11.0.5
    transitivePeerDependencies:
      - acorn

  recma-parse@1.0.0:
    dependencies:
      '@types/estree': 1.0.8
      esast-util-from-js: 2.0.1
      unified: 11.0.5
      vfile: 6.0.3

  recma-stringify@1.0.0:
    dependencies:
      '@types/estree': 1.0.8
      estree-util-to-js: 2.0.0
      unified: 11.0.5
      vfile: 6.0.3

  regenerator-runtime@0.14.1: {}

  regex-recursion@6.0.2:
    dependencies:
      regex-utilities: 2.3.0

  regex-utilities@2.3.0: {}

  regex@6.0.1:
    dependencies:
      regex-utilities: 2.3.0

  rehype-expressive-code@0.41.2:
    dependencies:
      expressive-code: 0.41.2

  rehype-format@5.0.1:
    dependencies:
      '@types/hast': 3.0.4
      hast-util-format: 1.1.0

  rehype-mathjax@7.1.0:
    dependencies:
      '@types/hast': 3.0.4
      '@types/mathjax': 0.0.40
      hast-util-to-text: 4.0.2
      hastscript: 9.0.1
      mathjax-full: 3.2.2
      unified: 11.0.5
      unist-util-visit-parents: 6.0.1
      vfile: 6.0.3

  rehype-parse@9.0.1:
    dependencies:
      '@types/hast': 3.0.4
      hast-util-from-html: 2.0.3
      unified: 11.0.5

  rehype-raw@7.0.0:
    dependencies:
      '@types/hast': 3.0.4
      hast-util-raw: 9.1.0
      vfile: 6.0.3

  rehype-recma@1.0.0:
    dependencies:
      '@types/estree': 1.0.8
      '@types/hast': 3.0.4
      hast-util-to-estree: 3.1.3
    transitivePeerDependencies:
      - supports-color

  rehype-stringify@10.0.1:
    dependencies:
      '@types/hast': 3.0.4
      hast-util-to-html: 9.0.5
      unified: 11.0.5

  rehype@13.0.2:
    dependencies:
      '@types/hast': 3.0.4
      rehype-parse: 9.0.1
      rehype-stringify: 10.0.1
      unified: 11.0.5

  remark-directive@3.0.1:
    dependencies:
      '@types/mdast': 4.0.4
      mdast-util-directive: 3.1.0
      micromark-extension-directive: 3.0.2
      unified: 11.0.5
    transitivePeerDependencies:
      - supports-color

  remark-gfm@4.0.1:
    dependencies:
      '@types/mdast': 4.0.4
      mdast-util-gfm: 3.1.0
      micromark-extension-gfm: 3.0.0
      remark-parse: 11.0.0
      remark-stringify: 11.0.0
      unified: 11.0.5
    transitivePeerDependencies:
      - supports-color

  remark-math@6.0.0:
    dependencies:
      '@types/mdast': 4.0.4
      mdast-util-math: 3.0.0
      micromark-extension-math: 3.1.0
      unified: 11.0.5
    transitivePeerDependencies:
      - supports-color

  remark-mdx@3.1.0:
    dependencies:
      mdast-util-mdx: 3.0.0
      micromark-extension-mdxjs: 3.0.0
    transitivePeerDependencies:
      - supports-color

  remark-parse@11.0.0:
    dependencies:
      '@types/mdast': 4.0.4
      mdast-util-from-markdown: 2.0.2
      micromark-util-types: 2.0.2
      unified: 11.0.5
    transitivePeerDependencies:
      - supports-color

  remark-rehype@11.1.2:
    dependencies:
      '@types/hast': 3.0.4
      '@types/mdast': 4.0.4
      mdast-util-to-hast: 13.2.0
      unified: 11.0.5
      vfile: 6.0.3

  remark-smartypants@3.0.2:
    dependencies:
      retext: 9.0.0
      retext-smartypants: 6.2.0
      unified: 11.0.5
      unist-util-visit: 5.0.0

  remark-stringify@11.0.0:
    dependencies:
      '@types/mdast': 4.0.4
      mdast-util-to-markdown: 2.1.2
      unified: 11.0.5

  remeda@2.21.2:
    dependencies:
      type-fest: 4.38.0

  request-light@0.5.8: {}

  request-light@0.7.0: {}

  require-directory@2.1.1: {}

  require-from-string@2.0.2: {}

  requires-port@1.0.0:
    optional: true

  resolve-from@5.0.0: {}

  resolve-pkg-maps@1.0.0: {}

  resolve@1.22.10:
    dependencies:
      is-core-module: 2.16.1
      path-parse: 1.0.7
      supports-preserve-symlinks-flag: 1.0.0

  restore-cursor@3.1.0:
    dependencies:
      onetime: 5.1.2
      signal-exit: 3.0.7

  restructure@3.0.2: {}

  ret@0.1.15: {}

  retext-latin@4.0.0:
    dependencies:
      '@types/nlcst': 2.0.3
      parse-latin: 7.0.0
      unified: 11.0.5

  retext-smartypants@6.2.0:
    dependencies:
      '@types/nlcst': 2.0.3
      nlcst-to-string: 4.0.0
      unist-util-visit: 5.0.0

  retext-stringify@4.0.0:
    dependencies:
      '@types/nlcst': 2.0.3
      nlcst-to-string: 4.0.0
      unified: 11.0.5

  retext@9.0.0:
    dependencies:
      '@types/nlcst': 2.0.3
      retext-latin: 4.0.0
      retext-stringify: 4.0.0
      unified: 11.0.5

  reusify@1.0.4: {}

  robust-predicates@3.0.2: {}

  rolldown@1.0.0-beta.33:
    dependencies:
      '@oxc-project/runtime': 0.82.2
      '@oxc-project/types': 0.82.2
      '@rolldown/pluginutils': 1.0.0-beta.33
      ansis: 4.2.0
    optionalDependencies:
      '@rolldown/binding-android-arm64': 1.0.0-beta.33
      '@rolldown/binding-darwin-arm64': 1.0.0-beta.33
      '@rolldown/binding-darwin-x64': 1.0.0-beta.33
      '@rolldown/binding-freebsd-x64': 1.0.0-beta.33
      '@rolldown/binding-linux-arm-gnueabihf': 1.0.0-beta.33
      '@rolldown/binding-linux-arm64-gnu': 1.0.0-beta.33
      '@rolldown/binding-linux-arm64-musl': 1.0.0-beta.33
      '@rolldown/binding-linux-x64-gnu': 1.0.0-beta.33
      '@rolldown/binding-linux-x64-musl': 1.0.0-beta.33
      '@rolldown/binding-openharmony-arm64': 1.0.0-beta.33
      '@rolldown/binding-wasm32-wasi': 1.0.0-beta.33
      '@rolldown/binding-win32-arm64-msvc': 1.0.0-beta.33
      '@rolldown/binding-win32-ia32-msvc': 1.0.0-beta.33
      '@rolldown/binding-win32-x64-msvc': 1.0.0-beta.33

  rollup-plugin-dts@6.1.1(rollup@4.34.8)(typescript@5.8.3):
    dependencies:
      magic-string: 0.30.19
      rollup: 4.34.8
      typescript: 5.8.3
    optionalDependencies:
      '@babel/code-frame': 7.27.1

  rollup-plugin-dts@6.1.1(rollup@4.34.8)(typescript@5.9.3):
    dependencies:
      magic-string: 0.30.19
      rollup: 4.34.8
      typescript: 5.9.3
    optionalDependencies:
      '@babel/code-frame': 7.27.1

  rollup@4.34.8:
    dependencies:
      '@types/estree': 1.0.6
    optionalDependencies:
      '@rollup/rollup-android-arm-eabi': 4.34.8
      '@rollup/rollup-android-arm64': 4.34.8
      '@rollup/rollup-darwin-arm64': 4.34.8
      '@rollup/rollup-darwin-x64': 4.34.8
      '@rollup/rollup-freebsd-arm64': 4.34.8
      '@rollup/rollup-freebsd-x64': 4.34.8
      '@rollup/rollup-linux-arm-gnueabihf': 4.34.8
      '@rollup/rollup-linux-arm-musleabihf': 4.34.8
      '@rollup/rollup-linux-arm64-gnu': 4.34.8
      '@rollup/rollup-linux-arm64-musl': 4.34.8
      '@rollup/rollup-linux-loongarch64-gnu': 4.34.8
      '@rollup/rollup-linux-powerpc64le-gnu': 4.34.8
      '@rollup/rollup-linux-riscv64-gnu': 4.34.8
      '@rollup/rollup-linux-s390x-gnu': 4.34.8
      '@rollup/rollup-linux-x64-gnu': 4.34.8
      '@rollup/rollup-linux-x64-musl': 4.34.8
      '@rollup/rollup-win32-arm64-msvc': 4.34.8
      '@rollup/rollup-win32-ia32-msvc': 4.34.8
      '@rollup/rollup-win32-x64-msvc': 4.34.8
      fsevents: 2.3.3

  rrweb-cssom@0.8.0: {}

  run-parallel@1.2.0:
    dependencies:
      queue-microtask: 1.2.3

  rw@1.3.3: {}

  safe-buffer@5.2.1: {}

  safer-buffer@2.1.2: {}

  sax@1.4.1: {}

  saxes@6.0.0:
    dependencies:
      xmlchars: 2.2.0

  scheduler@0.26.0: {}

  scule@1.3.0: {}

  semver@6.3.1: {}

  semver@7.7.2: {}

  semver@7.7.3: {}

  sharp@0.34.2:
    dependencies:
      color: 4.2.3
      detect-libc: 2.0.4
      semver: 7.7.2
    optionalDependencies:
      '@img/sharp-darwin-arm64': 0.34.2
      '@img/sharp-darwin-x64': 0.34.2
      '@img/sharp-libvips-darwin-arm64': 1.1.0
      '@img/sharp-libvips-darwin-x64': 1.1.0
      '@img/sharp-libvips-linux-arm': 1.1.0
      '@img/sharp-libvips-linux-arm64': 1.1.0
      '@img/sharp-libvips-linux-ppc64': 1.1.0
      '@img/sharp-libvips-linux-s390x': 1.1.0
      '@img/sharp-libvips-linux-x64': 1.1.0
      '@img/sharp-libvips-linuxmusl-arm64': 1.1.0
      '@img/sharp-libvips-linuxmusl-x64': 1.1.0
      '@img/sharp-linux-arm': 0.34.2
      '@img/sharp-linux-arm64': 0.34.2
      '@img/sharp-linux-s390x': 0.34.2
      '@img/sharp-linux-x64': 0.34.2
      '@img/sharp-linuxmusl-arm64': 0.34.2
      '@img/sharp-linuxmusl-x64': 0.34.2
      '@img/sharp-wasm32': 0.34.2
      '@img/sharp-win32-arm64': 0.34.2
      '@img/sharp-win32-ia32': 0.34.2
      '@img/sharp-win32-x64': 0.34.2

  shebang-command@2.0.0:
    dependencies:
      shebang-regex: 3.0.0

  shebang-regex@3.0.0: {}

  shiki@3.12.2:
    dependencies:
      '@shikijs/core': 3.12.2
      '@shikijs/engine-javascript': 3.12.2
      '@shikijs/engine-oniguruma': 3.12.2
      '@shikijs/langs': 3.12.2
      '@shikijs/themes': 3.12.2
      '@shikijs/types': 3.12.2
      '@shikijs/vscode-textmate': 10.0.2
      '@types/hast': 3.0.4

  shiki@3.13.0:
    dependencies:
      '@shikijs/core': 3.13.0
      '@shikijs/engine-javascript': 3.13.0
      '@shikijs/engine-oniguruma': 3.13.0
      '@shikijs/langs': 3.13.0
      '@shikijs/themes': 3.13.0
      '@shikijs/types': 3.13.0
      '@shikijs/vscode-textmate': 10.0.2
      '@types/hast': 3.0.4

  siginfo@2.0.0: {}

  signal-exit@3.0.7: {}

  signal-exit@4.1.0: {}

  simple-concat@1.0.1:
    optional: true

  simple-get@4.0.1:
    dependencies:
      decompress-response: 6.0.0
      once: 1.4.0
      simple-concat: 1.0.1
    optional: true

  simple-swizzle@0.2.2:
    dependencies:
      is-arrayish: 0.3.2

  sirv@3.0.1:
    dependencies:
      '@polka/url': 1.0.0-next.29
      mrmime: 2.0.1
      totalist: 3.0.1

  sisteransi@1.0.5: {}

  sitemap@8.0.0:
    dependencies:
      '@types/node': 17.0.45
      '@types/sax': 1.2.7
      arg: 5.0.2
      sax: 1.4.1

  smartypants@0.2.2: {}

  smol-toml@1.4.2: {}

  source-map-js@1.2.1: {}

  source-map@0.7.4: {}

  source-map@0.8.0-beta.0:
    dependencies:
      whatwg-url: 7.1.0

  space-separated-tokens@2.0.2: {}

  speech-rule-engine@4.1.2:
    dependencies:
      '@xmldom/xmldom': 0.9.8
      commander: 13.1.0
      wicked-good-xpath: 1.3.0

  split-on-first@3.0.0: {}

  split2@3.2.2:
    dependencies:
      readable-stream: 3.6.2

  stackback@0.0.2: {}

<<<<<<< HEAD
  starlight-blog@0.23.2(@astrojs/starlight@0.36.1(astro@5.14.5(@types/node@24.10.0)(jiti@2.6.0)(lightningcss@1.30.1)(rollup@4.34.8)(tsx@4.20.6)(typescript@5.8.3)(yaml@2.8.1)))(astro@5.14.5(@types/node@24.10.0)(jiti@2.6.0)(lightningcss@1.30.1)(rollup@4.34.8)(tsx@4.20.6)(typescript@5.8.3)(yaml@2.8.1)):
    dependencies:
      '@astrojs/markdown-remark': 6.3.1
      '@astrojs/mdx': 4.2.6(astro@5.14.5(@types/node@24.10.0)(jiti@2.6.0)(lightningcss@1.30.1)(rollup@4.34.8)(tsx@4.20.6)(typescript@5.8.3)(yaml@2.8.1))
      '@astrojs/rss': 4.0.11
      '@astrojs/starlight': 0.36.1(astro@5.14.5(@types/node@24.10.0)(jiti@2.6.0)(lightningcss@1.30.1)(rollup@4.34.8)(tsx@4.20.6)(typescript@5.8.3)(yaml@2.8.1))
=======
  starlight-blog@0.23.2(@astrojs/starlight@0.36.1(astro@5.14.5(@types/node@24.7.0)(jiti@2.6.0)(lightningcss@1.30.1)(rollup@4.34.8)(tsx@4.20.6)(typescript@5.9.3)(yaml@2.8.1)))(astro@5.14.5(@types/node@24.7.0)(jiti@2.6.0)(lightningcss@1.30.1)(rollup@4.34.8)(tsx@4.20.6)(typescript@5.9.3)(yaml@2.8.1)):
    dependencies:
      '@astrojs/markdown-remark': 6.3.1
      '@astrojs/mdx': 4.2.6(astro@5.14.5(@types/node@24.7.0)(jiti@2.6.0)(lightningcss@1.30.1)(rollup@4.34.8)(tsx@4.20.6)(typescript@5.9.3)(yaml@2.8.1))
      '@astrojs/rss': 4.0.11
      '@astrojs/starlight': 0.36.1(astro@5.14.5(@types/node@24.7.0)(jiti@2.6.0)(lightningcss@1.30.1)(rollup@4.34.8)(tsx@4.20.6)(typescript@5.9.3)(yaml@2.8.1))
>>>>>>> 55bbb418
      astro-remote: 0.3.3
      github-slugger: 2.0.0
      marked: 15.0.7
      marked-plaintify: 1.1.1(marked@15.0.7)
      mdast-util-mdx-expression: 2.0.1
      ultrahtml: 1.6.0
      unist-util-visit: 5.0.0
    transitivePeerDependencies:
      - astro
      - supports-color

<<<<<<< HEAD
  starlight-typedoc@0.19.0(@astrojs/starlight@0.36.1(astro@5.14.5(@types/node@24.10.0)(jiti@2.6.0)(lightningcss@1.30.1)(rollup@4.34.8)(tsx@4.20.6)(typescript@5.8.3)(yaml@2.8.1)))(typedoc-plugin-markdown@4.3.0(typedoc@0.27.9(typescript@5.8.3)))(typedoc@0.27.9(typescript@5.8.3)):
    dependencies:
      '@astrojs/starlight': 0.36.1(astro@5.14.5(@types/node@24.10.0)(jiti@2.6.0)(lightningcss@1.30.1)(rollup@4.34.8)(tsx@4.20.6)(typescript@5.8.3)(yaml@2.8.1))
=======
  starlight-typedoc@0.19.0(@astrojs/starlight@0.36.1(astro@5.14.5(@types/node@24.7.0)(jiti@2.6.0)(lightningcss@1.30.1)(rollup@4.34.8)(tsx@4.20.6)(typescript@5.9.3)(yaml@2.8.1)))(typedoc-plugin-markdown@4.3.0(typedoc@0.27.9(typescript@5.9.3)))(typedoc@0.27.9(typescript@5.9.3)):
    dependencies:
      '@astrojs/starlight': 0.36.1(astro@5.14.5(@types/node@24.7.0)(jiti@2.6.0)(lightningcss@1.30.1)(rollup@4.34.8)(tsx@4.20.6)(typescript@5.9.3)(yaml@2.8.1))
>>>>>>> 55bbb418
      github-slugger: 2.0.0
      typedoc: 0.27.9(typescript@5.9.3)
      typedoc-plugin-markdown: 4.3.0(typedoc@0.27.9(typescript@5.9.3))

  state-local@1.0.7: {}

  statuses@2.0.2:
    optional: true

  std-env@3.9.0: {}

  stream-replace-string@2.0.0: {}

  strict-event-emitter@0.5.1:
    optional: true

  string-argv@0.3.2: {}

  string-width@4.2.3:
    dependencies:
      emoji-regex: 8.0.0
      is-fullwidth-code-point: 3.0.0
      strip-ansi: 6.0.1

  string-width@5.1.2:
    dependencies:
      eastasianwidth: 0.2.0
      emoji-regex: 9.2.2
      strip-ansi: 7.1.2

  string-width@7.2.0:
    dependencies:
      emoji-regex: 10.5.0
      get-east-asian-width: 1.4.0
      strip-ansi: 7.1.2

  string_decoder@1.3.0:
    dependencies:
      safe-buffer: 5.2.1

  stringify-entities@4.0.4:
    dependencies:
      character-entities-html4: 2.1.0
      character-entities-legacy: 3.0.0

  strip-ansi@6.0.1:
    dependencies:
      ansi-regex: 5.0.1

  strip-ansi@7.1.0:
    dependencies:
      ansi-regex: 6.1.0

  strip-ansi@7.1.2:
    dependencies:
      ansi-regex: 6.2.2

  strip-final-newline@4.0.0: {}

  strip-json-comments@2.0.1:
    optional: true

  strip-literal@3.0.0:
    dependencies:
      js-tokens: 9.0.1

  strnum@1.1.1: {}

  style-to-js@1.1.16:
    dependencies:
      style-to-object: 1.0.8

  style-to-object@1.0.8:
    dependencies:
      inline-style-parser: 0.2.4

  stylehacks@7.0.4(postcss@8.5.6):
    dependencies:
      browserslist: 4.26.2
      postcss: 8.5.6
      postcss-selector-parser: 6.1.2

  sucrase@3.35.0:
    dependencies:
      '@jridgewell/gen-mapping': 0.3.13
      commander: 4.1.1
      glob: 10.4.5
      lines-and-columns: 1.2.4
      mz: 2.7.0
      pirates: 4.0.6
      ts-interface-checker: 0.1.13

  supports-color@7.2.0:
    dependencies:
      has-flag: 4.0.0

  supports-preserve-symlinks-flag@1.0.0: {}

  svgo@3.3.2:
    dependencies:
      '@trysound/sax': 0.2.0
      commander: 7.2.0
      css-select: 5.1.0
      css-tree: 2.3.1
      css-what: 6.1.0
      csso: 5.0.5
      picocolors: 1.1.1

  symbol-tree@3.2.4: {}

  tailwindcss-motion@1.1.1(tailwindcss@4.1.11):
    dependencies:
      tailwindcss: 4.1.11

  tailwindcss@4.1.11: {}

  tailwindcss@4.1.13: {}

  tapable@2.2.3: {}

  tar-fs@2.1.4:
    dependencies:
      chownr: 1.1.4
      mkdirp-classic: 0.5.3
      pump: 3.0.3
      tar-stream: 2.2.0
    optional: true

  tar-stream@2.2.0:
    dependencies:
      bl: 4.1.0
      end-of-stream: 1.4.5
      fs-constants: 1.0.0
      inherits: 2.0.4
      readable-stream: 3.6.2
    optional: true

  tar@7.4.3:
    dependencies:
      '@isaacs/fs-minipass': 4.0.1
      chownr: 3.0.0
      minipass: 7.1.2
      minizlib: 3.0.2
      mkdirp: 3.0.1
      yallist: 5.0.0

  test-exclude@7.0.1:
    dependencies:
      '@istanbuljs/schema': 0.1.3
      glob: 10.4.5
      minimatch: 9.0.5

  thenify-all@1.6.0:
    dependencies:
      thenify: 3.3.1

  thenify@3.3.1:
    dependencies:
      any-promise: 1.3.0

  three@0.178.0: {}

  three@0.180.0: {}

  through2@4.0.2:
    dependencies:
      readable-stream: 3.6.2

  tiny-inflate@1.0.3: {}

  tinybench@2.9.0: {}

  tinybench@3.1.1: {}

  tinyexec@0.3.2: {}

  tinyexec@1.0.1: {}

  tinyglobby@0.2.12:
    dependencies:
      fdir: 6.4.3(picomatch@4.0.3)
      picomatch: 4.0.3

  tinyglobby@0.2.15:
    dependencies:
      fdir: 6.5.0(picomatch@4.0.3)
      picomatch: 4.0.3

  tinypool@1.1.1: {}

  tinyrainbow@2.0.0: {}

  tinyspy@4.0.3: {}

  tldts-core@7.0.16: {}

  tldts@7.0.16:
    dependencies:
      tldts-core: 7.0.16

  to-regex-range@5.0.1:
    dependencies:
      is-number: 7.0.0

  totalist@3.0.1: {}

  tough-cookie@4.1.4:
    dependencies:
      psl: 1.15.0
      punycode: 2.3.1
      universalify: 0.2.0
      url-parse: 1.5.10
    optional: true

  tough-cookie@6.0.0:
    dependencies:
      tldts: 7.0.16

  tr46@1.0.1:
    dependencies:
      punycode: 2.3.1

  tr46@6.0.0:
    dependencies:
      punycode: 2.3.1

  tree-kill@1.2.2: {}

  treeify@1.1.0: {}

  trim-lines@3.0.1: {}

  trough@2.2.0: {}

  ts-interface-checker@0.1.13: {}

  tsconfck@3.1.6(typescript@5.9.3):
    optionalDependencies:
      typescript: 5.9.3

  tslib@2.8.1: {}

  tsup@8.5.0(jiti@2.6.0)(postcss@8.5.6)(tsx@4.20.6)(typescript@5.9.3)(yaml@2.8.1):
    dependencies:
      bundle-require: 5.1.0(esbuild@0.25.10)
      cac: 6.7.14
      chokidar: 4.0.3
      consola: 3.4.0
      debug: 4.4.3
      esbuild: 0.25.10
      fix-dts-default-cjs-exports: 1.0.0
      joycon: 3.1.1
      picocolors: 1.1.1
      postcss-load-config: 6.0.1(jiti@2.6.0)(postcss@8.5.6)(tsx@4.20.6)(yaml@2.8.1)
      resolve-from: 5.0.0
      rollup: 4.34.8
      source-map: 0.8.0-beta.0
      sucrase: 3.35.0
      tinyexec: 0.3.2
      tinyglobby: 0.2.15
      tree-kill: 1.2.2
    optionalDependencies:
      postcss: 8.5.6
      typescript: 5.9.3
    transitivePeerDependencies:
      - jiti
      - supports-color
      - tsx
      - yaml

  tsx@4.20.6:
    dependencies:
      esbuild: 0.25.10
      get-tsconfig: 4.10.1
    optionalDependencies:
      fsevents: 2.3.3

  tunnel-agent@0.6.0:
    dependencies:
      safe-buffer: 5.2.1
    optional: true

  twoslash-protocol@0.2.12: {}

  twoslash@0.2.12(typescript@5.9.3):
    dependencies:
      '@typescript/vfs': 1.6.1(typescript@5.9.3)
      twoslash-protocol: 0.2.12
      typescript: 5.9.3
    transitivePeerDependencies:
      - supports-color

  type-detect@4.1.0: {}

  type-fest@4.38.0: {}

  type-fest@4.41.0: {}

  typed-binary@4.3.2: {}

  typedoc-plugin-markdown@4.3.0(typedoc@0.27.9(typescript@5.9.3)):
    dependencies:
      typedoc: 0.27.9(typescript@5.9.3)

  typedoc@0.27.9(typescript@5.9.3):
    dependencies:
      '@gerrit0/mini-shiki': 1.27.2
      lunr: 2.3.9
      markdown-it: 14.1.0
      minimatch: 9.0.5
      typescript: 5.9.3
      yaml: 2.8.1

  typesafe-path@0.2.2: {}

  typescript-auto-import-cache@0.3.5:
    dependencies:
      semver: 7.7.2

  typescript@5.8.3: {}

  typescript@5.9.3: {}

  uc.micro@2.1.0: {}

  ufo@1.6.1: {}

  ultrahtml@1.6.0: {}

  unbuild@3.5.0(typescript@5.8.3):
    dependencies:
      '@rollup/plugin-alias': 5.1.1(rollup@4.34.8)
      '@rollup/plugin-commonjs': 28.0.3(rollup@4.34.8)
      '@rollup/plugin-json': 6.1.0(rollup@4.34.8)
      '@rollup/plugin-node-resolve': 16.0.1(rollup@4.34.8)
      '@rollup/plugin-replace': 6.0.2(rollup@4.34.8)
      '@rollup/pluginutils': 5.3.0(rollup@4.34.8)
      citty: 0.1.6
      consola: 3.4.0
      defu: 6.1.4
      esbuild: 0.25.10
      fix-dts-default-cjs-exports: 1.0.0
      hookable: 5.5.3
      jiti: 2.6.0
      magic-string: 0.30.19
      mkdist: 2.2.0(typescript@5.8.3)
      mlly: 1.7.4
      pathe: 2.0.3
      pkg-types: 2.1.0
      pretty-bytes: 6.1.1
      rollup: 4.34.8
      rollup-plugin-dts: 6.1.1(rollup@4.34.8)(typescript@5.8.3)
      scule: 1.3.0
      tinyglobby: 0.2.15
      untyped: 2.0.0
    optionalDependencies:
      typescript: 5.8.3
    transitivePeerDependencies:
      - sass
      - vue
      - vue-tsc

  unbuild@3.5.0(typescript@5.9.3):
    dependencies:
      '@rollup/plugin-alias': 5.1.1(rollup@4.34.8)
      '@rollup/plugin-commonjs': 28.0.3(rollup@4.34.8)
      '@rollup/plugin-json': 6.1.0(rollup@4.34.8)
      '@rollup/plugin-node-resolve': 16.0.1(rollup@4.34.8)
      '@rollup/plugin-replace': 6.0.2(rollup@4.34.8)
      '@rollup/pluginutils': 5.3.0(rollup@4.34.8)
      citty: 0.1.6
      consola: 3.4.0
      defu: 6.1.4
      esbuild: 0.25.10
      fix-dts-default-cjs-exports: 1.0.0
      hookable: 5.5.3
      jiti: 2.6.0
      magic-string: 0.30.19
      mkdist: 2.2.0(typescript@5.9.3)
      mlly: 1.7.4
      pathe: 2.0.3
      pkg-types: 2.1.0
      pretty-bytes: 6.1.1
      rollup: 4.34.8
      rollup-plugin-dts: 6.1.1(rollup@4.34.8)(typescript@5.9.3)
      scule: 1.3.0
      tinyglobby: 0.2.15
      untyped: 2.0.0
    optionalDependencies:
      typescript: 5.9.3
    transitivePeerDependencies:
      - sass
      - vue
      - vue-tsc

  uncrypto@0.1.3: {}

  undici-types@7.16.0: {}

  undici@6.21.2: {}

  unicode-properties@1.4.1:
    dependencies:
      base64-js: 1.5.1
      unicode-trie: 2.0.0

  unicode-trie@2.0.0:
    dependencies:
      pako: 0.2.9
      tiny-inflate: 1.0.3

  unicorn-magic@0.3.0: {}

  unified@11.0.5:
    dependencies:
      '@types/unist': 3.0.3
      bail: 2.0.2
      devlop: 1.1.0
      extend: 3.0.2
      is-plain-obj: 4.1.0
      trough: 2.2.0
      vfile: 6.0.3

  unifont@0.6.0:
    dependencies:
      css-tree: 3.1.0
      ofetch: 1.4.1
      ohash: 2.0.11

  unist-util-find-after@5.0.0:
    dependencies:
      '@types/unist': 3.0.3
      unist-util-is: 6.0.0

  unist-util-is@6.0.0:
    dependencies:
      '@types/unist': 3.0.3

  unist-util-modify-children@4.0.0:
    dependencies:
      '@types/unist': 3.0.3
      array-iterate: 2.0.1

  unist-util-position-from-estree@2.0.0:
    dependencies:
      '@types/unist': 3.0.3

  unist-util-position@5.0.0:
    dependencies:
      '@types/unist': 3.0.3

  unist-util-remove-position@5.0.0:
    dependencies:
      '@types/unist': 3.0.3
      unist-util-visit: 5.0.0

  unist-util-stringify-position@4.0.0:
    dependencies:
      '@types/unist': 3.0.3

  unist-util-visit-children@3.0.0:
    dependencies:
      '@types/unist': 3.0.3

  unist-util-visit-parents@6.0.1:
    dependencies:
      '@types/unist': 3.0.3
      unist-util-is: 6.0.0

  unist-util-visit@5.0.0:
    dependencies:
      '@types/unist': 3.0.3
      unist-util-is: 6.0.0
      unist-util-visit-parents: 6.0.1

  universal-user-agent@6.0.1: {}

  universalify@0.2.0:
    optional: true

  universalify@2.0.1: {}

  unplugin@2.3.5:
    dependencies:
      acorn: 8.15.0
      picomatch: 4.0.3
      webpack-virtual-modules: 0.6.2

  unstorage@1.17.1:
    dependencies:
      anymatch: 3.1.3
      chokidar: 4.0.3
      destr: 2.0.5
      h3: 1.15.4
      lru-cache: 10.4.3
      node-fetch-native: 1.6.7
      ofetch: 1.4.1
      ufo: 1.6.1

  untyped@2.0.0:
    dependencies:
      citty: 0.1.6
      defu: 6.1.4
      jiti: 2.6.0
      knitwork: 1.2.0
      scule: 1.3.0

  update-browserslist-db@1.1.3(browserslist@4.25.0):
    dependencies:
      browserslist: 4.25.0
      escalade: 3.2.0
      picocolors: 1.1.1

  update-browserslist-db@1.1.3(browserslist@4.26.2):
    dependencies:
      browserslist: 4.26.2
      escalade: 3.2.0
      picocolors: 1.1.1

  url-join@5.0.0: {}

  url-parse@1.5.10:
    dependencies:
      querystringify: 2.2.0
      requires-port: 1.0.0
    optional: true

  use-callback-ref@1.3.3(@types/react@19.1.8)(react@19.1.0):
    dependencies:
      react: 19.1.0
      tslib: 2.8.1
    optionalDependencies:
      '@types/react': 19.1.8

  use-sidecar@1.1.3(@types/react@19.1.8)(react@19.1.0):
    dependencies:
      detect-node-es: 1.1.0
      react: 19.1.0
      tslib: 2.8.1
    optionalDependencies:
      '@types/react': 19.1.8

  util-deprecate@1.0.2: {}

  validate-npm-package-name@5.0.1: {}

  vfile-location@5.0.3:
    dependencies:
      '@types/unist': 3.0.3
      vfile: 6.0.3

  vfile-message@4.0.2:
    dependencies:
      '@types/unist': 3.0.3
      unist-util-stringify-position: 4.0.0

  vfile-message@4.0.3:
    dependencies:
      '@types/unist': 3.0.3
      unist-util-stringify-position: 4.0.0

  vfile@6.0.3:
    dependencies:
      '@types/unist': 3.0.3
      vfile-message: 4.0.3

  vite-imagetools@9.0.0(rollup@4.34.8):
    dependencies:
      '@rollup/pluginutils': 5.3.0(rollup@4.34.8)
      imagetools-core: 9.0.0
      sharp: 0.34.2
    transitivePeerDependencies:
      - rollup

  vite-node@3.2.4(@types/node@24.10.0)(jiti@2.6.0)(lightningcss@1.30.1)(tsx@4.20.6)(yaml@2.8.1):
    dependencies:
      cac: 6.7.14
      debug: 4.4.3
      es-module-lexer: 1.7.0
      pathe: 2.0.3
      vite: 6.3.6(@types/node@24.10.0)(jiti@2.6.0)(lightningcss@1.30.1)(tsx@4.20.6)(yaml@2.8.1)
    transitivePeerDependencies:
      - '@types/node'
      - jiti
      - less
      - lightningcss
      - sass
      - sass-embedded
      - stylus
      - sugarss
      - supports-color
      - terser
      - tsx
      - yaml

  vite-plugin-wasm@3.5.0(vite@6.3.6(@types/node@24.10.0)(jiti@2.6.0)(lightningcss@1.30.1)(tsx@4.20.6)(yaml@2.8.1)):
    dependencies:
      vite: 6.3.6(@types/node@24.10.0)(jiti@2.6.0)(lightningcss@1.30.1)(tsx@4.20.6)(yaml@2.8.1)

  vite@6.3.6(@types/node@24.10.0)(jiti@2.6.0)(lightningcss@1.30.1)(tsx@4.20.6)(yaml@2.8.1):
    dependencies:
      esbuild: 0.25.10
      fdir: 6.5.0(picomatch@4.0.3)
      picomatch: 4.0.3
      postcss: 8.5.6
      rollup: 4.34.8
      tinyglobby: 0.2.15
    optionalDependencies:
      '@types/node': 24.10.0
      fsevents: 2.3.3
      jiti: 2.6.0
      lightningcss: 1.30.1
      tsx: 4.20.6
      yaml: 2.8.1

  vitefu@1.1.1(vite@6.3.6(@types/node@24.10.0)(jiti@2.6.0)(lightningcss@1.30.1)(tsx@4.20.6)(yaml@2.8.1)):
    optionalDependencies:
      vite: 6.3.6(@types/node@24.10.0)(jiti@2.6.0)(lightningcss@1.30.1)(tsx@4.20.6)(yaml@2.8.1)

  vitest@3.2.4(@types/debug@4.1.12)(@types/node@24.10.0)(@vitest/browser@3.2.4)(jiti@2.6.0)(jsdom@27.0.0(canvas@3.2.0)(postcss@8.5.6))(lightningcss@1.30.1)(msw@2.10.2(@types/node@24.10.0)(typescript@5.9.3))(tsx@4.20.6)(yaml@2.8.1):
    dependencies:
      '@types/chai': 5.2.2
      '@vitest/expect': 3.2.4
      '@vitest/mocker': 3.2.4(msw@2.10.2(@types/node@24.10.0)(typescript@5.9.3))(vite@6.3.6(@types/node@24.10.0)(jiti@2.6.0)(lightningcss@1.30.1)(tsx@4.20.6)(yaml@2.8.1))
      '@vitest/pretty-format': 3.2.4
      '@vitest/runner': 3.2.4
      '@vitest/snapshot': 3.2.4
      '@vitest/spy': 3.2.4
      '@vitest/utils': 3.2.4
      chai: 5.2.0
      debug: 4.4.3
      expect-type: 1.2.1
      magic-string: 0.30.19
      pathe: 2.0.3
      picomatch: 4.0.3
      std-env: 3.9.0
      tinybench: 2.9.0
      tinyexec: 0.3.2
      tinyglobby: 0.2.15
      tinypool: 1.1.1
      tinyrainbow: 2.0.0
      vite: 6.3.6(@types/node@24.10.0)(jiti@2.6.0)(lightningcss@1.30.1)(tsx@4.20.6)(yaml@2.8.1)
      vite-node: 3.2.4(@types/node@24.10.0)(jiti@2.6.0)(lightningcss@1.30.1)(tsx@4.20.6)(yaml@2.8.1)
      why-is-node-running: 2.3.0
    optionalDependencies:
      '@types/debug': 4.1.12
      '@types/node': 24.10.0
      '@vitest/browser': 3.2.4(msw@2.10.2(@types/node@24.10.0)(typescript@5.9.3))(vite@6.3.6(@types/node@24.10.0)(jiti@2.6.0)(lightningcss@1.30.1)(tsx@4.20.6)(yaml@2.8.1))(vitest@3.2.4)
      jsdom: 27.0.0(canvas@3.2.0)(postcss@8.5.6)
    transitivePeerDependencies:
      - jiti
      - less
      - lightningcss
      - msw
      - sass
      - sass-embedded
      - stylus
      - sugarss
      - supports-color
      - terser
      - tsx
      - yaml

  volar-service-css@0.0.62(@volar/language-service@2.4.11):
    dependencies:
      vscode-css-languageservice: 6.3.2
      vscode-languageserver-textdocument: 1.0.12
      vscode-uri: 3.1.0
    optionalDependencies:
      '@volar/language-service': 2.4.11

  volar-service-emmet@0.0.62(@volar/language-service@2.4.11):
    dependencies:
      '@emmetio/css-parser': 0.4.0
      '@emmetio/html-matcher': 1.3.0
      '@vscode/emmet-helper': 2.11.0
      vscode-uri: 3.1.0
    optionalDependencies:
      '@volar/language-service': 2.4.11

  volar-service-html@0.0.62(@volar/language-service@2.4.11):
    dependencies:
      vscode-html-languageservice: 5.3.1
      vscode-languageserver-textdocument: 1.0.12
      vscode-uri: 3.1.0
    optionalDependencies:
      '@volar/language-service': 2.4.11

  volar-service-prettier@0.0.62(@volar/language-service@2.4.11)(prettier@3.6.2):
    dependencies:
      vscode-uri: 3.1.0
    optionalDependencies:
      '@volar/language-service': 2.4.11
      prettier: 3.6.2

  volar-service-typescript-twoslash-queries@0.0.62(@volar/language-service@2.4.11):
    dependencies:
      vscode-uri: 3.1.0
    optionalDependencies:
      '@volar/language-service': 2.4.11

  volar-service-typescript@0.0.62(@volar/language-service@2.4.11):
    dependencies:
      path-browserify: 1.0.1
      semver: 7.7.2
      typescript-auto-import-cache: 0.3.5
      vscode-languageserver-textdocument: 1.0.12
      vscode-nls: 5.2.0
      vscode-uri: 3.1.0
    optionalDependencies:
      '@volar/language-service': 2.4.11

  volar-service-yaml@0.0.62(@volar/language-service@2.4.11):
    dependencies:
      vscode-uri: 3.1.0
      yaml-language-server: 1.15.0
    optionalDependencies:
      '@volar/language-service': 2.4.11

  vscode-css-languageservice@6.3.2:
    dependencies:
      '@vscode/l10n': 0.0.18
      vscode-languageserver-textdocument: 1.0.12
      vscode-languageserver-types: 3.17.5
      vscode-uri: 3.1.0

  vscode-html-languageservice@5.3.1:
    dependencies:
      '@vscode/l10n': 0.0.18
      vscode-languageserver-textdocument: 1.0.12
      vscode-languageserver-types: 3.17.5
      vscode-uri: 3.1.0

  vscode-json-languageservice@4.1.8:
    dependencies:
      jsonc-parser: 3.3.1
      vscode-languageserver-textdocument: 1.0.12
      vscode-languageserver-types: 3.17.5
      vscode-nls: 5.2.0
      vscode-uri: 3.1.0

  vscode-jsonrpc@6.0.0: {}

  vscode-jsonrpc@8.2.0: {}

  vscode-languageserver-protocol@3.16.0:
    dependencies:
      vscode-jsonrpc: 6.0.0
      vscode-languageserver-types: 3.16.0

  vscode-languageserver-protocol@3.17.5:
    dependencies:
      vscode-jsonrpc: 8.2.0
      vscode-languageserver-types: 3.17.5

  vscode-languageserver-textdocument@1.0.12: {}

  vscode-languageserver-types@3.16.0: {}

  vscode-languageserver-types@3.17.5: {}

  vscode-languageserver@7.0.0:
    dependencies:
      vscode-languageserver-protocol: 3.16.0

  vscode-languageserver@9.0.1:
    dependencies:
      vscode-languageserver-protocol: 3.17.5

  vscode-nls@5.2.0: {}

  vscode-uri@3.1.0: {}

  w3c-xmlserializer@5.0.0:
    dependencies:
      xml-name-validator: 5.0.0

  wcwidth@1.0.1:
    dependencies:
      defaults: 1.0.4

  web-namespaces@2.0.1: {}

  webidl-conversions@4.0.2: {}

  webidl-conversions@8.0.0: {}

  webpack-virtual-modules@0.6.2: {}

  wgpu-matrix@3.4.0: {}

  wgsl-wasm-transpiler-bundler@0.0.1: {}

  wgsl_reflect@https://codeload.github.com/mhawryluk/wgsl_reflect/tar.gz/85994fdc8d8a3abbb4f79baf3891e54eed0c1c63: {}

  whatwg-encoding@3.1.1:
    dependencies:
      iconv-lite: 0.6.3

  whatwg-mimetype@4.0.0: {}

  whatwg-url@15.1.0:
    dependencies:
      tr46: 6.0.0
      webidl-conversions: 8.0.0

  whatwg-url@7.1.0:
    dependencies:
      lodash.sortby: 4.7.0
      tr46: 1.0.1
      webidl-conversions: 4.0.2

  which-pm-runs@1.1.0: {}

  which@2.0.2:
    dependencies:
      isexe: 2.0.0

  why-is-node-running@2.3.0:
    dependencies:
      siginfo: 2.0.0
      stackback: 0.0.2

  wicked-good-xpath@1.3.0: {}

  widest-line@5.0.0:
    dependencies:
      string-width: 7.2.0

  wrap-ansi@6.2.0:
    dependencies:
      ansi-styles: 4.3.0
      string-width: 4.2.3
      strip-ansi: 6.0.1
    optional: true

  wrap-ansi@7.0.0:
    dependencies:
      ansi-styles: 4.3.0
      string-width: 4.2.3
      strip-ansi: 6.0.1

  wrap-ansi@8.1.0:
    dependencies:
      ansi-styles: 6.2.3
      string-width: 5.1.2
      strip-ansi: 7.1.2

  wrap-ansi@9.0.2:
    dependencies:
      ansi-styles: 6.2.3
      string-width: 7.2.0
      strip-ansi: 7.1.2

  wrappy@1.0.2: {}

  ws@8.18.3: {}

  xml-name-validator@5.0.0: {}

  xmlchars@2.2.0: {}

  xxhash-wasm@1.1.0: {}

  y18n@5.0.8: {}

  yallist@3.1.1: {}

  yallist@5.0.0: {}

  yaml-language-server@1.15.0:
    dependencies:
      ajv: 8.17.1
      lodash: 4.17.21
      request-light: 0.5.8
      vscode-json-languageservice: 4.1.8
      vscode-languageserver: 7.0.0
      vscode-languageserver-textdocument: 1.0.12
      vscode-languageserver-types: 3.17.5
      vscode-nls: 5.2.0
      vscode-uri: 3.1.0
      yaml: 2.2.2
    optionalDependencies:
      prettier: 2.8.7

  yaml@2.2.2: {}

  yaml@2.8.1: {}

  yargs-parser@20.2.9: {}

  yargs-parser@21.1.1: {}

  yargs@16.2.0:
    dependencies:
      cliui: 7.0.4
      escalade: 3.2.0
      get-caller-file: 2.0.5
      require-directory: 2.1.1
      string-width: 4.2.3
      y18n: 5.0.8
      yargs-parser: 20.2.9

  yargs@17.7.2:
    dependencies:
      cliui: 8.0.1
      escalade: 3.2.0
      get-caller-file: 2.0.5
      require-directory: 2.1.1
      string-width: 4.2.3
      y18n: 5.0.8
      yargs-parser: 21.1.1

  yocto-queue@0.1.0: {}

  yocto-queue@1.2.1: {}

  yocto-spinner@0.2.3:
    dependencies:
      yoctocolors: 2.1.2

  yoctocolors-cjs@2.1.3:
    optional: true

  yoctocolors@2.1.1: {}

  yoctocolors@2.1.2: {}

  zod-package-json@1.1.0:
    dependencies:
      zod: 3.25.76

  zod-to-json-schema@3.24.6(zod@3.25.76):
    dependencies:
      zod: 3.25.76

  zod-to-ts@1.2.0(typescript@5.9.3)(zod@3.25.76):
    dependencies:
      typescript: 5.9.3
      zod: 3.25.76

  zod@3.25.76: {}

  zwitch@2.0.4: {}<|MERGE_RESOLUTION|>--- conflicted
+++ resolved
@@ -133,23 +133,13 @@
         version: 3.6.0
       '@astrojs/starlight':
         specifier: ^0.36.1
-<<<<<<< HEAD
-        version: 0.36.1(astro@5.14.5(@types/node@24.10.0)(jiti@2.6.0)(lightningcss@1.30.1)(rollup@4.34.8)(tsx@4.20.6)(typescript@5.8.3)(yaml@2.8.1))
+        version: 0.36.1(astro@5.14.5(@types/node@24.10.0)(jiti@2.6.0)(lightningcss@1.30.1)(rollup@4.34.8)(tsx@4.20.6)(typescript@5.9.3)(yaml@2.8.1))
       '@astrojs/starlight-tailwind':
         specifier: ^4.0.1
-        version: 4.0.1(@astrojs/starlight@0.36.1(astro@5.14.5(@types/node@24.10.0)(jiti@2.6.0)(lightningcss@1.30.1)(rollup@4.34.8)(tsx@4.20.6)(typescript@5.8.3)(yaml@2.8.1)))(tailwindcss@4.1.11)
+        version: 4.0.1(@astrojs/starlight@0.36.1(astro@5.14.5(@types/node@24.10.0)(jiti@2.6.0)(lightningcss@1.30.1)(rollup@4.34.8)(tsx@4.20.6)(typescript@5.9.3)(yaml@2.8.1)))(tailwindcss@4.1.11)
       '@astrojs/tailwind':
         specifier: ^6.0.2
-        version: 6.0.2(astro@5.14.5(@types/node@24.10.0)(jiti@2.6.0)(lightningcss@1.30.1)(rollup@4.34.8)(tsx@4.20.6)(typescript@5.8.3)(yaml@2.8.1))(tailwindcss@4.1.11)
-=======
-        version: 0.36.1(astro@5.14.5(@types/node@24.7.0)(jiti@2.6.0)(lightningcss@1.30.1)(rollup@4.34.8)(tsx@4.20.6)(typescript@5.9.3)(yaml@2.8.1))
-      '@astrojs/starlight-tailwind':
-        specifier: ^4.0.1
-        version: 4.0.1(@astrojs/starlight@0.36.1(astro@5.14.5(@types/node@24.7.0)(jiti@2.6.0)(lightningcss@1.30.1)(rollup@4.34.8)(tsx@4.20.6)(typescript@5.9.3)(yaml@2.8.1)))(tailwindcss@4.1.11)
-      '@astrojs/tailwind':
-        specifier: ^6.0.2
-        version: 6.0.2(astro@5.14.5(@types/node@24.7.0)(jiti@2.6.0)(lightningcss@1.30.1)(rollup@4.34.8)(tsx@4.20.6)(typescript@5.9.3)(yaml@2.8.1))(tailwindcss@4.1.11)
->>>>>>> 55bbb418
+        version: 6.0.2(astro@5.14.5(@types/node@24.10.0)(jiti@2.6.0)(lightningcss@1.30.1)(rollup@4.34.8)(tsx@4.20.6)(typescript@5.9.3)(yaml@2.8.1))(tailwindcss@4.1.11)
       '@babel/standalone':
         specifier: ^7.27.0
         version: 7.27.0
@@ -203,11 +193,7 @@
         version: 2.1.25
       astro:
         specifier: ^5.14.5
-<<<<<<< HEAD
-        version: 5.14.5(@types/node@24.10.0)(jiti@2.6.0)(lightningcss@1.30.1)(rollup@4.34.8)(tsx@4.20.6)(typescript@5.8.3)(yaml@2.8.1)
-=======
-        version: 5.14.5(@types/node@24.7.0)(jiti@2.6.0)(lightningcss@1.30.1)(rollup@4.34.8)(tsx@4.20.6)(typescript@5.9.3)(yaml@2.8.1)
->>>>>>> 55bbb418
+        version: 5.14.5(@types/node@24.10.0)(jiti@2.6.0)(lightningcss@1.30.1)(rollup@4.34.8)(tsx@4.20.6)(typescript@5.9.3)(yaml@2.8.1)
       classnames:
         specifier: ^2.5.1
         version: 2.5.1
@@ -267,20 +253,13 @@
         version: 0.34.2
       starlight-blog:
         specifier: ^0.23.2
-<<<<<<< HEAD
-        version: 0.23.2(@astrojs/starlight@0.36.1(astro@5.14.5(@types/node@24.10.0)(jiti@2.6.0)(lightningcss@1.30.1)(rollup@4.34.8)(tsx@4.20.6)(typescript@5.8.3)(yaml@2.8.1)))(astro@5.14.5(@types/node@24.10.0)(jiti@2.6.0)(lightningcss@1.30.1)(rollup@4.34.8)(tsx@4.20.6)(typescript@5.8.3)(yaml@2.8.1))
+        version: 0.23.2(@astrojs/starlight@0.36.1(astro@5.14.5(@types/node@24.10.0)(jiti@2.6.0)(lightningcss@1.30.1)(rollup@4.34.8)(tsx@4.20.6)(typescript@5.9.3)(yaml@2.8.1)))(astro@5.14.5(@types/node@24.10.0)(jiti@2.6.0)(lightningcss@1.30.1)(rollup@4.34.8)(tsx@4.20.6)(typescript@5.9.3)(yaml@2.8.1))
       starlight-typedoc:
         specifier: ^0.19.0
-        version: 0.19.0(@astrojs/starlight@0.36.1(astro@5.14.5(@types/node@24.10.0)(jiti@2.6.0)(lightningcss@1.30.1)(rollup@4.34.8)(tsx@4.20.6)(typescript@5.8.3)(yaml@2.8.1)))(typedoc-plugin-markdown@4.3.0(typedoc@0.27.9(typescript@5.8.3)))(typedoc@0.27.9(typescript@5.8.3))
+        version: 0.19.0(@astrojs/starlight@0.36.1(astro@5.14.5(@types/node@24.10.0)(jiti@2.6.0)(lightningcss@1.30.1)(rollup@4.34.8)(tsx@4.20.6)(typescript@5.9.3)(yaml@2.8.1)))(typedoc-plugin-markdown@4.3.0(typedoc@0.27.9(typescript@5.9.3)))(typedoc@0.27.9(typescript@5.9.3))
       three:
         specifier: catalog:example
         version: 0.180.0
-=======
-        version: 0.23.2(@astrojs/starlight@0.36.1(astro@5.14.5(@types/node@24.7.0)(jiti@2.6.0)(lightningcss@1.30.1)(rollup@4.34.8)(tsx@4.20.6)(typescript@5.9.3)(yaml@2.8.1)))(astro@5.14.5(@types/node@24.7.0)(jiti@2.6.0)(lightningcss@1.30.1)(rollup@4.34.8)(tsx@4.20.6)(typescript@5.9.3)(yaml@2.8.1))
-      starlight-typedoc:
-        specifier: ^0.19.0
-        version: 0.19.0(@astrojs/starlight@0.36.1(astro@5.14.5(@types/node@24.7.0)(jiti@2.6.0)(lightningcss@1.30.1)(rollup@4.34.8)(tsx@4.20.6)(typescript@5.9.3)(yaml@2.8.1)))(typedoc-plugin-markdown@4.3.0(typedoc@0.27.9(typescript@5.9.3)))(typedoc@0.27.9(typescript@5.9.3))
->>>>>>> 55bbb418
       tinybench:
         specifier: ^3.1.0
         version: 3.1.1
@@ -551,10 +530,10 @@
         version: link:../typegpu
       typescript:
         specifier: catalog:types
-        version: 5.8.3
+        version: 5.9.3
       unbuild:
         specifier: catalog:build
-        version: 3.5.0(typescript@5.8.3)
+        version: 3.5.0(typescript@5.9.3)
       unplugin-typegpu:
         specifier: workspace:*
         version: link:../unplugin-typegpu
@@ -624,10 +603,10 @@
         version: link:../typegpu
       typescript:
         specifier: catalog:types
-        version: 5.8.3
+        version: 5.9.3
       unbuild:
         specifier: catalog:build
-        version: 3.5.0(typescript@5.8.3)
+        version: 3.5.0(typescript@5.9.3)
       unplugin-typegpu:
         specifier: workspace:*
         version: link:../unplugin-typegpu
@@ -6598,20 +6577,12 @@
     transitivePeerDependencies:
       - supports-color
 
-<<<<<<< HEAD
-  '@astrojs/mdx@4.2.6(astro@5.14.5(@types/node@24.10.0)(jiti@2.6.0)(lightningcss@1.30.1)(rollup@4.34.8)(tsx@4.20.6)(typescript@5.8.3)(yaml@2.8.1))':
-=======
-  '@astrojs/mdx@4.2.6(astro@5.14.5(@types/node@24.7.0)(jiti@2.6.0)(lightningcss@1.30.1)(rollup@4.34.8)(tsx@4.20.6)(typescript@5.9.3)(yaml@2.8.1))':
->>>>>>> 55bbb418
+  '@astrojs/mdx@4.2.6(astro@5.14.5(@types/node@24.10.0)(jiti@2.6.0)(lightningcss@1.30.1)(rollup@4.34.8)(tsx@4.20.6)(typescript@5.9.3)(yaml@2.8.1))':
     dependencies:
       '@astrojs/markdown-remark': 6.3.1
       '@mdx-js/mdx': 3.1.0(acorn@8.15.0)
       acorn: 8.15.0
-<<<<<<< HEAD
-      astro: 5.14.5(@types/node@24.10.0)(jiti@2.6.0)(lightningcss@1.30.1)(rollup@4.34.8)(tsx@4.20.6)(typescript@5.8.3)(yaml@2.8.1)
-=======
-      astro: 5.14.5(@types/node@24.7.0)(jiti@2.6.0)(lightningcss@1.30.1)(rollup@4.34.8)(tsx@4.20.6)(typescript@5.9.3)(yaml@2.8.1)
->>>>>>> 55bbb418
+      astro: 5.14.5(@types/node@24.10.0)(jiti@2.6.0)(lightningcss@1.30.1)(rollup@4.34.8)(tsx@4.20.6)(typescript@5.9.3)(yaml@2.8.1)
       es-module-lexer: 1.7.0
       estree-util-visit: 2.0.0
       hast-util-to-html: 9.0.5
@@ -6667,39 +6638,22 @@
       stream-replace-string: 2.0.0
       zod: 3.25.76
 
-<<<<<<< HEAD
-  '@astrojs/starlight-tailwind@4.0.1(@astrojs/starlight@0.36.1(astro@5.14.5(@types/node@24.10.0)(jiti@2.6.0)(lightningcss@1.30.1)(rollup@4.34.8)(tsx@4.20.6)(typescript@5.8.3)(yaml@2.8.1)))(tailwindcss@4.1.11)':
-    dependencies:
-      '@astrojs/starlight': 0.36.1(astro@5.14.5(@types/node@24.10.0)(jiti@2.6.0)(lightningcss@1.30.1)(rollup@4.34.8)(tsx@4.20.6)(typescript@5.8.3)(yaml@2.8.1))
+  '@astrojs/starlight-tailwind@4.0.1(@astrojs/starlight@0.36.1(astro@5.14.5(@types/node@24.10.0)(jiti@2.6.0)(lightningcss@1.30.1)(rollup@4.34.8)(tsx@4.20.6)(typescript@5.9.3)(yaml@2.8.1)))(tailwindcss@4.1.11)':
+    dependencies:
+      '@astrojs/starlight': 0.36.1(astro@5.14.5(@types/node@24.10.0)(jiti@2.6.0)(lightningcss@1.30.1)(rollup@4.34.8)(tsx@4.20.6)(typescript@5.9.3)(yaml@2.8.1))
       tailwindcss: 4.1.11
 
-  '@astrojs/starlight@0.36.1(astro@5.14.5(@types/node@24.10.0)(jiti@2.6.0)(lightningcss@1.30.1)(rollup@4.34.8)(tsx@4.20.6)(typescript@5.8.3)(yaml@2.8.1))':
+  '@astrojs/starlight@0.36.1(astro@5.14.5(@types/node@24.10.0)(jiti@2.6.0)(lightningcss@1.30.1)(rollup@4.34.8)(tsx@4.20.6)(typescript@5.9.3)(yaml@2.8.1))':
     dependencies:
       '@astrojs/markdown-remark': 6.3.6
-      '@astrojs/mdx': 4.2.6(astro@5.14.5(@types/node@24.10.0)(jiti@2.6.0)(lightningcss@1.30.1)(rollup@4.34.8)(tsx@4.20.6)(typescript@5.8.3)(yaml@2.8.1))
-=======
-  '@astrojs/starlight-tailwind@4.0.1(@astrojs/starlight@0.36.1(astro@5.14.5(@types/node@24.7.0)(jiti@2.6.0)(lightningcss@1.30.1)(rollup@4.34.8)(tsx@4.20.6)(typescript@5.9.3)(yaml@2.8.1)))(tailwindcss@4.1.11)':
-    dependencies:
-      '@astrojs/starlight': 0.36.1(astro@5.14.5(@types/node@24.7.0)(jiti@2.6.0)(lightningcss@1.30.1)(rollup@4.34.8)(tsx@4.20.6)(typescript@5.9.3)(yaml@2.8.1))
-      tailwindcss: 4.1.11
-
-  '@astrojs/starlight@0.36.1(astro@5.14.5(@types/node@24.7.0)(jiti@2.6.0)(lightningcss@1.30.1)(rollup@4.34.8)(tsx@4.20.6)(typescript@5.9.3)(yaml@2.8.1))':
-    dependencies:
-      '@astrojs/markdown-remark': 6.3.6
-      '@astrojs/mdx': 4.2.6(astro@5.14.5(@types/node@24.7.0)(jiti@2.6.0)(lightningcss@1.30.1)(rollup@4.34.8)(tsx@4.20.6)(typescript@5.9.3)(yaml@2.8.1))
->>>>>>> 55bbb418
+      '@astrojs/mdx': 4.2.6(astro@5.14.5(@types/node@24.10.0)(jiti@2.6.0)(lightningcss@1.30.1)(rollup@4.34.8)(tsx@4.20.6)(typescript@5.9.3)(yaml@2.8.1))
       '@astrojs/sitemap': 3.6.0
       '@pagefind/default-ui': 1.3.0
       '@types/hast': 3.0.4
       '@types/js-yaml': 4.0.9
       '@types/mdast': 4.0.4
-<<<<<<< HEAD
-      astro: 5.14.5(@types/node@24.10.0)(jiti@2.6.0)(lightningcss@1.30.1)(rollup@4.34.8)(tsx@4.20.6)(typescript@5.8.3)(yaml@2.8.1)
-      astro-expressive-code: 0.41.2(astro@5.14.5(@types/node@24.10.0)(jiti@2.6.0)(lightningcss@1.30.1)(rollup@4.34.8)(tsx@4.20.6)(typescript@5.8.3)(yaml@2.8.1))
-=======
-      astro: 5.14.5(@types/node@24.7.0)(jiti@2.6.0)(lightningcss@1.30.1)(rollup@4.34.8)(tsx@4.20.6)(typescript@5.9.3)(yaml@2.8.1)
-      astro-expressive-code: 0.41.2(astro@5.14.5(@types/node@24.7.0)(jiti@2.6.0)(lightningcss@1.30.1)(rollup@4.34.8)(tsx@4.20.6)(typescript@5.9.3)(yaml@2.8.1))
->>>>>>> 55bbb418
+      astro: 5.14.5(@types/node@24.10.0)(jiti@2.6.0)(lightningcss@1.30.1)(rollup@4.34.8)(tsx@4.20.6)(typescript@5.9.3)(yaml@2.8.1)
+      astro-expressive-code: 0.41.2(astro@5.14.5(@types/node@24.10.0)(jiti@2.6.0)(lightningcss@1.30.1)(rollup@4.34.8)(tsx@4.20.6)(typescript@5.9.3)(yaml@2.8.1))
       bcp-47: 2.1.0
       hast-util-from-html: 2.0.3
       hast-util-select: 6.0.4
@@ -6722,15 +6676,9 @@
     transitivePeerDependencies:
       - supports-color
 
-<<<<<<< HEAD
-  '@astrojs/tailwind@6.0.2(astro@5.14.5(@types/node@24.10.0)(jiti@2.6.0)(lightningcss@1.30.1)(rollup@4.34.8)(tsx@4.20.6)(typescript@5.8.3)(yaml@2.8.1))(tailwindcss@4.1.11)':
-    dependencies:
-      astro: 5.14.5(@types/node@24.10.0)(jiti@2.6.0)(lightningcss@1.30.1)(rollup@4.34.8)(tsx@4.20.6)(typescript@5.8.3)(yaml@2.8.1)
-=======
-  '@astrojs/tailwind@6.0.2(astro@5.14.5(@types/node@24.7.0)(jiti@2.6.0)(lightningcss@1.30.1)(rollup@4.34.8)(tsx@4.20.6)(typescript@5.9.3)(yaml@2.8.1))(tailwindcss@4.1.11)':
-    dependencies:
-      astro: 5.14.5(@types/node@24.7.0)(jiti@2.6.0)(lightningcss@1.30.1)(rollup@4.34.8)(tsx@4.20.6)(typescript@5.9.3)(yaml@2.8.1)
->>>>>>> 55bbb418
+  '@astrojs/tailwind@6.0.2(astro@5.14.5(@types/node@24.10.0)(jiti@2.6.0)(lightningcss@1.30.1)(rollup@4.34.8)(tsx@4.20.6)(typescript@5.9.3)(yaml@2.8.1))(tailwindcss@4.1.11)':
+    dependencies:
+      astro: 5.14.5(@types/node@24.10.0)(jiti@2.6.0)(lightningcss@1.30.1)(rollup@4.34.8)(tsx@4.20.6)(typescript@5.9.3)(yaml@2.8.1)
       autoprefixer: 10.4.21(postcss@8.5.3)
       postcss: 8.5.3
       postcss-load-config: 4.0.2(postcss@8.5.3)
@@ -8648,15 +8596,9 @@
 
   astring@1.9.0: {}
 
-<<<<<<< HEAD
-  astro-expressive-code@0.41.2(astro@5.14.5(@types/node@24.10.0)(jiti@2.6.0)(lightningcss@1.30.1)(rollup@4.34.8)(tsx@4.20.6)(typescript@5.8.3)(yaml@2.8.1)):
-    dependencies:
-      astro: 5.14.5(@types/node@24.10.0)(jiti@2.6.0)(lightningcss@1.30.1)(rollup@4.34.8)(tsx@4.20.6)(typescript@5.8.3)(yaml@2.8.1)
-=======
-  astro-expressive-code@0.41.2(astro@5.14.5(@types/node@24.7.0)(jiti@2.6.0)(lightningcss@1.30.1)(rollup@4.34.8)(tsx@4.20.6)(typescript@5.9.3)(yaml@2.8.1)):
-    dependencies:
-      astro: 5.14.5(@types/node@24.7.0)(jiti@2.6.0)(lightningcss@1.30.1)(rollup@4.34.8)(tsx@4.20.6)(typescript@5.9.3)(yaml@2.8.1)
->>>>>>> 55bbb418
+  astro-expressive-code@0.41.2(astro@5.14.5(@types/node@24.10.0)(jiti@2.6.0)(lightningcss@1.30.1)(rollup@4.34.8)(tsx@4.20.6)(typescript@5.9.3)(yaml@2.8.1)):
+    dependencies:
+      astro: 5.14.5(@types/node@24.10.0)(jiti@2.6.0)(lightningcss@1.30.1)(rollup@4.34.8)(tsx@4.20.6)(typescript@5.9.3)(yaml@2.8.1)
       rehype-expressive-code: 0.41.2
 
   astro-remote@0.3.3:
@@ -8675,11 +8617,7 @@
       '@vtbag/turn-signal': 1.3.1
       '@vtbag/utensil-drawer': 1.2.11
 
-<<<<<<< HEAD
-  astro@5.14.5(@types/node@24.10.0)(jiti@2.6.0)(lightningcss@1.30.1)(rollup@4.34.8)(tsx@4.20.6)(typescript@5.8.3)(yaml@2.8.1):
-=======
-  astro@5.14.5(@types/node@24.7.0)(jiti@2.6.0)(lightningcss@1.30.1)(rollup@4.34.8)(tsx@4.20.6)(typescript@5.9.3)(yaml@2.8.1):
->>>>>>> 55bbb418
+  astro@5.14.5(@types/node@24.10.0)(jiti@2.6.0)(lightningcss@1.30.1)(rollup@4.34.8)(tsx@4.20.6)(typescript@5.9.3)(yaml@2.8.1):
     dependencies:
       '@astrojs/compiler': 2.13.0
       '@astrojs/internal-helpers': 0.7.4
@@ -10888,24 +10826,6 @@
 
   mkdirp@3.0.1: {}
 
-  mkdist@2.2.0(typescript@5.8.3):
-    dependencies:
-      autoprefixer: 10.4.21(postcss@8.5.6)
-      citty: 0.1.6
-      cssnano: 7.0.6(postcss@8.5.6)
-      defu: 6.1.4
-      esbuild: 0.24.2
-      jiti: 1.21.7
-      mlly: 1.7.4
-      pathe: 1.1.2
-      pkg-types: 1.3.1
-      postcss: 8.5.6
-      postcss-nested: 7.0.2(postcss@8.5.6)
-      semver: 7.7.3
-      tinyglobby: 0.2.15
-    optionalDependencies:
-      typescript: 5.8.3
-
   mkdist@2.2.0(typescript@5.9.3):
     dependencies:
       autoprefixer: 10.4.21(postcss@8.5.6)
@@ -11812,14 +11732,6 @@
       '@rolldown/binding-win32-arm64-msvc': 1.0.0-beta.33
       '@rolldown/binding-win32-ia32-msvc': 1.0.0-beta.33
       '@rolldown/binding-win32-x64-msvc': 1.0.0-beta.33
-
-  rollup-plugin-dts@6.1.1(rollup@4.34.8)(typescript@5.8.3):
-    dependencies:
-      magic-string: 0.30.19
-      rollup: 4.34.8
-      typescript: 5.8.3
-    optionalDependencies:
-      '@babel/code-frame': 7.27.1
 
   rollup-plugin-dts@6.1.1(rollup@4.34.8)(typescript@5.9.3):
     dependencies:
@@ -12001,21 +11913,12 @@
 
   stackback@0.0.2: {}
 
-<<<<<<< HEAD
-  starlight-blog@0.23.2(@astrojs/starlight@0.36.1(astro@5.14.5(@types/node@24.10.0)(jiti@2.6.0)(lightningcss@1.30.1)(rollup@4.34.8)(tsx@4.20.6)(typescript@5.8.3)(yaml@2.8.1)))(astro@5.14.5(@types/node@24.10.0)(jiti@2.6.0)(lightningcss@1.30.1)(rollup@4.34.8)(tsx@4.20.6)(typescript@5.8.3)(yaml@2.8.1)):
+  starlight-blog@0.23.2(@astrojs/starlight@0.36.1(astro@5.14.5(@types/node@24.10.0)(jiti@2.6.0)(lightningcss@1.30.1)(rollup@4.34.8)(tsx@4.20.6)(typescript@5.9.3)(yaml@2.8.1)))(astro@5.14.5(@types/node@24.10.0)(jiti@2.6.0)(lightningcss@1.30.1)(rollup@4.34.8)(tsx@4.20.6)(typescript@5.9.3)(yaml@2.8.1)):
     dependencies:
       '@astrojs/markdown-remark': 6.3.1
-      '@astrojs/mdx': 4.2.6(astro@5.14.5(@types/node@24.10.0)(jiti@2.6.0)(lightningcss@1.30.1)(rollup@4.34.8)(tsx@4.20.6)(typescript@5.8.3)(yaml@2.8.1))
+      '@astrojs/mdx': 4.2.6(astro@5.14.5(@types/node@24.10.0)(jiti@2.6.0)(lightningcss@1.30.1)(rollup@4.34.8)(tsx@4.20.6)(typescript@5.9.3)(yaml@2.8.1))
       '@astrojs/rss': 4.0.11
-      '@astrojs/starlight': 0.36.1(astro@5.14.5(@types/node@24.10.0)(jiti@2.6.0)(lightningcss@1.30.1)(rollup@4.34.8)(tsx@4.20.6)(typescript@5.8.3)(yaml@2.8.1))
-=======
-  starlight-blog@0.23.2(@astrojs/starlight@0.36.1(astro@5.14.5(@types/node@24.7.0)(jiti@2.6.0)(lightningcss@1.30.1)(rollup@4.34.8)(tsx@4.20.6)(typescript@5.9.3)(yaml@2.8.1)))(astro@5.14.5(@types/node@24.7.0)(jiti@2.6.0)(lightningcss@1.30.1)(rollup@4.34.8)(tsx@4.20.6)(typescript@5.9.3)(yaml@2.8.1)):
-    dependencies:
-      '@astrojs/markdown-remark': 6.3.1
-      '@astrojs/mdx': 4.2.6(astro@5.14.5(@types/node@24.7.0)(jiti@2.6.0)(lightningcss@1.30.1)(rollup@4.34.8)(tsx@4.20.6)(typescript@5.9.3)(yaml@2.8.1))
-      '@astrojs/rss': 4.0.11
-      '@astrojs/starlight': 0.36.1(astro@5.14.5(@types/node@24.7.0)(jiti@2.6.0)(lightningcss@1.30.1)(rollup@4.34.8)(tsx@4.20.6)(typescript@5.9.3)(yaml@2.8.1))
->>>>>>> 55bbb418
+      '@astrojs/starlight': 0.36.1(astro@5.14.5(@types/node@24.10.0)(jiti@2.6.0)(lightningcss@1.30.1)(rollup@4.34.8)(tsx@4.20.6)(typescript@5.9.3)(yaml@2.8.1))
       astro-remote: 0.3.3
       github-slugger: 2.0.0
       marked: 15.0.7
@@ -12027,15 +11930,9 @@
       - astro
       - supports-color
 
-<<<<<<< HEAD
-  starlight-typedoc@0.19.0(@astrojs/starlight@0.36.1(astro@5.14.5(@types/node@24.10.0)(jiti@2.6.0)(lightningcss@1.30.1)(rollup@4.34.8)(tsx@4.20.6)(typescript@5.8.3)(yaml@2.8.1)))(typedoc-plugin-markdown@4.3.0(typedoc@0.27.9(typescript@5.8.3)))(typedoc@0.27.9(typescript@5.8.3)):
-    dependencies:
-      '@astrojs/starlight': 0.36.1(astro@5.14.5(@types/node@24.10.0)(jiti@2.6.0)(lightningcss@1.30.1)(rollup@4.34.8)(tsx@4.20.6)(typescript@5.8.3)(yaml@2.8.1))
-=======
-  starlight-typedoc@0.19.0(@astrojs/starlight@0.36.1(astro@5.14.5(@types/node@24.7.0)(jiti@2.6.0)(lightningcss@1.30.1)(rollup@4.34.8)(tsx@4.20.6)(typescript@5.9.3)(yaml@2.8.1)))(typedoc-plugin-markdown@4.3.0(typedoc@0.27.9(typescript@5.9.3)))(typedoc@0.27.9(typescript@5.9.3)):
-    dependencies:
-      '@astrojs/starlight': 0.36.1(astro@5.14.5(@types/node@24.7.0)(jiti@2.6.0)(lightningcss@1.30.1)(rollup@4.34.8)(tsx@4.20.6)(typescript@5.9.3)(yaml@2.8.1))
->>>>>>> 55bbb418
+  starlight-typedoc@0.19.0(@astrojs/starlight@0.36.1(astro@5.14.5(@types/node@24.10.0)(jiti@2.6.0)(lightningcss@1.30.1)(rollup@4.34.8)(tsx@4.20.6)(typescript@5.9.3)(yaml@2.8.1)))(typedoc-plugin-markdown@4.3.0(typedoc@0.27.9(typescript@5.9.3)))(typedoc@0.27.9(typescript@5.9.3)):
+    dependencies:
+      '@astrojs/starlight': 0.36.1(astro@5.14.5(@types/node@24.10.0)(jiti@2.6.0)(lightningcss@1.30.1)(rollup@4.34.8)(tsx@4.20.6)(typescript@5.9.3)(yaml@2.8.1))
       github-slugger: 2.0.0
       typedoc: 0.27.9(typescript@5.9.3)
       typedoc-plugin-markdown: 4.3.0(typedoc@0.27.9(typescript@5.9.3))
@@ -12364,39 +12261,6 @@
   ufo@1.6.1: {}
 
   ultrahtml@1.6.0: {}
-
-  unbuild@3.5.0(typescript@5.8.3):
-    dependencies:
-      '@rollup/plugin-alias': 5.1.1(rollup@4.34.8)
-      '@rollup/plugin-commonjs': 28.0.3(rollup@4.34.8)
-      '@rollup/plugin-json': 6.1.0(rollup@4.34.8)
-      '@rollup/plugin-node-resolve': 16.0.1(rollup@4.34.8)
-      '@rollup/plugin-replace': 6.0.2(rollup@4.34.8)
-      '@rollup/pluginutils': 5.3.0(rollup@4.34.8)
-      citty: 0.1.6
-      consola: 3.4.0
-      defu: 6.1.4
-      esbuild: 0.25.10
-      fix-dts-default-cjs-exports: 1.0.0
-      hookable: 5.5.3
-      jiti: 2.6.0
-      magic-string: 0.30.19
-      mkdist: 2.2.0(typescript@5.8.3)
-      mlly: 1.7.4
-      pathe: 2.0.3
-      pkg-types: 2.1.0
-      pretty-bytes: 6.1.1
-      rollup: 4.34.8
-      rollup-plugin-dts: 6.1.1(rollup@4.34.8)(typescript@5.8.3)
-      scule: 1.3.0
-      tinyglobby: 0.2.15
-      untyped: 2.0.0
-    optionalDependencies:
-      typescript: 5.8.3
-    transitivePeerDependencies:
-      - sass
-      - vue
-      - vue-tsc
 
   unbuild@3.5.0(typescript@5.9.3):
     dependencies:
