lockfileVersion: '9.0'

settings:
  autoInstallPeers: true
  excludeLinksFromLockfile: false

catalogs:
  build:
    jiti:
      specifier: ^2.4.2
      version: 2.4.2
    tsup:
      specifier: ^8.5.0
      version: 8.5.0
    unbuild:
      specifier: ^3.5.0
      version: 3.5.0
  default:
    arktype:
      specifier: ^2.1.22
      version: 2.1.22
  example:
    wgpu-matrix:
      specifier: ^3.4.0
      version: 3.4.0
  frontend:
    fuse.js:
      specifier: ^7.1.0
      version: 7.1.0
    vite-imagetools:
      specifier: ^7.1.0
      version: 7.1.0
  test:
    vitest:
      specifier: ^3.2.4
      version: 3.2.4
  types:
    '@webgpu/types':
      specifier: ^0.1.63
      version: 0.1.63
    typescript:
      specifier: ^5.8.2
      version: 5.8.3

overrides:
  rollup: 4.34.8

importers:

  .:
    devDependencies:
      '@biomejs/biome':
        specifier: ^1.9.4
        version: 1.9.4
      '@typegpu/tgpu-dev-cli':
        specifier: workspace:*
        version: link:packages/tgpu-dev-cli
      '@vitest/browser':
        specifier: ^3.2.4
        version: 3.2.4(msw@2.10.2(@types/node@24.5.2)(typescript@5.8.3))(vite@6.3.6(@types/node@24.5.2)(jiti@2.4.2)(lightningcss@1.30.1)(tsx@4.19.3)(yaml@2.8.1))(vitest@3.2.4)
      '@vitest/coverage-v8':
        specifier: 3.1.2
        version: 3.1.2(@vitest/browser@3.2.4)(vitest@3.2.4)
      '@webgpu/types':
        specifier: catalog:types
        version: 0.1.63
      dpdm:
        specifier: ^3.14.0
        version: 3.14.0
      jiti:
        specifier: catalog:build
        version: 2.4.2
      pkg-pr-new:
        specifier: ^0.0.41
        version: 0.0.41
      tsup:
        specifier: catalog:build
        version: 8.5.0(jiti@2.4.2)(postcss@8.5.6)(tsx@4.19.3)(typescript@5.8.3)(yaml@2.8.1)
      typescript:
        specifier: catalog:types
        version: 5.8.3
      unplugin-typegpu:
        specifier: workspace:*
        version: link:packages/unplugin-typegpu
      vite-imagetools:
        specifier: catalog:frontend
        version: 7.1.0(rollup@4.34.8)
      vitest:
        specifier: catalog:test
        version: 3.2.4(@types/debug@4.1.12)(@types/node@24.5.2)(@vitest/browser@3.2.4)(jiti@2.4.2)(jsdom@27.0.0(canvas@3.2.0)(postcss@8.5.6))(lightningcss@1.30.1)(msw@2.10.2(@types/node@24.5.2)(typescript@5.8.3))(tsx@4.19.3)(yaml@2.8.1)

  apps/bun-example:
    dependencies:
      '@typegpu/noise':
        specifier: 'workspace:'
        version: link:../../packages/typegpu-noise
      typegpu:
        specifier: 'workspace:'
        version: link:../../packages/typegpu
      typescript:
        specifier: ^5
        version: 5.8.3
      unplugin-typegpu:
        specifier: 'workspace:'
        version: link:../../packages/unplugin-typegpu
    devDependencies:
      '@types/bun':
        specifier: latest
        version: 1.2.22(@types/react@19.1.8)

  apps/infra-benchmarks:
    devDependencies:
      tinybench:
        specifier: ^3.1.0
        version: 3.1.1

  apps/typegpu-docs:
    dependencies:
      '@astrojs/check':
        specifier: ^0.9.4
        version: 0.9.4(prettier@3.5.3)(typescript@5.8.3)
      '@astrojs/react':
        specifier: ^4.3.1
        version: 4.3.1(@types/node@24.3.0)(@types/react-dom@19.1.6(@types/react@19.1.8))(@types/react@19.1.8)(jiti@2.5.1)(lightningcss@1.30.1)(react-dom@19.1.0(react@19.1.0))(react@19.1.0)(tsx@4.19.3)(yaml@2.8.0)
      '@astrojs/sitemap':
        specifier: ^3.5.0
        version: 3.5.0
      '@astrojs/starlight':
        specifier: ^0.35.2
        version: 0.35.2(astro@5.13.7(@types/node@24.3.0)(jiti@2.5.1)(lightningcss@1.30.1)(rollup@4.34.8)(tsx@4.19.3)(typescript@5.8.3)(yaml@2.8.0))
      '@astrojs/starlight-tailwind':
        specifier: ^4.0.1
        version: 4.0.1(@astrojs/starlight@0.35.2(astro@5.13.7(@types/node@24.3.0)(jiti@2.5.1)(lightningcss@1.30.1)(rollup@4.34.8)(tsx@4.19.3)(typescript@5.8.3)(yaml@2.8.0)))(tailwindcss@4.1.11)
      '@astrojs/tailwind':
        specifier: ^6.0.2
        version: 6.0.2(astro@5.13.7(@types/node@24.3.0)(jiti@2.5.1)(lightningcss@1.30.1)(rollup@4.34.8)(tsx@4.19.3)(typescript@5.8.3)(yaml@2.8.0))(tailwindcss@4.1.11)
      '@babel/standalone':
        specifier: ^7.27.0
        version: 7.27.0
      '@loaders.gl/core':
        specifier: ^4.3.4
        version: 4.3.4
      '@loaders.gl/obj':
        specifier: ^4.3.4
        version: 4.3.4(@loaders.gl/core@4.3.4)
      '@monaco-editor/react':
        specifier: ^4.7.0
        version: 4.7.0(monaco-editor@0.53.0)(react-dom@19.1.0(react@19.1.0))(react@19.1.0)
      '@radix-ui/react-select':
        specifier: ^2.2.5
        version: 2.2.5(@types/react-dom@19.1.6(@types/react@19.1.8))(@types/react@19.1.8)(react-dom@19.1.0(react@19.1.0))(react@19.1.0)
      '@radix-ui/react-slider':
        specifier: ^1.3.5
        version: 1.3.5(@types/react-dom@19.1.6(@types/react@19.1.8))(@types/react@19.1.8)(react-dom@19.1.0(react@19.1.0))(react@19.1.0)
      '@stackblitz/sdk':
        specifier: ^1.11.0
        version: 1.11.0
      '@tailwindcss/vite':
        specifier: ^4.1.13
        version: 4.1.13(vite@6.3.6(@types/node@24.3.0)(jiti@2.5.1)(lightningcss@1.30.1)(tsx@4.19.3)(yaml@2.8.0))
      '@typegpu/color':
        specifier: workspace:*
        version: link:../../packages/typegpu-color
      '@typegpu/noise':
        specifier: workspace:*
        version: link:../../packages/typegpu-noise
      '@typegpu/sdf':
        specifier: workspace:*
        version: link:../../packages/typegpu-sdf
      '@types/react':
        specifier: ^19.1.8
        version: 19.1.8
      '@types/react-dom':
        specifier: ^19.1.6
        version: 19.1.6(@types/react@19.1.8)
      arktype:
        specifier: 'catalog:'
        version: 2.1.22
      astro:
        specifier: ^5.13.7
        version: 5.13.7(@types/node@24.3.0)(jiti@2.5.1)(lightningcss@1.30.1)(rollup@4.34.8)(tsx@4.19.3)(typescript@5.8.3)(yaml@2.8.0)
      classnames:
        specifier: ^2.5.1
        version: 2.5.1
      expressive-code-twoslash:
        specifier: ^0.5.3
        version: 0.5.3(@expressive-code/core@0.41.2)(expressive-code@0.41.2)(typescript@5.8.3)
      fuse.js:
        specifier: catalog:frontend
        version: 7.1.0
      jotai:
        specifier: ^2.14.0
        version: 2.14.0(@babel/core@7.28.4)(@babel/template@7.27.2)(@types/react@19.1.8)(react@19.1.0)
      jotai-location:
        specifier: ^0.6.2
        version: 0.6.2(jotai@2.14.0(@babel/core@7.28.4)(@babel/template@7.27.2)(@types/react@19.1.8)(react@19.1.0))
      lucide-react:
        specifier: ^0.536.0
        version: 0.536.0(react@19.1.0)
      lz-string:
        specifier: ^1.5.0
        version: 1.5.0
      monaco-editor:
<<<<<<< HEAD
        specifier: ^0.52.2
        version: 0.52.2
      morphcharts:
        specifier: ^1.3.2
        version: 1.3.2
=======
        specifier: ^0.53.0
        version: 0.53.0
>>>>>>> 761dbcff
      motion:
        specifier: ^12.23.7
        version: 12.23.7(react-dom@19.1.0(react@19.1.0))(react@19.1.0)
      pathe:
        specifier: ^2.0.3
        version: 2.0.3
      react:
        specifier: ^19.1.0
        version: 19.1.0
      react-dom:
        specifier: ^19.1.0
        version: 19.1.0(react@19.1.0)
      rehype-mathjax:
        specifier: ^7.1.0
        version: 7.1.0
      remark-math:
        specifier: ^6.0.0
        version: 6.0.0
      remeda:
        specifier: ^2.21.2
        version: 2.21.2
      sharp:
        specifier: ^0.34.2
        version: 0.34.2
      starlight-blog:
        specifier: ^0.23.2
        version: 0.23.2(@astrojs/starlight@0.35.2(astro@5.13.7(@types/node@24.3.0)(jiti@2.5.1)(lightningcss@1.30.1)(rollup@4.34.8)(tsx@4.19.3)(typescript@5.8.3)(yaml@2.8.0)))(astro@5.13.7(@types/node@24.3.0)(jiti@2.5.1)(lightningcss@1.30.1)(rollup@4.34.8)(tsx@4.19.3)(typescript@5.8.3)(yaml@2.8.0))
      starlight-typedoc:
        specifier: ^0.19.0
        version: 0.19.0(@astrojs/starlight@0.35.2(astro@5.13.7(@types/node@24.3.0)(jiti@2.5.1)(lightningcss@1.30.1)(rollup@4.34.8)(tsx@4.19.3)(typescript@5.8.3)(yaml@2.8.0)))(typedoc-plugin-markdown@4.4.2(typedoc@0.28.13(typescript@5.8.3)))(typedoc@0.28.13(typescript@5.8.3))
      tinybench:
        specifier: ^3.1.0
        version: 3.1.1
      typedoc:
        specifier: ^0.28.13
        version: 0.28.13(typescript@5.8.3)
      typedoc-plugin-markdown:
        specifier: ^4.3.0
        version: 4.4.2(typedoc@0.28.13(typescript@5.8.3))
      typegpu:
        specifier: workspace:*
        version: link:../../packages/typegpu
      typescript:
        specifier: catalog:types
        version: 5.8.3
      unplugin-typegpu:
        specifier: workspace:*
        version: link:../../packages/unplugin-typegpu
      wgpu-matrix:
        specifier: catalog:example
        version: 3.4.0
      wgsl-wasm-transpiler-bundler:
        specifier: ^0.0.1
        version: 0.0.1
    devDependencies:
      '@observablehq/plot':
        specifier: ^0.6.17
        version: 0.6.17
      '@types/babel__standalone':
        specifier: ^7.1.9
        version: 7.1.9
      '@types/babel__template':
        specifier: ^7.4.4
        version: 7.4.4
      '@types/babel__traverse':
        specifier: ^7.20.7
        version: 7.20.7
      '@types/dom-mediacapture-record':
        specifier: ^1.0.22
        version: 1.0.22
      '@types/node':
        specifier: ^24.2.0
        version: 24.3.0
      '@vitejs/plugin-basic-ssl':
        specifier: ^2.1.0
        version: 2.1.0(vite@6.3.6(@types/node@24.3.0)(jiti@2.5.1)(lightningcss@1.30.1)(tsx@4.19.3)(yaml@2.8.0))
      '@webgpu/types':
        specifier: catalog:types
        version: 0.1.63
      astro-vtbot:
        specifier: ^2.1.6
        version: 2.1.6
      autoprefixer:
        specifier: ^10.4.21
        version: 10.4.21(postcss@8.5.6)
      tailwindcss:
        specifier: ^4.1.11
        version: 4.1.11
      tailwindcss-motion:
        specifier: ^1.1.1
        version: 1.1.1(tailwindcss@4.1.11)
      vite-imagetools:
        specifier: catalog:frontend
        version: 7.1.0(rollup@4.34.8)
      vite-plugin-wasm:
        specifier: ^3.5.0
        version: 3.5.0(vite@6.3.6(@types/node@24.3.0)(jiti@2.5.1)(lightningcss@1.30.1)(tsx@4.19.3)(yaml@2.8.0))
      yaml:
        specifier: ^2.8.0
        version: 2.8.0

  packages/tgpu-dev-cli:
    dependencies:
      arg:
        specifier: ^5.0.2
        version: 5.0.2
      arktype:
        specifier: 'catalog:'
        version: 2.1.22
      consola:
        specifier: ^3.4.0
        version: 3.4.0
      execa:
        specifier: ^9.6.0
        version: 9.6.0
      is-unicode-supported:
        specifier: ^2.1.0
        version: 2.1.0
      pkg-types:
        specifier: ^2.1.0
        version: 2.1.0
      remeda:
        specifier: ^2.21.2
        version: 2.21.2

  packages/tgpu-gen:
    dependencies:
      arg:
        specifier: ^5.0.2
        version: 5.0.2
      chokidar:
        specifier: ^4.0.1
        version: 4.0.3
      glob:
        specifier: ^11.0.3
        version: 11.0.3
      remeda:
        specifier: ^2.21.2
        version: 2.21.2
      typegpu:
        specifier: workspace:^0.7.0
        version: link:../typegpu
      wgsl_reflect:
        specifier: git://github.com/mhawryluk/wgsl_reflect.git#85994fdc8d8a3abbb4f79baf3891e54eed0c1c63
        version: https://codeload.github.com/mhawryluk/wgsl_reflect/tar.gz/85994fdc8d8a3abbb4f79baf3891e54eed0c1c63
    devDependencies:
      vitest:
        specifier: catalog:test
        version: 3.2.4(@types/debug@4.1.12)(@types/node@24.5.2)(@vitest/browser@3.2.4)(jiti@2.5.1)(jsdom@27.0.0(canvas@3.2.0)(postcss@8.5.6))(lightningcss@1.30.1)(msw@2.10.2(@types/node@24.5.2)(typescript@5.8.3))(tsx@4.19.3)(yaml@2.8.1)

  packages/tgpu-wgsl-parser:
    dependencies:
      nearley:
        specifier: ^2.20.1
        version: 2.20.1
    devDependencies:
      '@typegpu/tgpu-dev-cli':
        specifier: workspace:*
        version: link:../tgpu-dev-cli
      '@types/moo':
        specifier: ^0.5.9
        version: 0.5.10
      '@types/nearley':
        specifier: ^2.11.5
        version: 2.11.5
      '@webgpu/types':
        specifier: catalog:types
        version: 0.1.63
      moo:
        specifier: ^0.5.2
        version: 0.5.2
      tsup:
        specifier: catalog:build
        version: 8.5.0(jiti@2.5.1)(postcss@8.5.6)(tsx@4.19.3)(typescript@5.8.3)(yaml@2.8.1)
      tsx:
        specifier: ^4.16.2
        version: 4.19.3
      typescript:
        specifier: catalog:types
        version: 5.8.3
      vitest:
        specifier: catalog:test
        version: 3.2.4(@types/debug@4.1.12)(@types/node@24.5.2)(@vitest/browser@3.2.4)(jiti@2.5.1)(jsdom@27.0.0(canvas@3.2.0)(postcss@8.5.6))(lightningcss@1.30.1)(msw@2.10.2(@types/node@24.5.2)(typescript@5.8.3))(tsx@4.19.3)(yaml@2.8.1)
    publishDirectory: dist

  packages/tinyest:
    devDependencies:
      '@typegpu/tgpu-dev-cli':
        specifier: workspace:*
        version: link:../tgpu-dev-cli
      tsup:
        specifier: catalog:build
        version: 8.5.0(jiti@2.5.1)(postcss@8.5.6)(tsx@4.19.3)(typescript@5.8.3)(yaml@2.8.1)
      typescript:
        specifier: catalog:types
        version: 5.8.3
    publishDirectory: dist

  packages/tinyest-for-wgsl:
    dependencies:
      tinyest:
        specifier: workspace:~0.1.1
        version: link:../tinyest
    devDependencies:
      '@babel/parser':
        specifier: ^7.27.0
        version: 7.27.0
      '@babel/types':
        specifier: 7.26.5
        version: 7.26.5
      '@typegpu/tgpu-dev-cli':
        specifier: workspace:*
        version: link:../tgpu-dev-cli
      acorn:
        specifier: ^8.14.1
        version: 8.14.1
      tsup:
        specifier: catalog:build
        version: 8.5.0(jiti@2.5.1)(postcss@8.5.6)(tsx@4.19.3)(typescript@5.8.3)(yaml@2.8.1)
      typescript:
        specifier: catalog:types
        version: 5.8.3
    publishDirectory: dist

  packages/typegpu:
    dependencies:
      tinyest:
        specifier: workspace:~0.1.1
        version: link:../tinyest
      typed-binary:
        specifier: ^4.3.1
        version: 4.3.2
    devDependencies:
      '@ark/attest':
        specifier: ^0.46.0
        version: 0.46.0(typescript@5.8.3)
      '@typegpu/tgpu-dev-cli':
        specifier: workspace:*
        version: link:../tgpu-dev-cli
      '@webgpu/types':
        specifier: catalog:types
        version: 0.1.63
      arktype:
        specifier: 'catalog:'
        version: 2.1.22
      jiti:
        specifier: catalog:build
        version: 2.4.2
      jsdom:
        specifier: ^27.0.0
        version: 27.0.0(canvas@3.2.0)(postcss@8.5.6)
      tsup:
        specifier: catalog:build
        version: 8.5.0(jiti@2.4.2)(postcss@8.5.6)(tsx@4.19.3)(typescript@5.8.3)(yaml@2.8.1)
      typescript:
        specifier: catalog:types
        version: 5.8.3
      unplugin-typegpu:
        specifier: workspace:*
        version: link:../unplugin-typegpu
      wesl:
        specifier: 0.6.7
        version: 0.6.7
      wgpu-matrix:
        specifier: catalog:example
        version: 3.4.0
    publishDirectory: dist

  packages/typegpu-color:
    devDependencies:
      '@typegpu/tgpu-dev-cli':
        specifier: workspace:*
        version: link:../tgpu-dev-cli
      '@webgpu/types':
        specifier: catalog:types
        version: 0.1.63
      typegpu:
        specifier: workspace:*
        version: link:../typegpu
      typescript:
        specifier: catalog:types
        version: 5.8.3
      unbuild:
        specifier: catalog:build
        version: 3.5.0(typescript@5.8.3)
      unplugin-typegpu:
        specifier: workspace:*
        version: link:../unplugin-typegpu
    publishDirectory: dist

  packages/typegpu-noise:
    devDependencies:
      '@typegpu/tgpu-dev-cli':
        specifier: workspace:*
        version: link:../tgpu-dev-cli
      '@webgpu/types':
        specifier: catalog:types
        version: 0.1.63
      typegpu:
        specifier: workspace:*
        version: link:../typegpu
      typescript:
        specifier: catalog:types
        version: 5.8.3
      unbuild:
        specifier: catalog:build
        version: 3.5.0(typescript@5.8.3)
      unplugin-typegpu:
        specifier: workspace:*
        version: link:../unplugin-typegpu
    publishDirectory: dist

  packages/typegpu-sdf:
    devDependencies:
      '@typegpu/tgpu-dev-cli':
        specifier: workspace:*
        version: link:../tgpu-dev-cli
      '@webgpu/types':
        specifier: catalog:types
        version: 0.1.63
      typegpu:
        specifier: workspace:*
        version: link:../typegpu
      typescript:
        specifier: catalog:types
        version: 5.8.3
      unbuild:
        specifier: catalog:build
        version: 3.5.0(typescript@5.8.3)
      unplugin-typegpu:
        specifier: workspace:*
        version: link:../unplugin-typegpu
    publishDirectory: dist

  packages/unplugin-typegpu:
    dependencies:
      '@babel/standalone':
        specifier: ^7.27.0
        version: 7.27.0
      defu:
        specifier: ^6.1.4
        version: 6.1.4
      estree-walker:
        specifier: ^3.0.3
        version: 3.0.3
      magic-string-ast:
        specifier: ^1.0.0
        version: 1.0.0
      pathe:
        specifier: ^2.0.3
        version: 2.0.3
      picomatch:
        specifier: ^4.0.3
        version: 4.0.3
      tinyest:
        specifier: workspace:~0.1.1
        version: link:../tinyest
      tinyest-for-wgsl:
        specifier: workspace:~0.1.2
        version: link:../tinyest-for-wgsl
      typegpu:
        specifier: workspace:^0.7.0
        version: link:../typegpu
      unplugin:
        specifier: ^2.3.5
        version: 2.3.5
    devDependencies:
      '@babel/template':
        specifier: ^7.27.2
        version: 7.27.2
      '@babel/types':
        specifier: ^7.26.5
        version: 7.26.5
      '@rollup/plugin-virtual':
        specifier: ^3.0.2
        version: 3.0.2(rollup@4.34.8)
      '@typegpu/tgpu-dev-cli':
        specifier: workspace:*
        version: link:../tgpu-dev-cli
      '@types/babel__standalone':
        specifier: ^7.1.9
        version: 7.1.9
      '@types/babel__template':
        specifier: ^7.4.4
        version: 7.4.4
      '@types/babel__traverse':
        specifier: ^7.20.7
        version: 7.20.7
      '@types/bun':
        specifier: ^1.2.22
        version: 1.2.22(@types/react@19.1.8)
      '@types/picomatch':
        specifier: ^4.0.1
        version: 4.0.1
      acorn:
        specifier: ^8.14.1
        version: 8.14.1
      rollup:
        specifier: 4.34.8
        version: 4.34.8
      tsup:
        specifier: catalog:build
        version: 8.5.0(jiti@2.5.1)(postcss@8.5.6)(tsx@4.19.3)(typescript@5.8.3)(yaml@2.8.1)
      typescript:
        specifier: catalog:types
        version: 5.8.3
    publishDirectory: dist

packages:

  '@ampproject/remapping@2.3.0':
    resolution: {integrity: sha512-30iZtAPgz+LTIYoeivqYo853f02jBYSd5uGnGpkFV0M3xOt9aN73erkgYAmZU43x4VfqcnLxW9Kpg3R5LC4YYw==}
    engines: {node: '>=6.0.0'}

  '@ark/attest@0.46.0':
    resolution: {integrity: sha512-bDo8Mtx94oFkhozao9rjoWf1/MOV4lakpoKtPvIFfHceE3M3jVqIOVY46Xh1TibMhjQ1vMtd55PcfllHYjbm8w==}
    hasBin: true
    peerDependencies:
      typescript: '*'

  '@ark/fs@0.46.0':
    resolution: {integrity: sha512-lBW6Vv6dZ74Gcc+zvJP8gjZACMo5o6hEuOvAtX6EJ5xNYBmX7nrXQaDdRfQNGDzgaX5UHGqi/vxk5moK94K7Yw==}

  '@ark/schema@0.46.0':
    resolution: {integrity: sha512-c2UQdKgP2eqqDArfBqQIJppxJHvNNXuQPeuSPlDML4rjw+f1cu0qAlzOG4b8ujgm9ctIDWwhpyw6gjG5ledIVQ==}

  '@ark/schema@0.49.0':
    resolution: {integrity: sha512-GphZBLpW72iS0v4YkeUtV3YIno35Gimd7+ezbPO9GwEi9kzdUrPVjvf6aXSBAfHikaFc/9pqZOpv3pOXnC71tw==}

  '@ark/util@0.46.0':
    resolution: {integrity: sha512-JPy/NGWn/lvf1WmGCPw2VGpBg5utZraE84I7wli18EDF3p3zc/e9WolT35tINeZO3l7C77SjqRJeAUoT0CvMRg==}

  '@ark/util@0.49.0':
    resolution: {integrity: sha512-/BtnX7oCjNkxi2vi6y1399b+9xd1jnCrDYhZ61f0a+3X8x8DxlK52VgEEzyuC2UQMPACIfYrmHkhD3lGt2GaMA==}

  '@asamuzakjp/css-color@4.0.5':
    resolution: {integrity: sha512-lMrXidNhPGsDjytDy11Vwlb6OIGrT3CmLg3VWNFyWkLWtijKl7xjvForlh8vuj0SHGjgl4qZEQzUmYTeQA2JFQ==}

  '@asamuzakjp/dom-selector@6.5.6':
    resolution: {integrity: sha512-Mj3Hu9ymlsERd7WOsUKNUZnJYL4IZ/I9wVVYgtvOsWYiEFbkQ4G7VRIh2USxTVW4BBDIsLG+gBUgqOqf2Kvqow==}

  '@asamuzakjp/nwsapi@2.3.9':
    resolution: {integrity: sha512-n8GuYSrI9bF7FFZ/SjhwevlHc8xaVlb/7HmHelnc/PZXBD2ZR49NnN9sMMuDdEGPeeRQ5d0hqlSlEpgCX3Wl0Q==}

  '@astrojs/check@0.9.4':
    resolution: {integrity: sha512-IOheHwCtpUfvogHHsvu0AbeRZEnjJg3MopdLddkJE70mULItS/Vh37BHcI00mcOJcH1vhD3odbpvWokpxam7xA==}
    hasBin: true
    peerDependencies:
      typescript: ^5.0.0

  '@astrojs/compiler@2.13.0':
    resolution: {integrity: sha512-mqVORhUJViA28fwHYaWmsXSzLO9osbdZ5ImUfxBarqsYdMlPbqAqGJCxsNzvppp1BEzc1mJNjOVvQqeDN8Vspw==}

  '@astrojs/internal-helpers@0.6.1':
    resolution: {integrity: sha512-l5Pqf6uZu31aG+3Lv8nl/3s4DbUzdlxTWDof4pEpto6GUJNhhCbelVi9dEyurOVyqaelwmS9oSyOWOENSfgo9A==}

  '@astrojs/internal-helpers@0.7.2':
    resolution: {integrity: sha512-KCkCqR3Goym79soqEtbtLzJfqhTWMyVaizUi35FLzgGSzBotSw8DB1qwsu7U96ihOJgYhDk2nVPz+3LnXPeX6g==}

  '@astrojs/language-server@2.15.4':
    resolution: {integrity: sha512-JivzASqTPR2bao9BWsSc/woPHH7OGSGc9aMxXL4U6egVTqBycB3ZHdBJPuOCVtcGLrzdWTosAqVPz1BVoxE0+A==}
    hasBin: true
    peerDependencies:
      prettier: ^3.0.0
      prettier-plugin-astro: '>=0.11.0'
    peerDependenciesMeta:
      prettier:
        optional: true
      prettier-plugin-astro:
        optional: true

  '@astrojs/markdown-remark@6.3.1':
    resolution: {integrity: sha512-c5F5gGrkczUaTVgmMW9g1YMJGzOtRvjjhw6IfGuxarM6ct09MpwysP10US729dy07gg8y+ofVifezvP3BNsWZg==}

  '@astrojs/markdown-remark@6.3.3':
    resolution: {integrity: sha512-DDRtD1sPvAuA7ms2btc9A7/7DApKqgLMNrE6kh5tmkfy8utD0Z738gqd3p5aViYYdUtHIyEJ1X4mCMxfCfu15w==}

  '@astrojs/markdown-remark@6.3.6':
    resolution: {integrity: sha512-bwylYktCTsLMVoCOEHbn2GSUA3c5KT/qilekBKA3CBng0bo1TYjNZPr761vxumRk9kJGqTOtU+fgCAp5Vwokug==}

  '@astrojs/mdx@4.2.6':
    resolution: {integrity: sha512-0i/GmOm6d0qq1/SCfcUgY/IjDc/bS0i42u7h85TkPFBmlFOcBZfkYhR5iyz6hZLwidvJOEq5yGfzt9B1Azku4w==}
    engines: {node: ^18.17.1 || ^20.3.0 || >=22.0.0}
    peerDependencies:
      astro: ^5.0.0

  '@astrojs/prism@3.2.0':
    resolution: {integrity: sha512-GilTHKGCW6HMq7y3BUv9Ac7GMe/MO9gi9GW62GzKtth0SwukCu/qp2wLiGpEujhY+VVhaG9v7kv/5vFzvf4NYw==}
    engines: {node: ^18.17.1 || ^20.3.0 || >=22.0.0}

  '@astrojs/prism@3.3.0':
    resolution: {integrity: sha512-q8VwfU/fDZNoDOf+r7jUnMC2//H2l0TuQ6FkGJL8vD8nw/q5KiL3DS1KKBI3QhI9UQhpJ5dc7AtqfbXWuOgLCQ==}
    engines: {node: 18.20.8 || ^20.3.0 || >=22.0.0}

  '@astrojs/react@4.3.1':
    resolution: {integrity: sha512-Jhv35TsDHuQLvwof2z10P3g1s9wIR4UN9jE7O4NZBJNXOt/+qk+L0rY9th4SX7VzccKmRltUGxAhI1cXH52gXw==}
    engines: {node: 18.20.8 || ^20.3.0 || >=22.0.0}
    peerDependencies:
      '@types/react': ^17.0.50 || ^18.0.21 || ^19.0.0
      '@types/react-dom': ^17.0.17 || ^18.0.6 || ^19.0.0
      react: ^17.0.2 || ^18.0.0 || ^19.0.0
      react-dom: ^17.0.2 || ^18.0.0 || ^19.0.0

  '@astrojs/rss@4.0.11':
    resolution: {integrity: sha512-3e3H8i6kc97KGnn9iaZBJpIkdoQi8MmR5zH5R+dWsfCM44lLTszOqy1OBfGGxDt56mpQkYVtZJWoxMyWuUZBfw==}

  '@astrojs/sitemap@3.5.0':
    resolution: {integrity: sha512-ldOvoBxuRgpcdndzksskOTzU55g76tkHC/POpejUbPGz6zR4rJKiXh8thX4WEPWDhCTZUafhJ1qf7k1muStHfg==}

  '@astrojs/starlight-tailwind@4.0.1':
    resolution: {integrity: sha512-AOOEWTGqJ7fG66U04xTmZQZ40oZnUYe4Qljpr+No88ozKywtsD1DiXOrGTeHCnZu0hRtMbRtBGB1fZsf0L62iw==}
    peerDependencies:
      '@astrojs/starlight': '>=0.34.0'
      tailwindcss: ^4.0.0

  '@astrojs/starlight@0.35.2':
    resolution: {integrity: sha512-curGghoW4s5pCbW2tINsJPoxEYPan87ptCOv7GZ+S24N3J6AyaOu/OsjZDEMaIpo3ZlObM5DQn+w7iXl3drDhQ==}
    peerDependencies:
      astro: ^5.5.0

  '@astrojs/tailwind@6.0.2':
    resolution: {integrity: sha512-j3mhLNeugZq6A8dMNXVarUa8K6X9AW+QHU9u3lKNrPLMHhOQ0S7VeWhHwEeJFpEK1BTKEUY1U78VQv2gN6hNGg==}
    peerDependencies:
      astro: ^3.0.0 || ^4.0.0 || ^5.0.0
      tailwindcss: ^3.0.24

  '@astrojs/telemetry@3.3.0':
    resolution: {integrity: sha512-UFBgfeldP06qu6khs/yY+q1cDAaArM2/7AEIqQ9Cuvf7B1hNLq0xDrZkct+QoIGyjq56y8IaE2I3CTvG99mlhQ==}
    engines: {node: 18.20.8 || ^20.3.0 || >=22.0.0}

  '@astrojs/yaml2ts@0.2.2':
    resolution: {integrity: sha512-GOfvSr5Nqy2z5XiwqTouBBpy5FyI6DEe+/g/Mk5am9SjILN1S5fOEvYK0GuWHg98yS/dobP4m8qyqw/URW35fQ==}

  '@babel/code-frame@7.27.1':
    resolution: {integrity: sha512-cjQ7ZlQ0Mv3b47hABuTevyTuYN4i+loJKGeV9flcCgIK37cCXRh+L1bd3iBHlynerhQ7BhCkn2BPbQUL+rGqFg==}
    engines: {node: '>=6.9.0'}

  '@babel/compat-data@7.28.4':
    resolution: {integrity: sha512-YsmSKC29MJwf0gF8Rjjrg5LQCmyh+j/nD8/eP7f+BeoQTKYqs9RoWbjGOdy0+1Ekr68RJZMUOPVQaQisnIo4Rw==}
    engines: {node: '>=6.9.0'}

  '@babel/core@7.28.4':
    resolution: {integrity: sha512-2BCOP7TN8M+gVDj7/ht3hsaO/B/n5oDbiAyyvnRlNOs+u1o+JWNYTQrmpuNp1/Wq2gcFrI01JAW+paEKDMx/CA==}
    engines: {node: '>=6.9.0'}

  '@babel/generator@7.28.3':
    resolution: {integrity: sha512-3lSpxGgvnmZznmBkCRnVREPUFJv2wrv9iAoFDvADJc0ypmdOxdUtcLeBgBJ6zE0PMeTKnxeQzyk0xTBq4Ep7zw==}
    engines: {node: '>=6.9.0'}

  '@babel/helper-compilation-targets@7.27.2':
    resolution: {integrity: sha512-2+1thGUUWWjLTYTHZWK1n8Yga0ijBz1XAhUXcKy81rd5g6yh7hGqMp45v7cadSbEHc9G3OTv45SyneRN3ps4DQ==}
    engines: {node: '>=6.9.0'}

  '@babel/helper-globals@7.28.0':
    resolution: {integrity: sha512-+W6cISkXFa1jXsDEdYA8HeevQT/FULhxzR99pxphltZcVaugps53THCeiWA8SguxxpSp3gKPiuYfSWopkLQ4hw==}
    engines: {node: '>=6.9.0'}

  '@babel/helper-module-imports@7.27.1':
    resolution: {integrity: sha512-0gSFWUPNXNopqtIPQvlD5WgXYI5GY2kP2cCvoT8kczjbfcfuIljTbcWrulD1CIPIX2gt1wghbDy08yE1p+/r3w==}
    engines: {node: '>=6.9.0'}

  '@babel/helper-module-transforms@7.28.3':
    resolution: {integrity: sha512-gytXUbs8k2sXS9PnQptz5o0QnpLL51SwASIORY6XaBKF88nsOT0Zw9szLqlSGQDP/4TljBAD5y98p2U1fqkdsw==}
    engines: {node: '>=6.9.0'}
    peerDependencies:
      '@babel/core': ^7.0.0

  '@babel/helper-plugin-utils@7.27.1':
    resolution: {integrity: sha512-1gn1Up5YXka3YYAHGKpbideQ5Yjf1tDa9qYcgysz+cNCXukyLl6DjPXhD3VRwSb8c0J9tA4b2+rHEZtc6R0tlw==}
    engines: {node: '>=6.9.0'}

  '@babel/helper-string-parser@7.25.9':
    resolution: {integrity: sha512-4A/SCr/2KLd5jrtOMFzaKjVtAei3+2r/NChoBNoZ3EyP/+GlhoaEGoWOZUmFmoITP7zOJyHIMm+DYRd8o3PvHA==}
    engines: {node: '>=6.9.0'}

  '@babel/helper-string-parser@7.27.1':
    resolution: {integrity: sha512-qMlSxKbpRlAridDExk92nSobyDdpPijUq2DW6oDnUqd0iOGxmQjyqhMIihI9+zv4LPyZdRje2cavWPbCbWm3eA==}
    engines: {node: '>=6.9.0'}

  '@babel/helper-validator-identifier@7.25.9':
    resolution: {integrity: sha512-Ed61U6XJc3CVRfkERJWDz4dJwKe7iLmmJsbOGu9wSloNSFttHV0I8g6UAgb7qnK5ly5bGLPd4oXZlxCdANBOWQ==}
    engines: {node: '>=6.9.0'}

  '@babel/helper-validator-identifier@7.27.1':
    resolution: {integrity: sha512-D2hP9eA+Sqx1kBZgzxZh0y1trbuU+JoDkiEwqhQ36nodYqJwyEIhPSdMNd7lOm/4io72luTPWH20Yda0xOuUow==}
    engines: {node: '>=6.9.0'}

  '@babel/helper-validator-option@7.27.1':
    resolution: {integrity: sha512-YvjJow9FxbhFFKDSuFnVCe2WxXk1zWc22fFePVNEaWJEu8IrZVlda6N0uHwzZrUM1il7NC9Mlp4MaJYbYd9JSg==}
    engines: {node: '>=6.9.0'}

  '@babel/helpers@7.28.4':
    resolution: {integrity: sha512-HFN59MmQXGHVyYadKLVumYsA9dBFun/ldYxipEjzA4196jpLZd8UjEEBLkbEkvfYreDqJhZxYAWFPtrfhNpj4w==}
    engines: {node: '>=6.9.0'}

  '@babel/parser@7.26.9':
    resolution: {integrity: sha512-81NWa1njQblgZbQHxWHpxxCzNsa3ZwvFqpUg7P+NNUU6f3UU2jBEg4OlF/J6rl8+PQGh1q6/zWScd001YwcA5A==}
    engines: {node: '>=6.0.0'}
    hasBin: true

  '@babel/parser@7.27.0':
    resolution: {integrity: sha512-iaepho73/2Pz7w2eMS0Q5f83+0RKI7i4xmiYeBmDzfRVbQtTOG7Ts0S4HzJVsTMGI9keU8rNfuZr8DKfSt7Yyg==}
    engines: {node: '>=6.0.0'}
    hasBin: true

  '@babel/parser@7.27.2':
    resolution: {integrity: sha512-QYLs8299NA7WM/bZAdp+CviYYkVoYXlDW2rzliy3chxd1PQjej7JORuMJDJXJUb9g0TT+B99EwaVLKmX+sPXWw==}
    engines: {node: '>=6.0.0'}
    hasBin: true

  '@babel/parser@7.28.4':
    resolution: {integrity: sha512-yZbBqeM6TkpP9du/I2pUZnJsRMGGvOuIrhjzC1AwHwW+6he4mni6Bp/m8ijn0iOuZuPI2BfkCoSRunpyjnrQKg==}
    engines: {node: '>=6.0.0'}
    hasBin: true

  '@babel/plugin-transform-react-jsx-self@7.27.1':
    resolution: {integrity: sha512-6UzkCs+ejGdZ5mFFC/OCUrv028ab2fp1znZmCZjAOBKiBK2jXD1O+BPSfX8X2qjJ75fZBMSnQn3Rq2mrBJK2mw==}
    engines: {node: '>=6.9.0'}
    peerDependencies:
      '@babel/core': ^7.0.0-0

  '@babel/plugin-transform-react-jsx-source@7.27.1':
    resolution: {integrity: sha512-zbwoTsBruTeKB9hSq73ha66iFeJHuaFkUbwvqElnygoNbj/jHRsSeokowZFN3CZ64IvEqcmmkVe89OPXc7ldAw==}
    engines: {node: '>=6.9.0'}
    peerDependencies:
      '@babel/core': ^7.0.0-0

  '@babel/runtime@7.26.9':
    resolution: {integrity: sha512-aA63XwOkcl4xxQa3HjPMqOP6LiK0ZDv3mUPYEFXkpHbaFjtGggE1A61FjFzJnB+p7/oy2gA8E+rcBNl/zC1tMg==}
    engines: {node: '>=6.9.0'}

  '@babel/standalone@7.27.0':
    resolution: {integrity: sha512-UxFDpi+BuSz6Q1X73P3ZSM1CB7Nbbqys+7COi/tdouRuaqRsJ6GAzUyxTswbqItHSItVY3frQdd+paBHHGEk9g==}
    engines: {node: '>=6.9.0'}

  '@babel/template@7.27.2':
    resolution: {integrity: sha512-LPDZ85aEJyYSd18/DkjNh4/y1ntkE5KwUHWTiqgRxruuZL2F1yuHligVHLvcHY2vMHXttKFpJn6LwfI7cw7ODw==}
    engines: {node: '>=6.9.0'}

  '@babel/traverse@7.28.4':
    resolution: {integrity: sha512-YEzuboP2qvQavAcjgQNVgsvHIDv6ZpwXvcvjmyySP2DIMuByS/6ioU5G9pYrWHM6T2YDfc7xga9iNzYOs12CFQ==}
    engines: {node: '>=6.9.0'}

  '@babel/types@7.26.5':
    resolution: {integrity: sha512-L6mZmwFDK6Cjh1nRCLXpa6no13ZIioJDz7mdkzHv399pThrTa/k0nUlNaenOeh2kWu/iaOQYElEpKPUswUa9Vg==}
    engines: {node: '>=6.9.0'}

  '@babel/types@7.26.9':
    resolution: {integrity: sha512-Y3IR1cRnOxOCDvMmNiym7XpXQ93iGDDPHx+Zj+NM+rg0fBaShfQLkg+hKPaZCEvg5N/LeCo4+Rj/i3FuJsIQaw==}
    engines: {node: '>=6.9.0'}

  '@babel/types@7.27.0':
    resolution: {integrity: sha512-H45s8fVLYjbhFH62dIJ3WtmJ6RSPt/3DRO0ZcT2SUiYiQyz3BLVb9ADEnLl91m74aQPS3AzzeajZHYOalWe3bg==}
    engines: {node: '>=6.9.0'}

  '@babel/types@7.27.1':
    resolution: {integrity: sha512-+EzkxvLNfiUeKMgy/3luqfsCWFRXLb7U6wNQTk60tovuckwB15B191tJWvpp4HjiQWdJkCxO3Wbvc6jlk3Xb2Q==}
    engines: {node: '>=6.9.0'}

  '@babel/types@7.28.4':
    resolution: {integrity: sha512-bkFqkLhh3pMBUQQkpVgWDWq/lqzc2678eUyDlTBhRqhCHFguYYGM0Efga7tYk4TogG/3x0EEl66/OQ+WGbWB/Q==}
    engines: {node: '>=6.9.0'}

  '@bcoe/v8-coverage@1.0.2':
    resolution: {integrity: sha512-6zABk/ECA/QYSCQ1NGiVwwbQerUCZ+TQbp64Q3AgmfNvurHH0j8TtXa1qbShXA6qqkpAj4V5W8pP6mLe1mcMqA==}
    engines: {node: '>=18'}

  '@biomejs/biome@1.9.4':
    resolution: {integrity: sha512-1rkd7G70+o9KkTn5KLmDYXihGoTaIGO9PIIN2ZB7UJxFrWw04CZHPYiMRjYsaDvVV7hP1dYNRLxSANLaBFGpog==}
    engines: {node: '>=14.21.3'}
    hasBin: true

  '@biomejs/cli-darwin-arm64@1.9.4':
    resolution: {integrity: sha512-bFBsPWrNvkdKrNCYeAp+xo2HecOGPAy9WyNyB/jKnnedgzl4W4Hb9ZMzYNbf8dMCGmUdSavlYHiR01QaYR58cw==}
    engines: {node: '>=14.21.3'}
    cpu: [arm64]
    os: [darwin]

  '@biomejs/cli-darwin-x64@1.9.4':
    resolution: {integrity: sha512-ngYBh/+bEedqkSevPVhLP4QfVPCpb+4BBe2p7Xs32dBgs7rh9nY2AIYUL6BgLw1JVXV8GlpKmb/hNiuIxfPfZg==}
    engines: {node: '>=14.21.3'}
    cpu: [x64]
    os: [darwin]

  '@biomejs/cli-linux-arm64-musl@1.9.4':
    resolution: {integrity: sha512-v665Ct9WCRjGa8+kTr0CzApU0+XXtRgwmzIf1SeKSGAv+2scAlW6JR5PMFo6FzqqZ64Po79cKODKf3/AAmECqA==}
    engines: {node: '>=14.21.3'}
    cpu: [arm64]
    os: [linux]

  '@biomejs/cli-linux-arm64@1.9.4':
    resolution: {integrity: sha512-fJIW0+LYujdjUgJJuwesP4EjIBl/N/TcOX3IvIHJQNsAqvV2CHIogsmA94BPG6jZATS4Hi+xv4SkBBQSt1N4/g==}
    engines: {node: '>=14.21.3'}
    cpu: [arm64]
    os: [linux]

  '@biomejs/cli-linux-x64-musl@1.9.4':
    resolution: {integrity: sha512-gEhi/jSBhZ2m6wjV530Yy8+fNqG8PAinM3oV7CyO+6c3CEh16Eizm21uHVsyVBEB6RIM8JHIl6AGYCv6Q6Q9Tg==}
    engines: {node: '>=14.21.3'}
    cpu: [x64]
    os: [linux]

  '@biomejs/cli-linux-x64@1.9.4':
    resolution: {integrity: sha512-lRCJv/Vi3Vlwmbd6K+oQ0KhLHMAysN8lXoCI7XeHlxaajk06u7G+UsFSO01NAs5iYuWKmVZjmiOzJ0OJmGsMwg==}
    engines: {node: '>=14.21.3'}
    cpu: [x64]
    os: [linux]

  '@biomejs/cli-win32-arm64@1.9.4':
    resolution: {integrity: sha512-tlbhLk+WXZmgwoIKwHIHEBZUwxml7bRJgk0X2sPyNR3S93cdRq6XulAZRQJ17FYGGzWne0fgrXBKpl7l4M87Hg==}
    engines: {node: '>=14.21.3'}
    cpu: [arm64]
    os: [win32]

  '@biomejs/cli-win32-x64@1.9.4':
    resolution: {integrity: sha512-8Y5wMhVIPaWe6jw2H+KlEm4wP/f7EW3810ZLmDlrEEy5KvBsb9ECEfu/kMWD484ijfQ8+nIi0giMgu9g1UAuuA==}
    engines: {node: '>=14.21.3'}
    cpu: [x64]
    os: [win32]

  '@bundled-es-modules/cookie@2.0.1':
    resolution: {integrity: sha512-8o+5fRPLNbjbdGRRmJj3h6Hh1AQJf2dk3qQ/5ZFb+PXkRNiSoMGGUKlsgLfrxneb72axVJyIYji64E2+nNfYyw==}

  '@bundled-es-modules/statuses@1.0.1':
    resolution: {integrity: sha512-yn7BklA5acgcBr+7w064fGV+SGIFySjCKpqjcWgBAIfrAkY+4GQTJJHQMeT3V/sgz23VTEVV8TtOmkvJAhFVfg==}

  '@bundled-es-modules/tough-cookie@0.1.6':
    resolution: {integrity: sha512-dvMHbL464C0zI+Yqxbz6kZ5TOEp7GLW+pry/RWndAR8MJQAXZ2rPmIs8tziTZjeIyhSNZgZbCePtfSbdWqStJw==}

  '@capsizecss/unpack@2.4.0':
    resolution: {integrity: sha512-GrSU71meACqcmIUxPYOJvGKF0yryjN/L1aCuE9DViCTJI7bfkjgYDPD1zbNDcINJwSSP6UaBZY9GAbYDO7re0Q==}

  '@csstools/color-helpers@5.1.0':
    resolution: {integrity: sha512-S11EXWJyy0Mz5SYvRmY8nJYTFFd1LCNV+7cXyAgQtOOuzb4EsgfqDufL+9esx72/eLhsRdGZwaldu/h+E4t4BA==}
    engines: {node: '>=18'}

  '@csstools/css-calc@2.1.4':
    resolution: {integrity: sha512-3N8oaj+0juUw/1H3YwmDDJXCgTB1gKU6Hc/bB502u9zR0q2vd786XJH9QfrKIEgFlZmhZiq6epXl4rHqhzsIgQ==}
    engines: {node: '>=18'}
    peerDependencies:
      '@csstools/css-parser-algorithms': ^3.0.5
      '@csstools/css-tokenizer': ^3.0.4

  '@csstools/css-color-parser@3.1.0':
    resolution: {integrity: sha512-nbtKwh3a6xNVIp/VRuXV64yTKnb1IjTAEEh3irzS+HkKjAOYLTGNb9pmVNntZ8iVBHcWDA2Dof0QtPgFI1BaTA==}
    engines: {node: '>=18'}
    peerDependencies:
      '@csstools/css-parser-algorithms': ^3.0.5
      '@csstools/css-tokenizer': ^3.0.4

  '@csstools/css-parser-algorithms@3.0.5':
    resolution: {integrity: sha512-DaDeUkXZKjdGhgYaHNJTV9pV7Y9B3b644jCLs9Upc3VeNGg6LWARAT6O+Q+/COo+2gg/bM5rhpMAtf70WqfBdQ==}
    engines: {node: '>=18'}
    peerDependencies:
      '@csstools/css-tokenizer': ^3.0.4

  '@csstools/css-syntax-patches-for-csstree@1.0.14':
    resolution: {integrity: sha512-zSlIxa20WvMojjpCSy8WrNpcZ61RqfTfX3XTaOeVlGJrt/8HF3YbzgFZa01yTbT4GWQLwfTcC3EB8i3XnB647Q==}
    engines: {node: '>=18'}
    peerDependencies:
      postcss: ^8.4

  '@csstools/css-tokenizer@3.0.4':
    resolution: {integrity: sha512-Vd/9EVDiu6PPJt9yAh6roZP6El1xHrdvIVGjyBsHR0RYwNHgL7FJPyIIW4fANJNG6FtyZfvlRPpFI4ZM/lubvw==}
    engines: {node: '>=18'}

  '@ctrl/tinycolor@4.1.0':
    resolution: {integrity: sha512-WyOx8cJQ+FQus4Mm4uPIZA64gbk3Wxh0so5Lcii0aJifqwoVOlfFtorjLE0Hen4OYyHZMXDWqMmaQemBhgxFRQ==}
    engines: {node: '>=14'}

  '@emmetio/abbreviation@2.3.3':
    resolution: {integrity: sha512-mgv58UrU3rh4YgbE/TzgLQwJ3pFsHHhCLqY20aJq+9comytTXUDNGG/SMtSeMJdkpxgXSXunBGLD8Boka3JyVA==}

  '@emmetio/css-abbreviation@2.1.8':
    resolution: {integrity: sha512-s9yjhJ6saOO/uk1V74eifykk2CBYi01STTK3WlXWGOepyKa23ymJ053+DNQjpFcy1ingpaO7AxCcwLvHFY9tuw==}

  '@emmetio/css-parser@0.4.0':
    resolution: {integrity: sha512-z7wkxRSZgrQHXVzObGkXG+Vmj3uRlpM11oCZ9pbaz0nFejvCDmAiNDpY75+wgXOcffKpj4rzGtwGaZxfJKsJxw==}

  '@emmetio/html-matcher@1.3.0':
    resolution: {integrity: sha512-NTbsvppE5eVyBMuyGfVu2CRrLvo7J4YHb6t9sBFLyY03WYhXET37qA4zOYUjBWFCRHO7pS1B9khERtY0f5JXPQ==}

  '@emmetio/scanner@1.0.4':
    resolution: {integrity: sha512-IqRuJtQff7YHHBk4G8YZ45uB9BaAGcwQeVzgj/zj8/UdOhtQpEIupUhSk8dys6spFIWVZVeK20CzGEnqR5SbqA==}

  '@emmetio/stream-reader-utils@0.1.0':
    resolution: {integrity: sha512-ZsZ2I9Vzso3Ho/pjZFsmmZ++FWeEd/txqybHTm4OgaZzdS8V9V/YYWQwg5TC38Z7uLWUV1vavpLLbjJtKubR1A==}

  '@emmetio/stream-reader@2.2.0':
    resolution: {integrity: sha512-fXVXEyFA5Yv3M3n8sUGT7+fvecGrZP4k6FnWWMSZVQf69kAq0LLpaBQLGcPR30m3zMmKYhECP4k/ZkzvhEW5kw==}

  '@emnapi/runtime@1.4.3':
    resolution: {integrity: sha512-pBPWdu6MLKROBX05wSNKcNb++m5Er+KQ9QkB+WVM+pW2Kx9hoSrVTnu3BdkI5eBLZoKu/J6mW/B6i6bJB2ytXQ==}

  '@esbuild/aix-ppc64@0.24.2':
    resolution: {integrity: sha512-thpVCb/rhxE/BnMLQ7GReQLLN8q9qbHmI55F4489/ByVg2aQaQ6kbcLb6FHkocZzQhxc4gx0sCk0tJkKBFzDhA==}
    engines: {node: '>=18'}
    cpu: [ppc64]
    os: [aix]

  '@esbuild/aix-ppc64@0.25.10':
    resolution: {integrity: sha512-0NFWnA+7l41irNuaSVlLfgNT12caWJVLzp5eAVhZ0z1qpxbockccEt3s+149rE64VUI3Ml2zt8Nv5JVc4QXTsw==}
    engines: {node: '>=18'}
    cpu: [ppc64]
    os: [aix]

  '@esbuild/aix-ppc64@0.25.5':
    resolution: {integrity: sha512-9o3TMmpmftaCMepOdA5k/yDw8SfInyzWWTjYTFCX3kPSDJMROQTb8jg+h9Cnwnmm1vOzvxN7gIfB5V2ewpjtGA==}
    engines: {node: '>=18'}
    cpu: [ppc64]
    os: [aix]

  '@esbuild/aix-ppc64@0.25.6':
    resolution: {integrity: sha512-ShbM/3XxwuxjFiuVBHA+d3j5dyac0aEVVq1oluIDf71hUw0aRF59dV/efUsIwFnR6m8JNM2FjZOzmaZ8yG61kw==}
    engines: {node: '>=18'}
    cpu: [ppc64]
    os: [aix]

  '@esbuild/aix-ppc64@0.25.9':
    resolution: {integrity: sha512-OaGtL73Jck6pBKjNIe24BnFE6agGl+6KxDtTfHhy1HmhthfKouEcOhqpSL64K4/0WCtbKFLOdzD/44cJ4k9opA==}
    engines: {node: '>=18'}
    cpu: [ppc64]
    os: [aix]

  '@esbuild/android-arm64@0.24.2':
    resolution: {integrity: sha512-cNLgeqCqV8WxfcTIOeL4OAtSmL8JjcN6m09XIgro1Wi7cF4t/THaWEa7eL5CMoMBdjoHOTh/vwTO/o2TRXIyzg==}
    engines: {node: '>=18'}
    cpu: [arm64]
    os: [android]

  '@esbuild/android-arm64@0.25.10':
    resolution: {integrity: sha512-LSQa7eDahypv/VO6WKohZGPSJDq5OVOo3UoFR1E4t4Gj1W7zEQMUhI+lo81H+DtB+kP+tDgBp+M4oNCwp6kffg==}
    engines: {node: '>=18'}
    cpu: [arm64]
    os: [android]

  '@esbuild/android-arm64@0.25.5':
    resolution: {integrity: sha512-VGzGhj4lJO+TVGV1v8ntCZWJktV7SGCs3Pn1GRWI1SBFtRALoomm8k5E9Pmwg3HOAal2VDc2F9+PM/rEY6oIDg==}
    engines: {node: '>=18'}
    cpu: [arm64]
    os: [android]

  '@esbuild/android-arm64@0.25.6':
    resolution: {integrity: sha512-hd5zdUarsK6strW+3Wxi5qWws+rJhCCbMiC9QZyzoxfk5uHRIE8T287giQxzVpEvCwuJ9Qjg6bEjcRJcgfLqoA==}
    engines: {node: '>=18'}
    cpu: [arm64]
    os: [android]

  '@esbuild/android-arm64@0.25.9':
    resolution: {integrity: sha512-IDrddSmpSv51ftWslJMvl3Q2ZT98fUSL2/rlUXuVqRXHCs5EUF1/f+jbjF5+NG9UffUDMCiTyh8iec7u8RlTLg==}
    engines: {node: '>=18'}
    cpu: [arm64]
    os: [android]

  '@esbuild/android-arm@0.24.2':
    resolution: {integrity: sha512-tmwl4hJkCfNHwFB3nBa8z1Uy3ypZpxqxfTQOcHX+xRByyYgunVbZ9MzUUfb0RxaHIMnbHagwAxuTL+tnNM+1/Q==}
    engines: {node: '>=18'}
    cpu: [arm]
    os: [android]

  '@esbuild/android-arm@0.25.10':
    resolution: {integrity: sha512-dQAxF1dW1C3zpeCDc5KqIYuZ1tgAdRXNoZP7vkBIRtKZPYe2xVr/d3SkirklCHudW1B45tGiUlz2pUWDfbDD4w==}
    engines: {node: '>=18'}
    cpu: [arm]
    os: [android]

  '@esbuild/android-arm@0.25.5':
    resolution: {integrity: sha512-AdJKSPeEHgi7/ZhuIPtcQKr5RQdo6OO2IL87JkianiMYMPbCtot9fxPbrMiBADOWWm3T2si9stAiVsGbTQFkbA==}
    engines: {node: '>=18'}
    cpu: [arm]
    os: [android]

  '@esbuild/android-arm@0.25.6':
    resolution: {integrity: sha512-S8ToEOVfg++AU/bHwdksHNnyLyVM+eMVAOf6yRKFitnwnbwwPNqKr3srzFRe7nzV69RQKb5DgchIX5pt3L53xg==}
    engines: {node: '>=18'}
    cpu: [arm]
    os: [android]

  '@esbuild/android-arm@0.25.9':
    resolution: {integrity: sha512-5WNI1DaMtxQ7t7B6xa572XMXpHAaI/9Hnhk8lcxF4zVN4xstUgTlvuGDorBguKEnZO70qwEcLpfifMLoxiPqHQ==}
    engines: {node: '>=18'}
    cpu: [arm]
    os: [android]

  '@esbuild/android-x64@0.24.2':
    resolution: {integrity: sha512-B6Q0YQDqMx9D7rvIcsXfmJfvUYLoP722bgfBlO5cGvNVb5V/+Y7nhBE3mHV9OpxBf4eAS2S68KZztiPaWq4XYw==}
    engines: {node: '>=18'}
    cpu: [x64]
    os: [android]

  '@esbuild/android-x64@0.25.10':
    resolution: {integrity: sha512-MiC9CWdPrfhibcXwr39p9ha1x0lZJ9KaVfvzA0Wxwz9ETX4v5CHfF09bx935nHlhi+MxhA63dKRRQLiVgSUtEg==}
    engines: {node: '>=18'}
    cpu: [x64]
    os: [android]

  '@esbuild/android-x64@0.25.5':
    resolution: {integrity: sha512-D2GyJT1kjvO//drbRT3Hib9XPwQeWd9vZoBJn+bu/lVsOZ13cqNdDeqIF/xQ5/VmWvMduP6AmXvylO/PIc2isw==}
    engines: {node: '>=18'}
    cpu: [x64]
    os: [android]

  '@esbuild/android-x64@0.25.6':
    resolution: {integrity: sha512-0Z7KpHSr3VBIO9A/1wcT3NTy7EB4oNC4upJ5ye3R7taCc2GUdeynSLArnon5G8scPwaU866d3H4BCrE5xLW25A==}
    engines: {node: '>=18'}
    cpu: [x64]
    os: [android]

  '@esbuild/android-x64@0.25.9':
    resolution: {integrity: sha512-I853iMZ1hWZdNllhVZKm34f4wErd4lMyeV7BLzEExGEIZYsOzqDWDf+y082izYUE8gtJnYHdeDpN/6tUdwvfiw==}
    engines: {node: '>=18'}
    cpu: [x64]
    os: [android]

  '@esbuild/darwin-arm64@0.24.2':
    resolution: {integrity: sha512-kj3AnYWc+CekmZnS5IPu9D+HWtUI49hbnyqk0FLEJDbzCIQt7hg7ucF1SQAilhtYpIujfaHr6O0UHlzzSPdOeA==}
    engines: {node: '>=18'}
    cpu: [arm64]
    os: [darwin]

  '@esbuild/darwin-arm64@0.25.10':
    resolution: {integrity: sha512-JC74bdXcQEpW9KkV326WpZZjLguSZ3DfS8wrrvPMHgQOIEIG/sPXEN/V8IssoJhbefLRcRqw6RQH2NnpdprtMA==}
    engines: {node: '>=18'}
    cpu: [arm64]
    os: [darwin]

  '@esbuild/darwin-arm64@0.25.5':
    resolution: {integrity: sha512-GtaBgammVvdF7aPIgH2jxMDdivezgFu6iKpmT+48+F8Hhg5J/sfnDieg0aeG/jfSvkYQU2/pceFPDKlqZzwnfQ==}
    engines: {node: '>=18'}
    cpu: [arm64]
    os: [darwin]

  '@esbuild/darwin-arm64@0.25.6':
    resolution: {integrity: sha512-FFCssz3XBavjxcFxKsGy2DYK5VSvJqa6y5HXljKzhRZ87LvEi13brPrf/wdyl/BbpbMKJNOr1Sd0jtW4Ge1pAA==}
    engines: {node: '>=18'}
    cpu: [arm64]
    os: [darwin]

  '@esbuild/darwin-arm64@0.25.9':
    resolution: {integrity: sha512-XIpIDMAjOELi/9PB30vEbVMs3GV1v2zkkPnuyRRURbhqjyzIINwj+nbQATh4H9GxUgH1kFsEyQMxwiLFKUS6Rg==}
    engines: {node: '>=18'}
    cpu: [arm64]
    os: [darwin]

  '@esbuild/darwin-x64@0.24.2':
    resolution: {integrity: sha512-WeSrmwwHaPkNR5H3yYfowhZcbriGqooyu3zI/3GGpF8AyUdsrrP0X6KumITGA9WOyiJavnGZUwPGvxvwfWPHIA==}
    engines: {node: '>=18'}
    cpu: [x64]
    os: [darwin]

  '@esbuild/darwin-x64@0.25.10':
    resolution: {integrity: sha512-tguWg1olF6DGqzws97pKZ8G2L7Ig1vjDmGTwcTuYHbuU6TTjJe5FXbgs5C1BBzHbJ2bo1m3WkQDbWO2PvamRcg==}
    engines: {node: '>=18'}
    cpu: [x64]
    os: [darwin]

  '@esbuild/darwin-x64@0.25.5':
    resolution: {integrity: sha512-1iT4FVL0dJ76/q1wd7XDsXrSW+oLoquptvh4CLR4kITDtqi2e/xwXwdCVH8hVHU43wgJdsq7Gxuzcs6Iq/7bxQ==}
    engines: {node: '>=18'}
    cpu: [x64]
    os: [darwin]

  '@esbuild/darwin-x64@0.25.6':
    resolution: {integrity: sha512-GfXs5kry/TkGM2vKqK2oyiLFygJRqKVhawu3+DOCk7OxLy/6jYkWXhlHwOoTb0WqGnWGAS7sooxbZowy+pK9Yg==}
    engines: {node: '>=18'}
    cpu: [x64]
    os: [darwin]

  '@esbuild/darwin-x64@0.25.9':
    resolution: {integrity: sha512-jhHfBzjYTA1IQu8VyrjCX4ApJDnH+ez+IYVEoJHeqJm9VhG9Dh2BYaJritkYK3vMaXrf7Ogr/0MQ8/MeIefsPQ==}
    engines: {node: '>=18'}
    cpu: [x64]
    os: [darwin]

  '@esbuild/freebsd-arm64@0.24.2':
    resolution: {integrity: sha512-UN8HXjtJ0k/Mj6a9+5u6+2eZ2ERD7Edt1Q9IZiB5UZAIdPnVKDoG7mdTVGhHJIeEml60JteamR3qhsr1r8gXvg==}
    engines: {node: '>=18'}
    cpu: [arm64]
    os: [freebsd]

  '@esbuild/freebsd-arm64@0.25.10':
    resolution: {integrity: sha512-3ZioSQSg1HT2N05YxeJWYR+Libe3bREVSdWhEEgExWaDtyFbbXWb49QgPvFH8u03vUPX10JhJPcz7s9t9+boWg==}
    engines: {node: '>=18'}
    cpu: [arm64]
    os: [freebsd]

  '@esbuild/freebsd-arm64@0.25.5':
    resolution: {integrity: sha512-nk4tGP3JThz4La38Uy/gzyXtpkPW8zSAmoUhK9xKKXdBCzKODMc2adkB2+8om9BDYugz+uGV7sLmpTYzvmz6Sw==}
    engines: {node: '>=18'}
    cpu: [arm64]
    os: [freebsd]

  '@esbuild/freebsd-arm64@0.25.6':
    resolution: {integrity: sha512-aoLF2c3OvDn2XDTRvn8hN6DRzVVpDlj2B/F66clWd/FHLiHaG3aVZjxQX2DYphA5y/evbdGvC6Us13tvyt4pWg==}
    engines: {node: '>=18'}
    cpu: [arm64]
    os: [freebsd]

  '@esbuild/freebsd-arm64@0.25.9':
    resolution: {integrity: sha512-z93DmbnY6fX9+KdD4Ue/H6sYs+bhFQJNCPZsi4XWJoYblUqT06MQUdBCpcSfuiN72AbqeBFu5LVQTjfXDE2A6Q==}
    engines: {node: '>=18'}
    cpu: [arm64]
    os: [freebsd]

  '@esbuild/freebsd-x64@0.24.2':
    resolution: {integrity: sha512-TvW7wE/89PYW+IevEJXZ5sF6gJRDY/14hyIGFXdIucxCsbRmLUcjseQu1SyTko+2idmCw94TgyaEZi9HUSOe3Q==}
    engines: {node: '>=18'}
    cpu: [x64]
    os: [freebsd]

  '@esbuild/freebsd-x64@0.25.10':
    resolution: {integrity: sha512-LLgJfHJk014Aa4anGDbh8bmI5Lk+QidDmGzuC2D+vP7mv/GeSN+H39zOf7pN5N8p059FcOfs2bVlrRr4SK9WxA==}
    engines: {node: '>=18'}
    cpu: [x64]
    os: [freebsd]

  '@esbuild/freebsd-x64@0.25.5':
    resolution: {integrity: sha512-PrikaNjiXdR2laW6OIjlbeuCPrPaAl0IwPIaRv+SMV8CiM8i2LqVUHFC1+8eORgWyY7yhQY+2U2fA55mBzReaw==}
    engines: {node: '>=18'}
    cpu: [x64]
    os: [freebsd]

  '@esbuild/freebsd-x64@0.25.6':
    resolution: {integrity: sha512-2SkqTjTSo2dYi/jzFbU9Plt1vk0+nNg8YC8rOXXea+iA3hfNJWebKYPs3xnOUf9+ZWhKAaxnQNUf2X9LOpeiMQ==}
    engines: {node: '>=18'}
    cpu: [x64]
    os: [freebsd]

  '@esbuild/freebsd-x64@0.25.9':
    resolution: {integrity: sha512-mrKX6H/vOyo5v71YfXWJxLVxgy1kyt1MQaD8wZJgJfG4gq4DpQGpgTB74e5yBeQdyMTbgxp0YtNj7NuHN0PoZg==}
    engines: {node: '>=18'}
    cpu: [x64]
    os: [freebsd]

  '@esbuild/linux-arm64@0.24.2':
    resolution: {integrity: sha512-7HnAD6074BW43YvvUmE/35Id9/NB7BeX5EoNkK9obndmZBUk8xmJJeU7DwmUeN7tkysslb2eSl6CTrYz6oEMQg==}
    engines: {node: '>=18'}
    cpu: [arm64]
    os: [linux]

  '@esbuild/linux-arm64@0.25.10':
    resolution: {integrity: sha512-5luJWN6YKBsawd5f9i4+c+geYiVEw20FVW5x0v1kEMWNq8UctFjDiMATBxLvmmHA4bf7F6hTRaJgtghFr9iziQ==}
    engines: {node: '>=18'}
    cpu: [arm64]
    os: [linux]

  '@esbuild/linux-arm64@0.25.5':
    resolution: {integrity: sha512-Z9kfb1v6ZlGbWj8EJk9T6czVEjjq2ntSYLY2cw6pAZl4oKtfgQuS4HOq41M/BcoLPzrUbNd+R4BXFyH//nHxVg==}
    engines: {node: '>=18'}
    cpu: [arm64]
    os: [linux]

  '@esbuild/linux-arm64@0.25.6':
    resolution: {integrity: sha512-b967hU0gqKd9Drsh/UuAm21Khpoh6mPBSgz8mKRq4P5mVK8bpA+hQzmm/ZwGVULSNBzKdZPQBRT3+WuVavcWsQ==}
    engines: {node: '>=18'}
    cpu: [arm64]
    os: [linux]

  '@esbuild/linux-arm64@0.25.9':
    resolution: {integrity: sha512-BlB7bIcLT3G26urh5Dmse7fiLmLXnRlopw4s8DalgZ8ef79Jj4aUcYbk90g8iCa2467HX8SAIidbL7gsqXHdRw==}
    engines: {node: '>=18'}
    cpu: [arm64]
    os: [linux]

  '@esbuild/linux-arm@0.24.2':
    resolution: {integrity: sha512-n0WRM/gWIdU29J57hJyUdIsk0WarGd6To0s+Y+LwvlC55wt+GT/OgkwoXCXvIue1i1sSNWblHEig00GBWiJgfA==}
    engines: {node: '>=18'}
    cpu: [arm]
    os: [linux]

  '@esbuild/linux-arm@0.25.10':
    resolution: {integrity: sha512-oR31GtBTFYCqEBALI9r6WxoU/ZofZl962pouZRTEYECvNF/dtXKku8YXcJkhgK/beU+zedXfIzHijSRapJY3vg==}
    engines: {node: '>=18'}
    cpu: [arm]
    os: [linux]

  '@esbuild/linux-arm@0.25.5':
    resolution: {integrity: sha512-cPzojwW2okgh7ZlRpcBEtsX7WBuqbLrNXqLU89GxWbNt6uIg78ET82qifUy3W6OVww6ZWobWub5oqZOVtwolfw==}
    engines: {node: '>=18'}
    cpu: [arm]
    os: [linux]

  '@esbuild/linux-arm@0.25.6':
    resolution: {integrity: sha512-SZHQlzvqv4Du5PrKE2faN0qlbsaW/3QQfUUc6yO2EjFcA83xnwm91UbEEVx4ApZ9Z5oG8Bxz4qPE+HFwtVcfyw==}
    engines: {node: '>=18'}
    cpu: [arm]
    os: [linux]

  '@esbuild/linux-arm@0.25.9':
    resolution: {integrity: sha512-HBU2Xv78SMgaydBmdor38lg8YDnFKSARg1Q6AT0/y2ezUAKiZvc211RDFHlEZRFNRVhcMamiToo7bDx3VEOYQw==}
    engines: {node: '>=18'}
    cpu: [arm]
    os: [linux]

  '@esbuild/linux-ia32@0.24.2':
    resolution: {integrity: sha512-sfv0tGPQhcZOgTKO3oBE9xpHuUqguHvSo4jl+wjnKwFpapx+vUDcawbwPNuBIAYdRAvIDBfZVvXprIj3HA+Ugw==}
    engines: {node: '>=18'}
    cpu: [ia32]
    os: [linux]

  '@esbuild/linux-ia32@0.25.10':
    resolution: {integrity: sha512-NrSCx2Kim3EnnWgS4Txn0QGt0Xipoumb6z6sUtl5bOEZIVKhzfyp/Lyw4C1DIYvzeW/5mWYPBFJU3a/8Yr75DQ==}
    engines: {node: '>=18'}
    cpu: [ia32]
    os: [linux]

  '@esbuild/linux-ia32@0.25.5':
    resolution: {integrity: sha512-sQ7l00M8bSv36GLV95BVAdhJ2QsIbCuCjh/uYrWiMQSUuV+LpXwIqhgJDcvMTj+VsQmqAHL2yYaasENvJ7CDKA==}
    engines: {node: '>=18'}
    cpu: [ia32]
    os: [linux]

  '@esbuild/linux-ia32@0.25.6':
    resolution: {integrity: sha512-aHWdQ2AAltRkLPOsKdi3xv0mZ8fUGPdlKEjIEhxCPm5yKEThcUjHpWB1idN74lfXGnZ5SULQSgtr5Qos5B0bPw==}
    engines: {node: '>=18'}
    cpu: [ia32]
    os: [linux]

  '@esbuild/linux-ia32@0.25.9':
    resolution: {integrity: sha512-e7S3MOJPZGp2QW6AK6+Ly81rC7oOSerQ+P8L0ta4FhVi+/j/v2yZzx5CqqDaWjtPFfYz21Vi1S0auHrap3Ma3A==}
    engines: {node: '>=18'}
    cpu: [ia32]
    os: [linux]

  '@esbuild/linux-loong64@0.24.2':
    resolution: {integrity: sha512-CN9AZr8kEndGooS35ntToZLTQLHEjtVB5n7dl8ZcTZMonJ7CCfStrYhrzF97eAecqVbVJ7APOEe18RPI4KLhwQ==}
    engines: {node: '>=18'}
    cpu: [loong64]
    os: [linux]

  '@esbuild/linux-loong64@0.25.10':
    resolution: {integrity: sha512-xoSphrd4AZda8+rUDDfD9J6FUMjrkTz8itpTITM4/xgerAZZcFW7Dv+sun7333IfKxGG8gAq+3NbfEMJfiY+Eg==}
    engines: {node: '>=18'}
    cpu: [loong64]
    os: [linux]

  '@esbuild/linux-loong64@0.25.5':
    resolution: {integrity: sha512-0ur7ae16hDUC4OL5iEnDb0tZHDxYmuQyhKhsPBV8f99f6Z9KQM02g33f93rNH5A30agMS46u2HP6qTdEt6Q1kg==}
    engines: {node: '>=18'}
    cpu: [loong64]
    os: [linux]

  '@esbuild/linux-loong64@0.25.6':
    resolution: {integrity: sha512-VgKCsHdXRSQ7E1+QXGdRPlQ/e08bN6WMQb27/TMfV+vPjjTImuT9PmLXupRlC90S1JeNNW5lzkAEO/McKeJ2yg==}
    engines: {node: '>=18'}
    cpu: [loong64]
    os: [linux]

  '@esbuild/linux-loong64@0.25.9':
    resolution: {integrity: sha512-Sbe10Bnn0oUAB2AalYztvGcK+o6YFFA/9829PhOCUS9vkJElXGdphz0A3DbMdP8gmKkqPmPcMJmJOrI3VYB1JQ==}
    engines: {node: '>=18'}
    cpu: [loong64]
    os: [linux]

  '@esbuild/linux-mips64el@0.24.2':
    resolution: {integrity: sha512-iMkk7qr/wl3exJATwkISxI7kTcmHKE+BlymIAbHO8xanq/TjHaaVThFF6ipWzPHryoFsesNQJPE/3wFJw4+huw==}
    engines: {node: '>=18'}
    cpu: [mips64el]
    os: [linux]

  '@esbuild/linux-mips64el@0.25.10':
    resolution: {integrity: sha512-ab6eiuCwoMmYDyTnyptoKkVS3k8fy/1Uvq7Dj5czXI6DF2GqD2ToInBI0SHOp5/X1BdZ26RKc5+qjQNGRBelRA==}
    engines: {node: '>=18'}
    cpu: [mips64el]
    os: [linux]

  '@esbuild/linux-mips64el@0.25.5':
    resolution: {integrity: sha512-kB/66P1OsHO5zLz0i6X0RxlQ+3cu0mkxS3TKFvkb5lin6uwZ/ttOkP3Z8lfR9mJOBk14ZwZ9182SIIWFGNmqmg==}
    engines: {node: '>=18'}
    cpu: [mips64el]
    os: [linux]

  '@esbuild/linux-mips64el@0.25.6':
    resolution: {integrity: sha512-WViNlpivRKT9/py3kCmkHnn44GkGXVdXfdc4drNmRl15zVQ2+D2uFwdlGh6IuK5AAnGTo2qPB1Djppj+t78rzw==}
    engines: {node: '>=18'}
    cpu: [mips64el]
    os: [linux]

  '@esbuild/linux-mips64el@0.25.9':
    resolution: {integrity: sha512-YcM5br0mVyZw2jcQeLIkhWtKPeVfAerES5PvOzaDxVtIyZ2NUBZKNLjC5z3/fUlDgT6w89VsxP2qzNipOaaDyA==}
    engines: {node: '>=18'}
    cpu: [mips64el]
    os: [linux]

  '@esbuild/linux-ppc64@0.24.2':
    resolution: {integrity: sha512-shsVrgCZ57Vr2L8mm39kO5PPIb+843FStGt7sGGoqiiWYconSxwTiuswC1VJZLCjNiMLAMh34jg4VSEQb+iEbw==}
    engines: {node: '>=18'}
    cpu: [ppc64]
    os: [linux]

  '@esbuild/linux-ppc64@0.25.10':
    resolution: {integrity: sha512-NLinzzOgZQsGpsTkEbdJTCanwA5/wozN9dSgEl12haXJBzMTpssebuXR42bthOF3z7zXFWH1AmvWunUCkBE4EA==}
    engines: {node: '>=18'}
    cpu: [ppc64]
    os: [linux]

  '@esbuild/linux-ppc64@0.25.5':
    resolution: {integrity: sha512-UZCmJ7r9X2fe2D6jBmkLBMQetXPXIsZjQJCjgwpVDz+YMcS6oFR27alkgGv3Oqkv07bxdvw7fyB71/olceJhkQ==}
    engines: {node: '>=18'}
    cpu: [ppc64]
    os: [linux]

  '@esbuild/linux-ppc64@0.25.6':
    resolution: {integrity: sha512-wyYKZ9NTdmAMb5730I38lBqVu6cKl4ZfYXIs31Baf8aoOtB4xSGi3THmDYt4BTFHk7/EcVixkOV2uZfwU3Q2Jw==}
    engines: {node: '>=18'}
    cpu: [ppc64]
    os: [linux]

  '@esbuild/linux-ppc64@0.25.9':
    resolution: {integrity: sha512-++0HQvasdo20JytyDpFvQtNrEsAgNG2CY1CLMwGXfFTKGBGQT3bOeLSYE2l1fYdvML5KUuwn9Z8L1EWe2tzs1w==}
    engines: {node: '>=18'}
    cpu: [ppc64]
    os: [linux]

  '@esbuild/linux-riscv64@0.24.2':
    resolution: {integrity: sha512-4eSFWnU9Hhd68fW16GD0TINewo1L6dRrB+oLNNbYyMUAeOD2yCK5KXGK1GH4qD/kT+bTEXjsyTCiJGHPZ3eM9Q==}
    engines: {node: '>=18'}
    cpu: [riscv64]
    os: [linux]

  '@esbuild/linux-riscv64@0.25.10':
    resolution: {integrity: sha512-FE557XdZDrtX8NMIeA8LBJX3dC2M8VGXwfrQWU7LB5SLOajfJIxmSdyL/gU1m64Zs9CBKvm4UAuBp5aJ8OgnrA==}
    engines: {node: '>=18'}
    cpu: [riscv64]
    os: [linux]

  '@esbuild/linux-riscv64@0.25.5':
    resolution: {integrity: sha512-kTxwu4mLyeOlsVIFPfQo+fQJAV9mh24xL+y+Bm6ej067sYANjyEw1dNHmvoqxJUCMnkBdKpvOn0Ahql6+4VyeA==}
    engines: {node: '>=18'}
    cpu: [riscv64]
    os: [linux]

  '@esbuild/linux-riscv64@0.25.6':
    resolution: {integrity: sha512-KZh7bAGGcrinEj4qzilJ4hqTY3Dg2U82c8bv+e1xqNqZCrCyc+TL9AUEn5WGKDzm3CfC5RODE/qc96OcbIe33w==}
    engines: {node: '>=18'}
    cpu: [riscv64]
    os: [linux]

  '@esbuild/linux-riscv64@0.25.9':
    resolution: {integrity: sha512-uNIBa279Y3fkjV+2cUjx36xkx7eSjb8IvnL01eXUKXez/CBHNRw5ekCGMPM0BcmqBxBcdgUWuUXmVWwm4CH9kg==}
    engines: {node: '>=18'}
    cpu: [riscv64]
    os: [linux]

  '@esbuild/linux-s390x@0.24.2':
    resolution: {integrity: sha512-S0Bh0A53b0YHL2XEXC20bHLuGMOhFDO6GN4b3YjRLK//Ep3ql3erpNcPlEFed93hsQAjAQDNsvcK+hV90FubSw==}
    engines: {node: '>=18'}
    cpu: [s390x]
    os: [linux]

  '@esbuild/linux-s390x@0.25.10':
    resolution: {integrity: sha512-3BBSbgzuB9ajLoVZk0mGu+EHlBwkusRmeNYdqmznmMc9zGASFjSsxgkNsqmXugpPk00gJ0JNKh/97nxmjctdew==}
    engines: {node: '>=18'}
    cpu: [s390x]
    os: [linux]

  '@esbuild/linux-s390x@0.25.5':
    resolution: {integrity: sha512-K2dSKTKfmdh78uJ3NcWFiqyRrimfdinS5ErLSn3vluHNeHVnBAFWC8a4X5N+7FgVE1EjXS1QDZbpqZBjfrqMTQ==}
    engines: {node: '>=18'}
    cpu: [s390x]
    os: [linux]

  '@esbuild/linux-s390x@0.25.6':
    resolution: {integrity: sha512-9N1LsTwAuE9oj6lHMyyAM+ucxGiVnEqUdp4v7IaMmrwb06ZTEVCIs3oPPplVsnjPfyjmxwHxHMF8b6vzUVAUGw==}
    engines: {node: '>=18'}
    cpu: [s390x]
    os: [linux]

  '@esbuild/linux-s390x@0.25.9':
    resolution: {integrity: sha512-Mfiphvp3MjC/lctb+7D287Xw1DGzqJPb/J2aHHcHxflUo+8tmN/6d4k6I2yFR7BVo5/g7x2Monq4+Yew0EHRIA==}
    engines: {node: '>=18'}
    cpu: [s390x]
    os: [linux]

  '@esbuild/linux-x64@0.24.2':
    resolution: {integrity: sha512-8Qi4nQcCTbLnK9WoMjdC9NiTG6/E38RNICU6sUNqK0QFxCYgoARqVqxdFmWkdonVsvGqWhmm7MO0jyTqLqwj0Q==}
    engines: {node: '>=18'}
    cpu: [x64]
    os: [linux]

  '@esbuild/linux-x64@0.25.10':
    resolution: {integrity: sha512-QSX81KhFoZGwenVyPoberggdW1nrQZSvfVDAIUXr3WqLRZGZqWk/P4T8p2SP+de2Sr5HPcvjhcJzEiulKgnxtA==}
    engines: {node: '>=18'}
    cpu: [x64]
    os: [linux]

  '@esbuild/linux-x64@0.25.5':
    resolution: {integrity: sha512-uhj8N2obKTE6pSZ+aMUbqq+1nXxNjZIIjCjGLfsWvVpy7gKCOL6rsY1MhRh9zLtUtAI7vpgLMK6DxjO8Qm9lJw==}
    engines: {node: '>=18'}
    cpu: [x64]
    os: [linux]

  '@esbuild/linux-x64@0.25.6':
    resolution: {integrity: sha512-A6bJB41b4lKFWRKNrWoP2LHsjVzNiaurf7wyj/XtFNTsnPuxwEBWHLty+ZE0dWBKuSK1fvKgrKaNjBS7qbFKig==}
    engines: {node: '>=18'}
    cpu: [x64]
    os: [linux]

  '@esbuild/linux-x64@0.25.9':
    resolution: {integrity: sha512-iSwByxzRe48YVkmpbgoxVzn76BXjlYFXC7NvLYq+b+kDjyyk30J0JY47DIn8z1MO3K0oSl9fZoRmZPQI4Hklzg==}
    engines: {node: '>=18'}
    cpu: [x64]
    os: [linux]

  '@esbuild/netbsd-arm64@0.24.2':
    resolution: {integrity: sha512-wuLK/VztRRpMt9zyHSazyCVdCXlpHkKm34WUyinD2lzK07FAHTq0KQvZZlXikNWkDGoT6x3TD51jKQ7gMVpopw==}
    engines: {node: '>=18'}
    cpu: [arm64]
    os: [netbsd]

  '@esbuild/netbsd-arm64@0.25.10':
    resolution: {integrity: sha512-AKQM3gfYfSW8XRk8DdMCzaLUFB15dTrZfnX8WXQoOUpUBQ+NaAFCP1kPS/ykbbGYz7rxn0WS48/81l9hFl3u4A==}
    engines: {node: '>=18'}
    cpu: [arm64]
    os: [netbsd]

  '@esbuild/netbsd-arm64@0.25.5':
    resolution: {integrity: sha512-pwHtMP9viAy1oHPvgxtOv+OkduK5ugofNTVDilIzBLpoWAM16r7b/mxBvfpuQDpRQFMfuVr5aLcn4yveGvBZvw==}
    engines: {node: '>=18'}
    cpu: [arm64]
    os: [netbsd]

  '@esbuild/netbsd-arm64@0.25.6':
    resolution: {integrity: sha512-IjA+DcwoVpjEvyxZddDqBY+uJ2Snc6duLpjmkXm/v4xuS3H+3FkLZlDm9ZsAbF9rsfP3zeA0/ArNDORZgrxR/Q==}
    engines: {node: '>=18'}
    cpu: [arm64]
    os: [netbsd]

  '@esbuild/netbsd-arm64@0.25.9':
    resolution: {integrity: sha512-9jNJl6FqaUG+COdQMjSCGW4QiMHH88xWbvZ+kRVblZsWrkXlABuGdFJ1E9L7HK+T0Yqd4akKNa/lO0+jDxQD4Q==}
    engines: {node: '>=18'}
    cpu: [arm64]
    os: [netbsd]

  '@esbuild/netbsd-x64@0.24.2':
    resolution: {integrity: sha512-VefFaQUc4FMmJuAxmIHgUmfNiLXY438XrL4GDNV1Y1H/RW3qow68xTwjZKfj/+Plp9NANmzbH5R40Meudu8mmw==}
    engines: {node: '>=18'}
    cpu: [x64]
    os: [netbsd]

  '@esbuild/netbsd-x64@0.25.10':
    resolution: {integrity: sha512-7RTytDPGU6fek/hWuN9qQpeGPBZFfB4zZgcz2VK2Z5VpdUxEI8JKYsg3JfO0n/Z1E/6l05n0unDCNc4HnhQGig==}
    engines: {node: '>=18'}
    cpu: [x64]
    os: [netbsd]

  '@esbuild/netbsd-x64@0.25.5':
    resolution: {integrity: sha512-WOb5fKrvVTRMfWFNCroYWWklbnXH0Q5rZppjq0vQIdlsQKuw6mdSihwSo4RV/YdQ5UCKKvBy7/0ZZYLBZKIbwQ==}
    engines: {node: '>=18'}
    cpu: [x64]
    os: [netbsd]

  '@esbuild/netbsd-x64@0.25.6':
    resolution: {integrity: sha512-dUXuZr5WenIDlMHdMkvDc1FAu4xdWixTCRgP7RQLBOkkGgwuuzaGSYcOpW4jFxzpzL1ejb8yF620UxAqnBrR9g==}
    engines: {node: '>=18'}
    cpu: [x64]
    os: [netbsd]

  '@esbuild/netbsd-x64@0.25.9':
    resolution: {integrity: sha512-RLLdkflmqRG8KanPGOU7Rpg829ZHu8nFy5Pqdi9U01VYtG9Y0zOG6Vr2z4/S+/3zIyOxiK6cCeYNWOFR9QP87g==}
    engines: {node: '>=18'}
    cpu: [x64]
    os: [netbsd]

  '@esbuild/openbsd-arm64@0.24.2':
    resolution: {integrity: sha512-YQbi46SBct6iKnszhSvdluqDmxCJA+Pu280Av9WICNwQmMxV7nLRHZfjQzwbPs3jeWnuAhE9Jy0NrnJ12Oz+0A==}
    engines: {node: '>=18'}
    cpu: [arm64]
    os: [openbsd]

  '@esbuild/openbsd-arm64@0.25.10':
    resolution: {integrity: sha512-5Se0VM9Wtq797YFn+dLimf2Zx6McttsH2olUBsDml+lm0GOCRVebRWUvDtkY4BWYv/3NgzS8b/UM3jQNh5hYyw==}
    engines: {node: '>=18'}
    cpu: [arm64]
    os: [openbsd]

  '@esbuild/openbsd-arm64@0.25.5':
    resolution: {integrity: sha512-7A208+uQKgTxHd0G0uqZO8UjK2R0DDb4fDmERtARjSHWxqMTye4Erz4zZafx7Di9Cv+lNHYuncAkiGFySoD+Mw==}
    engines: {node: '>=18'}
    cpu: [arm64]
    os: [openbsd]

  '@esbuild/openbsd-arm64@0.25.6':
    resolution: {integrity: sha512-l8ZCvXP0tbTJ3iaqdNf3pjaOSd5ex/e6/omLIQCVBLmHTlfXW3zAxQ4fnDmPLOB1x9xrcSi/xtCWFwCZRIaEwg==}
    engines: {node: '>=18'}
    cpu: [arm64]
    os: [openbsd]

  '@esbuild/openbsd-arm64@0.25.9':
    resolution: {integrity: sha512-YaFBlPGeDasft5IIM+CQAhJAqS3St3nJzDEgsgFixcfZeyGPCd6eJBWzke5piZuZ7CtL656eOSYKk4Ls2C0FRQ==}
    engines: {node: '>=18'}
    cpu: [arm64]
    os: [openbsd]

  '@esbuild/openbsd-x64@0.24.2':
    resolution: {integrity: sha512-+iDS6zpNM6EnJyWv0bMGLWSWeXGN/HTaF/LXHXHwejGsVi+ooqDfMCCTerNFxEkM3wYVcExkeGXNqshc9iMaOA==}
    engines: {node: '>=18'}
    cpu: [x64]
    os: [openbsd]

  '@esbuild/openbsd-x64@0.25.10':
    resolution: {integrity: sha512-XkA4frq1TLj4bEMB+2HnI0+4RnjbuGZfet2gs/LNs5Hc7D89ZQBHQ0gL2ND6Lzu1+QVkjp3x1gIcPKzRNP8bXw==}
    engines: {node: '>=18'}
    cpu: [x64]
    os: [openbsd]

  '@esbuild/openbsd-x64@0.25.5':
    resolution: {integrity: sha512-G4hE405ErTWraiZ8UiSoesH8DaCsMm0Cay4fsFWOOUcz8b8rC6uCvnagr+gnioEjWn0wC+o1/TAHt+It+MpIMg==}
    engines: {node: '>=18'}
    cpu: [x64]
    os: [openbsd]

  '@esbuild/openbsd-x64@0.25.6':
    resolution: {integrity: sha512-hKrmDa0aOFOr71KQ/19JC7az1P0GWtCN1t2ahYAf4O007DHZt/dW8ym5+CUdJhQ/qkZmI1HAF8KkJbEFtCL7gw==}
    engines: {node: '>=18'}
    cpu: [x64]
    os: [openbsd]

  '@esbuild/openbsd-x64@0.25.9':
    resolution: {integrity: sha512-1MkgTCuvMGWuqVtAvkpkXFmtL8XhWy+j4jaSO2wxfJtilVCi0ZE37b8uOdMItIHz4I6z1bWWtEX4CJwcKYLcuA==}
    engines: {node: '>=18'}
    cpu: [x64]
    os: [openbsd]

  '@esbuild/openharmony-arm64@0.25.10':
    resolution: {integrity: sha512-AVTSBhTX8Y/Fz6OmIVBip9tJzZEUcY8WLh7I59+upa5/GPhh2/aM6bvOMQySspnCCHvFi79kMtdJS1w0DXAeag==}
    engines: {node: '>=18'}
    cpu: [arm64]
    os: [openharmony]

  '@esbuild/openharmony-arm64@0.25.6':
    resolution: {integrity: sha512-+SqBcAWoB1fYKmpWoQP4pGtx+pUUC//RNYhFdbcSA16617cchuryuhOCRpPsjCblKukAckWsV+aQ3UKT/RMPcA==}
    engines: {node: '>=18'}
    cpu: [arm64]
    os: [openharmony]

  '@esbuild/openharmony-arm64@0.25.9':
    resolution: {integrity: sha512-4Xd0xNiMVXKh6Fa7HEJQbrpP3m3DDn43jKxMjxLLRjWnRsfxjORYJlXPO4JNcXtOyfajXorRKY9NkOpTHptErg==}
    engines: {node: '>=18'}
    cpu: [arm64]
    os: [openharmony]

  '@esbuild/sunos-x64@0.24.2':
    resolution: {integrity: sha512-hTdsW27jcktEvpwNHJU4ZwWFGkz2zRJUz8pvddmXPtXDzVKTTINmlmga3ZzwcuMpUvLw7JkLy9QLKyGpD2Yxig==}
    engines: {node: '>=18'}
    cpu: [x64]
    os: [sunos]

  '@esbuild/sunos-x64@0.25.10':
    resolution: {integrity: sha512-fswk3XT0Uf2pGJmOpDB7yknqhVkJQkAQOcW/ccVOtfx05LkbWOaRAtn5SaqXypeKQra1QaEa841PgrSL9ubSPQ==}
    engines: {node: '>=18'}
    cpu: [x64]
    os: [sunos]

  '@esbuild/sunos-x64@0.25.5':
    resolution: {integrity: sha512-l+azKShMy7FxzY0Rj4RCt5VD/q8mG/e+mDivgspo+yL8zW7qEwctQ6YqKX34DTEleFAvCIUviCFX1SDZRSyMQA==}
    engines: {node: '>=18'}
    cpu: [x64]
    os: [sunos]

  '@esbuild/sunos-x64@0.25.6':
    resolution: {integrity: sha512-dyCGxv1/Br7MiSC42qinGL8KkG4kX0pEsdb0+TKhmJZgCUDBGmyo1/ArCjNGiOLiIAgdbWgmWgib4HoCi5t7kA==}
    engines: {node: '>=18'}
    cpu: [x64]
    os: [sunos]

  '@esbuild/sunos-x64@0.25.9':
    resolution: {integrity: sha512-WjH4s6hzo00nNezhp3wFIAfmGZ8U7KtrJNlFMRKxiI9mxEK1scOMAaa9i4crUtu+tBr+0IN6JCuAcSBJZfnphw==}
    engines: {node: '>=18'}
    cpu: [x64]
    os: [sunos]

  '@esbuild/win32-arm64@0.24.2':
    resolution: {integrity: sha512-LihEQ2BBKVFLOC9ZItT9iFprsE9tqjDjnbulhHoFxYQtQfai7qfluVODIYxt1PgdoyQkz23+01rzwNwYfutxUQ==}
    engines: {node: '>=18'}
    cpu: [arm64]
    os: [win32]

  '@esbuild/win32-arm64@0.25.10':
    resolution: {integrity: sha512-ah+9b59KDTSfpaCg6VdJoOQvKjI33nTaQr4UluQwW7aEwZQsbMCfTmfEO4VyewOxx4RaDT/xCy9ra2GPWmO7Kw==}
    engines: {node: '>=18'}
    cpu: [arm64]
    os: [win32]

  '@esbuild/win32-arm64@0.25.5':
    resolution: {integrity: sha512-O2S7SNZzdcFG7eFKgvwUEZ2VG9D/sn/eIiz8XRZ1Q/DO5a3s76Xv0mdBzVM5j5R639lXQmPmSo0iRpHqUUrsxw==}
    engines: {node: '>=18'}
    cpu: [arm64]
    os: [win32]

  '@esbuild/win32-arm64@0.25.6':
    resolution: {integrity: sha512-42QOgcZeZOvXfsCBJF5Afw73t4veOId//XD3i+/9gSkhSV6Gk3VPlWncctI+JcOyERv85FUo7RxuxGy+z8A43Q==}
    engines: {node: '>=18'}
    cpu: [arm64]
    os: [win32]

  '@esbuild/win32-arm64@0.25.9':
    resolution: {integrity: sha512-mGFrVJHmZiRqmP8xFOc6b84/7xa5y5YvR1x8djzXpJBSv/UsNK6aqec+6JDjConTgvvQefdGhFDAs2DLAds6gQ==}
    engines: {node: '>=18'}
    cpu: [arm64]
    os: [win32]

  '@esbuild/win32-ia32@0.24.2':
    resolution: {integrity: sha512-q+iGUwfs8tncmFC9pcnD5IvRHAzmbwQ3GPS5/ceCyHdjXubwQWI12MKWSNSMYLJMq23/IUCvJMS76PDqXe1fxA==}
    engines: {node: '>=18'}
    cpu: [ia32]
    os: [win32]

  '@esbuild/win32-ia32@0.25.10':
    resolution: {integrity: sha512-QHPDbKkrGO8/cz9LKVnJU22HOi4pxZnZhhA2HYHez5Pz4JeffhDjf85E57Oyco163GnzNCVkZK0b/n4Y0UHcSw==}
    engines: {node: '>=18'}
    cpu: [ia32]
    os: [win32]

  '@esbuild/win32-ia32@0.25.5':
    resolution: {integrity: sha512-onOJ02pqs9h1iMJ1PQphR+VZv8qBMQ77Klcsqv9CNW2w6yLqoURLcgERAIurY6QE63bbLuqgP9ATqajFLK5AMQ==}
    engines: {node: '>=18'}
    cpu: [ia32]
    os: [win32]

  '@esbuild/win32-ia32@0.25.6':
    resolution: {integrity: sha512-4AWhgXmDuYN7rJI6ORB+uU9DHLq/erBbuMoAuB4VWJTu5KtCgcKYPynF0YI1VkBNuEfjNlLrFr9KZPJzrtLkrQ==}
    engines: {node: '>=18'}
    cpu: [ia32]
    os: [win32]

  '@esbuild/win32-ia32@0.25.9':
    resolution: {integrity: sha512-b33gLVU2k11nVx1OhX3C8QQP6UHQK4ZtN56oFWvVXvz2VkDoe6fbG8TOgHFxEvqeqohmRnIHe5A1+HADk4OQww==}
    engines: {node: '>=18'}
    cpu: [ia32]
    os: [win32]

  '@esbuild/win32-x64@0.24.2':
    resolution: {integrity: sha512-7VTgWzgMGvup6aSqDPLiW5zHaxYJGTO4OokMjIlrCtf+VpEL+cXKtCvg723iguPYI5oaUNdS+/V7OU2gvXVWEg==}
    engines: {node: '>=18'}
    cpu: [x64]
    os: [win32]

  '@esbuild/win32-x64@0.25.10':
    resolution: {integrity: sha512-9KpxSVFCu0iK1owoez6aC/s/EdUQLDN3adTxGCqxMVhrPDj6bt5dbrHDXUuq+Bs2vATFBBrQS5vdQ/Ed2P+nbw==}
    engines: {node: '>=18'}
    cpu: [x64]
    os: [win32]

  '@esbuild/win32-x64@0.25.5':
    resolution: {integrity: sha512-TXv6YnJ8ZMVdX+SXWVBo/0p8LTcrUYngpWjvm91TMjjBQii7Oz11Lw5lbDV5Y0TzuhSJHwiH4hEtC1I42mMS0g==}
    engines: {node: '>=18'}
    cpu: [x64]
    os: [win32]

  '@esbuild/win32-x64@0.25.6':
    resolution: {integrity: sha512-NgJPHHbEpLQgDH2MjQu90pzW/5vvXIZ7KOnPyNBm92A6WgZ/7b6fJyUBjoumLqeOQQGqY2QjQxRo97ah4Sj0cA==}
    engines: {node: '>=18'}
    cpu: [x64]
    os: [win32]

  '@esbuild/win32-x64@0.25.9':
    resolution: {integrity: sha512-PPOl1mi6lpLNQxnGoyAfschAodRFYXJ+9fs6WHXz7CSWKbOqiMZsubC+BQsVKuul+3vKLuwTHsS2c2y9EoKwxQ==}
    engines: {node: '>=18'}
    cpu: [x64]
    os: [win32]

  '@expressive-code/core@0.41.2':
    resolution: {integrity: sha512-AJW5Tp9czbLqKMzwudL9Rv4js9afXBxkSGLmCNPq1iRgAYcx9NkTPJiSNCesjKRWoVC328AdSu6fqrD22zDgDg==}

  '@expressive-code/plugin-frames@0.41.2':
    resolution: {integrity: sha512-pfy0hkJI4nbaONjmksFDcuHmIuyPTFmi1JpABe4q2ajskiJtfBf+WDAL2pg595R9JNoPrrH5+aT9lbkx2noicw==}

  '@expressive-code/plugin-shiki@0.41.2':
    resolution: {integrity: sha512-xD4zwqAkDccXqye+235BH5bN038jYiSMLfUrCOmMlzxPDGWdxJDk5z4uUB/aLfivEF2tXyO2zyaarL3Oqht0fQ==}

  '@expressive-code/plugin-text-markers@0.41.2':
    resolution: {integrity: sha512-JFWBz2qYxxJOJkkWf96LpeolbnOqJY95TvwYc0hXIHf9oSWV0h0SY268w/5N3EtQaD9KktzDE+VIVwb9jdb3nw==}

  '@floating-ui/core@1.7.1':
    resolution: {integrity: sha512-azI0DrjMMfIug/ExbBaeDVJXcY0a7EPvPjb2xAJPa4HeimBX+Z18HK8QQR3jb6356SnDDdxx+hinMLcJEDdOjw==}

  '@floating-ui/dom@1.7.1':
    resolution: {integrity: sha512-cwsmW/zyw5ltYTUeeYJ60CnQuPqmGwuGVhG9w0PRaRKkAyi38BT5CKrpIbb+jtahSwUl04cWzSx9ZOIxeS6RsQ==}

  '@floating-ui/react-dom@2.1.3':
    resolution: {integrity: sha512-huMBfiU9UnQ2oBwIhgzyIiSpVgvlDstU8CX0AF+wS+KzmYMs0J2a3GwuFHV1Lz+jlrQGeC1fF+Nv0QoumyV0bA==}
    peerDependencies:
      react: '>=16.8.0'
      react-dom: '>=16.8.0'

  '@floating-ui/utils@0.2.9':
    resolution: {integrity: sha512-MDWhGtE+eHw5JW7lq4qhc5yRLS11ERl1c7Z6Xd0a58DozHES6EnNNwUWbMiG4J9Cgj053Bhk8zvlhFYKVhULwg==}

  '@gerrit0/mini-shiki@3.13.0':
    resolution: {integrity: sha512-mCrNvZNYNrwKer5PWLF6cOc0OEe2eKzgy976x+IT2tynwJYl+7UpHTSeXQJGijgTcoOf+f359L946unWlYRnsg==}

  '@img/sharp-darwin-arm64@0.34.2':
    resolution: {integrity: sha512-OfXHZPppddivUJnqyKoi5YVeHRkkNE2zUFT2gbpKxp/JZCFYEYubnMg+gOp6lWfasPrTS+KPosKqdI+ELYVDtg==}
    engines: {node: ^18.17.0 || ^20.3.0 || >=21.0.0}
    cpu: [arm64]
    os: [darwin]

  '@img/sharp-darwin-x64@0.34.2':
    resolution: {integrity: sha512-dYvWqmjU9VxqXmjEtjmvHnGqF8GrVjM2Epj9rJ6BUIXvk8slvNDJbhGFvIoXzkDhrJC2jUxNLz/GUjjvSzfw+g==}
    engines: {node: ^18.17.0 || ^20.3.0 || >=21.0.0}
    cpu: [x64]
    os: [darwin]

  '@img/sharp-libvips-darwin-arm64@1.1.0':
    resolution: {integrity: sha512-HZ/JUmPwrJSoM4DIQPv/BfNh9yrOA8tlBbqbLz4JZ5uew2+o22Ik+tHQJcih7QJuSa0zo5coHTfD5J8inqj9DA==}
    cpu: [arm64]
    os: [darwin]

  '@img/sharp-libvips-darwin-x64@1.1.0':
    resolution: {integrity: sha512-Xzc2ToEmHN+hfvsl9wja0RlnXEgpKNmftriQp6XzY/RaSfwD9th+MSh0WQKzUreLKKINb3afirxW7A0fz2YWuQ==}
    cpu: [x64]
    os: [darwin]

  '@img/sharp-libvips-linux-arm64@1.1.0':
    resolution: {integrity: sha512-IVfGJa7gjChDET1dK9SekxFFdflarnUB8PwW8aGwEoF3oAsSDuNUTYS+SKDOyOJxQyDC1aPFMuRYLoDInyV9Ew==}
    cpu: [arm64]
    os: [linux]

  '@img/sharp-libvips-linux-arm@1.1.0':
    resolution: {integrity: sha512-s8BAd0lwUIvYCJyRdFqvsj+BJIpDBSxs6ivrOPm/R7piTs5UIwY5OjXrP2bqXC9/moGsyRa37eYWYCOGVXxVrA==}
    cpu: [arm]
    os: [linux]

  '@img/sharp-libvips-linux-ppc64@1.1.0':
    resolution: {integrity: sha512-tiXxFZFbhnkWE2LA8oQj7KYR+bWBkiV2nilRldT7bqoEZ4HiDOcePr9wVDAZPi/Id5fT1oY9iGnDq20cwUz8lQ==}
    cpu: [ppc64]
    os: [linux]

  '@img/sharp-libvips-linux-s390x@1.1.0':
    resolution: {integrity: sha512-xukSwvhguw7COyzvmjydRb3x/09+21HykyapcZchiCUkTThEQEOMtBj9UhkaBRLuBrgLFzQ2wbxdeCCJW/jgJA==}
    cpu: [s390x]
    os: [linux]

  '@img/sharp-libvips-linux-x64@1.1.0':
    resolution: {integrity: sha512-yRj2+reB8iMg9W5sULM3S74jVS7zqSzHG3Ol/twnAAkAhnGQnpjj6e4ayUz7V+FpKypwgs82xbRdYtchTTUB+Q==}
    cpu: [x64]
    os: [linux]

  '@img/sharp-libvips-linuxmusl-arm64@1.1.0':
    resolution: {integrity: sha512-jYZdG+whg0MDK+q2COKbYidaqW/WTz0cc1E+tMAusiDygrM4ypmSCjOJPmFTvHHJ8j/6cAGyeDWZOsK06tP33w==}
    cpu: [arm64]
    os: [linux]

  '@img/sharp-libvips-linuxmusl-x64@1.1.0':
    resolution: {integrity: sha512-wK7SBdwrAiycjXdkPnGCPLjYb9lD4l6Ze2gSdAGVZrEL05AOUJESWU2lhlC+Ffn5/G+VKuSm6zzbQSzFX/P65A==}
    cpu: [x64]
    os: [linux]

  '@img/sharp-linux-arm64@0.34.2':
    resolution: {integrity: sha512-D8n8wgWmPDakc83LORcfJepdOSN6MvWNzzz2ux0MnIbOqdieRZwVYY32zxVx+IFUT8er5KPcyU3XXsn+GzG/0Q==}
    engines: {node: ^18.17.0 || ^20.3.0 || >=21.0.0}
    cpu: [arm64]
    os: [linux]

  '@img/sharp-linux-arm@0.34.2':
    resolution: {integrity: sha512-0DZzkvuEOqQUP9mo2kjjKNok5AmnOr1jB2XYjkaoNRwpAYMDzRmAqUIa1nRi58S2WswqSfPOWLNOr0FDT3H5RQ==}
    engines: {node: ^18.17.0 || ^20.3.0 || >=21.0.0}
    cpu: [arm]
    os: [linux]

  '@img/sharp-linux-s390x@0.34.2':
    resolution: {integrity: sha512-EGZ1xwhBI7dNISwxjChqBGELCWMGDvmxZXKjQRuqMrakhO8QoMgqCrdjnAqJq/CScxfRn+Bb7suXBElKQpPDiw==}
    engines: {node: ^18.17.0 || ^20.3.0 || >=21.0.0}
    cpu: [s390x]
    os: [linux]

  '@img/sharp-linux-x64@0.34.2':
    resolution: {integrity: sha512-sD7J+h5nFLMMmOXYH4DD9UtSNBD05tWSSdWAcEyzqW8Cn5UxXvsHAxmxSesYUsTOBmUnjtxghKDl15EvfqLFbQ==}
    engines: {node: ^18.17.0 || ^20.3.0 || >=21.0.0}
    cpu: [x64]
    os: [linux]

  '@img/sharp-linuxmusl-arm64@0.34.2':
    resolution: {integrity: sha512-NEE2vQ6wcxYav1/A22OOxoSOGiKnNmDzCYFOZ949xFmrWZOVII1Bp3NqVVpvj+3UeHMFyN5eP/V5hzViQ5CZNA==}
    engines: {node: ^18.17.0 || ^20.3.0 || >=21.0.0}
    cpu: [arm64]
    os: [linux]

  '@img/sharp-linuxmusl-x64@0.34.2':
    resolution: {integrity: sha512-DOYMrDm5E6/8bm/yQLCWyuDJwUnlevR8xtF8bs+gjZ7cyUNYXiSf/E8Kp0Ss5xasIaXSHzb888V1BE4i1hFhAA==}
    engines: {node: ^18.17.0 || ^20.3.0 || >=21.0.0}
    cpu: [x64]
    os: [linux]

  '@img/sharp-wasm32@0.34.2':
    resolution: {integrity: sha512-/VI4mdlJ9zkaq53MbIG6rZY+QRN3MLbR6usYlgITEzi4Rpx5S6LFKsycOQjkOGmqTNmkIdLjEvooFKwww6OpdQ==}
    engines: {node: ^18.17.0 || ^20.3.0 || >=21.0.0}
    cpu: [wasm32]

  '@img/sharp-win32-arm64@0.34.2':
    resolution: {integrity: sha512-cfP/r9FdS63VA5k0xiqaNaEoGxBg9k7uE+RQGzuK9fHt7jib4zAVVseR9LsE4gJcNWgT6APKMNnCcnyOtmSEUQ==}
    engines: {node: ^18.17.0 || ^20.3.0 || >=21.0.0}
    cpu: [arm64]
    os: [win32]

  '@img/sharp-win32-ia32@0.34.2':
    resolution: {integrity: sha512-QLjGGvAbj0X/FXl8n1WbtQ6iVBpWU7JO94u/P2M4a8CFYsvQi4GW2mRy/JqkRx0qpBzaOdKJKw8uc930EX2AHw==}
    engines: {node: ^18.17.0 || ^20.3.0 || >=21.0.0}
    cpu: [ia32]
    os: [win32]

  '@img/sharp-win32-x64@0.34.2':
    resolution: {integrity: sha512-aUdT6zEYtDKCaxkofmmJDJYGCf0+pJg3eU9/oBuqvEeoB9dKI6ZLc/1iLJCTuJQDO4ptntAlkUmHgGjyuobZbw==}
    engines: {node: ^18.17.0 || ^20.3.0 || >=21.0.0}
    cpu: [x64]
    os: [win32]

  '@inquirer/ansi@1.0.0':
    resolution: {integrity: sha512-JWaTfCxI1eTmJ1BIv86vUfjVatOdxwD0DAVKYevY8SazeUUZtW+tNbsdejVO1GYE0GXJW1N1ahmiC3TFd+7wZA==}
    engines: {node: '>=18'}

  '@inquirer/confirm@5.1.18':
    resolution: {integrity: sha512-MilmWOzHa3Ks11tzvuAmFoAd/wRuaP3SwlT1IZhyMke31FKLxPiuDWcGXhU+PKveNOpAc4axzAgrgxuIJJRmLw==}
    engines: {node: '>=18'}
    peerDependencies:
      '@types/node': '>=18'
    peerDependenciesMeta:
      '@types/node':
        optional: true

  '@inquirer/core@10.2.2':
    resolution: {integrity: sha512-yXq/4QUnk4sHMtmbd7irwiepjB8jXU0kkFRL4nr/aDBA2mDz13cMakEWdDwX3eSCTkk03kwcndD1zfRAIlELxA==}
    engines: {node: '>=18'}
    peerDependencies:
      '@types/node': '>=18'
    peerDependenciesMeta:
      '@types/node':
        optional: true

  '@inquirer/figures@1.0.13':
    resolution: {integrity: sha512-lGPVU3yO9ZNqA7vTYz26jny41lE7yoQansmqdMLBEfqaGsmdg7V3W9mK9Pvb5IL4EVZ9GnSDGMO/cJXud5dMaw==}
    engines: {node: '>=18'}

  '@inquirer/type@3.0.8':
    resolution: {integrity: sha512-lg9Whz8onIHRthWaN1Q9EGLa/0LFJjyM8mEUbL1eTi6yMGvBf8gvyDLtxSXztQsxMvhxxNpJYrwa1YHdq+w4Jw==}
    engines: {node: '>=18'}
    peerDependencies:
      '@types/node': '>=18'
    peerDependenciesMeta:
      '@types/node':
        optional: true

  '@isaacs/balanced-match@4.0.1':
    resolution: {integrity: sha512-yzMTt9lEb8Gv7zRioUilSglI0c0smZ9k5D65677DLWLtWJaXIS3CqcGyUFByYKlnUj6TkjLVs54fBl6+TiGQDQ==}
    engines: {node: 20 || >=22}

  '@isaacs/brace-expansion@5.0.0':
    resolution: {integrity: sha512-ZT55BDLV0yv0RBm2czMiZ+SqCGO7AvmOM3G/w2xhVPH+te0aKgFjmBvGlL1dH+ql2tgGO3MVrbb3jCKyvpgnxA==}
    engines: {node: 20 || >=22}

  '@isaacs/cliui@8.0.2':
    resolution: {integrity: sha512-O8jcjabXaleOG9DQ0+ARXWZBTfnP4WNAqzuiJK7ll44AmxGKv/J2M4TPjxjY3znBCfvBXFzucm1twdyFybFqEA==}
    engines: {node: '>=12'}

  '@isaacs/fs-minipass@4.0.1':
    resolution: {integrity: sha512-wgm9Ehl2jpeqP3zw/7mo3kRHFp5MEDhqAdwy1fTGkHAwnkGOVsgpvQhL8B5n1qlb01jV3n/bI0ZfZp5lWA1k4w==}
    engines: {node: '>=18.0.0'}

  '@istanbuljs/schema@0.1.3':
    resolution: {integrity: sha512-ZXRY4jNvVgSVQ8DL3LTcakaAtXwTVUxE81hslsyD2AtoXW/wVob10HkOJ1X/pAlcI7D+2YoZKg5do8G/w6RYgA==}
    engines: {node: '>=8'}

  '@jridgewell/gen-mapping@0.3.11':
    resolution: {integrity: sha512-C512c1ytBTio4MrpWKlJpyFHT6+qfFL8SZ58zBzJ1OOzUEjHeF1BtjY2fH7n4x/g2OV/KiiMLAivOp1DXmiMMw==}

  '@jridgewell/gen-mapping@0.3.13':
    resolution: {integrity: sha512-2kkt/7niJ6MgEPxF0bYdQ6etZaA+fQvDcLKckhy1yIQOzaoKjBBjSj63/aLVjYE3qhRt5dvM+uUyfCg6UKCBbA==}

  '@jridgewell/gen-mapping@0.3.8':
    resolution: {integrity: sha512-imAbBGkb+ebQyxKgzv5Hu2nmROxoDOXHh80evxdoXNOrvAnVx7zimzc1Oo5h9RlfV4vPXaE2iM5pOFbvOCClWA==}
    engines: {node: '>=6.0.0'}

  '@jridgewell/remapping@2.3.5':
    resolution: {integrity: sha512-LI9u/+laYG4Ds1TDKSJW2YPrIlcVYOwi2fUC6xB43lueCjgxV4lffOCZCtYFiH6TNOX+tQKXx97T4IKHbhyHEQ==}

  '@jridgewell/resolve-uri@3.1.2':
    resolution: {integrity: sha512-bRISgCIjP20/tbWSPWMEi54QVPRZExkuD9lJL+UIxUKtwVJA8wW1Trb1jMs1RFXo1CBTNZ/5hpC9QvmKWdopKw==}
    engines: {node: '>=6.0.0'}

  '@jridgewell/set-array@1.2.1':
    resolution: {integrity: sha512-R8gLRTZeyp03ymzP/6Lil/28tGeGEzhx1q2k703KGWRAI1VdvPIXdG70VJc2pAMw3NA6JKL5hhFu1sJX0Mnn/A==}
    engines: {node: '>=6.0.0'}

  '@jridgewell/sourcemap-codec@1.5.0':
    resolution: {integrity: sha512-gv3ZRaISU3fjPAgNsriBRqGWQL6quFx04YMPW/zD8XMLsU32mhCCbfbO6KZFLjvYpCZ8zyDEgqsgf+PwPaM7GQ==}

  '@jridgewell/sourcemap-codec@1.5.4':
    resolution: {integrity: sha512-VT2+G1VQs/9oz078bLrYbecdZKs912zQlkelYpuf+SXF+QvZDYJlbx/LSx+meSAwdDFnF8FVXW92AVjjkVmgFw==}

  '@jridgewell/sourcemap-codec@1.5.5':
    resolution: {integrity: sha512-cYQ9310grqxueWbl+WuIUIaiUaDcj7WOq5fVhEljNVgRfOUhY9fy2zTvfoqWsnebh8Sl70VScFbICvJnLKB0Og==}

  '@jridgewell/trace-mapping@0.3.25':
    resolution: {integrity: sha512-vNk6aEwybGtawWmy/PzwnGDOjCkLWSD2wqvjGGAgOAwCGWySYXfYoxt00IJkTF+8Lb57DwOb3Aa0o9CApepiYQ==}

  '@jridgewell/trace-mapping@0.3.28':
    resolution: {integrity: sha512-KNNHHwW3EIp4EDYOvYFGyIFfx36R2dNJYH4knnZlF8T5jdbD5Wx8xmSaQ2gP9URkJ04LGEtlcCtwArKcmFcwKw==}

  '@jridgewell/trace-mapping@0.3.31':
    resolution: {integrity: sha512-zzNR+SdQSDJzc8joaeP8QQoCQr8NuYx2dIIytl1QeBEZHJ9uW6hebsrYgbz8hJwUQao3TWCMtmfV8Nu1twOLAw==}

  '@jsdevtools/ez-spawn@3.0.4':
    resolution: {integrity: sha512-f5DRIOZf7wxogefH03RjMPMdBF7ADTWUMoOs9kaJo06EfwF+aFhMZMDZxHg/Xe12hptN9xoZjGso2fdjapBRIA==}
    engines: {node: '>=10'}

  '@loaders.gl/core@4.3.4':
    resolution: {integrity: sha512-cG0C5fMZ1jyW6WCsf4LoHGvaIAJCEVA/ioqKoYRwoSfXkOf+17KupK1OUQyUCw5XoRn+oWA1FulJQOYlXnb9Gw==}

  '@loaders.gl/loader-utils@4.3.4':
    resolution: {integrity: sha512-tjMZvlKQSaMl2qmYTAxg+ySR6zd6hQn5n3XaU8+Ehp90TD3WzxvDKOMNDqOa72fFmIV+KgPhcmIJTpq4lAdC4Q==}
    peerDependencies:
      '@loaders.gl/core': ^4.3.0

  '@loaders.gl/obj@4.3.4':
    resolution: {integrity: sha512-Rdn+NHjLI0jKYrKNicJuQJohnHh7QAv4szCji8eafYYMrVtSIonNozBXUfe/c4V7HL/FVvvHCkfC66rvLvayaQ==}
    peerDependencies:
      '@loaders.gl/core': ^4.3.0

  '@loaders.gl/schema@4.3.4':
    resolution: {integrity: sha512-1YTYoatgzr/6JTxqBLwDiD3AVGwQZheYiQwAimWdRBVB0JAzych7s1yBuE0CVEzj4JDPKOzVAz8KnU1TiBvJGw==}
    peerDependencies:
      '@loaders.gl/core': ^4.3.0

  '@loaders.gl/worker-utils@4.3.4':
    resolution: {integrity: sha512-EbsszrASgT85GH3B7jkx7YXfQyIYo/rlobwMx6V3ewETapPUwdSAInv+89flnk5n2eu2Lpdeh+2zS6PvqbL2RA==}
    peerDependencies:
      '@loaders.gl/core': ^4.3.0

  '@mdx-js/mdx@3.1.0':
    resolution: {integrity: sha512-/QxEhPAvGwbQmy1Px8F899L5Uc2KZ6JtXwlCgJmjSTBedwOZkByYcBG4GceIGPXRDsmfxhHazuS+hlOShRLeDw==}

  '@monaco-editor/loader@1.5.0':
    resolution: {integrity: sha512-hKoGSM+7aAc7eRTRjpqAZucPmoNOC4UUbknb/VNoTkEIkCPhqV8LfbsgM1webRM7S/z21eHEx9Fkwx8Z/C/+Xw==}

  '@monaco-editor/react@4.7.0':
    resolution: {integrity: sha512-cyzXQCtO47ydzxpQtCGSQGOC8Gk3ZUeBXFAxD+CWXYFo5OqZyZUonFl0DwUlTyAfRHntBfw2p3w4s9R6oe1eCA==}
    peerDependencies:
      monaco-editor: '>= 0.25.0 < 1'
      react: ^16.8.0 || ^17.0.0 || ^18.0.0 || ^19.0.0
      react-dom: ^16.8.0 || ^17.0.0 || ^18.0.0 || ^19.0.0

  '@mswjs/interceptors@0.39.6':
    resolution: {integrity: sha512-bndDP83naYYkfayr/qhBHMhk0YGwS1iv6vaEGcr0SQbO0IZtbOPqjKjds/WcG+bJA+1T5vCx6kprKOzn5Bg+Vw==}
    engines: {node: '>=18'}

  '@nodelib/fs.scandir@2.1.5':
    resolution: {integrity: sha512-vq24Bq3ym5HEQm2NKCr3yXDwjc7vTsEThRDnkp2DK9p1uqLR+DHurm/NOTo0KG7HYHU7eppKZj3MyqYuMBf62g==}
    engines: {node: '>= 8'}

  '@nodelib/fs.stat@2.0.5':
    resolution: {integrity: sha512-RkhPPp2zrqDAQA/2jNhnztcPAlv64XdhIp7a7454A5ovI7Bukxgt7MX7udwAu3zg1DcpPU0rz3VV1SeaqvY4+A==}
    engines: {node: '>= 8'}

  '@nodelib/fs.walk@1.2.8':
    resolution: {integrity: sha512-oGB+UxlgWcgQkgwo8GcEGwemoTFt3FIO9ababBmaGwXIoBKZ+GTy0pP185beGg7Llih/NSHSV2XAs1lnznocSg==}
    engines: {node: '>= 8'}

  '@observablehq/plot@0.6.17':
    resolution: {integrity: sha512-/qaXP/7mc4MUS0s4cPPFASDRjtsWp85/TbfsciqDgU1HwYixbSbbytNuInD8AcTYC3xaxACgVX06agdfQy9W+g==}
    engines: {node: '>=12'}

  '@octokit/action@6.1.0':
    resolution: {integrity: sha512-lo+nHx8kAV86bxvOVOI3vFjX3gXPd/L7guAUbvs3pUvnR2KC+R7yjBkA1uACt4gYhs4LcWP3AXSGQzsbeN2XXw==}
    engines: {node: '>= 18'}

  '@octokit/auth-action@4.1.0':
    resolution: {integrity: sha512-m+3t7K46IYyMk7Bl6/lF4Rv09GqDZjYmNg8IWycJ2Fa3YE3DE7vQcV6G2hUPmR9NDqenefNJwVtlisMjzymPiQ==}
    engines: {node: '>= 18'}

  '@octokit/auth-token@4.0.0':
    resolution: {integrity: sha512-tY/msAuJo6ARbK6SPIxZrPBms3xPbfwBrulZe0Wtr/DIY9lje2HeV1uoebShn6mx7SjCHif6EjMvoREj+gZ+SA==}
    engines: {node: '>= 18'}

  '@octokit/core@5.2.1':
    resolution: {integrity: sha512-dKYCMuPO1bmrpuogcjQ8z7ICCH3FP6WmxpwC03yjzGfZhj9fTJg6+bS1+UAplekbN2C+M61UNllGOOoAfGCrdQ==}
    engines: {node: '>= 18'}

  '@octokit/endpoint@9.0.6':
    resolution: {integrity: sha512-H1fNTMA57HbkFESSt3Y9+FBICv+0jFceJFPWDePYlR/iMGrwM5ph+Dd4XRQs+8X+PUFURLQgX9ChPfhJ/1uNQw==}
    engines: {node: '>= 18'}

  '@octokit/graphql@7.1.1':
    resolution: {integrity: sha512-3mkDltSfcDUoa176nlGoA32RGjeWjl3K7F/BwHwRMJUW/IteSa4bnSV8p2ThNkcIcZU2umkZWxwETSSCJf2Q7g==}
    engines: {node: '>= 18'}

  '@octokit/openapi-types@20.0.0':
    resolution: {integrity: sha512-EtqRBEjp1dL/15V7WiX5LJMIxxkdiGJnabzYx5Apx4FkQIFgAfKumXeYAqqJCj1s+BMX4cPFIFC4OLCR6stlnA==}

  '@octokit/openapi-types@24.2.0':
    resolution: {integrity: sha512-9sIH3nSUttelJSXUrmGzl7QUBFul0/mB8HRYl3fOlgHbIWG+WnYDXU3v/2zMtAvuzZ/ed00Ei6on975FhBfzrg==}

  '@octokit/plugin-paginate-rest@9.2.2':
    resolution: {integrity: sha512-u3KYkGF7GcZnSD/3UP0S7K5XUFT2FkOQdcfXZGZQPGv3lm4F2Xbf71lvjldr8c1H3nNbF+33cLEkWYbokGWqiQ==}
    engines: {node: '>= 18'}
    peerDependencies:
      '@octokit/core': '5'

  '@octokit/plugin-rest-endpoint-methods@10.4.1':
    resolution: {integrity: sha512-xV1b+ceKV9KytQe3zCVqjg+8GTGfDYwaT1ATU5isiUyVtlVAO3HNdzpS4sr4GBx4hxQ46s7ITtZrAsxG22+rVg==}
    engines: {node: '>= 18'}
    peerDependencies:
      '@octokit/core': '5'

  '@octokit/request-error@5.1.1':
    resolution: {integrity: sha512-v9iyEQJH6ZntoENr9/yXxjuezh4My67CBSu9r6Ve/05Iu5gNgnisNWOsoJHTP6k0Rr0+HQIpnH+kyammu90q/g==}
    engines: {node: '>= 18'}

  '@octokit/request@8.4.1':
    resolution: {integrity: sha512-qnB2+SY3hkCmBxZsR/MPCybNmbJe4KAlfWErXq+rBKkQJlbjdJeS85VI9r8UqeLYLvnAenU8Q1okM/0MBsAGXw==}
    engines: {node: '>= 18'}

  '@octokit/types@12.6.0':
    resolution: {integrity: sha512-1rhSOfRa6H9w4YwK0yrf5faDaDTb+yLyBUKOCV4xtCDB5VmIPqd/v9yr9o6SAzOAlRxMiRiCic6JVM1/kunVkw==}

  '@octokit/types@13.10.0':
    resolution: {integrity: sha512-ifLaO34EbbPj0Xgro4G5lP5asESjwHracYJvVaPIyXMuiuXLlhic3S47cBdTb+jfODkTE5YtGCLt3Ay3+J97sA==}

  '@open-draft/deferred-promise@2.2.0':
    resolution: {integrity: sha512-CecwLWx3rhxVQF6V4bAgPS5t+So2sTbPgAzafKkVizyi7tlwpcFpdFqq+wqF2OwNBmqFuu6tOyouTuxgpMfzmA==}

  '@open-draft/logger@0.3.0':
    resolution: {integrity: sha512-X2g45fzhxH238HKO4xbSr7+wBS8Fvw6ixhTDuvLd5mqh6bJJCFAPwU9mPDxbcrRtfxv4u5IHCEH77BmxvXmmxQ==}

  '@open-draft/until@2.1.0':
    resolution: {integrity: sha512-U69T3ItWHvLwGg5eJ0n3I62nWuE6ilHlmz7zM0npLBRvPRd7e6NYmg54vvRtP5mZG7kZqZCFVdsTWo7BPtBujg==}

  '@oslojs/encoding@1.1.0':
    resolution: {integrity: sha512-70wQhgYmndg4GCPxPPxPGevRKqTIJ2Nh4OkiMWmDAVYsTQ+Ta7Sq+rPevXyXGdzr30/qZBnyOalCszoMxlyldQ==}

  '@pagefind/darwin-arm64@1.3.0':
    resolution: {integrity: sha512-365BEGl6ChOsauRjyVpBjXybflXAOvoMROw3TucAROHIcdBvXk9/2AmEvGFU0r75+vdQI4LJdJdpH4Y6Yqaj4A==}
    cpu: [arm64]
    os: [darwin]

  '@pagefind/darwin-x64@1.3.0':
    resolution: {integrity: sha512-zlGHA23uuXmS8z3XxEGmbHpWDxXfPZ47QS06tGUq0HDcZjXjXHeLG+cboOy828QIV5FXsm9MjfkP5e4ZNbOkow==}
    cpu: [x64]
    os: [darwin]

  '@pagefind/default-ui@1.3.0':
    resolution: {integrity: sha512-CGKT9ccd3+oRK6STXGgfH+m0DbOKayX6QGlq38TfE1ZfUcPc5+ulTuzDbZUnMo+bubsEOIypm4Pl2iEyzZ1cNg==}

  '@pagefind/linux-arm64@1.3.0':
    resolution: {integrity: sha512-8lsxNAiBRUk72JvetSBXs4WRpYrQrVJXjlRRnOL6UCdBN9Nlsz0t7hWstRk36+JqHpGWOKYiuHLzGYqYAqoOnQ==}
    cpu: [arm64]
    os: [linux]

  '@pagefind/linux-x64@1.3.0':
    resolution: {integrity: sha512-hAvqdPJv7A20Ucb6FQGE6jhjqy+vZ6pf+s2tFMNtMBG+fzcdc91uTw7aP/1Vo5plD0dAOHwdxfkyw0ugal4kcQ==}
    cpu: [x64]
    os: [linux]

  '@pagefind/windows-x64@1.3.0':
    resolution: {integrity: sha512-BR1bIRWOMqkf8IoU576YDhij1Wd/Zf2kX/kCI0b2qzCKC8wcc2GQJaaRMCpzvCCrmliO4vtJ6RITp/AnoYUUmQ==}
    cpu: [x64]
    os: [win32]

  '@pkgjs/parseargs@0.11.0':
    resolution: {integrity: sha512-+1VkjdD0QBLPodGrJUeqarH8VAIvQODIbwh9XpP5Syisf7YoQgsJKPNFoqqLQlu+VQ/tVSshMR6loPMn8U+dPg==}
    engines: {node: '>=14'}

  '@polka/url@1.0.0-next.29':
    resolution: {integrity: sha512-wwQAWhWSuHaag8c4q/KN/vCoeOJYshAIvMQwD4GpSb3OiZklFfvAgmj0VCBBImRpuF/aFgIRzllXlVX93Jevww==}

  '@prettier/sync@0.5.5':
    resolution: {integrity: sha512-6BMtNr7aQhyNcGzmumkL0tgr1YQGfm9d7ZdmRpWqWuqpc9vZBind4xMe5NMiRECOhjuSiWHfBWLBnXkpeE90bw==}
    peerDependencies:
      prettier: '*'

  '@probe.gl/env@4.1.0':
    resolution: {integrity: sha512-5ac2Jm2K72VCs4eSMsM7ykVRrV47w32xOGMvcgqn8vQdEMF9PRXyBGYEV9YbqRKWNKpNKmQJVi4AHM/fkCxs9w==}

  '@probe.gl/log@4.1.0':
    resolution: {integrity: sha512-r4gRReNY6f+OZEMgfWEXrAE2qJEt8rX0HsDJQXUBMoc+5H47bdB7f/5HBHAmapK8UydwPKL9wCDoS22rJ0yq7Q==}

  '@probe.gl/stats@4.1.0':
    resolution: {integrity: sha512-EI413MkWKBDVNIfLdqbeNSJTs7ToBz/KVGkwi3D+dQrSIkRI2IYbWGAU3xX+D6+CI4ls8ehxMhNpUVMaZggDvQ==}

  '@radix-ui/number@1.1.1':
    resolution: {integrity: sha512-MkKCwxlXTgz6CFoJx3pCwn07GKp36+aZyu/u2Ln2VrA5DcdyCZkASEDBTd8x5whTQQL5CiYf4prXKLcgQdv29g==}

  '@radix-ui/primitive@1.1.2':
    resolution: {integrity: sha512-XnbHrrprsNqZKQhStrSwgRUQzoCI1glLzdw79xiZPoofhGICeZRSQ3dIxAKH1gb3OHfNf4d6f+vAv3kil2eggA==}

  '@radix-ui/react-arrow@1.1.7':
    resolution: {integrity: sha512-F+M1tLhO+mlQaOWspE8Wstg+z6PwxwRd8oQ8IXceWz92kfAmalTRf0EjrouQeo7QssEPfCn05B4Ihs1K9WQ/7w==}
    peerDependencies:
      '@types/react': '*'
      '@types/react-dom': '*'
      react: ^16.8 || ^17.0 || ^18.0 || ^19.0 || ^19.0.0-rc
      react-dom: ^16.8 || ^17.0 || ^18.0 || ^19.0 || ^19.0.0-rc
    peerDependenciesMeta:
      '@types/react':
        optional: true
      '@types/react-dom':
        optional: true

  '@radix-ui/react-collection@1.1.7':
    resolution: {integrity: sha512-Fh9rGN0MoI4ZFUNyfFVNU4y9LUz93u9/0K+yLgA2bwRojxM8JU1DyvvMBabnZPBgMWREAJvU2jjVzq+LrFUglw==}
    peerDependencies:
      '@types/react': '*'
      '@types/react-dom': '*'
      react: ^16.8 || ^17.0 || ^18.0 || ^19.0 || ^19.0.0-rc
      react-dom: ^16.8 || ^17.0 || ^18.0 || ^19.0 || ^19.0.0-rc
    peerDependenciesMeta:
      '@types/react':
        optional: true
      '@types/react-dom':
        optional: true

  '@radix-ui/react-compose-refs@1.1.2':
    resolution: {integrity: sha512-z4eqJvfiNnFMHIIvXP3CY57y2WJs5g2v3X0zm9mEJkrkNv4rDxu+sg9Jh8EkXyeqBkB7SOcboo9dMVqhyrACIg==}
    peerDependencies:
      '@types/react': '*'
      react: ^16.8 || ^17.0 || ^18.0 || ^19.0 || ^19.0.0-rc
    peerDependenciesMeta:
      '@types/react':
        optional: true

  '@radix-ui/react-context@1.1.2':
    resolution: {integrity: sha512-jCi/QKUM2r1Ju5a3J64TH2A5SpKAgh0LpknyqdQ4m6DCV0xJ2HG1xARRwNGPQfi1SLdLWZ1OJz6F4OMBBNiGJA==}
    peerDependencies:
      '@types/react': '*'
      react: ^16.8 || ^17.0 || ^18.0 || ^19.0 || ^19.0.0-rc
    peerDependenciesMeta:
      '@types/react':
        optional: true

  '@radix-ui/react-direction@1.1.1':
    resolution: {integrity: sha512-1UEWRX6jnOA2y4H5WczZ44gOOjTEmlqv1uNW4GAJEO5+bauCBhv8snY65Iw5/VOS/ghKN9gr2KjnLKxrsvoMVw==}
    peerDependencies:
      '@types/react': '*'
      react: ^16.8 || ^17.0 || ^18.0 || ^19.0 || ^19.0.0-rc
    peerDependenciesMeta:
      '@types/react':
        optional: true

  '@radix-ui/react-dismissable-layer@1.1.10':
    resolution: {integrity: sha512-IM1zzRV4W3HtVgftdQiiOmA0AdJlCtMLe00FXaHwgt3rAnNsIyDqshvkIW3hj/iu5hu8ERP7KIYki6NkqDxAwQ==}
    peerDependencies:
      '@types/react': '*'
      '@types/react-dom': '*'
      react: ^16.8 || ^17.0 || ^18.0 || ^19.0 || ^19.0.0-rc
      react-dom: ^16.8 || ^17.0 || ^18.0 || ^19.0 || ^19.0.0-rc
    peerDependenciesMeta:
      '@types/react':
        optional: true
      '@types/react-dom':
        optional: true

  '@radix-ui/react-focus-guards@1.1.2':
    resolution: {integrity: sha512-fyjAACV62oPV925xFCrH8DR5xWhg9KYtJT4s3u54jxp+L/hbpTY2kIeEFFbFe+a/HCE94zGQMZLIpVTPVZDhaA==}
    peerDependencies:
      '@types/react': '*'
      react: ^16.8 || ^17.0 || ^18.0 || ^19.0 || ^19.0.0-rc
    peerDependenciesMeta:
      '@types/react':
        optional: true

  '@radix-ui/react-focus-scope@1.1.7':
    resolution: {integrity: sha512-t2ODlkXBQyn7jkl6TNaw/MtVEVvIGelJDCG41Okq/KwUsJBwQ4XVZsHAVUkK4mBv3ewiAS3PGuUWuY2BoK4ZUw==}
    peerDependencies:
      '@types/react': '*'
      '@types/react-dom': '*'
      react: ^16.8 || ^17.0 || ^18.0 || ^19.0 || ^19.0.0-rc
      react-dom: ^16.8 || ^17.0 || ^18.0 || ^19.0 || ^19.0.0-rc
    peerDependenciesMeta:
      '@types/react':
        optional: true
      '@types/react-dom':
        optional: true

  '@radix-ui/react-id@1.1.1':
    resolution: {integrity: sha512-kGkGegYIdQsOb4XjsfM97rXsiHaBwco+hFI66oO4s9LU+PLAC5oJ7khdOVFxkhsmlbpUqDAvXw11CluXP+jkHg==}
    peerDependencies:
      '@types/react': '*'
      react: ^16.8 || ^17.0 || ^18.0 || ^19.0 || ^19.0.0-rc
    peerDependenciesMeta:
      '@types/react':
        optional: true

  '@radix-ui/react-popper@1.2.7':
    resolution: {integrity: sha512-IUFAccz1JyKcf/RjB552PlWwxjeCJB8/4KxT7EhBHOJM+mN7LdW+B3kacJXILm32xawcMMjb2i0cIZpo+f9kiQ==}
    peerDependencies:
      '@types/react': '*'
      '@types/react-dom': '*'
      react: ^16.8 || ^17.0 || ^18.0 || ^19.0 || ^19.0.0-rc
      react-dom: ^16.8 || ^17.0 || ^18.0 || ^19.0 || ^19.0.0-rc
    peerDependenciesMeta:
      '@types/react':
        optional: true
      '@types/react-dom':
        optional: true

  '@radix-ui/react-portal@1.1.9':
    resolution: {integrity: sha512-bpIxvq03if6UNwXZ+HTK71JLh4APvnXntDc6XOX8UVq4XQOVl7lwok0AvIl+b8zgCw3fSaVTZMpAPPagXbKmHQ==}
    peerDependencies:
      '@types/react': '*'
      '@types/react-dom': '*'
      react: ^16.8 || ^17.0 || ^18.0 || ^19.0 || ^19.0.0-rc
      react-dom: ^16.8 || ^17.0 || ^18.0 || ^19.0 || ^19.0.0-rc
    peerDependenciesMeta:
      '@types/react':
        optional: true
      '@types/react-dom':
        optional: true

  '@radix-ui/react-primitive@2.1.3':
    resolution: {integrity: sha512-m9gTwRkhy2lvCPe6QJp4d3G1TYEUHn/FzJUtq9MjH46an1wJU+GdoGC5VLof8RX8Ft/DlpshApkhswDLZzHIcQ==}
    peerDependencies:
      '@types/react': '*'
      '@types/react-dom': '*'
      react: ^16.8 || ^17.0 || ^18.0 || ^19.0 || ^19.0.0-rc
      react-dom: ^16.8 || ^17.0 || ^18.0 || ^19.0 || ^19.0.0-rc
    peerDependenciesMeta:
      '@types/react':
        optional: true
      '@types/react-dom':
        optional: true

  '@radix-ui/react-select@2.2.5':
    resolution: {integrity: sha512-HnMTdXEVuuyzx63ME0ut4+sEMYW6oouHWNGUZc7ddvUWIcfCva/AMoqEW/3wnEllriMWBa0RHspCYnfCWJQYmA==}
    peerDependencies:
      '@types/react': '*'
      '@types/react-dom': '*'
      react: ^16.8 || ^17.0 || ^18.0 || ^19.0 || ^19.0.0-rc
      react-dom: ^16.8 || ^17.0 || ^18.0 || ^19.0 || ^19.0.0-rc
    peerDependenciesMeta:
      '@types/react':
        optional: true
      '@types/react-dom':
        optional: true

  '@radix-ui/react-slider@1.3.5':
    resolution: {integrity: sha512-rkfe2pU2NBAYfGaxa3Mqosi7VZEWX5CxKaanRv0vZd4Zhl9fvQrg0VM93dv3xGLGfrHuoTRF3JXH8nb9g+B3fw==}
    peerDependencies:
      '@types/react': '*'
      '@types/react-dom': '*'
      react: ^16.8 || ^17.0 || ^18.0 || ^19.0 || ^19.0.0-rc
      react-dom: ^16.8 || ^17.0 || ^18.0 || ^19.0 || ^19.0.0-rc
    peerDependenciesMeta:
      '@types/react':
        optional: true
      '@types/react-dom':
        optional: true

  '@radix-ui/react-slot@1.2.3':
    resolution: {integrity: sha512-aeNmHnBxbi2St0au6VBVC7JXFlhLlOnvIIlePNniyUNAClzmtAUEY8/pBiK3iHjufOlwA+c20/8jngo7xcrg8A==}
    peerDependencies:
      '@types/react': '*'
      react: ^16.8 || ^17.0 || ^18.0 || ^19.0 || ^19.0.0-rc
    peerDependenciesMeta:
      '@types/react':
        optional: true

  '@radix-ui/react-use-callback-ref@1.1.1':
    resolution: {integrity: sha512-FkBMwD+qbGQeMu1cOHnuGB6x4yzPjho8ap5WtbEJ26umhgqVXbhekKUQO+hZEL1vU92a3wHwdp0HAcqAUF5iDg==}
    peerDependencies:
      '@types/react': '*'
      react: ^16.8 || ^17.0 || ^18.0 || ^19.0 || ^19.0.0-rc
    peerDependenciesMeta:
      '@types/react':
        optional: true

  '@radix-ui/react-use-controllable-state@1.2.2':
    resolution: {integrity: sha512-BjasUjixPFdS+NKkypcyyN5Pmg83Olst0+c6vGov0diwTEo6mgdqVR6hxcEgFuh4QrAs7Rc+9KuGJ9TVCj0Zzg==}
    peerDependencies:
      '@types/react': '*'
      react: ^16.8 || ^17.0 || ^18.0 || ^19.0 || ^19.0.0-rc
    peerDependenciesMeta:
      '@types/react':
        optional: true

  '@radix-ui/react-use-effect-event@0.0.2':
    resolution: {integrity: sha512-Qp8WbZOBe+blgpuUT+lw2xheLP8q0oatc9UpmiemEICxGvFLYmHm9QowVZGHtJlGbS6A6yJ3iViad/2cVjnOiA==}
    peerDependencies:
      '@types/react': '*'
      react: ^16.8 || ^17.0 || ^18.0 || ^19.0 || ^19.0.0-rc
    peerDependenciesMeta:
      '@types/react':
        optional: true

  '@radix-ui/react-use-escape-keydown@1.1.1':
    resolution: {integrity: sha512-Il0+boE7w/XebUHyBjroE+DbByORGR9KKmITzbR7MyQ4akpORYP/ZmbhAr0DG7RmmBqoOnZdy2QlvajJ2QA59g==}
    peerDependencies:
      '@types/react': '*'
      react: ^16.8 || ^17.0 || ^18.0 || ^19.0 || ^19.0.0-rc
    peerDependenciesMeta:
      '@types/react':
        optional: true

  '@radix-ui/react-use-layout-effect@1.1.1':
    resolution: {integrity: sha512-RbJRS4UWQFkzHTTwVymMTUv8EqYhOp8dOOviLj2ugtTiXRaRQS7GLGxZTLL1jWhMeoSCf5zmcZkqTl9IiYfXcQ==}
    peerDependencies:
      '@types/react': '*'
      react: ^16.8 || ^17.0 || ^18.0 || ^19.0 || ^19.0.0-rc
    peerDependenciesMeta:
      '@types/react':
        optional: true

  '@radix-ui/react-use-previous@1.1.1':
    resolution: {integrity: sha512-2dHfToCj/pzca2Ck724OZ5L0EVrr3eHRNsG/b3xQJLA2hZpVCS99bLAX+hm1IHXDEnzU6by5z/5MIY794/a8NQ==}
    peerDependencies:
      '@types/react': '*'
      react: ^16.8 || ^17.0 || ^18.0 || ^19.0 || ^19.0.0-rc
    peerDependenciesMeta:
      '@types/react':
        optional: true

  '@radix-ui/react-use-rect@1.1.1':
    resolution: {integrity: sha512-QTYuDesS0VtuHNNvMh+CjlKJ4LJickCMUAqjlE3+j8w+RlRpwyX3apEQKGFzbZGdo7XNG1tXa+bQqIE7HIXT2w==}
    peerDependencies:
      '@types/react': '*'
      react: ^16.8 || ^17.0 || ^18.0 || ^19.0 || ^19.0.0-rc
    peerDependenciesMeta:
      '@types/react':
        optional: true

  '@radix-ui/react-use-size@1.1.1':
    resolution: {integrity: sha512-ewrXRDTAqAXlkl6t/fkXWNAhFX9I+CkKlw6zjEwk86RSPKwZr3xpBRso655aqYafwtnbpHLj6toFzmd6xdVptQ==}
    peerDependencies:
      '@types/react': '*'
      react: ^16.8 || ^17.0 || ^18.0 || ^19.0 || ^19.0.0-rc
    peerDependenciesMeta:
      '@types/react':
        optional: true

  '@radix-ui/react-visually-hidden@1.2.3':
    resolution: {integrity: sha512-pzJq12tEaaIhqjbzpCuv/OypJY/BPavOofm+dbab+MHLajy277+1lLm6JFcGgF5eskJ6mquGirhXY2GD/8u8Ug==}
    peerDependencies:
      '@types/react': '*'
      '@types/react-dom': '*'
      react: ^16.8 || ^17.0 || ^18.0 || ^19.0 || ^19.0.0-rc
      react-dom: ^16.8 || ^17.0 || ^18.0 || ^19.0 || ^19.0.0-rc
    peerDependenciesMeta:
      '@types/react':
        optional: true
      '@types/react-dom':
        optional: true

  '@radix-ui/rect@1.1.1':
    resolution: {integrity: sha512-HPwpGIzkl28mWyZqG52jiqDJ12waP11Pa1lGoiyUkIEuMLBP0oeK/C89esbXrxsky5we7dfd8U58nm0SgAWpVw==}

  '@rolldown/pluginutils@1.0.0-beta.27':
    resolution: {integrity: sha512-+d0F4MKMCbeVUJwG96uQ4SgAznZNSq93I3V+9NHA4OpvqG8mRCpGdKmK8l/dl02h2CCDHwW2FqilnTyDcAnqjA==}

  '@rollup/plugin-alias@5.1.1':
    resolution: {integrity: sha512-PR9zDb+rOzkRb2VD+EuKB7UC41vU5DIwZ5qqCpk0KJudcWAyi8rvYOhS7+L5aZCspw1stTViLgN5v6FF1p5cgQ==}
    engines: {node: '>=14.0.0'}
    peerDependencies:
      rollup: 4.34.8
    peerDependenciesMeta:
      rollup:
        optional: true

  '@rollup/plugin-commonjs@28.0.3':
    resolution: {integrity: sha512-pyltgilam1QPdn+Zd9gaCfOLcnjMEJ9gV+bTw6/r73INdvzf1ah9zLIJBm+kW7R6IUFIQ1YO+VqZtYxZNWFPEQ==}
    engines: {node: '>=16.0.0 || 14 >= 14.17'}
    peerDependencies:
      rollup: 4.34.8
    peerDependenciesMeta:
      rollup:
        optional: true

  '@rollup/plugin-json@6.1.0':
    resolution: {integrity: sha512-EGI2te5ENk1coGeADSIwZ7G2Q8CJS2sF120T7jLw4xFw9n7wIOXHo+kIYRAoVpJAN+kmqZSoO3Fp4JtoNF4ReA==}
    engines: {node: '>=14.0.0'}
    peerDependencies:
      rollup: 4.34.8
    peerDependenciesMeta:
      rollup:
        optional: true

  '@rollup/plugin-node-resolve@16.0.1':
    resolution: {integrity: sha512-tk5YCxJWIG81umIvNkSod2qK5KyQW19qcBF/B78n1bjtOON6gzKoVeSzAE8yHCZEDmqkHKkxplExA8KzdJLJpA==}
    engines: {node: '>=14.0.0'}
    peerDependencies:
      rollup: 4.34.8
    peerDependenciesMeta:
      rollup:
        optional: true

  '@rollup/plugin-replace@6.0.2':
    resolution: {integrity: sha512-7QaYCf8bqF04dOy7w/eHmJeNExxTYwvKAmlSAH/EaWWUzbT0h5sbF6bktFoX/0F/0qwng5/dWFMyf3gzaM8DsQ==}
    engines: {node: '>=14.0.0'}
    peerDependencies:
      rollup: 4.34.8
    peerDependenciesMeta:
      rollup:
        optional: true

  '@rollup/plugin-virtual@3.0.2':
    resolution: {integrity: sha512-10monEYsBp3scM4/ND4LNH5Rxvh3e/cVeL3jWTgZ2SrQ+BmUoQcopVQvnaMcOnykb1VkxUFuDAN+0FnpTFRy2A==}
    engines: {node: '>=14.0.0'}
    peerDependencies:
      rollup: 4.34.8
    peerDependenciesMeta:
      rollup:
        optional: true

  '@rollup/pluginutils@5.2.0':
    resolution: {integrity: sha512-qWJ2ZTbmumwiLFomfzTyt5Kng4hwPi9rwCYN4SHb6eaRU1KNO4ccxINHr/VhH4GgPlt1XfSTLX2LBTme8ne4Zw==}
    engines: {node: '>=14.0.0'}
    peerDependencies:
      rollup: 4.34.8
    peerDependenciesMeta:
      rollup:
        optional: true

  '@rollup/pluginutils@5.3.0':
    resolution: {integrity: sha512-5EdhGZtnu3V88ces7s53hhfK5KSASnJZv8Lulpc04cWO3REESroJXg73DFsOmgbU2BhwV0E20bu2IDZb3VKW4Q==}
    engines: {node: '>=14.0.0'}
    peerDependencies:
      rollup: 4.34.8
    peerDependenciesMeta:
      rollup:
        optional: true

  '@rollup/rollup-android-arm-eabi@4.34.8':
    resolution: {integrity: sha512-q217OSE8DTp8AFHuNHXo0Y86e1wtlfVrXiAlwkIvGRQv9zbc6mE3sjIVfwI8sYUyNxwOg0j/Vm1RKM04JcWLJw==}
    cpu: [arm]
    os: [android]

  '@rollup/rollup-android-arm64@4.34.8':
    resolution: {integrity: sha512-Gigjz7mNWaOL9wCggvoK3jEIUUbGul656opstjaUSGC3eT0BM7PofdAJaBfPFWWkXNVAXbaQtC99OCg4sJv70Q==}
    cpu: [arm64]
    os: [android]

  '@rollup/rollup-darwin-arm64@4.34.8':
    resolution: {integrity: sha512-02rVdZ5tgdUNRxIUrFdcMBZQoaPMrxtwSb+/hOfBdqkatYHR3lZ2A2EGyHq2sGOd0Owk80oV3snlDASC24He3Q==}
    cpu: [arm64]
    os: [darwin]

  '@rollup/rollup-darwin-x64@4.34.8':
    resolution: {integrity: sha512-qIP/elwR/tq/dYRx3lgwK31jkZvMiD6qUtOycLhTzCvrjbZ3LjQnEM9rNhSGpbLXVJYQ3rq39A6Re0h9tU2ynw==}
    cpu: [x64]
    os: [darwin]

  '@rollup/rollup-freebsd-arm64@4.34.8':
    resolution: {integrity: sha512-IQNVXL9iY6NniYbTaOKdrlVP3XIqazBgJOVkddzJlqnCpRi/yAeSOa8PLcECFSQochzqApIOE1GHNu3pCz+BDA==}
    cpu: [arm64]
    os: [freebsd]

  '@rollup/rollup-freebsd-x64@4.34.8':
    resolution: {integrity: sha512-TYXcHghgnCqYFiE3FT5QwXtOZqDj5GmaFNTNt3jNC+vh22dc/ukG2cG+pi75QO4kACohZzidsq7yKTKwq/Jq7Q==}
    cpu: [x64]
    os: [freebsd]

  '@rollup/rollup-linux-arm-gnueabihf@4.34.8':
    resolution: {integrity: sha512-A4iphFGNkWRd+5m3VIGuqHnG3MVnqKe7Al57u9mwgbyZ2/xF9Jio72MaY7xxh+Y87VAHmGQr73qoKL9HPbXj1g==}
    cpu: [arm]
    os: [linux]

  '@rollup/rollup-linux-arm-musleabihf@4.34.8':
    resolution: {integrity: sha512-S0lqKLfTm5u+QTxlFiAnb2J/2dgQqRy/XvziPtDd1rKZFXHTyYLoVL58M/XFwDI01AQCDIevGLbQrMAtdyanpA==}
    cpu: [arm]
    os: [linux]

  '@rollup/rollup-linux-arm64-gnu@4.34.8':
    resolution: {integrity: sha512-jpz9YOuPiSkL4G4pqKrus0pn9aYwpImGkosRKwNi+sJSkz+WU3anZe6hi73StLOQdfXYXC7hUfsQlTnjMd3s1A==}
    cpu: [arm64]
    os: [linux]

  '@rollup/rollup-linux-arm64-musl@4.34.8':
    resolution: {integrity: sha512-KdSfaROOUJXgTVxJNAZ3KwkRc5nggDk+06P6lgi1HLv1hskgvxHUKZ4xtwHkVYJ1Rep4GNo+uEfycCRRxht7+Q==}
    cpu: [arm64]
    os: [linux]

  '@rollup/rollup-linux-loongarch64-gnu@4.34.8':
    resolution: {integrity: sha512-NyF4gcxwkMFRjgXBM6g2lkT58OWztZvw5KkV2K0qqSnUEqCVcqdh2jN4gQrTn/YUpAcNKyFHfoOZEer9nwo6uQ==}
    cpu: [loong64]
    os: [linux]

  '@rollup/rollup-linux-powerpc64le-gnu@4.34.8':
    resolution: {integrity: sha512-LMJc999GkhGvktHU85zNTDImZVUCJ1z/MbAJTnviiWmmjyckP5aQsHtcujMjpNdMZPT2rQEDBlJfubhs3jsMfw==}
    cpu: [ppc64]
    os: [linux]

  '@rollup/rollup-linux-riscv64-gnu@4.34.8':
    resolution: {integrity: sha512-xAQCAHPj8nJq1PI3z8CIZzXuXCstquz7cIOL73HHdXiRcKk8Ywwqtx2wrIy23EcTn4aZ2fLJNBB8d0tQENPCmw==}
    cpu: [riscv64]
    os: [linux]

  '@rollup/rollup-linux-s390x-gnu@4.34.8':
    resolution: {integrity: sha512-DdePVk1NDEuc3fOe3dPPTb+rjMtuFw89gw6gVWxQFAuEqqSdDKnrwzZHrUYdac7A7dXl9Q2Vflxpme15gUWQFA==}
    cpu: [s390x]
    os: [linux]

  '@rollup/rollup-linux-x64-gnu@4.34.8':
    resolution: {integrity: sha512-8y7ED8gjxITUltTUEJLQdgpbPh1sUQ0kMTmufRF/Ns5tI9TNMNlhWtmPKKHCU0SilX+3MJkZ0zERYYGIVBYHIA==}
    cpu: [x64]
    os: [linux]

  '@rollup/rollup-linux-x64-musl@4.34.8':
    resolution: {integrity: sha512-SCXcP0ZpGFIe7Ge+McxY5zKxiEI5ra+GT3QRxL0pMMtxPfpyLAKleZODi1zdRHkz5/BhueUrYtYVgubqe9JBNQ==}
    cpu: [x64]
    os: [linux]

  '@rollup/rollup-win32-arm64-msvc@4.34.8':
    resolution: {integrity: sha512-YHYsgzZgFJzTRbth4h7Or0m5O74Yda+hLin0irAIobkLQFRQd1qWmnoVfwmKm9TXIZVAD0nZ+GEb2ICicLyCnQ==}
    cpu: [arm64]
    os: [win32]

  '@rollup/rollup-win32-ia32-msvc@4.34.8':
    resolution: {integrity: sha512-r3NRQrXkHr4uWy5TOjTpTYojR9XmF0j/RYgKCef+Ag46FWUTltm5ziticv8LdNsDMehjJ543x/+TJAek/xBA2w==}
    cpu: [ia32]
    os: [win32]

  '@rollup/rollup-win32-x64-msvc@4.34.8':
    resolution: {integrity: sha512-U0FaE5O1BCpZSeE6gBl3c5ObhePQSfk9vDRToMmTkbhCOgW4jqvtS5LGyQ76L1fH8sM0keRp4uDTsbjiUyjk0g==}
    cpu: [x64]
    os: [win32]

  '@sec-ant/readable-stream@0.4.1':
    resolution: {integrity: sha512-831qok9r2t8AlxLko40y2ebgSDhenenCatLVeW/uBtnHPyhHOvG0C7TvfgecV+wHzIm5KUICgzmVpWS+IMEAeg==}

  '@shikijs/core@3.12.2':
    resolution: {integrity: sha512-L1Safnhra3tX/oJK5kYHaWmLEBJi1irASwewzY3taX5ibyXyMkkSDZlq01qigjryOBwrXSdFgTiZ3ryzSNeu7Q==}

  '@shikijs/engine-javascript@3.12.2':
    resolution: {integrity: sha512-Nm3/azSsaVS7hk6EwtHEnTythjQfwvrO5tKqMlaH9TwG1P+PNaR8M0EAKZ+GaH2DFwvcr4iSfTveyxMIvXEHMw==}

  '@shikijs/engine-oniguruma@3.12.2':
    resolution: {integrity: sha512-hozwnFHsLvujK4/CPVHNo3Bcg2EsnG8krI/ZQ2FlBlCRpPZW4XAEQmEwqegJsypsTAN9ehu2tEYe30lYKSZW/w==}

  '@shikijs/engine-oniguruma@3.13.0':
    resolution: {integrity: sha512-O42rBGr4UDSlhT2ZFMxqM7QzIU+IcpoTMzb3W7AlziI1ZF7R8eS2M0yt5Ry35nnnTX/LTLXFPUjRFCIW+Operg==}

  '@shikijs/langs@3.12.2':
    resolution: {integrity: sha512-bVx5PfuZHDSHoBal+KzJZGheFuyH4qwwcwG/n+MsWno5cTlKmaNtTsGzJpHYQ8YPbB5BdEdKU1rga5/6JGY8ww==}

  '@shikijs/langs@3.13.0':
    resolution: {integrity: sha512-672c3WAETDYHwrRP0yLy3W1QYB89Hbpj+pO4KhxK6FzIrDI2FoEXNiNCut6BQmEApYLfuYfpgOZaqbY+E9b8wQ==}

  '@shikijs/themes@3.12.2':
    resolution: {integrity: sha512-fTR3QAgnwYpfGczpIbzPjlRnxyONJOerguQv1iwpyQZ9QXX4qy/XFQqXlf17XTsorxnHoJGbH/LXBvwtqDsF5A==}

  '@shikijs/themes@3.13.0':
    resolution: {integrity: sha512-Vxw1Nm1/Od8jyA7QuAenaV78BG2nSr3/gCGdBkLpfLscddCkzkL36Q5b67SrLLfvAJTOUzW39x4FHVCFriPVgg==}

  '@shikijs/types@3.12.2':
    resolution: {integrity: sha512-K5UIBzxCyv0YoxN3LMrKB9zuhp1bV+LgewxuVwHdl4Gz5oePoUFrr9EfgJlGlDeXCU1b/yhdnXeuRvAnz8HN8Q==}

  '@shikijs/types@3.13.0':
    resolution: {integrity: sha512-oM9P+NCFri/mmQ8LoFGVfVyemm5Hi27330zuOBp0annwJdKH1kOLndw3zCtAVDehPLg9fKqoEx3Ht/wNZxolfw==}

  '@shikijs/vscode-textmate@10.0.2':
    resolution: {integrity: sha512-83yeghZ2xxin3Nj8z1NMd/NCuca+gsYXswywDy5bHvwlWL8tpTQmzGeUuHd9FC3E/SBEMvzJRwWEOz5gGes9Qg==}

  '@sindresorhus/merge-streams@4.0.0':
    resolution: {integrity: sha512-tlqY9xq5ukxTUZBmoOp+m61cqwQD5pHJtFY3Mn8CA8ps6yghLH/Hw8UPdqg4OLmFW3IFlcXnQNmo/dh8HzXYIQ==}
    engines: {node: '>=18'}

  '@stackblitz/sdk@1.11.0':
    resolution: {integrity: sha512-DFQGANNkEZRzFk1/rDP6TcFdM82ycHE+zfl9C/M/jXlH68jiqHWHFMQURLELoD8koxvu/eW5uhg94NSAZlYrUQ==}

  '@swc/helpers@0.5.17':
    resolution: {integrity: sha512-5IKx/Y13RsYd+sauPb2x+U/xZikHjolzfuDgTAl/Tdf3Q8rslRvC19NKDLgAJQ6wsqADk10ntlv08nPFw/gO/A==}

  '@tailwindcss/node@4.1.13':
    resolution: {integrity: sha512-eq3ouolC1oEFOAvOMOBAmfCIqZBJuvWvvYWh5h5iOYfe1HFC6+GZ6EIL0JdM3/niGRJmnrOc+8gl9/HGUaaptw==}

  '@tailwindcss/oxide-android-arm64@4.1.13':
    resolution: {integrity: sha512-BrpTrVYyejbgGo57yc8ieE+D6VT9GOgnNdmh5Sac6+t0m+v+sKQevpFVpwX3pBrM2qKrQwJ0c5eDbtjouY/+ew==}
    engines: {node: '>= 10'}
    cpu: [arm64]
    os: [android]

  '@tailwindcss/oxide-darwin-arm64@4.1.13':
    resolution: {integrity: sha512-YP+Jksc4U0KHcu76UhRDHq9bx4qtBftp9ShK/7UGfq0wpaP96YVnnjFnj3ZFrUAjc5iECzODl/Ts0AN7ZPOANQ==}
    engines: {node: '>= 10'}
    cpu: [arm64]
    os: [darwin]

  '@tailwindcss/oxide-darwin-x64@4.1.13':
    resolution: {integrity: sha512-aAJ3bbwrn/PQHDxCto9sxwQfT30PzyYJFG0u/BWZGeVXi5Hx6uuUOQEI2Fa43qvmUjTRQNZnGqe9t0Zntexeuw==}
    engines: {node: '>= 10'}
    cpu: [x64]
    os: [darwin]

  '@tailwindcss/oxide-freebsd-x64@4.1.13':
    resolution: {integrity: sha512-Wt8KvASHwSXhKE/dJLCCWcTSVmBj3xhVhp/aF3RpAhGeZ3sVo7+NTfgiN8Vey/Fi8prRClDs6/f0KXPDTZE6nQ==}
    engines: {node: '>= 10'}
    cpu: [x64]
    os: [freebsd]

  '@tailwindcss/oxide-linux-arm-gnueabihf@4.1.13':
    resolution: {integrity: sha512-mbVbcAsW3Gkm2MGwA93eLtWrwajz91aXZCNSkGTx/R5eb6KpKD5q8Ueckkh9YNboU8RH7jiv+ol/I7ZyQ9H7Bw==}
    engines: {node: '>= 10'}
    cpu: [arm]
    os: [linux]

  '@tailwindcss/oxide-linux-arm64-gnu@4.1.13':
    resolution: {integrity: sha512-wdtfkmpXiwej/yoAkrCP2DNzRXCALq9NVLgLELgLim1QpSfhQM5+ZxQQF8fkOiEpuNoKLp4nKZ6RC4kmeFH0HQ==}
    engines: {node: '>= 10'}
    cpu: [arm64]
    os: [linux]

  '@tailwindcss/oxide-linux-arm64-musl@4.1.13':
    resolution: {integrity: sha512-hZQrmtLdhyqzXHB7mkXfq0IYbxegaqTmfa1p9MBj72WPoDD3oNOh1Lnxf6xZLY9C3OV6qiCYkO1i/LrzEdW2mg==}
    engines: {node: '>= 10'}
    cpu: [arm64]
    os: [linux]

  '@tailwindcss/oxide-linux-x64-gnu@4.1.13':
    resolution: {integrity: sha512-uaZTYWxSXyMWDJZNY1Ul7XkJTCBRFZ5Fo6wtjrgBKzZLoJNrG+WderJwAjPzuNZOnmdrVg260DKwXCFtJ/hWRQ==}
    engines: {node: '>= 10'}
    cpu: [x64]
    os: [linux]

  '@tailwindcss/oxide-linux-x64-musl@4.1.13':
    resolution: {integrity: sha512-oXiPj5mi4Hdn50v5RdnuuIms0PVPI/EG4fxAfFiIKQh5TgQgX7oSuDWntHW7WNIi/yVLAiS+CRGW4RkoGSSgVQ==}
    engines: {node: '>= 10'}
    cpu: [x64]
    os: [linux]

  '@tailwindcss/oxide-wasm32-wasi@4.1.13':
    resolution: {integrity: sha512-+LC2nNtPovtrDwBc/nqnIKYh/W2+R69FA0hgoeOn64BdCX522u19ryLh3Vf3F8W49XBcMIxSe665kwy21FkhvA==}
    engines: {node: '>=14.0.0'}
    cpu: [wasm32]
    bundledDependencies:
      - '@napi-rs/wasm-runtime'
      - '@emnapi/core'
      - '@emnapi/runtime'
      - '@tybys/wasm-util'
      - '@emnapi/wasi-threads'
      - tslib

  '@tailwindcss/oxide-win32-arm64-msvc@4.1.13':
    resolution: {integrity: sha512-dziTNeQXtoQ2KBXmrjCxsuPk3F3CQ/yb7ZNZNA+UkNTeiTGgfeh+gH5Pi7mRncVgcPD2xgHvkFCh/MhZWSgyQg==}
    engines: {node: '>= 10'}
    cpu: [arm64]
    os: [win32]

  '@tailwindcss/oxide-win32-x64-msvc@4.1.13':
    resolution: {integrity: sha512-3+LKesjXydTkHk5zXX01b5KMzLV1xl2mcktBJkje7rhFUpUlYJy7IMOLqjIRQncLTa1WZZiFY/foAeB5nmaiTw==}
    engines: {node: '>= 10'}
    cpu: [x64]
    os: [win32]

  '@tailwindcss/oxide@4.1.13':
    resolution: {integrity: sha512-CPgsM1IpGRa880sMbYmG1s4xhAy3xEt1QULgTJGQmZUeNgXFR7s1YxYygmJyBGtou4SyEosGAGEeYqY7R53bIA==}
    engines: {node: '>= 10'}

  '@tailwindcss/vite@4.1.13':
    resolution: {integrity: sha512-0PmqLQ010N58SbMTJ7BVJ4I2xopiQn/5i6nlb4JmxzQf8zcS5+m2Cv6tqh+sfDwtIdjoEnOvwsGQ1hkUi8QEHQ==}
    peerDependencies:
      vite: ^5.2.0 || ^6 || ^7

  '@testing-library/dom@10.4.0':
    resolution: {integrity: sha512-pemlzrSESWbdAloYml3bAJMEfNh1Z7EduzqPKprCH5S341frlpYnUEW0H72dLxa6IsYr+mPno20GiSm+h9dEdQ==}
    engines: {node: '>=18'}

  '@testing-library/user-event@14.6.1':
    resolution: {integrity: sha512-vq7fv0rnt+QTXgPxr5Hjc210p6YKq2kmdziLgnsZGgLJ9e6VAShx1pACLuRjd/AS/sr7phAR58OIIpf0LlmQNw==}
    engines: {node: '>=12', npm: '>=6'}
    peerDependencies:
      '@testing-library/dom': '>=7.21.4'

  '@trysound/sax@0.2.0':
    resolution: {integrity: sha512-L7z9BgrNEcYyUYtF+HaEfiS5ebkh9jXqbszz7pC0hRBPaatV0XjSD3+eHrpqFemQfgwiFF0QPIarnIihIDn7OA==}
    engines: {node: '>=10.13.0'}

  '@types/acorn@4.0.6':
    resolution: {integrity: sha512-veQTnWP+1D/xbxVrPC3zHnCZRjSrKfhbMUlEA43iMZLu7EsnTtkJklIuwrCPbOi8YkvDQAiW05VQQFvvz9oieQ==}

  '@types/aria-query@5.0.4':
    resolution: {integrity: sha512-rfT93uj5s0PRL7EzccGMs3brplhcrghnDoV26NqKhCAS1hVo+WdNsPvE/yb6ilfr5hi2MEk6d5EWJTKdxg8jVw==}

  '@types/babel__core@7.20.5':
    resolution: {integrity: sha512-qoQprZvz5wQFJwMDqeseRXWv3rqMvhgpbXFfVyWhbx9X47POIA6i/+dXefEmZKoAgOaTdaIgNSMqMIU61yRyzA==}

  '@types/babel__generator@7.6.8':
    resolution: {integrity: sha512-ASsj+tpEDsEiFr1arWrlN6V3mdfjRMZt6LtK/Vp/kreFLnr5QH5+DhvD5nINYZXzwJvXeGq+05iUXcAzVrqWtw==}

  '@types/babel__standalone@7.1.9':
    resolution: {integrity: sha512-IcCNPLqpevUD7UpV8QB0uwQPOyoOKACFf0YtYWRHcmxcakaje4Q7dbG2+jMqxw/I8Zk0NHvEps66WwS7z/UaaA==}

  '@types/babel__template@7.4.4':
    resolution: {integrity: sha512-h/NUaSyG5EyxBIp8YRxo4RMe2/qQgvyowRwVMzhYhBCONbW8PUsg4lkFMrhgZhUe5z3L3MiLDuvyJ/CaPa2A8A==}

  '@types/babel__traverse@7.20.7':
    resolution: {integrity: sha512-dkO5fhS7+/oos4ciWxyEyjWe48zmG6wbCheo/G2ZnHx4fs3EU6YC6UM8rk56gAjNJ9P3MTH2jo5jb92/K6wbng==}

  '@types/bun@1.2.22':
    resolution: {integrity: sha512-5A/KrKos2ZcN0c6ljRSOa1fYIyCKhZfIVYeuyb4snnvomnpFqC0tTsEkdqNxbAgExV384OETQ//WAjl3XbYqQA==}

  '@types/chai@5.2.2':
    resolution: {integrity: sha512-8kB30R7Hwqf40JPiKhVzodJs2Qc1ZJ5zuT3uzw5Hq/dhNCl3G3l83jfpdI1e20BP348+fV7VIL/+FxaXkqBmWg==}

  '@types/cookie@0.6.0':
    resolution: {integrity: sha512-4Kh9a6B2bQciAhf7FSuMRRkUWecJgJu9nPnx3yzpsfXX/c50REIqpHY4C82bXP90qrLtXtkDxTZosYO3UpOwlA==}

  '@types/debug@4.1.12':
    resolution: {integrity: sha512-vIChWdVG3LG1SMxEvI/AK+FWJthlrqlTu7fbrlywTkkaONwk/UAGaULXRlf8vkzFBLVm0zkMdCquhL5aOjhXPQ==}

  '@types/deep-eql@4.0.2':
    resolution: {integrity: sha512-c9h9dVVMigMPc4bwTvC5dxqtqJZwQPePsWjPlpSOnojbor6pGqdk541lfA7AqFQr5pB1BRdq0juY9db81BwyFw==}

  '@types/dom-mediacapture-record@1.0.22':
    resolution: {integrity: sha512-mUMZLK3NvwRLcAAT9qmcK+9p7tpU2FHdDsntR3YI4+GY88XrgG4XiE7u1Q2LAN2/FZOz/tdMDC3GQCR4T8nFuw==}

  '@types/estree-jsx@1.0.5':
    resolution: {integrity: sha512-52CcUVNFyfb1A2ALocQw/Dd1BQFNmSdkuC3BkZ6iqhdMfQz7JWOFRuJFloOzjk+6WijU56m9oKXFAXc7o3Towg==}

  '@types/estree@1.0.6':
    resolution: {integrity: sha512-AYnb1nQyY49te+VRAVgmzfcgjYS91mY5P0TKUDCLEM+gNnA+3T6rWITXRLYCpahpqSQbN5cE+gHpnPyXjHWxcw==}

  '@types/estree@1.0.8':
    resolution: {integrity: sha512-dWHzHa2WqEXI/O1E9OjrocMTKJl2mSrEolh1Iomrv6U+JuNwaHXsXx9bLu5gG7BUWFIN0skIQJQ/L1rIex4X6w==}

  '@types/fontkit@2.0.8':
    resolution: {integrity: sha512-wN+8bYxIpJf+5oZdrdtaX04qUuWHcKxcDEgRS9Qm9ZClSHjzEn13SxUC+5eRM+4yXIeTYk8mTzLAWGF64847ew==}

  '@types/geojson@7946.0.16':
    resolution: {integrity: sha512-6C8nqWur3j98U6+lXDfTUWIfgvZU+EumvpHKcYjujKH7woYyLj2sUmff0tRhrqM7BohUw7Pz3ZB1jj2gW9Fvmg==}

  '@types/hast@3.0.4':
    resolution: {integrity: sha512-WPs+bbQw5aCj+x6laNGWLH3wviHtoCv/P3+otBhbOhJgG8qtpdAMlTCxLtsTWA7LH1Oh/bFCHsBn0TPS5m30EQ==}

  '@types/js-yaml@4.0.9':
    resolution: {integrity: sha512-k4MGaQl5TGo/iipqb2UDG2UwjXziSWkh0uysQelTlJpX1qGlpUZYm8PnO4DxG1qBomtJUdYJ6qR6xdIah10JLg==}

  '@types/katex@0.16.7':
    resolution: {integrity: sha512-HMwFiRujE5PjrgwHQ25+bsLJgowjGjm5Z8FVSf0N6PwgJrwxH0QxzHYDcKsTfV3wva0vzrpqMTJS2jXPr5BMEQ==}

  '@types/mathjax@0.0.40':
    resolution: {integrity: sha512-rHusx08LCg92WJxrsM3SPjvLTSvK5C+gealtSuhKbEOcUZfWlwigaFoPLf6Dfxhg4oryN5qP9Sj7zOQ4HYXINw==}

  '@types/mdast@4.0.4':
    resolution: {integrity: sha512-kGaNbPh1k7AFzgpud/gMdvIm5xuECykRR+JnWKQno9TAXVa6WIVCGTPvYGekIDL4uwCZQSYbUxNBSb1aUo79oA==}

  '@types/mdx@2.0.13':
    resolution: {integrity: sha512-+OWZQfAYyio6YkJb3HLxDrvnx6SWWDbC0zVPfBRzUk0/nqoDyf6dNxQi3eArPe8rJ473nobTMQ/8Zk+LxJ+Yuw==}

  '@types/moo@0.5.10':
    resolution: {integrity: sha512-W6KzyZjXUYpwQfLK1O1UDzqcqYlul+lO7Bt71luyIIyNlOZwJaNeWWdqFs1C/f2hohZvUFHMk6oFNe9Rg48DbA==}

  '@types/ms@2.1.0':
    resolution: {integrity: sha512-GsCCIZDE/p3i96vtEqx+7dBUGXrc7zeSK3wwPHIaRThS+9OhWIXRqzs4d6k1SVU8g91DrNRWxWUGhp5KXQb2VA==}

  '@types/nearley@2.11.5':
    resolution: {integrity: sha512-dM7TrN0bVxGGXTYGx4YhGear8ysLO5SOuouAWM9oltjQ3m9oYa13qi8Z1DJp5zxVMPukvQdsrnZmgzpeuTSEQA==}

  '@types/nlcst@2.0.3':
    resolution: {integrity: sha512-vSYNSDe6Ix3q+6Z7ri9lyWqgGhJTmzRjZRqyq15N0Z/1/UnVsno9G/N40NBijoYx2seFDIl0+B2mgAb9mezUCA==}

  '@types/node@17.0.45':
    resolution: {integrity: sha512-w+tIMs3rq2afQdsPJlODhoUEKzFP1ayaoyl1CcnwtIlsVe7K7bA1NGm4s3PraqTLlXnbIN84zuBlxBWo1u9BLw==}

  '@types/node@24.3.0':
    resolution: {integrity: sha512-aPTXCrfwnDLj4VvXrm+UUCQjNEvJgNA8s5F1cvwQU+3KNltTOkBm1j30uNLyqqPNe7gE3KFzImYoZEfLhp4Yow==}

  '@types/node@24.5.2':
    resolution: {integrity: sha512-FYxk1I7wPv3K2XBaoyH2cTnocQEu8AOZ60hPbsyukMPLv5/5qr7V1i8PLHdl6Zf87I+xZXFvPCXYjiTFq+YSDQ==}

  '@types/picomatch@4.0.1':
    resolution: {integrity: sha512-dLqxmi5VJRC9XTvc/oaTtk+bDb4RRqxLZPZ3jIpYBHEnDXX8lu02w2yWI6NsPPsELuVK298Z2iR8jgoWKRdUVQ==}

  '@types/react-dom@19.1.6':
    resolution: {integrity: sha512-4hOiT/dwO8Ko0gV1m/TJZYk3y0KBnY9vzDh7W+DH17b2HFSOGgdj33dhihPeuy3l0q23+4e+hoXHV6hCC4dCXw==}
    peerDependencies:
      '@types/react': ^19.0.0

  '@types/react@19.1.8':
    resolution: {integrity: sha512-AwAfQ2Wa5bCx9WP8nZL2uMZWod7J7/JSplxbTmBQ5ms6QpqNYm672H0Vu9ZVKVngQ+ii4R/byguVEUZQyeg44g==}

  '@types/resolve@1.20.2':
    resolution: {integrity: sha512-60BCwRFOZCQhDncwQdxxeOEEkbc5dIMccYLwbxsS4TUNeVECQ/pBJ0j09mrHOl/JJvpRPGwO9SvE4nR2Nb/a4Q==}

  '@types/sax@1.2.7':
    resolution: {integrity: sha512-rO73L89PJxeYM3s3pPPjiPgVVcymqU490g0YO5n5By0k2Erzj6tay/4lr1CHAAU4JyOWd1rpQ8bCf6cZfHU96A==}

  '@types/statuses@2.0.6':
    resolution: {integrity: sha512-xMAgYwceFhRA2zY+XbEA7mxYbA093wdiW8Vu6gZPGWy9cmOyU9XesH1tNcEWsKFd5Vzrqx5T3D38PWx1FIIXkA==}

  '@types/tough-cookie@4.0.5':
    resolution: {integrity: sha512-/Ad8+nIOV7Rl++6f1BdKxFSMgmoqEoYbHRpPcx3JEfv8VRsQe9Z4mCXeJBzxs7mbHY/XOZZuXlRNfhpVPbs6ZA==}

  '@types/trusted-types@1.0.6':
    resolution: {integrity: sha512-230RC8sFeHoT6sSUlRO6a8cAnclO06eeiq1QDfiv2FGCLWFvvERWgwIQD4FWqD9A69BN7Lzee4OXwoMVnnsWDw==}

  '@types/unist@2.0.11':
    resolution: {integrity: sha512-CmBKiL6NNo/OqgmMn95Fk9Whlp2mtvIv+KNpQKN2F4SjvrEesubTRWGYSg+BnWZOnlCaSTU1sMpsBOzgbYhnsA==}

  '@types/unist@3.0.3':
    resolution: {integrity: sha512-ko/gIFJRv177XgZsZcBwnqJN5x/Gien8qNOn0D5bQU/zAzVf9Zt3BlcUiLqhV9y4ARk0GbT3tnUiPNgnTXzc/Q==}

  '@types/webxr@0.4.0':
    resolution: {integrity: sha512-LQvrACV3Pj17GpkwHwXuTd733gfY+D7b9mKdrTmLdO7vo7P/o6209Qqtk63y/FCv/lspdmi0pWz6Qe/ull9kQg==}

  '@typescript/analyze-trace@0.10.1':
    resolution: {integrity: sha512-RnlSOPh14QbopGCApgkSx5UBgGda5MX1cHqp2fsqfiDyCwGL/m1jaeB9fzu7didVS81LQqGZZuxFBcg8YU8EVw==}
    hasBin: true

  '@typescript/vfs@1.6.1':
    resolution: {integrity: sha512-JwoxboBh7Oz1v38tPbkrZ62ZXNHAk9bJ7c9x0eI5zBfBnBYGhURdbnh7Z4smN/MV48Y5OCcZb58n972UtbazsA==}
    peerDependencies:
      typescript: '*'

  '@ungap/structured-clone@1.3.0':
    resolution: {integrity: sha512-WmoN8qaIAo7WTYWbAZuG8PYEhn5fkz7dZrqTBZ7dtt//lL2Gwms1IcnQ5yHqjDfX8Ft5j4YzDM23f87zBfDe9g==}

  '@vitejs/plugin-basic-ssl@2.1.0':
    resolution: {integrity: sha512-dOxxrhgyDIEUADhb/8OlV9JIqYLgos03YorAueTIeOUskLJSEsfwCByjbu98ctXitUN3znXKp0bYD/WHSudCeA==}
    engines: {node: ^18.0.0 || ^20.0.0 || >=22.0.0}
    peerDependencies:
      vite: ^6.0.0 || ^7.0.0

  '@vitejs/plugin-react@4.7.0':
    resolution: {integrity: sha512-gUu9hwfWvvEDBBmgtAowQCojwZmJ5mcLn3aufeCsitijs3+f2NsrPtlAWIR6OPiqljl96GVCUbLe0HyqIpVaoA==}
    engines: {node: ^14.18.0 || >=16.0.0}
    peerDependencies:
      vite: ^4.2.0 || ^5.0.0 || ^6.0.0 || ^7.0.0

  '@vitest/browser@3.2.4':
    resolution: {integrity: sha512-tJxiPrWmzH8a+w9nLKlQMzAKX/7VjFs50MWgcAj7p9XQ7AQ9/35fByFYptgPELyLw+0aixTnC4pUWV+APcZ/kw==}
    peerDependencies:
      playwright: '*'
      safaridriver: '*'
      vitest: 3.2.4
      webdriverio: ^7.0.0 || ^8.0.0 || ^9.0.0
    peerDependenciesMeta:
      playwright:
        optional: true
      safaridriver:
        optional: true
      webdriverio:
        optional: true

  '@vitest/coverage-v8@3.1.2':
    resolution: {integrity: sha512-XDdaDOeaTMAMYW7N63AqoK32sYUWbXnTkC6tEbVcu3RlU1bB9of32T+PGf8KZvxqLNqeXhafDFqCkwpf2+dyaQ==}
    peerDependencies:
      '@vitest/browser': 3.1.2
      vitest: 3.1.2
    peerDependenciesMeta:
      '@vitest/browser':
        optional: true

  '@vitest/expect@3.2.4':
    resolution: {integrity: sha512-Io0yyORnB6sikFlt8QW5K7slY4OjqNX9jmJQ02QDda8lyM6B5oNgVWoSoKPac8/kgnCUzuHQKrSLtu/uOqqrig==}

  '@vitest/mocker@3.2.4':
    resolution: {integrity: sha512-46ryTE9RZO/rfDd7pEqFl7etuyzekzEhUbTW3BvmeO/BcCMEgq59BKhek3dXDWgAj4oMK6OZi+vRr1wPW6qjEQ==}
    peerDependencies:
      msw: ^2.4.9
      vite: ^5.0.0 || ^6.0.0 || ^7.0.0-0
    peerDependenciesMeta:
      msw:
        optional: true
      vite:
        optional: true

  '@vitest/pretty-format@3.2.4':
    resolution: {integrity: sha512-IVNZik8IVRJRTr9fxlitMKeJeXFFFN0JaB9PHPGQ8NKQbGpfjlTx9zO4RefN8gp7eqjNy8nyK3NZmBzOPeIxtA==}

  '@vitest/runner@3.2.4':
    resolution: {integrity: sha512-oukfKT9Mk41LreEW09vt45f8wx7DordoWUZMYdY/cyAk7w5TWkTRCNZYF7sX7n2wB7jyGAl74OxgwhPgKaqDMQ==}

  '@vitest/snapshot@3.2.4':
    resolution: {integrity: sha512-dEYtS7qQP2CjU27QBC5oUOxLE/v5eLkGqPE0ZKEIDGMs4vKWe7IjgLOeauHsR0D5YuuycGRO5oSRXnwnmA78fQ==}

  '@vitest/spy@3.2.4':
    resolution: {integrity: sha512-vAfasCOe6AIK70iP5UD11Ac4siNUNJ9i/9PZ3NKx07sG6sUxeag1LWdNrMWeKKYBLlzuK+Gn65Yd5nyL6ds+nw==}

  '@vitest/utils@3.2.4':
    resolution: {integrity: sha512-fB2V0JFrQSMsCo9HiSq3Ezpdv4iYaXRG1Sx8edX3MwxfyNn83mKiGzOcH+Fkxt4MHxr3y42fQi1oeAInqgX2QA==}

  '@volar/kit@2.4.11':
    resolution: {integrity: sha512-ups5RKbMzMCr6RKafcCqDRnJhJDNWqo2vfekwOAj6psZ15v5TlcQFQAyokQJ3wZxVkzxrQM+TqTRDENfQEXpmA==}
    peerDependencies:
      typescript: '*'

  '@volar/language-core@2.4.11':
    resolution: {integrity: sha512-lN2C1+ByfW9/JRPpqScuZt/4OrUUse57GLI6TbLgTIqBVemdl1wNcZ1qYGEo2+Gw8coYLgCy7SuKqn6IrQcQgg==}

  '@volar/language-server@2.4.11':
    resolution: {integrity: sha512-W9P8glH1M8LGREJ7yHRCANI5vOvTrRO15EMLdmh5WNF9sZYSEbQxiHKckZhvGIkbeR1WAlTl3ORTrJXUghjk7g==}

  '@volar/language-service@2.4.11':
    resolution: {integrity: sha512-KIb6g8gjUkS2LzAJ9bJCLIjfsJjeRtmXlu7b2pDFGD3fNqdbC53cCAKzgWDs64xtQVKYBU13DLWbtSNFtGuMLQ==}

  '@volar/source-map@2.4.11':
    resolution: {integrity: sha512-ZQpmafIGvaZMn/8iuvCFGrW3smeqkq/IIh9F1SdSx9aUl0J4Iurzd6/FhmjNO5g2ejF3rT45dKskgXWiofqlZQ==}

  '@volar/typescript@2.4.11':
    resolution: {integrity: sha512-2DT+Tdh88Spp5PyPbqhyoYavYCPDsqbHLFwcUI9K1NlY1YgUJvujGdrqUp0zWxnW7KWNTr3xSpMuv2WnaTKDAw==}

  '@vscode/emmet-helper@2.11.0':
    resolution: {integrity: sha512-QLxjQR3imPZPQltfbWRnHU6JecWTF1QSWhx3GAKQpslx7y3Dp6sIIXhKjiUJ/BR9FX8PVthjr9PD6pNwOJfAzw==}

  '@vscode/l10n@0.0.18':
    resolution: {integrity: sha512-KYSIHVmslkaCDyw013pphY+d7x1qV8IZupYfeIfzNA+nsaWHbn5uPuQRvdRFsa9zFzGeudPuoGoZ1Op4jrJXIQ==}

  '@vtbag/cam-shaft@1.0.6':
    resolution: {integrity: sha512-Xy1bmJJLXuCqxmY2agwPfhGNv1XZViqh54H0VGK4mouGsItFsh8Mz/wWAP6mZwAOEuu9bEOJ1mJ+oNoaczZ1zw==}

  '@vtbag/element-crossing@1.1.0':
    resolution: {integrity: sha512-1YL609KPwhHUKRrVNfoogQCVJPfFrE5DubOLcCJZLHVCjWZ2ZAPcaq1wR2OP6nXD0Ok9JLX41YsEtYBYzw6CxQ==}

  '@vtbag/inspection-chamber@1.0.22':
    resolution: {integrity: sha512-M0iVmgUEjTmjX3/LEVxpNFjqZSdKN/y6otH4aD6x8c3HhJjlD9OwStJaYHS8EoiQtvmPWIdG79iXOCesXTGfaQ==}

  '@vtbag/turn-signal@1.3.1':
    resolution: {integrity: sha512-6rWkG+ik3U+KQGI94yNOrOh5QedB9zmP/8H51X5WQwrJz8m2MAU5YwGRRcweO/dJ6wW/Bn7OsgC1vRURnwrvCg==}

  '@vtbag/utensil-drawer@1.2.11':
    resolution: {integrity: sha512-ZopaB1qd8RCjfbVCpI+xgVAzFVe/b65SzQhKX8E6+TLdkq7Tp2+0z091W0Ro7C4QHXpfi7Y93cXSA+1DDYQOVA==}

  '@webgpu/types@0.1.63':
    resolution: {integrity: sha512-s9Kuh0nE/2+nKrvmKNMB2fE5Zlr3DL2t3OFKM55v5jRcfCOxbkOHhQoshoFum5mmXIfEtRXtLCWmkeTJsVjE9w==}

  '@xmldom/xmldom@0.9.8':
    resolution: {integrity: sha512-p96FSY54r+WJ50FIOsCOjyj/wavs8921hG5+kVMmZgKcvIKxMXHTrjNJvRgWa/zuX3B6t2lijLNFaOyuxUH+2A==}
    engines: {node: '>=14.6'}

  acorn-jsx@5.3.2:
    resolution: {integrity: sha512-rq9s+JNhf0IChjtDXxllJ7g41oZk5SlXtp0LHwyA5cejwn7vKmKp4pPri6YEePv2PU65sAsegbXtIinmDFDXgQ==}
    peerDependencies:
      acorn: ^6.0.0 || ^7.0.0 || ^8.0.0

  acorn@8.14.1:
    resolution: {integrity: sha512-OvQ/2pUDKmgfCg++xsTX1wGxfTaszcHVcTctW4UJB4hibJx2HXxxO5UmVgyjMa+ZDsiaf5wWLXYpRWMmBI0QHg==}
    engines: {node: '>=0.4.0'}
    hasBin: true

  acorn@8.15.0:
    resolution: {integrity: sha512-NZyJarBfL7nWwIq+FDL6Zp/yHEhePMNnnJ0y3qfieCrmNvYct8uvtiV41UvlSe6apAfk0fY1FbWx+NwfmpvtTg==}
    engines: {node: '>=0.4.0'}
    hasBin: true

  agent-base@7.1.4:
    resolution: {integrity: sha512-MnA+YT8fwfJPgBx3m60MNqakm30XOkyIoH1y6huTQvC0PwZG7ki8NacLBcrPbNoo8vEZy7Jpuk7+jMO+CUovTQ==}
    engines: {node: '>= 14'}

  ajv@8.17.1:
    resolution: {integrity: sha512-B/gBuNg5SiMTrPkC+A2+cW0RszwxYmn6VYxB/inlBStS5nx6xHIt/ehKRhIMhqusl7a8LjQoZnjCs5vhwxOQ1g==}

  ansi-align@3.0.1:
    resolution: {integrity: sha512-IOfwwBF5iczOjp/WeY4YxyjqAFMQoZufdQWDd19SEExbVLNXqvpzSJ/M7Za4/sCPmQ0+GRquoA7bGcINcxew6w==}

  ansi-regex@5.0.1:
    resolution: {integrity: sha512-quJQXlTSUGL2LH9SUXo8VwsY4soanhgo6LNSm84E1LBcE8s3O0wpdiRzyR9z/ZZJMlMWv37qOOb9pdJlMUEKFQ==}
    engines: {node: '>=8'}

  ansi-regex@6.1.0:
    resolution: {integrity: sha512-7HSX4QQb4CspciLpVFwyRe79O3xsIZDDLER21kERQ71oaPodF8jL725AgJMFAYbooIqolJoRLuM81SpeUkpkvA==}
    engines: {node: '>=12'}

  ansi-regex@6.2.2:
    resolution: {integrity: sha512-Bq3SmSpyFHaWjPk8If9yc6svM8c56dB5BAtW4Qbw5jHTwwXXcTLoRMkpDJp6VL0XzlWaCHTXrkFURMYmD0sLqg==}
    engines: {node: '>=12'}

  ansi-styles@4.3.0:
    resolution: {integrity: sha512-zbB9rCJAT1rbjiVDb2hqKFHNYLxgtk8NURxZ3IZwD3F6NtxbXZQCnnSi1Lkx+IDohdPlFp222wVALIheZJQSEg==}
    engines: {node: '>=8'}

  ansi-styles@5.2.0:
    resolution: {integrity: sha512-Cxwpt2SfTzTtXcfOlzGEee8O+c+MmUgGrNiBcXnuWxuFJHe6a5Hz7qwhwe5OgaSYI0IJvkLqWX1ASG+cJOkEiA==}
    engines: {node: '>=10'}

  ansi-styles@6.2.3:
    resolution: {integrity: sha512-4Dj6M28JB+oAH8kFkTLUo+a2jwOFkuqb3yucU0CANcRRUbxS0cP0nZYCGjcc3BNXwRIsUVmDGgzawme7zvJHvg==}
    engines: {node: '>=12'}

  any-promise@1.3.0:
    resolution: {integrity: sha512-7UvmKalWRt1wgjL1RrGxoSJW/0QZFIegpeGvZG9kjp8vrRu55XTHbwnqq2GpXm9uLbcuhxm3IqX9OB4MZR1b2A==}

  anymatch@3.1.3:
    resolution: {integrity: sha512-KMReFUr0B4t+D+OBkjR3KYqvocp2XaSzO55UcB6mgQMd3KbcE+mWTyvVV7D/zsdEbNnV6acZUutkiHQXvTr1Rw==}
    engines: {node: '>= 8'}

  arg@5.0.2:
    resolution: {integrity: sha512-PYjyFOLKQ9y57JvQ6QLo8dAgNqswh8M1RMJYdQduT6xbWSgK36P/Z/v+p888pM69jMMfS8Xd8F6I1kQ/I9HUGg==}

  argparse@2.0.1:
    resolution: {integrity: sha512-8+9WqebbFzpX9OR+Wa6O29asIogeRMzcGtAINdpMHHyAg10f05aSFVBbcEqGf/PXw1EjAZ+q2/bEBg3DvurK3Q==}

  aria-hidden@1.2.6:
    resolution: {integrity: sha512-ik3ZgC9dY/lYVVM++OISsaYDeg1tb0VtP5uL3ouh1koGOaUMDPpbFIei4JkFimWUFPn90sbMNMXQAIVOlnYKJA==}
    engines: {node: '>=10'}

  aria-query@5.3.0:
    resolution: {integrity: sha512-b0P0sZPKtyu8HkeRAfCq0IfURZK+SuwMjY1UXGBU27wpAiTwQAIlq56IbIO+ytk/JjS1fMR14ee5WBBfKi5J6A==}

  aria-query@5.3.2:
    resolution: {integrity: sha512-COROpnaoap1E2F000S62r6A60uHZnmlvomhfyT2DlTcrY1OrBKn2UhH7qn5wTC9zMvD0AY7csdPSNwKP+7WiQw==}
    engines: {node: '>= 0.4'}

  arktype@2.1.20:
    resolution: {integrity: sha512-IZCEEXaJ8g+Ijd59WtSYwtjnqXiwM8sWQ5EjGamcto7+HVN9eK0C4p0zDlCuAwWhpqr6fIBkxPuYDl4/Mcj/+Q==}

  arktype@2.1.22:
    resolution: {integrity: sha512-xdzl6WcAhrdahvRRnXaNwsipCgHuNoLobRqhiP8RjnfL9Gp947abGlo68GAIyLtxbD+MLzNyH2YR4kEqioMmYQ==}

  array-iterate@2.0.1:
    resolution: {integrity: sha512-I1jXZMjAgCMmxT4qxXfPXa6SthSoE8h6gkSI9BGGNv8mP8G/v0blc+qFnZu6K42vTOiuME596QaLO0TP3Lk0xg==}

  assertion-error@2.0.1:
    resolution: {integrity: sha512-Izi8RQcffqCeNVgFigKli1ssklIbpHnCYc6AknXGYoB6grJqyeby7jv12JUQgmTAnIDnbck1uxksT4dzN3PWBA==}
    engines: {node: '>=12'}

  astring@1.9.0:
    resolution: {integrity: sha512-LElXdjswlqjWrPpJFg1Fx4wpkOCxj1TDHlSV4PlaRxHGWko024xICaa97ZkMfs6DRKlCguiAI+rbXv5GWwXIkg==}
    hasBin: true

  astro-expressive-code@0.41.2:
    resolution: {integrity: sha512-HN0jWTnhr7mIV/2e6uu4PPRNNo/k4UEgTLZqbp3MrHU+caCARveG2yZxaZVBmxyiVdYqW5Pd3u3n2zjnshixbw==}
    peerDependencies:
      astro: ^4.0.0-beta || ^5.0.0-beta || ^3.3.0

  astro-remote@0.3.3:
    resolution: {integrity: sha512-ufS/aOBXQKAe6hZ5NbiHUsC01o0ZcEwS+nNhd/mr1avLV+NbgYJEbwY8VRorzLs/GH5COOTaxl2795DkGIUTcw==}
    engines: {node: '>=18.14.1'}

  astro-vtbot@2.1.6:
    resolution: {integrity: sha512-zmd8TQ4fqT3KxRrDpMVmp8LmtYKjMgC8c3ScmXlNIUdfhukArQ7vdOzSYlF4asNFMHli8Pr5Vx1HbsTBklGIpA==}

  astro@5.13.7:
    resolution: {integrity: sha512-Of2tST7ErbE4y1dVb4aWDXaQSIRBAfraJ4jDqaA3PzPRJOn6Ina36+tQ+8BezjYqiWwRRJdOEE07PRAJXnsddw==}
    engines: {node: 18.20.8 || ^20.3.0 || >=22.0.0, npm: '>=9.6.5', pnpm: '>=7.1.0'}
    hasBin: true

  autoprefixer@10.4.21:
    resolution: {integrity: sha512-O+A6LWV5LDHSJD3LjHYoNi4VLsj/Whi7k6zG12xTYaU4cQ8oxQGckXNX8cRHK5yOZ/ppVHe0ZBXGzSV9jXdVbQ==}
    engines: {node: ^10 || ^12 || >=14}
    hasBin: true
    peerDependencies:
      postcss: ^8.1.0

  axobject-query@4.1.0:
    resolution: {integrity: sha512-qIj0G9wZbMGNLjLmg1PT6v2mE9AH2zlnADJD/2tC6E00hgmhUOfEB6greHPAfLRSufHqROIUTkw6E+M3lH0PTQ==}
    engines: {node: '>= 0.4'}

  bail@2.0.2:
    resolution: {integrity: sha512-0xO6mYd7JB2YesxDKplafRpsiOzPt9V02ddPCLbY1xYGPOX24NTyN50qnUxgCPcSoYMhKpAuBTjQoRZCAkUDRw==}

  balanced-match@1.0.2:
    resolution: {integrity: sha512-3oSeUO0TMV67hN1AmbXsK4yaqU7tjiHlbxRDZOpH0KW9+CeX4bRAaX0Anxt0tx2MrpRpWwQaPwIlISEJhYU5Pw==}

  base-64@1.0.0:
    resolution: {integrity: sha512-kwDPIFCGx0NZHog36dj+tHiwP4QMzsZ3AgMViUBKI0+V5n4U0ufTCUMhnQ04diaRI8EX/QcPfql7zlhZ7j4zgg==}

  base64-js@1.5.1:
    resolution: {integrity: sha512-AKpaYlHn8t4SVbOHCy+b5+KKgvR4vrsD8vbvrbiQJps7fKDTkjkDry6ji0rUJjC0kzbNePLwzxq8iypo41qeWA==}

  baseline-browser-mapping@2.8.5:
    resolution: {integrity: sha512-TiU4qUT9jdCuh4aVOG7H1QozyeI2sZRqoRPdqBIaslfNt4WUSanRBueAwl2x5jt4rXBMim3lIN2x6yT8PDi24Q==}
    hasBin: true

  bcp-47-match@2.0.3:
    resolution: {integrity: sha512-JtTezzbAibu8G0R9op9zb3vcWZd9JF6M0xOYGPn0fNCd7wOpRB1mU2mH9T8gaBGbAAyIIVgB2G7xG0GP98zMAQ==}

  bcp-47@2.1.0:
    resolution: {integrity: sha512-9IIS3UPrvIa1Ej+lVDdDwO7zLehjqsaByECw0bu2RRGP73jALm6FYbzI5gWbgHLvNdkvfXB5YrSbocZdOS0c0w==}

  before-after-hook@2.2.3:
    resolution: {integrity: sha512-NzUnlZexiaH/46WDhANlyR2bXRopNg4F/zuSA3OpZnllCUgRaOF2znDioDWrmbNVsuZk6l9pMquQB38cfBZwkQ==}

  bidi-js@1.0.3:
    resolution: {integrity: sha512-RKshQI1R3YQ+n9YJz2QQ147P66ELpa1FQEg20Dk8oW9t2KgLbpDLLp9aGZ7y8WHSshDknG0bknqGw5/tyCs5tw==}

  binary-search-bounds@2.0.5:
    resolution: {integrity: sha512-H0ea4Fd3lS1+sTEB2TgcLoK21lLhwEJzlQv3IN47pJS976Gx4zoWe0ak3q+uYh60ppQxg9F16Ri4tS1sfD4+jA==}

  bl@4.1.0:
    resolution: {integrity: sha512-1W07cM9gS6DcLperZfFSj+bWLtaPGSOHWhPiGzXmvVJbRLdG82sH/Kn8EtW1VqWVA54AKf2h5k5BbnIbwF3h6w==}

  blob-to-buffer@1.2.9:
    resolution: {integrity: sha512-BF033y5fN6OCofD3vgHmNtwZWRcq9NLyyxyILx9hfMy1sXYy4ojFl765hJ2lP0YaN2fuxPaLO2Vzzoxy0FLFFA==}

  boolbase@1.0.0:
    resolution: {integrity: sha512-JZOSA7Mo9sNGB8+UjSgzdLtokWAky1zbztM3WRLCbZ70/3cTANmQmOdR7y2g+J0e2WXywy1yS468tY+IruqEww==}

  boxen@8.0.1:
    resolution: {integrity: sha512-F3PH5k5juxom4xktynS7MoFY+NUWH5LC4CnH11YB8NPew+HLpmBLCybSAEyb2F+4pRXhuhWqFesoQd6DAyc2hw==}
    engines: {node: '>=18'}

  brace-expansion@2.0.2:
    resolution: {integrity: sha512-Jt0vHyM+jmUBqojB7E1NIYadt0vI0Qxjxd2TErW94wDz+E2LAm5vKMXXwg6ZZBTHPuUlDgQHKXvjGBdfcF1ZDQ==}

  braces@3.0.3:
    resolution: {integrity: sha512-yQbXgO/OSZVD2IsiLlro+7Hf6Q18EJrKSEsdoMzKePKXct3gvD8oLcOQdIzGupr5Fj+EDe8gO/lxc1BzfMpxvA==}
    engines: {node: '>=8'}

  brotli@1.3.3:
    resolution: {integrity: sha512-oTKjJdShmDuGW94SyyaoQvAjf30dZaHnjJ8uAF+u2/vGJkJbJPJAT1gDiOJP5v1Zb6f9KEyW/1HpuaWIXtGHPg==}

  browserslist@4.25.0:
    resolution: {integrity: sha512-PJ8gYKeS5e/whHBh8xrwYK+dAvEj7JXtz6uTucnMRB8OiGTsKccFekoRrjajPBHV8oOY+2tI4uxeceSimKwMFA==}
    engines: {node: ^6 || ^7 || ^8 || ^9 || ^10 || ^11 || ^12 || >=13.7}
    hasBin: true

  browserslist@4.25.1:
    resolution: {integrity: sha512-KGj0KoOMXLpSNkkEI6Z6mShmQy0bc1I+T7K9N81k4WWMrfz+6fQ6es80B/YLAeRoKvjYE1YSHHOW1qe9xIVzHw==}
    engines: {node: ^6 || ^7 || ^8 || ^9 || ^10 || ^11 || ^12 || >=13.7}
    hasBin: true

  browserslist@4.26.2:
    resolution: {integrity: sha512-ECFzp6uFOSB+dcZ5BK/IBaGWssbSYBHvuMeMt3MMFyhI0Z8SqGgEkBLARgpRH3hutIgPVsALcMwbDrJqPxQ65A==}
    engines: {node: ^6 || ^7 || ^8 || ^9 || ^10 || ^11 || ^12 || >=13.7}
    hasBin: true

  buffer@5.7.1:
    resolution: {integrity: sha512-EHcyIPBQ4BSGlvjB16k5KgAJ27CIsHY/2JBmCRReo48y9rQ3MaUzWX3KVlBa4U7MyX02HdVj0K7C3WaB3ju7FQ==}

  bun-types@1.2.22:
    resolution: {integrity: sha512-hwaAu8tct/Zn6Zft4U9BsZcXkYomzpHJX28ofvx7k0Zz2HNz54n1n+tDgxoWFGB4PcFvJXJQloPhaV2eP3Q6EA==}
    peerDependencies:
      '@types/react': ^19

  bundle-require@5.1.0:
    resolution: {integrity: sha512-3WrrOuZiyaaZPWiEt4G3+IffISVC9HYlWueJEBWED4ZH4aIAC2PnkdnuRrR94M+w6yGWn4AglWtJtBI8YqvgoA==}
    engines: {node: ^12.20.0 || ^14.13.1 || >=16.0.0}
    peerDependencies:
      esbuild: '>=0.18'

  cac@6.7.14:
    resolution: {integrity: sha512-b6Ilus+c3RrdDk+JhLKUAQfzzgLEPy6wcXqS7f/xe1EETvsDP6GORG7SFuOs6cID5YkqchW/LXZbX5bc8j7ZcQ==}
    engines: {node: '>=8'}

  call-me-maybe@1.0.2:
    resolution: {integrity: sha512-HpX65o1Hnr9HH25ojC1YGs7HCQLq0GCOibSaWER0eNpgJ/Z1MZv2mTc7+xh6WOPxbRVcmgbv4hGU+uSQ/2xFZQ==}

  camelcase@8.0.0:
    resolution: {integrity: sha512-8WB3Jcas3swSvjIeA2yvCJ+Miyz5l1ZmB6HFb9R1317dt9LCQoswg/BGrmAmkWVEszSrrg4RwmO46qIm2OEnSA==}
    engines: {node: '>=16'}

  caniuse-api@3.0.0:
    resolution: {integrity: sha512-bsTwuIg/BZZK/vreVTYYbSWoe2F+71P7K5QGEX+pT250DZbfU1MQ5prOKpPR+LL6uWKK3KMwMCAS74QB3Um1uw==}

  caniuse-lite@1.0.30001723:
    resolution: {integrity: sha512-1R/elMjtehrFejxwmexeXAtae5UO9iSyFn6G/I806CYC/BLyyBk1EPhrKBkWhy6wM6Xnm47dSJQec+tLJ39WHw==}

  caniuse-lite@1.0.30001726:
    resolution: {integrity: sha512-VQAUIUzBiZ/UnlM28fSp2CRF3ivUn1BWEvxMcVTNwpw91Py1pGbPIyIKtd+tzct9C3ouceCVdGAXxZOpZAsgdw==}

  caniuse-lite@1.0.30001743:
    resolution: {integrity: sha512-e6Ojr7RV14Un7dz6ASD0aZDmQPT/A+eZU+nuTNfjqmRrmkmQlnTNWH0SKmqagx9PeW87UVqapSurtAXifmtdmw==}

  canvas@3.2.0:
    resolution: {integrity: sha512-jk0GxrLtUEmW/TmFsk2WghvgHe8B0pxGilqCL21y8lHkPUGa6FTsnCNtHPOzT8O3y+N+m3espawV80bbBlgfTA==}
    engines: {node: ^18.12.0 || >= 20.9.0}

  ccount@2.0.1:
    resolution: {integrity: sha512-eyrF0jiFpY+3drT6383f1qhkbGsLSifNAjA61IUjZjmLCWjItY6LB9ft9YhoDgwfmclB2zhu51Lc7+95b8NRAg==}

  chai@5.2.0:
    resolution: {integrity: sha512-mCuXncKXk5iCLhfhwTc0izo0gtEmpz5CtG2y8GiOINBlMVS6v8TMRc5TaLWKS6692m9+dVVfzgeVxR5UxWHTYw==}
    engines: {node: '>=12'}

  chalk@4.1.2:
    resolution: {integrity: sha512-oKnbhFyRIXpUuez8iBMmyEa4nbj4IOQyuhc/wy9kY7/WVPcwIO9VA668Pu8RkO7+0G76SLROeyw9CpQ061i4mA==}
    engines: {node: '>=10'}

  chalk@5.6.2:
    resolution: {integrity: sha512-7NzBL0rN6fMUW+f7A6Io4h40qQlG+xGmtMxfbnH/K7TAtt8JQWVQK+6g0UXKMeVJoyV5EkkNsErQ8pVD3bLHbA==}
    engines: {node: ^12.17.0 || ^14.13 || >=16.0.0}

  character-entities-html4@2.1.0:
    resolution: {integrity: sha512-1v7fgQRj6hnSwFpq1Eu0ynr/CDEw0rXo2B61qXrLNdHZmPKgb7fqS1a2JwF0rISo9q77jDI8VMEHoApn8qDoZA==}

  character-entities-legacy@3.0.0:
    resolution: {integrity: sha512-RpPp0asT/6ufRm//AJVwpViZbGM/MkjQFxJccQRHmISF/22NBtsHqAWmL+/pmkPWoIUJdWyeVleTl1wydHATVQ==}

  character-entities@2.0.2:
    resolution: {integrity: sha512-shx7oQ0Awen/BRIdkjkvz54PnEEI/EjwXDSIZp86/KKdbafHh1Df/RYGBhn4hbe2+uKC9FnT5UCEdyPz3ai9hQ==}

  character-reference-invalid@2.0.1:
    resolution: {integrity: sha512-iBZ4F4wRbyORVsu0jPV7gXkOsGYjGHPmAyv+HiHG8gi5PtC9KI2j1+v8/tlibRvjoWX027ypmG/n0HtO5t7unw==}

  check-error@2.1.1:
    resolution: {integrity: sha512-OAlb+T7V4Op9OwdkjmguYRqncdlx5JiofwOAUkmTF+jNdHwzTaTs4sRAGpzLF3oOz5xAyDGrPgeIDFQmDOTiJw==}
    engines: {node: '>= 16'}

  chokidar@4.0.3:
    resolution: {integrity: sha512-Qgzu8kfBvo+cA4962jnP1KkS6Dop5NS6g7R5LFYJr4b8Ub94PPQXUksCw9PvXoeXPRRddRNC5C1JQUR2SMGtnA==}
    engines: {node: '>= 14.16.0'}

  chownr@1.1.4:
    resolution: {integrity: sha512-jJ0bqzaylmJtVnNgzTeSOs8DPavpbYgEr/b0YL8/2GO3xJEhInFmhKMUnEJQjZumK7KXGFhUy89PrsJWlakBVg==}

  chownr@3.0.0:
    resolution: {integrity: sha512-+IxzY9BZOQd/XuYPRmrvEVjF/nqj5kgT4kEq7VofrDoM1MxoRjEWkrCC3EtLi59TVawxTAn+orJwFQcrqEN1+g==}
    engines: {node: '>=18'}

  ci-info@4.3.0:
    resolution: {integrity: sha512-l+2bNRMiQgcfILUi33labAZYIWlH1kWDp+ecNo5iisRKrbm0xcRyCww71/YU0Fkw0mAFpz9bJayXPjey6vkmaQ==}
    engines: {node: '>=8'}

  citty@0.1.6:
    resolution: {integrity: sha512-tskPPKEs8D2KPafUypv2gxwJP8h/OaJmC82QQGGDQcHvXX43xF2VDACcJVmZ0EuSxkpO9Kc4MlrA3q0+FG58AQ==}

  classnames@2.5.1:
    resolution: {integrity: sha512-saHYOzhIQs6wy2sVxTM6bUDsQO4F50V9RQ22qBpEdCW+I+/Wmke2HOl6lS6dTpdxVhb88/I6+Hs+438c3lfUow==}

  cli-boxes@3.0.0:
    resolution: {integrity: sha512-/lzGpEWL/8PfI0BmBOPRwp0c/wFNX1RdUML3jK/RcSBA9T8mZDdQpqYBKtCFTOfQbwPqWEOpjqW+Fnayc0969g==}
    engines: {node: '>=10'}

  cli-cursor@3.1.0:
    resolution: {integrity: sha512-I/zHAwsKf9FqGoXM4WWRACob9+SNukZTd94DWF57E4toouRulbCxcUh6RKUEOQlYTHJnzkPMySvPNaaSLNfLZw==}
    engines: {node: '>=8'}

  cli-spinners@2.9.2:
    resolution: {integrity: sha512-ywqV+5MmyL4E7ybXgKys4DugZbX0FC6LnwrhjuykIjnK9k8OQacQ7axGKnjDXWNhns0xot3bZI5h55H8yo9cJg==}
    engines: {node: '>=6'}

  cli-width@4.1.0:
    resolution: {integrity: sha512-ouuZd4/dm2Sw5Gmqy6bGyNNNe1qt9RpmxveLSO7KcgsTnU7RXfsw+/bukWGo1abgBiMAic068rclZsO4IWmmxQ==}
    engines: {node: '>= 12'}

  cliui@7.0.4:
    resolution: {integrity: sha512-OcRE68cOsVMXp1Yvonl/fzkQOyjLSu/8bhPDfQt0e0/Eb283TKP20Fs2MqoPsr9SwA595rRCA+QMzYc9nBP+JQ==}

  cliui@8.0.1:
    resolution: {integrity: sha512-BSeNnyus75C4//NQ9gQt1/csTXyo/8Sb+afLAkzAptFuMsod9HFokGNudZpi/oQV73hnVK+sR+5PVRMd+Dr7YQ==}
    engines: {node: '>=12'}

  clone@1.0.4:
    resolution: {integrity: sha512-JQHZ2QMW6l3aH/j6xCqQThY/9OH4D/9ls34cgkUBiEeocRTU04tHfKPBsUK1PqZCUQM7GiA0IIXJSuXHI64Kbg==}
    engines: {node: '>=0.8'}

  clone@2.1.2:
    resolution: {integrity: sha512-3Pe/CF1Nn94hyhIYpjtiLhdCoEoz0DqQ+988E9gmeEdQZlojxnOb74wctFyuwWQHzqyf9X7C7MG8juUpqBJT8w==}
    engines: {node: '>=0.8'}

  clsx@2.1.1:
    resolution: {integrity: sha512-eYm0QWBtUrBWZWG0d386OGAw16Z995PiOVo2B7bjWSbHedGl5e0ZWaq65kOGgUSNesEIDkB9ISbTg/JK9dhCZA==}
    engines: {node: '>=6'}

  collapse-white-space@2.1.0:
    resolution: {integrity: sha512-loKTxY1zCOuG4j9f6EPnuyyYkf58RnhhWTvRoZEokgB+WbdXehfjFviyOVYkqzEWz1Q5kRiZdBYS5SwxbQYwzw==}

  color-convert@2.0.1:
    resolution: {integrity: sha512-RRECPsj7iu/xb5oKYcsFHSppFNnsj/52OVTRKb4zP5onXwVF3zVmmToNcOfGC+CRDpfK/U584fMg38ZHCaElKQ==}
    engines: {node: '>=7.0.0'}

  color-name@1.1.4:
    resolution: {integrity: sha512-dOy+3AuW3a2wNbZHIuMZpTcgjGuLU/uBL/ubcZF9OXbDo8ff4O8yVp5Bf0efS8uEoYo5q4Fx7dY9OgQGXgAsQA==}

  color-string@1.9.1:
    resolution: {integrity: sha512-shrVawQFojnZv6xM40anx4CkoDP+fZsw/ZerEMsW/pyzsRbElpsL/DBVW7q3ExxwusdNXI3lXpuhEZkzs8p5Eg==}

  color@4.2.3:
    resolution: {integrity: sha512-1rXeuUUiGGrykh+CeBdu5Ie7OJwinCgQY0bc7GCRxy5xVHy+moaqkpL/jqQq0MtQOeYcrqEz4abc5f0KtU7W4A==}
    engines: {node: '>=12.5.0'}

  colord@2.9.3:
    resolution: {integrity: sha512-jeC1axXpnb0/2nn/Y1LPuLdgXBLH7aDcHu4KEKfqw3CUhX7ZpfBSlPKyqXE6btIgEzfWtrX3/tyBCaCvXvMkOw==}

  comma-separated-tokens@2.0.3:
    resolution: {integrity: sha512-Fu4hJdvzeylCfQPp9SGWidpzrMs7tTrlu6Vb8XGaRGck8QSNZJJp538Wrb60Lax4fPwR64ViY468OIUTbRlGZg==}

  commander@13.1.0:
    resolution: {integrity: sha512-/rFeCpNJQbhSZjGVwO9RFV3xPqbnERS8MmIQzCtD/zl6gpJuV/bMLuN92oG3F7d8oDEHHRrujSXNUr8fpjntKw==}
    engines: {node: '>=18'}

  commander@2.20.3:
    resolution: {integrity: sha512-GpVkmM8vF2vQUkj2LvZmD35JxeJOLCwJ9cUkugyk2nuhbv3+mJvpLYYt+0+USMxE+oj+ey/lJEnhZw75x/OMcQ==}

  commander@4.1.1:
    resolution: {integrity: sha512-NOKm8xhkzAjzFx8B2v5OAHT+u5pRQc2UCa2Vq9jYL/31o2wi9mxBA7LIFs3sV5VSC49z6pEhfbMULvShKj26WA==}
    engines: {node: '>= 6'}

  commander@7.2.0:
    resolution: {integrity: sha512-QrWXB+ZQSVPmIWIhtEO9H+gwHaMGYiF5ChvoJ+K9ZGHG/sVsa6yiesAD1GC/x46sET00Xlwo1u49RVVVzvcSkw==}
    engines: {node: '>= 10'}

  commander@8.3.0:
    resolution: {integrity: sha512-OkTL9umf+He2DZkUq8f8J9of7yL6RJKI24dVITBmNfZBmri9zYZQrKkuXiKhyfPSu8tUhnVBB1iKXevvnlR4Ww==}
    engines: {node: '>= 12'}

  common-ancestor-path@1.0.1:
    resolution: {integrity: sha512-L3sHRo1pXXEqX8VU28kfgUY+YGsk09hPqZiZmLacNib6XNTCM8ubYeT7ryXQw8asB1sKgcU5lkB7ONug08aB8w==}

  commondir@1.0.1:
    resolution: {integrity: sha512-W9pAhw0ja1Edb5GVdIF1mjZw/ASI0AlShXM83UUGe2DVr5TdAPEA1OA8m/g8zWp9x6On7gqufY+FatDbC3MDQg==}

  confbox@0.1.8:
    resolution: {integrity: sha512-RMtmw0iFkeR4YV+fUOSucriAQNb9g8zFR52MWCtl+cCZOFRNL6zeB395vPzFhEjjn4fMxXudmELnl/KF/WrK6w==}

  confbox@0.2.1:
    resolution: {integrity: sha512-hkT3yDPFbs95mNCy1+7qNKC6Pro+/ibzYxtM2iqEigpf0sVw+bg4Zh9/snjsBcf990vfIsg5+1U7VyiyBb3etg==}

  consola@3.4.0:
    resolution: {integrity: sha512-EiPU8G6dQG0GFHNR8ljnZFki/8a+cQwEQ+7wpxdChl02Q8HXlwEZWD5lqAF8vC2sEC3Tehr8hy7vErz88LHyUA==}
    engines: {node: ^14.18.0 || >=16.10.0}

  convert-source-map@2.0.0:
    resolution: {integrity: sha512-Kvp459HrV2FEJ1CAsi1Ku+MY3kasH19TFykTz2xWmMeq6bk2NU3XXvfJ+Q61m0xktWwt+1HSYf3JZsTms3aRJg==}

  cookie-es@1.2.2:
    resolution: {integrity: sha512-+W7VmiVINB+ywl1HGXJXmrqkOhpKrIiVZV6tQuV54ZyQC7MMuBt81Vc336GMLoHBq5hV/F9eXgt5Mnx0Rha5Fg==}

  cookie@0.7.2:
    resolution: {integrity: sha512-yki5XnKuf750l50uGTllt6kKILY4nQ1eNIQatoXEByZ5dWgnKqbnqmTrBE5B4N7lrMJKQ2ytWMiTO2o0v6Ew/w==}
    engines: {node: '>= 0.6'}

  cookie@1.0.2:
    resolution: {integrity: sha512-9Kr/j4O16ISv8zBBhJoi4bXOYNTkFLOqSL3UDB0njXxCXNezjeyVrJyGOWtgfs/q2km1gwBcfH8q1yEGoMYunA==}
    engines: {node: '>=18'}

  cross-fetch@3.2.0:
    resolution: {integrity: sha512-Q+xVJLoGOeIMXZmbUK4HYk+69cQH6LudR0Vu/pRm2YlU/hDV9CiS0gKUMaWY5f2NeUH9C1nV3bsTlCo0FsTV1Q==}

  cross-spawn@7.0.6:
    resolution: {integrity: sha512-uV2QOWP2nWzsy2aMp8aRibhi9dlzF5Hgh5SHaB9OiTGEyDTiJJyx0uy51QXdyWbtAHNua4XJzUKca3OzKUd3vA==}
    engines: {node: '>= 8'}

  crossws@0.3.5:
    resolution: {integrity: sha512-ojKiDvcmByhwa8YYqbQI/hg7MEU0NC03+pSdEq4ZUnZR9xXpwk7E43SMNGkn+JxJGPFtNvQ48+vV2p+P1ml5PA==}

  css-declaration-sorter@7.2.0:
    resolution: {integrity: sha512-h70rUM+3PNFuaBDTLe8wF/cdWu+dOZmb7pJt8Z2sedYbAcQVQV/tEchueg3GWxwqS0cxtbxmaHEdkNACqcvsow==}
    engines: {node: ^14 || ^16 || >=18}
    peerDependencies:
      postcss: ^8.0.9

  css-select@5.1.0:
    resolution: {integrity: sha512-nwoRF1rvRRnnCqqY7updORDsuqKzqYJ28+oSMaJMMgOauh3fvwHqMS7EZpIPqK8GL+g9mKxF1vP/ZjSeNjEVHg==}

  css-selector-parser@3.0.5:
    resolution: {integrity: sha512-3itoDFbKUNx1eKmVpYMFyqKX04Ww9osZ+dLgrk6GEv6KMVeXUhUnp4I5X+evw+u3ZxVU6RFXSSRxlTeMh8bA+g==}

  css-tree@2.2.1:
    resolution: {integrity: sha512-OA0mILzGc1kCOCSJerOeqDxDQ4HOh+G8NbOJFOTgOCzpw7fCBubk0fEyxp8AgOL/jvLgYA/uV0cMbe43ElF1JA==}
    engines: {node: ^10 || ^12.20.0 || ^14.13.0 || >=15.0.0, npm: '>=7.0.0'}

  css-tree@2.3.1:
    resolution: {integrity: sha512-6Fv1DV/TYw//QF5IzQdqsNDjx/wc8TrMBZsqjL9eW01tWb7R7k/mq+/VXfJCl7SoD5emsJop9cOByJZfs8hYIw==}
    engines: {node: ^10 || ^12.20.0 || ^14.13.0 || >=15.0.0}

  css-tree@3.1.0:
    resolution: {integrity: sha512-0eW44TGN5SQXU1mWSkKwFstI/22X2bG1nYzZTYMAWjylYURhse752YgbE4Cx46AC+bAvI+/dYTPRk1LqSUnu6w==}
    engines: {node: ^10 || ^12.20.0 || ^14.13.0 || >=15.0.0}

  css-what@6.1.0:
    resolution: {integrity: sha512-HTUrgRJ7r4dsZKU6GjmpfRK1O76h97Z8MfS1G0FozR+oF2kG6Vfe8JE6zwrkbxigziPHinCJ+gCPjA9EaBDtRw==}
    engines: {node: '>= 6'}

  cssesc@3.0.0:
    resolution: {integrity: sha512-/Tb/JcjK111nNScGob5MNtsntNM1aCNUDipB/TkwZFhyDrrE47SOx/18wF2bbjgc3ZzCSKW1T5nt5EbFoAz/Vg==}
    engines: {node: '>=4'}
    hasBin: true

  cssnano-preset-default@7.0.6:
    resolution: {integrity: sha512-ZzrgYupYxEvdGGuqL+JKOY70s7+saoNlHSCK/OGn1vB2pQK8KSET8jvenzItcY+kA7NoWvfbb/YhlzuzNKjOhQ==}
    engines: {node: ^18.12.0 || ^20.9.0 || >=22.0}
    peerDependencies:
      postcss: ^8.4.31

  cssnano-utils@5.0.0:
    resolution: {integrity: sha512-Uij0Xdxc24L6SirFr25MlwC2rCFX6scyUmuKpzI+JQ7cyqDEwD42fJ0xfB3yLfOnRDU5LKGgjQ9FA6LYh76GWQ==}
    engines: {node: ^18.12.0 || ^20.9.0 || >=22.0}
    peerDependencies:
      postcss: ^8.4.31

  cssnano@7.0.6:
    resolution: {integrity: sha512-54woqx8SCbp8HwvNZYn68ZFAepuouZW4lTwiMVnBErM3VkO7/Sd4oTOt3Zz3bPx3kxQ36aISppyXj2Md4lg8bw==}
    engines: {node: ^18.12.0 || ^20.9.0 || >=22.0}
    peerDependencies:
      postcss: ^8.4.31

  csso@5.0.5:
    resolution: {integrity: sha512-0LrrStPOdJj+SPCCrGhzryycLjwcgUSHBtxNA8aIDxf0GLsRh1cKYhB00Gd1lDOS4yGH69+SNn13+TWbVHETFQ==}
    engines: {node: ^10 || ^12.20.0 || ^14.13.0 || >=15.0.0, npm: '>=7.0.0'}

  cssstyle@5.3.1:
    resolution: {integrity: sha512-g5PC9Aiph9eiczFpcgUhd9S4UUO3F+LHGRIi5NUMZ+4xtoIYbHNZwZnWA2JsFGe8OU8nl4WyaEFiZuGuxlutJQ==}
    engines: {node: '>=20'}

  csstype@3.1.3:
    resolution: {integrity: sha512-M1uQkMl8rQK/szD0LNhtqxIPLpimGm8sOBwU7lLnCpSbTyY3yeU1Vc7l4KT5zT4s/yOxHH5O7tIuuLOCnLADRw==}

  d3-array@3.2.4:
    resolution: {integrity: sha512-tdQAmyA18i4J7wprpYq8ClcxZy3SC31QMeByyCFyRt7BVHdREQZ5lpzoe5mFEYZUWe+oq8HBvk9JjpibyEV4Jg==}
    engines: {node: '>=12'}

  d3-axis@3.0.0:
    resolution: {integrity: sha512-IH5tgjV4jE/GhHkRV0HiVYPDtvfjHQlQfJHs0usq7M30XcSBvOotpmH1IgkcXsO/5gEQZD43B//fc7SRT5S+xw==}
    engines: {node: '>=12'}

  d3-brush@3.0.0:
    resolution: {integrity: sha512-ALnjWlVYkXsVIGlOsuWH1+3udkYFI48Ljihfnh8FZPF2QS9o+PzGLBslO0PjzVoHLZ2KCVgAM8NVkXPJB2aNnQ==}
    engines: {node: '>=12'}

  d3-chord@3.0.1:
    resolution: {integrity: sha512-VE5S6TNa+j8msksl7HwjxMHDM2yNK3XCkusIlpX5kwauBfXuyLAtNg9jCp/iHH61tgI4sb6R/EIMWCqEIdjT/g==}
    engines: {node: '>=12'}

  d3-color@3.1.0:
    resolution: {integrity: sha512-zg/chbXyeBtMQ1LbD/WSoW2DpC3I0mpmPdW+ynRTj/x2DAWYrIY7qeZIHidozwV24m4iavr15lNwIwLxRmOxhA==}
    engines: {node: '>=12'}

  d3-contour@4.0.2:
    resolution: {integrity: sha512-4EzFTRIikzs47RGmdxbeUvLWtGedDUNkTcmzoeyg4sP/dvCexO47AaQL7VKy/gul85TOxw+IBgA8US2xwbToNA==}
    engines: {node: '>=12'}

  d3-delaunay@6.0.4:
    resolution: {integrity: sha512-mdjtIZ1XLAM8bm/hx3WwjfHt6Sggek7qH043O8KEjDXN40xi3vx/6pYSVTwLjEgiXQTbvaouWKynLBiUZ6SK6A==}
    engines: {node: '>=12'}

  d3-dispatch@3.0.1:
    resolution: {integrity: sha512-rzUyPU/S7rwUflMyLc1ETDeBj0NRuHKKAcvukozwhshr6g6c5d8zh4c2gQjY2bZ0dXeGLWc1PF174P2tVvKhfg==}
    engines: {node: '>=12'}

  d3-drag@3.0.0:
    resolution: {integrity: sha512-pWbUJLdETVA8lQNJecMxoXfH6x+mO2UQo8rSmZ+QqxcbyA3hfeprFgIT//HW2nlHChWeIIMwS2Fq+gEARkhTkg==}
    engines: {node: '>=12'}

  d3-dsv@3.0.1:
    resolution: {integrity: sha512-UG6OvdI5afDIFP9w4G0mNq50dSOsXHJaRE8arAS5o9ApWnIElp8GZw1Dun8vP8OyHOZ/QJUKUJwxiiCCnUwm+Q==}
    engines: {node: '>=12'}
    hasBin: true

  d3-ease@3.0.1:
    resolution: {integrity: sha512-wR/XK3D3XcLIZwpbvQwQ5fK+8Ykds1ip7A2Txe0yxncXSdq1L9skcG7blcedkOX+ZcgxGAmLX1FrRGbADwzi0w==}
    engines: {node: '>=12'}

  d3-fetch@3.0.1:
    resolution: {integrity: sha512-kpkQIM20n3oLVBKGg6oHrUchHM3xODkTzjMoj7aWQFq5QEM+R6E4WkzT5+tojDY7yjez8KgCBRoj4aEr99Fdqw==}
    engines: {node: '>=12'}

  d3-force@3.0.0:
    resolution: {integrity: sha512-zxV/SsA+U4yte8051P4ECydjD/S+qeYtnaIyAs9tgHCqfguma/aAQDjo85A9Z6EKhBirHRJHXIgJUlffT4wdLg==}
    engines: {node: '>=12'}

  d3-format@3.1.0:
    resolution: {integrity: sha512-YyUI6AEuY/Wpt8KWLgZHsIU86atmikuoOmCfommt0LYHiQSPjvX2AcFc38PX0CBpr2RCyZhjex+NS/LPOv6YqA==}
    engines: {node: '>=12'}

  d3-geo@3.1.1:
    resolution: {integrity: sha512-637ln3gXKXOwhalDzinUgY83KzNWZRKbYubaG+fGVuc/dxO64RRljtCTnf5ecMyE1RIdtqpkVcq0IbtU2S8j2Q==}
    engines: {node: '>=12'}

  d3-hierarchy@3.1.2:
    resolution: {integrity: sha512-FX/9frcub54beBdugHjDCdikxThEqjnR93Qt7PvQTOHxyiNCAlvMrHhclk3cD5VeAaq9fxmfRp+CnWw9rEMBuA==}
    engines: {node: '>=12'}

  d3-interpolate@3.0.1:
    resolution: {integrity: sha512-3bYs1rOD33uo8aqJfKP3JWPAibgw8Zm2+L9vBKEHJ2Rg+viTR7o5Mmv5mZcieN+FRYaAOWX5SJATX6k1PWz72g==}
    engines: {node: '>=12'}

  d3-path@3.1.0:
    resolution: {integrity: sha512-p3KP5HCf/bvjBSSKuXid6Zqijx7wIfNW+J/maPs+iwR35at5JCbLUT0LzF1cnjbCHWhqzQTIN2Jpe8pRebIEFQ==}
    engines: {node: '>=12'}

  d3-polygon@3.0.1:
    resolution: {integrity: sha512-3vbA7vXYwfe1SYhED++fPUQlWSYTTGmFmQiany/gdbiWgU/iEyQzyymwL9SkJjFFuCS4902BSzewVGsHHmHtXg==}
    engines: {node: '>=12'}

  d3-quadtree@3.0.1:
    resolution: {integrity: sha512-04xDrxQTDTCFwP5H6hRhsRcb9xxv2RzkcsygFzmkSIOJy3PeRJP7sNk3VRIbKXcog561P9oU0/rVH6vDROAgUw==}
    engines: {node: '>=12'}

  d3-random@3.0.1:
    resolution: {integrity: sha512-FXMe9GfxTxqd5D6jFsQ+DJ8BJS4E/fT5mqqdjovykEB2oFbTMDVdg1MGFxfQW+FBOGoB++k8swBrgwSHT1cUXQ==}
    engines: {node: '>=12'}

  d3-scale-chromatic@3.1.0:
    resolution: {integrity: sha512-A3s5PWiZ9YCXFye1o246KoscMWqf8BsD9eRiJ3He7C9OBaxKhAd5TFCdEx/7VbKtxxTsu//1mMJFrEt572cEyQ==}
    engines: {node: '>=12'}

  d3-scale@4.0.2:
    resolution: {integrity: sha512-GZW464g1SH7ag3Y7hXjf8RoUuAFIqklOAq3MRl4OaWabTFJY9PN/E1YklhXLh+OQ3fM9yS2nOkCoS+WLZ6kvxQ==}
    engines: {node: '>=12'}

  d3-selection@3.0.0:
    resolution: {integrity: sha512-fmTRWbNMmsmWq6xJV8D19U/gw/bwrHfNXxrIN+HfZgnzqTHp9jOmKMhsTUjXOJnZOdZY9Q28y4yebKzqDKlxlQ==}
    engines: {node: '>=12'}

  d3-shape@3.2.0:
    resolution: {integrity: sha512-SaLBuwGm3MOViRq2ABk3eLoxwZELpH6zhl3FbAoJ7Vm1gofKx6El1Ib5z23NUEhF9AsGl7y+dzLe5Cw2AArGTA==}
    engines: {node: '>=12'}

  d3-time-format@4.1.0:
    resolution: {integrity: sha512-dJxPBlzC7NugB2PDLwo9Q8JiTR3M3e4/XANkreKSUxF8vvXKqm1Yfq4Q5dl8budlunRVlUUaDUgFt7eA8D6NLg==}
    engines: {node: '>=12'}

  d3-time@3.1.0:
    resolution: {integrity: sha512-VqKjzBLejbSMT4IgbmVgDjpkYrNWUYJnbCGo874u7MMKIWsILRX+OpX/gTk8MqjpT1A/c6HY2dCA77ZN0lkQ2Q==}
    engines: {node: '>=12'}

  d3-timer@3.0.1:
    resolution: {integrity: sha512-ndfJ/JxxMd3nw31uyKoY2naivF+r29V+Lc0svZxe1JvvIRmi8hUsrMvdOwgS1o6uBHmiz91geQ0ylPP0aj1VUA==}
    engines: {node: '>=12'}

  d3-transition@3.0.1:
    resolution: {integrity: sha512-ApKvfjsSR6tg06xrL434C0WydLr7JewBB3V+/39RMHsaXTOG0zmt/OAXeng5M5LBm0ojmxJrpomQVZ1aPvBL4w==}
    engines: {node: '>=12'}
    peerDependencies:
      d3-selection: 2 - 3

  d3-zoom@3.0.0:
    resolution: {integrity: sha512-b8AmV3kfQaqWAuacbPuNbL6vahnOJflOhexLzMMNLga62+/nh0JzvJ0aO/5a5MVgUFGS7Hu1P9P03o3fJkDCyw==}
    engines: {node: '>=12'}

  d3@7.9.0:
    resolution: {integrity: sha512-e1U46jVP+w7Iut8Jt8ri1YsPOvFpg46k+K8TpCb0P+zjCkjkPnV7WzfDJzMHy1LnA+wj5pLT1wjO901gLXeEhA==}
    engines: {node: '>=12'}

  data-urls@6.0.0:
    resolution: {integrity: sha512-BnBS08aLUM+DKamupXs3w2tJJoqU+AkaE/+6vQxi/G/DPmIZFJJp9Dkb1kM03AZx8ADehDUZgsNxju3mPXZYIA==}
    engines: {node: '>=20'}

  debug@4.4.0:
    resolution: {integrity: sha512-6WTZ/IxCY/T6BALoZHaE4ctp9xm+Z5kY/pzYaCHRFeyVhojxlrm+46y68HA6hr0TcwEssoxNiDEUJQjfPZ/RYA==}
    engines: {node: '>=6.0'}
    peerDependencies:
      supports-color: '*'
    peerDependenciesMeta:
      supports-color:
        optional: true

  debug@4.4.1:
    resolution: {integrity: sha512-KcKCqiftBJcZr++7ykoDIEwSa3XWowTfNPo92BYxjXiyYEVrUQh2aLyhxBCwww+heortUFxEJYcRzosstTEBYQ==}
    engines: {node: '>=6.0'}
    peerDependencies:
      supports-color: '*'
    peerDependenciesMeta:
      supports-color:
        optional: true

  debug@4.4.3:
    resolution: {integrity: sha512-RGwwWnwQvkVfavKVt22FGLw+xYSdzARwm0ru6DhTVA3umU5hZc28V3kO4stgYryrTlLpuvgI9GiijltAjNbcqA==}
    engines: {node: '>=6.0'}
    peerDependencies:
      supports-color: '*'
    peerDependenciesMeta:
      supports-color:
        optional: true

  decimal.js@10.6.0:
    resolution: {integrity: sha512-YpgQiITW3JXGntzdUmyUR1V812Hn8T1YVXhCu+wO3OpS4eU9l4YdD3qjyiKdV6mvV29zapkMeD390UVEf2lkUg==}

  decode-named-character-reference@1.1.0:
    resolution: {integrity: sha512-Wy+JTSbFThEOXQIR2L6mxJvEs+veIzpmqD7ynWxMXGpnk3smkHQOp6forLdHsKpAMW9iJpaBBIxz285t1n1C3w==}

  decode-uri-component@0.4.1:
    resolution: {integrity: sha512-+8VxcR21HhTy8nOt6jf20w0c9CADrw1O8d+VZ/YzzCt4bJ3uBjw+D1q2osAB8RnpwwaeYBxy0HyKQxD5JBMuuQ==}
    engines: {node: '>=14.16'}

  decompress-response@6.0.0:
    resolution: {integrity: sha512-aW35yZM6Bb/4oJlZncMH2LCoZtJXTRxES17vE3hoRiowU2kWHaJKFkSBDnDR+cm9J+9QhXmREyIfv0pji9ejCQ==}
    engines: {node: '>=10'}

  deep-eql@5.0.2:
    resolution: {integrity: sha512-h5k/5U50IJJFpzfL6nO9jaaumfjO/f2NjK/oYB2Djzm4p9L+3T9qWpZqZ2hAbLPuuYq9wrU08WQyBTL5GbPk5Q==}
    engines: {node: '>=6'}

  deep-extend@0.6.0:
    resolution: {integrity: sha512-LOHxIOaPYdHlJRtCQfDIVZtfw/ufM8+rVj649RIHzcm/vGwQRXFt6OPqIFWsm2XEMrNIEtWR64sY1LEKD2vAOA==}
    engines: {node: '>=4.0.0'}

  deepmerge@4.3.1:
    resolution: {integrity: sha512-3sUqbMEc77XqpdNO7FRyRog+eW3ph+GYCbj+rK+uYyRMuwsVy0rMiVtPn+QJlKFvWP/1PYpapqYn0Me2knFn+A==}
    engines: {node: '>=0.10.0'}

  defaults@1.0.4:
    resolution: {integrity: sha512-eFuaLoy/Rxalv2kr+lqMlUnrDWV+3j4pljOIJgLIhI058IQfWJ7vXhyEIHu+HtC738klGALYxOKDO0bQP3tg8A==}

  defu@6.1.4:
    resolution: {integrity: sha512-mEQCMmwJu317oSz8CwdIOdwf3xMif1ttiM8LTufzc3g6kR+9Pe236twL8j3IYT1F7GfRgGcW6MWxzZjLIkuHIg==}

  delaunator@5.0.1:
    resolution: {integrity: sha512-8nvh+XBe96aCESrGOqMp/84b13H9cdKbG5P2ejQCh4d4sK9RL4371qou9drQjMhvnPmhWl5hnmqbEE0fXr9Xnw==}

  deprecation@2.3.1:
    resolution: {integrity: sha512-xmHIy4F3scKVwMsQ4WnVaS8bHOx0DmVwRywosKhaILI0ywMDWPtBSku2HNxRvF7jtwDRsoEwYQSfbxj8b7RlJQ==}

  dequal@2.0.3:
    resolution: {integrity: sha512-0je+qPKHEMohvfRTCEo3CrPG6cAzAYgmzKyxRiYSSDkS6eGJdyVJm7WaYA5ECaAD9wLB2T4EEeymA5aFVcYXCA==}
    engines: {node: '>=6'}

  destr@2.0.5:
    resolution: {integrity: sha512-ugFTXCtDZunbzasqBxrK93Ik/DRYsO6S/fedkWEMKqt04xZ4csmnmwGDBAb07QWNaGMAmnTIemsYZCksjATwsA==}

  detect-libc@2.0.4:
    resolution: {integrity: sha512-3UDv+G9CsCKO1WKMGw9fwq/SWJYbI0c5Y7LU1AXYoDdbhE2AHQ6N6Nb34sG8Fj7T5APy8qXDCKuuIHd1BR0tVA==}
    engines: {node: '>=8'}

  detect-libc@2.1.0:
    resolution: {integrity: sha512-vEtk+OcP7VBRtQZ1EJ3bdgzSfBjgnEalLTp5zjJrS+2Z1w2KZly4SBdac/WDU3hhsNAZ9E8SC96ME4Ey8MZ7cg==}
    engines: {node: '>=8'}

  detect-node-es@1.1.0:
    resolution: {integrity: sha512-ypdmJU/TbBby2Dxibuv7ZLW3Bs1QEmM7nHjEANfohJLvE0XVujisn1qPJcZxg+qDucsr+bP6fLD1rPS3AhJ7EQ==}

  deterministic-object-hash@2.0.2:
    resolution: {integrity: sha512-KxektNH63SrbfUyDiwXqRb1rLwKt33AmMv+5Nhsw1kqZ13SJBRTgZHtGbE+hH3a1mVW1cz+4pqSWVPAtLVXTzQ==}
    engines: {node: '>=18'}

  devalue@5.3.2:
    resolution: {integrity: sha512-UDsjUbpQn9kvm68slnrs+mfxwFkIflOhkanmyabZ8zOYk8SMEIbJ3TK+88g70hSIeytu4y18f0z/hYHMTrXIWw==}

  devlop@1.1.0:
    resolution: {integrity: sha512-RWmIqhcFf1lRYBvNmr7qTNuyCt/7/ns2jbpp1+PalgE/rDQcBT0fioSMUpJ93irlUhC5hrg4cYqe6U+0ImW0rA==}

  dfa@1.2.0:
    resolution: {integrity: sha512-ED3jP8saaweFTjeGX8HQPjeC1YYyZs98jGNZx6IiBvxW7JG5v492kamAQB3m2wop07CvU/RQmzcKr6bgcC5D/Q==}

  diff@5.2.0:
    resolution: {integrity: sha512-uIFDxqpRZGZ6ThOk84hEfqWoHx2devRFvpTZcTHur85vImfaxUbTW9Ryh4CpCuDnToOP1CEtXKIgytHBPVff5A==}
    engines: {node: '>=0.3.1'}

  direction@2.0.1:
    resolution: {integrity: sha512-9S6m9Sukh1cZNknO1CWAr2QAWsbKLafQiyM5gZ7VgXHeuaoUwffKN4q6NC4A/Mf9iiPlOXQEKW/Mv/mh9/3YFA==}
    hasBin: true

  discontinuous-range@1.0.0:
    resolution: {integrity: sha512-c68LpLbO+7kP/b1Hr1qs8/BJ09F5khZGTxqxZuhzxpmwJKOgRFHJWIb9/KmqnqHhLdO55aOxFH/EGBvUQbL/RQ==}

  dlv@1.1.3:
    resolution: {integrity: sha512-+HlytyjlPKnIG8XuRG8WvmBP8xs8P71y+SKKS6ZXWoEgLuePxtDoUEiH7WkdePWrQ5JBpE6aoVqfZfJUQkjXwA==}

  dom-accessibility-api@0.5.16:
    resolution: {integrity: sha512-X7BJ2yElsnOJ30pZF4uIIDfBEVgF4XEBxL9Bxhy6dnrm5hkzqmsWHGTiHqRiITNhMyFLyAiWndIJP7Z1NTteDg==}

  dom-serializer@2.0.0:
    resolution: {integrity: sha512-wIkAryiqt/nV5EQKqQpo3SToSOV9J0DnbJqwK7Wv/Trc92zIAYZ4FlMu+JPFW1DfGFt81ZTCGgDEabffXeLyJg==}

  domelementtype@2.3.0:
    resolution: {integrity: sha512-OLETBj6w0OsagBwdXnPdN0cnMfF9opN69co+7ZrbfPGrdpPVNBUj02spi6B1N7wChLQiPn4CSH/zJvXw56gmHw==}

  domhandler@5.0.3:
    resolution: {integrity: sha512-cgwlv/1iFQiFnU96XXgROh8xTeetsnJiDsTc7TYCLFd9+/WNkIqPTxiM/8pSd8VIrhXGTf1Ny1q1hquVqDJB5w==}
    engines: {node: '>= 4'}

  domutils@3.2.2:
    resolution: {integrity: sha512-6kZKyUajlDuqlHKVX1w7gyslj9MPIXzIFiz/rGu35uC1wMi+kMhQwGhl4lt9unC9Vb9INnY9Z3/ZA3+FhASLaw==}

  dpdm@3.14.0:
    resolution: {integrity: sha512-YJzsFSyEtj88q5eTELg3UWU7TVZkG1dpbF4JDQ3t1b07xuzXmdoGeSz9TKOke1mUuOpWlk4q+pBh+aHzD6GBTg==}
    hasBin: true

  dset@3.1.4:
    resolution: {integrity: sha512-2QF/g9/zTaPDc3BjNcVTGoBbXBgYfMTTceLaYcFJ/W9kggFUkhxD/hMEeuLKbugyef9SqAx8cpgwlIP/jinUTA==}
    engines: {node: '>=4'}

  eastasianwidth@0.2.0:
    resolution: {integrity: sha512-I88TYZWc9XiYHRQ4/3c5rjjfgkjhLyW2luGIheGERbNQ6OY7yTybanSpDXZa8y7VUP9YmDcYa+eyq4ca7iLqWA==}

  electron-to-chromium@1.5.168:
    resolution: {integrity: sha512-RUNQmFLNIWVW6+z32EJQ5+qx8ci6RGvdtDC0Ls+F89wz6I2AthpXF0w0DIrn2jpLX0/PU9ZCo+Qp7bg/EckJmA==}

  electron-to-chromium@1.5.178:
    resolution: {integrity: sha512-wObbz/ar3Bc6e4X5vf0iO8xTN8YAjN/tgiAOJLr7yjYFtP9wAjq8Mb5h0yn6kResir+VYx2DXBj9NNobs0ETSA==}

  electron-to-chromium@1.5.221:
    resolution: {integrity: sha512-/1hFJ39wkW01ogqSyYoA4goOXOtMRy6B+yvA1u42nnsEGtHzIzmk93aPISumVQeblj47JUHLC9coCjUxb1EvtQ==}

  emmet@2.4.11:
    resolution: {integrity: sha512-23QPJB3moh/U9sT4rQzGgeyyGIrcM+GH5uVYg2C6wZIxAIJq7Ng3QLT79tl8FUwDXhyq9SusfknOrofAKqvgyQ==}

  emoji-regex@10.5.0:
    resolution: {integrity: sha512-lb49vf1Xzfx080OKA0o6l8DQQpV+6Vg95zyCJX9VB/BqKYlhG7N4wgROUUHRA+ZPUefLnteQOad7z1kT2bV7bg==}

  emoji-regex@8.0.0:
    resolution: {integrity: sha512-MSjYzcWNOA0ewAHpz0MxpYFvwg6yjy1NG3xteoqz644VCo/RPgnr1/GGt+ic3iJTzQ8Eu3TdM14SawnVUmGE6A==}

  emoji-regex@9.2.2:
    resolution: {integrity: sha512-L18DaJsXSUk2+42pv8mLs5jJT2hqFkFE4j21wOmgbUqsZ2hL72NsUU785g9RXgo3s0ZNgVl42TiHp3ZtOv/Vyg==}

  end-of-stream@1.4.5:
    resolution: {integrity: sha512-ooEGc6HP26xXq/N+GCGOT0JKCLDGrq2bQUZrQ7gyrJiZANJ/8YDTxTpQBXGMn+WbIQXNVpyWymm7KYVICQnyOg==}

  enhanced-resolve@5.18.3:
    resolution: {integrity: sha512-d4lC8xfavMeBjzGr2vECC3fsGXziXZQyJxD868h2M/mBI3PwAuODxAkLkq5HYuvrPYcUtiLzsTo8U3PgX3Ocww==}
    engines: {node: '>=10.13.0'}

  entities@4.5.0:
    resolution: {integrity: sha512-V0hjH4dGPh9Ao5p0MoRY6BVqtwCjhz6vI5LT8AJ55H+4g9/4vbHx1I54fS0XuclLhDHArPQCiMjDxjaL8fPxhw==}
    engines: {node: '>=0.12'}

  entities@6.0.1:
    resolution: {integrity: sha512-aN97NXWF6AWBTahfVOIrB/NShkzi5H7F9r1s9mD3cDj4Ko5f2qhhVoYMibXF7GlLveb/D2ioWay8lxI97Ven3g==}
    engines: {node: '>=0.12'}

  es-module-lexer@1.7.0:
    resolution: {integrity: sha512-jEQoCwk8hyb2AZziIOLhDqpm5+2ww5uIE6lkO/6jcOCusfk6LhMHpXXfBLXTZ7Ydyt0j4VoUQv6uGNYbdW+kBA==}

  esast-util-from-estree@2.0.0:
    resolution: {integrity: sha512-4CyanoAudUSBAn5K13H4JhsMH6L9ZP7XbLVe/dKybkxMO7eDyLsT8UHl9TRNrU2Gr9nz+FovfSIjuXWJ81uVwQ==}

  esast-util-from-js@2.0.1:
    resolution: {integrity: sha512-8Ja+rNJ0Lt56Pcf3TAmpBZjmx8ZcK5Ts4cAzIOjsjevg9oSXJnl6SUQ2EevU8tv3h6ZLWmoKL5H4fgWvdvfETw==}

  esbuild@0.24.2:
    resolution: {integrity: sha512-+9egpBW8I3CD5XPe0n6BfT5fxLzxrlDzqydF3aviG+9ni1lDC/OvMHcxqEFV0+LANZG5R1bFMWfUrjVsdwxJvA==}
    engines: {node: '>=18'}
    hasBin: true

  esbuild@0.25.10:
    resolution: {integrity: sha512-9RiGKvCwaqxO2owP61uQ4BgNborAQskMR6QusfWzQqv7AZOg5oGehdY2pRJMTKuwxd1IDBP4rSbI5lHzU7SMsQ==}
    engines: {node: '>=18'}
    hasBin: true

  esbuild@0.25.5:
    resolution: {integrity: sha512-P8OtKZRv/5J5hhz0cUAdu/cLuPIKXpQl1R9pZtvmHWQvrAUVd0UNIPT4IB4W3rNOqVO0rlqHmCIbSwxh/c9yUQ==}
    engines: {node: '>=18'}
    hasBin: true

  esbuild@0.25.6:
    resolution: {integrity: sha512-GVuzuUwtdsghE3ocJ9Bs8PNoF13HNQ5TXbEi2AhvVb8xU1Iwt9Fos9FEamfoee+u/TOsn7GUWc04lz46n2bbTg==}
    engines: {node: '>=18'}
    hasBin: true

  esbuild@0.25.9:
    resolution: {integrity: sha512-CRbODhYyQx3qp7ZEwzxOk4JBqmD/seJrzPa/cGjY1VtIn5E09Oi9/dB4JwctnfZ8Q8iT7rioVv5k/FNT/uf54g==}
    engines: {node: '>=18'}
    hasBin: true

  escalade@3.2.0:
    resolution: {integrity: sha512-WUj2qlxaQtO4g6Pq5c29GTcWGDyd8itL8zTlipgECz3JesAiiOKotd8JU6otB3PACgG6xkJUyVhboMS+bje/jA==}
    engines: {node: '>=6'}

  escape-string-regexp@5.0.0:
    resolution: {integrity: sha512-/veY75JbMK4j1yjvuUxuVsiS/hr/4iHs9FTT6cgTexxdE0Ly/glccBAkloH/DofkjRbZU3bnoj38mOmhkZ0lHw==}
    engines: {node: '>=12'}

  esm@3.2.25:
    resolution: {integrity: sha512-U1suiZ2oDVWv4zPO56S0NcR5QriEahGtdN2OR6FiOG4WJvcjBVFB0qI4+eKoWFH483PKGuLuu6V8Z4T5g63UVA==}
    engines: {node: '>=6'}

  estree-util-attach-comments@3.0.0:
    resolution: {integrity: sha512-cKUwm/HUcTDsYh/9FgnuFqpfquUbwIqwKM26BVCGDPVgvaCl/nDCCjUfiLlx6lsEZ3Z4RFxNbOQ60pkaEwFxGw==}

  estree-util-build-jsx@3.0.1:
    resolution: {integrity: sha512-8U5eiL6BTrPxp/CHbs2yMgP8ftMhR5ww1eIKoWRMlqvltHF8fZn5LRDvTKuxD3DUn+shRbLGqXemcP51oFCsGQ==}

  estree-util-is-identifier-name@3.0.0:
    resolution: {integrity: sha512-hFtqIDZTIUZ9BXLb8y4pYGyk6+wekIivNVTcmvk8NoOh+VeRn5y6cEHzbURrWbfp1fIqdVipilzj+lfaadNZmg==}

  estree-util-scope@1.0.0:
    resolution: {integrity: sha512-2CAASclonf+JFWBNJPndcOpA8EMJwa0Q8LUFJEKqXLW6+qBvbFZuF5gItbQOs/umBUkjviCSDCbBwU2cXbmrhQ==}

  estree-util-to-js@2.0.0:
    resolution: {integrity: sha512-WDF+xj5rRWmD5tj6bIqRi6CkLIXbbNQUcxQHzGysQzvHmdYG2G7p/Tf0J0gpxGgkeMZNTIjT/AoSvC9Xehcgdg==}

  estree-util-visit@2.0.0:
    resolution: {integrity: sha512-m5KgiH85xAhhW8Wta0vShLcUvOsh3LLPI2YVwcbio1l7E09NTLL1EyMZFM1OyWowoH0skScNbhOPl4kcBgzTww==}

  estree-walker@2.0.2:
    resolution: {integrity: sha512-Rfkk/Mp/DL7JVje3u18FxFujQlTNR2q6QfMSMB7AvCBx91NGj/ba3kCfza0f6dVDbw7YlRf/nDrn7pQrCCyQ/w==}

  estree-walker@3.0.3:
    resolution: {integrity: sha512-7RUKfXgSMMkzt6ZuXmqapOurLGPPfgj6l9uRZ7lRGolvk0y2yocc35LdcxKC5PQZdn2DMqioAQ2NoWcrTKmm6g==}

  eventemitter3@5.0.1:
    resolution: {integrity: sha512-GWkBvjiSZK87ELrYOSESUYeVIc9mvLLf/nXalMOS5dYrgZq9o5OVkbZAVM06CVxYsCwH9BDZFPlQTlPA1j4ahA==}

  execa@9.6.0:
    resolution: {integrity: sha512-jpWzZ1ZhwUmeWRhS7Qv3mhpOhLfwI+uAX4e5fOcXqwMR7EcJ0pj2kV1CVzHVMX/LphnKWD3LObjZCoJ71lKpHw==}
    engines: {node: ^18.19.0 || >=20.5.0}

  exit@0.1.2:
    resolution: {integrity: sha512-Zk/eNKV2zbjpKzrsQ+n1G6poVbErQxJ0LBOJXaKZ1EViLzH+hrLu9cdXI4zw9dBQJslwBEpbQ2P1oS7nDxs6jQ==}
    engines: {node: '>= 0.8.0'}

  expand-template@2.0.3:
    resolution: {integrity: sha512-XYfuKMvj4O35f/pOXLObndIRvyQ+/+6AhODh+OKWj9S9498pHHn/IMszH+gt0fBCRWMNfk1ZSp5x3AifmnI2vg==}
    engines: {node: '>=6'}

  expect-type@1.2.1:
    resolution: {integrity: sha512-/kP8CAwxzLVEeFrMm4kMmy4CCDlpipyA7MYLVrdJIkV0fYF0UaigQHRsxHiuY/GEea+bh4KSv3TIlgr+2UL6bw==}
    engines: {node: '>=12.0.0'}

  expressive-code-twoslash@0.5.3:
    resolution: {integrity: sha512-BcttA3taicvhesKpQ4TvRxoDHByDr2FH6bvjc6elxC8TXVU3GVZv0wHvdcNz9xrVEUcwbDbsprqsGF7M7Yq59A==}
    peerDependencies:
      '@expressive-code/core': '>=0.40.0'
      expressive-code: '>=0.40.0'
      typescript: ^5.7

  expressive-code@0.41.2:
    resolution: {integrity: sha512-aLZiZaqorRtNExtGpUjK9zFH9aTpWeoTXMyLo4b4IcuXfPqtLPPxhRm/QlPb8QqIcMMXnSiGRHSFpQfX0m7HJw==}

  exsolve@1.0.4:
    resolution: {integrity: sha512-xsZH6PXaER4XoV+NiT7JHp1bJodJVT+cxeSH1G0f0tlT0lJqYuHUP3bUx2HtfTDvOagMINYp8rsqusxud3RXhw==}

  extend@3.0.2:
    resolution: {integrity: sha512-fjquC59cD7CyW6urNXK0FBufkZcoiGG80wTuPujX590cB5Ttln20E2UB4S/WARVqhXffZl2LNgS+gQdPIIim/g==}

  fast-deep-equal@3.1.3:
    resolution: {integrity: sha512-f3qQ9oQy9j2AhBe/H9VC91wLmKBCCU/gDOnKNAYG5hswO7BLKj09Hc5HYNz9cGI++xlpDCIgDaitVs03ATR84Q==}

  fast-glob@3.3.3:
    resolution: {integrity: sha512-7MptL8U0cqcFdzIzwOTHoilX9x5BrNqye7Z/LuC7kCMRio1EMSyqRK3BEAUD7sXRq4iT4AzTVuZdhgQ2TCvYLg==}
    engines: {node: '>=8.6.0'}

  fast-uri@3.0.6:
    resolution: {integrity: sha512-Atfo14OibSv5wAp4VWNsFYE1AchQRTv9cBGWET4pZWHzYshFSS9NQI6I57rdKn9croWVMbYFbLhJ+yJvmZIIHw==}

  fast-xml-parser@4.5.3:
    resolution: {integrity: sha512-RKihhV+SHsIUGXObeVy9AXiBbFwkVk7Syp8XgwN5U3JV416+Gwp/GO9i0JYKmikykgz/UHRrrV4ROuZEo/T0ig==}
    hasBin: true

  fastq@1.19.0:
    resolution: {integrity: sha512-7SFSRCNjBQIZH/xZR3iy5iQYR8aGBE0h3VG6/cwlbrpdciNYBMotQav8c1XI3HjHH+NikUpP53nPdlZSdWmFzA==}

  fdir@6.4.3:
    resolution: {integrity: sha512-PMXmW2y1hDDfTSRc9gaXIuCCRpuoz3Kaz8cUelp3smouvfT632ozg2vrT6lJsHKKOF59YLbOGfAWGUcKEfRMQw==}
    peerDependencies:
      picomatch: ^3 || ^4
    peerDependenciesMeta:
      picomatch:
        optional: true

  fdir@6.4.6:
    resolution: {integrity: sha512-hiFoqpyZcfNm1yc4u8oWCf9A2c4D3QjCrks3zmoVKVxpQRzmPNar1hUJcBG2RQHvEVGDN+Jm81ZheVLAQMK6+w==}
    peerDependencies:
      picomatch: ^3 || ^4
    peerDependenciesMeta:
      picomatch:
        optional: true

  fdir@6.5.0:
    resolution: {integrity: sha512-tIbYtZbucOs0BRGqPJkshJUYdL+SDH7dVM8gjy+ERp3WAUjLEFJE+02kanyHtwjWOnwrKYBiwAmM0p4kLJAnXg==}
    engines: {node: '>=12.0.0'}
    peerDependencies:
      picomatch: ^3 || ^4
    peerDependenciesMeta:
      picomatch:
        optional: true

  figures@6.1.0:
    resolution: {integrity: sha512-d+l3qxjSesT4V7v2fh+QnmFnUWv9lSpjarhShNTgBOfA0ttejbQUAlHLitbjkoRiDulW0OPoQPYIGhIC8ohejg==}
    engines: {node: '>=18'}

  fill-range@7.1.1:
    resolution: {integrity: sha512-YsGpe3WHLK8ZYi4tWDg2Jy3ebRz2rXowDxnld4bkQB00cc/1Zw9AWnC0i9ztDJitivtQvaI9KaLyKrc+hBW0yg==}
    engines: {node: '>=8'}

  filter-obj@5.1.0:
    resolution: {integrity: sha512-qWeTREPoT7I0bifpPUXtxkZJ1XJzxWtfoWWkdVGqa+eCr3SHW/Ocp89o8vLvbUuQnadybJpjOKu4V+RwO6sGng==}
    engines: {node: '>=14.16'}

  fix-dts-default-cjs-exports@1.0.0:
    resolution: {integrity: sha512-i9Vd++WOWo6JilNgZvNvmy1T0r+/j7vikghQSEhKIuDwz4GjUrYj+Z18zlL7MleYNxE+xE6t3aG7LiAwA1P+dg==}

  flattie@1.1.1:
    resolution: {integrity: sha512-9UbaD6XdAL97+k/n+N7JwX46K/M6Zc6KcFYskrYL8wbBV/Uyk0CTAMY0VT+qiK5PM7AIc9aTWYtq65U7T+aCNQ==}
    engines: {node: '>=8'}

  fontace@0.3.0:
    resolution: {integrity: sha512-czoqATrcnxgWb/nAkfyIrRp6Q8biYj7nGnL6zfhTcX+JKKpWHFBnb8uNMw/kZr7u++3Y3wYSYoZgHkCcsuBpBg==}

  fontkit@2.0.4:
    resolution: {integrity: sha512-syetQadaUEDNdxdugga9CpEYVaQIxOwk7GlwZWWZ19//qW4zE5bknOKeMBDYAASwnpaSHKJITRLMF9m1fp3s6g==}

  foreground-child@3.3.1:
    resolution: {integrity: sha512-gIXjKqtFuWEgzFRJA9WCQeSJLZDjgJUOMCMzxtvFq/37KojM1BFGufqsCy0r4qSQmYLsZYMeyRqzIWOMup03sw==}
    engines: {node: '>=14'}

  fraction.js@4.3.7:
    resolution: {integrity: sha512-ZsDfxO51wGAXREY55a7la9LScWpwv9RxIrYABrlvOFBlH/ShPnrtsXeuUIfXKKOVicNxQ+o8JTbJvjS4M89yew==}

  framer-motion@12.23.7:
    resolution: {integrity: sha512-Qs+zNG9D/3c9C0riom1iXVVOOOaY3T32LIofgbQJz9APY/CUE5v6G41WkcZl2lVhaAgQDQcNq94f8qzLf3rTZA==}
    peerDependencies:
      '@emotion/is-prop-valid': '*'
      react: ^18.0.0 || ^19.0.0
      react-dom: ^18.0.0 || ^19.0.0
    peerDependenciesMeta:
      '@emotion/is-prop-valid':
        optional: true
      react:
        optional: true
      react-dom:
        optional: true

  fs-constants@1.0.0:
    resolution: {integrity: sha512-y6OAwoSIf7FyjMIv94u+b5rdheZEjzR63GTyZJm5qh4Bi+2YgwLCcI/fPFZkL5PSixOt6ZNKm+w+Hfp/Bciwow==}

  fs-extra@11.3.0:
    resolution: {integrity: sha512-Z4XaCL6dUDHfP/jT25jJKMmtxvuwbkrD1vNSMFlo9lNLY2c5FHYSQgHPRZUjAB26TpDEoW9HCOgplrdbaPV/ew==}
    engines: {node: '>=14.14'}

  fsevents@2.3.3:
    resolution: {integrity: sha512-5xoDfX+fL7faATnagmWPpbFtwh/R77WmMMqqHGS65C3vvB0YHrgF+B1YmZ3441tMj5n63k0212XNoJwzlhffQw==}
    engines: {node: ^8.16.0 || ^10.6.0 || >=11.0.0}
    os: [darwin]

  function-bind@1.1.2:
    resolution: {integrity: sha512-7XHNxH7qX9xG5mIwxkhumTox/MIRNcOgDrxWsMt2pAr23WHp6MrRlN7FBSFpCpr+oVO0F744iUgR82nJMfG2SA==}

  fuse.js@7.1.0:
    resolution: {integrity: sha512-trLf4SzuuUxfusZADLINj+dE8clK1frKdmqiJNb1Es75fmI5oY6X2mxLVUciLLjxqw/xr72Dhy+lER6dGd02FQ==}
    engines: {node: '>=10'}

  gensync@1.0.0-beta.2:
    resolution: {integrity: sha512-3hN7NaskYvMDLQY55gnW3NQ+mesEAepTqlg+VEbj7zzqEMBVNhzcGYYeqFo/TlYz6eQiFcp1HcsCZO+nGgS8zg==}
    engines: {node: '>=6.9.0'}

  get-caller-file@2.0.5:
    resolution: {integrity: sha512-DyFP3BM/3YHTQOCUL/w0OZHR0lpKeGrxotcHWcqNEdnltqFwXVfhEBQ94eIo34AfQpo0rGki4cyIiftY06h2Fg==}
    engines: {node: 6.* || 8.* || >= 10.*}

  get-east-asian-width@1.4.0:
    resolution: {integrity: sha512-QZjmEOC+IT1uk6Rx0sX22V6uHWVwbdbxf1faPqJ1QhLdGgsRGCZoyaQBm/piRdJy/D2um6hM1UP7ZEeQ4EkP+Q==}
    engines: {node: '>=18'}

  get-nonce@1.0.1:
    resolution: {integrity: sha512-FJhYRoDaiatfEkUK8HKlicmu/3SGFD51q3itKDGoSTysQJBnfOcxU5GxnhE1E6soB76MbT0MBtnKJuXyAx+96Q==}
    engines: {node: '>=6'}

  get-stream@9.0.1:
    resolution: {integrity: sha512-kVCxPF3vQM/N0B1PmoqVUqgHP+EeVjmZSQn+1oCRPxd2P21P2F19lIgbR3HBosbB1PUhOAoctJnfEn2GbN2eZA==}
    engines: {node: '>=18'}

  get-tsconfig@4.10.0:
    resolution: {integrity: sha512-kGzZ3LWWQcGIAmg6iWvXn0ei6WDtV26wzHRMwDSzmAbcXrTEXxHy6IehI6/4eT6VRKyMP1eF1VqwrVUmE/LR7A==}

  github-from-package@0.0.0:
    resolution: {integrity: sha512-SyHy3T1v2NUXn29OsWdxmK6RwHD+vkj3v8en8AOBZ1wBQ/hCAQ5bAQTD02kW4W9tUp/3Qh6J8r9EvntiyCmOOw==}

  github-slugger@2.0.0:
    resolution: {integrity: sha512-IaOQ9puYtjrkq7Y0Ygl9KDZnrf/aiUJYUpVf89y8kyaxbRG7Y1SrX/jaumrv81vc61+kiMempujsM3Yw7w5qcw==}

  gl-matrix@3.4.4:
    resolution: {integrity: sha512-latSnyDNt/8zYUB6VIJ6PCh2jBjJX6gnDsoCZ7LyW7GkqrD51EWwa9qCoGixj8YqBtETQK/xY7OmpTF8xz1DdQ==}

  glob-parent@5.1.2:
    resolution: {integrity: sha512-AOIgSQCepiJYwP3ARnGx+5VnTu2HBYdzbGP45eLw1vr3zB3vZLeyed1sC9hnbcOc9/SrMyM5RPQrkGz4aS9Zow==}
    engines: {node: '>= 6'}

  glob@10.4.5:
    resolution: {integrity: sha512-7Bv8RF0k6xjo7d4A/PxYLbUCfb6c+Vpd2/mB2yRDlew7Jb5hEXiCD9ibfO7wpk8i4sevK6DFny9h7EYbM3/sHg==}
    hasBin: true

  glob@11.0.3:
    resolution: {integrity: sha512-2Nim7dha1KVkaiF4q6Dj+ngPPMdfvLJEOpZk/jKiUAkqKebpGAWQXAq9z1xu9HKu5lWfqw/FASuccEjyznjPaA==}
    engines: {node: 20 || >=22}
    hasBin: true

  graceful-fs@4.2.11:
    resolution: {integrity: sha512-RbJ5/jmFcNNCcDV5o9eTnBLJ/HszWV0P73bc+Ff4nS/rJj+YaS6IGyiOL0VoBYX+l1Wrl3k63h/KrH+nhJ0XvQ==}

  graphql@16.11.0:
    resolution: {integrity: sha512-mS1lbMsxgQj6hge1XZ6p7GPhbrtFwUFYi3wRzXAC/FmYnyXMTvvI3td3rjmQ2u8ewXueaSvRPWaEcgVVOT9Jnw==}
    engines: {node: ^12.22.0 || ^14.16.0 || ^16.0.0 || >=17.0.0}

  h3@1.15.4:
    resolution: {integrity: sha512-z5cFQWDffyOe4vQ9xIqNfCZdV4p//vy6fBnr8Q1AWnVZ0teurKMG66rLj++TKwKPUP3u7iMUvrvKaEUiQw2QWQ==}

  has-flag@4.0.0:
    resolution: {integrity: sha512-EykJT/Q1KjTWctppgIAgfSO0tKVuZUjhgMr17kqTumMl6Afv3EISleU7qZUzoXDFTAHTDC4NOoG/ZxU3EvlMPQ==}
    engines: {node: '>=8'}

  hasown@2.0.2:
    resolution: {integrity: sha512-0hJU9SCPvmMzIBdZFqNPXWa6dqh7WdH0cII9y+CyS8rG3nL48Bclra9HmKhVVUHyPWNH5Y7xDwAB7bfgSjkUMQ==}
    engines: {node: '>= 0.4'}

  hast-util-embedded@3.0.0:
    resolution: {integrity: sha512-naH8sld4Pe2ep03qqULEtvYr7EjrLK2QHY8KJR6RJkTUjPGObe1vnx585uzem2hGra+s1q08DZZpfgDVYRbaXA==}

  hast-util-format@1.1.0:
    resolution: {integrity: sha512-yY1UDz6bC9rDvCWHpx12aIBGRG7krurX0p0Fm6pT547LwDIZZiNr8a+IHDogorAdreULSEzP82Nlv5SZkHZcjA==}

  hast-util-from-html@2.0.3:
    resolution: {integrity: sha512-CUSRHXyKjzHov8yKsQjGOElXy/3EKpyX56ELnkHH34vDVw1N1XSQ1ZcAvTyAPtGqLTuKP/uxM+aLkSPqF/EtMw==}

  hast-util-from-parse5@8.0.3:
    resolution: {integrity: sha512-3kxEVkEKt0zvcZ3hCRYI8rqrgwtlIOFMWkbclACvjlDw8Li9S2hk/d51OI0nr/gIpdMHNepwgOKqZ/sy0Clpyg==}

  hast-util-has-property@3.0.0:
    resolution: {integrity: sha512-MNilsvEKLFpV604hwfhVStK0usFY/QmM5zX16bo7EjnAEGofr5YyI37kzopBlZJkHD4t887i+q/C8/tr5Q94cA==}

  hast-util-is-body-ok-link@3.0.1:
    resolution: {integrity: sha512-0qpnzOBLztXHbHQenVB8uNuxTnm/QBFUOmdOSsEn7GnBtyY07+ENTWVFBAnXd/zEgd9/SUG3lRY7hSIBWRgGpQ==}

  hast-util-is-element@3.0.0:
    resolution: {integrity: sha512-Val9mnv2IWpLbNPqc/pUem+a7Ipj2aHacCwgNfTiK0vJKl0LF+4Ba4+v1oPHFpf3bLYmreq0/l3Gud9S5OH42g==}

  hast-util-minify-whitespace@1.0.1:
    resolution: {integrity: sha512-L96fPOVpnclQE0xzdWb/D12VT5FabA7SnZOUMtL1DbXmYiHJMXZvFkIZfiMmTCNJHUeO2K9UYNXoVyfz+QHuOw==}

  hast-util-parse-selector@4.0.0:
    resolution: {integrity: sha512-wkQCkSYoOGCRKERFWcxMVMOcYE2K1AaNLU8DXS9arxnLOUEWbOXKXiJUNzEpqZ3JOKpnha3jkFrumEjVliDe7A==}

  hast-util-phrasing@3.0.1:
    resolution: {integrity: sha512-6h60VfI3uBQUxHqTyMymMZnEbNl1XmEGtOxxKYL7stY2o601COo62AWAYBQR9lZbYXYSBoxag8UpPRXK+9fqSQ==}

  hast-util-raw@9.1.0:
    resolution: {integrity: sha512-Y8/SBAHkZGoNkpzqqfCldijcuUKh7/su31kEBp67cFY09Wy0mTRgtsLYsiIxMJxlu0f6AA5SUTbDR8K0rxnbUw==}

  hast-util-select@6.0.4:
    resolution: {integrity: sha512-RqGS1ZgI0MwxLaKLDxjprynNzINEkRHY2i8ln4DDjgv9ZhcYVIHN9rlpiYsqtFwrgpYU361SyWDQcGNIBVu3lw==}

  hast-util-to-estree@3.1.3:
    resolution: {integrity: sha512-48+B/rJWAp0jamNbAAf9M7Uf//UVqAoMmgXhBdxTDJLGKY+LRnZ99qcG+Qjl5HfMpYNzS5v4EAwVEF34LeAj7w==}

  hast-util-to-html@9.0.5:
    resolution: {integrity: sha512-OguPdidb+fbHQSU4Q4ZiLKnzWo8Wwsf5bZfbvu7//a9oTYoqD/fWpe96NuHkoS9h0ccGOTe0C4NGXdtS0iObOw==}

  hast-util-to-jsx-runtime@2.3.6:
    resolution: {integrity: sha512-zl6s8LwNyo1P9uw+XJGvZtdFF1GdAkOg8ujOw+4Pyb76874fLps4ueHXDhXWdk6YHQ6OgUtinliG7RsYvCbbBg==}

  hast-util-to-parse5@8.0.0:
    resolution: {integrity: sha512-3KKrV5ZVI8if87DVSi1vDeByYrkGzg4mEfeu4alwgmmIeARiBLKCZS2uw5Gb6nU9x9Yufyj3iudm6i7nl52PFw==}

  hast-util-to-string@3.0.1:
    resolution: {integrity: sha512-XelQVTDWvqcl3axRfI0xSeoVKzyIFPwsAGSLIsKdJKQMXDYJS4WYrBNF/8J7RdhIcFI2BOHgAifggsvsxp/3+A==}

  hast-util-to-text@4.0.2:
    resolution: {integrity: sha512-KK6y/BN8lbaq654j7JgBydev7wuNMcID54lkRav1P0CaE1e47P72AWWPiGKXTJU271ooYzcvTAn/Zt0REnvc7A==}

  hast-util-whitespace@3.0.0:
    resolution: {integrity: sha512-88JUN06ipLwsnv+dVn+OIYOvAuvBMy/Qoi6O7mQHxdPXpjy+Cd6xRkWwux7DKO+4sYILtLBRIKgsdpS2gQc7qw==}

  hastscript@9.0.1:
    resolution: {integrity: sha512-g7df9rMFX/SPi34tyGCyUBREQoKkapwdY/T04Qn9TDWfHhAYt4/I0gMVirzK5wEzeUqIjEB+LXC/ypb7Aqno5w==}

  headers-polyfill@4.0.3:
    resolution: {integrity: sha512-IScLbePpkvO846sIwOtOTDjutRMWdXdJmXdMvk6gCBHxFO8d+QKOQedyZSxFTTFYRSmlgSTDtXqqq4pcenBXLQ==}

  hookable@5.5.3:
    resolution: {integrity: sha512-Yc+BQe8SvoXH1643Qez1zqLRmbA5rCL+sSmk6TVos0LWVfNIB7PGncdlId77WzLGSIB5KaWgTaNTs2lNVEI6VQ==}

  html-encoding-sniffer@4.0.0:
    resolution: {integrity: sha512-Y22oTqIU4uuPgEemfz7NDJz6OeKf12Lsu+QC+s3BVpda64lTiMYCyGwg5ki4vFxkMwQdeZDl2adZoqUgdFuTgQ==}
    engines: {node: '>=18'}

  html-escaper@2.0.2:
    resolution: {integrity: sha512-H2iMtd0I4Mt5eYiapRdIDjp+XzelXQ0tFE4JS7YFwFevXXMmOp9myNrUvCg0D6ws8iqkRPBfKHgbwig1SmlLfg==}

  html-escaper@3.0.3:
    resolution: {integrity: sha512-RuMffC89BOWQoY0WKGpIhn5gX3iI54O6nRA0yC124NYVtzjmFWBIiFd8M0x+ZdX0P9R4lADg1mgP8C7PxGOWuQ==}

  html-void-elements@3.0.0:
    resolution: {integrity: sha512-bEqo66MRXsUGxWHV5IP0PUiAWwoEjba4VCzg0LjFJBpchPaTfyfCKTG6bc5F8ucKec3q5y6qOdGyYTSBEvhCrg==}

  html-whitespace-sensitive-tag-names@3.0.1:
    resolution: {integrity: sha512-q+310vW8zmymYHALr1da4HyXUQ0zgiIwIicEfotYPWGN0OJVEN/58IJ3A4GBYcEq3LGAZqKb+ugvP0GNB9CEAA==}

  http-cache-semantics@4.2.0:
    resolution: {integrity: sha512-dTxcvPXqPvXBQpq5dUr6mEMJX4oIEFv6bwom3FDwKRDsuIjjJGANqhBuoAn9c1RQJIdAKav33ED65E2ys+87QQ==}

  http-proxy-agent@7.0.2:
    resolution: {integrity: sha512-T1gkAiYYDWYx3V5Bmyu7HcfcvL7mUrTWiM6yOfa3PIphViJ/gFPbvidQ+veqSOHci/PxBcDabeUNCzpOODJZig==}
    engines: {node: '>= 14'}

  https-proxy-agent@7.0.6:
    resolution: {integrity: sha512-vK9P5/iUfdl95AI+JVyUuIcVtd4ofvtrOr3HNtM2yxC9bnMbEdp3x01OhQNnjb8IJYi38VlTE3mBXwcfvywuSw==}
    engines: {node: '>= 14'}

  human-signals@8.0.1:
    resolution: {integrity: sha512-eKCa6bwnJhvxj14kZk5NCPc6Hb6BdsU9DZcOnmQKSnO1VKrfV0zCvtttPZUsBvjmNDn8rpcJfpwSYnHBjc95MQ==}
    engines: {node: '>=18.18.0'}

  i18next@23.16.8:
    resolution: {integrity: sha512-06r/TitrM88Mg5FdUXAKL96dJMzgqLE5dv3ryBAra4KCwD9mJ4ndOTS95ZuymIGoE+2hzfdaMak2X11/es7ZWg==}

  iconv-lite@0.6.3:
    resolution: {integrity: sha512-4fCk79wshMdzMp2rH06qWrJE4iolqLhCUH+OiuIgU++RB0+94NlDL81atO7GX55uUKueo0txHNtvEyI6D7WdMw==}
    engines: {node: '>=0.10.0'}

  ieee754@1.2.1:
    resolution: {integrity: sha512-dcyqhDvX1C46lXZcVqCpK+FtMRQVdIMN6/Df5js2zouUsqG7I6sFxitIC+7KYK29KdXOLHdu9zL4sFnoVQnqaA==}

  ignore@5.3.2:
    resolution: {integrity: sha512-hsBTNUqQTDwkWtcdYI2i06Y/nUBEsNEDJKjWdigLvegy8kDuJAS8uRlpkkcQpyEXL0Z/pjDy5HBmMjRCJ2gq+g==}
    engines: {node: '>= 4'}

  imagetools-core@7.1.0:
    resolution: {integrity: sha512-8Aa4NecBBGmTkaAUjcuRYgTPKHCsBEWYmCnvKCL6/bxedehtVVFyZPdXe8DD0Nevd6UWBq85ifUaJ8498lgqNQ==}
    engines: {node: '>=18.0.0'}

  import-meta-resolve@4.2.0:
    resolution: {integrity: sha512-Iqv2fzaTQN28s/FwZAoFq0ZSs/7hMAHJVX+w8PZl3cY19Pxk6jFFalxQoIfW2826i/fDLXv8IiEZRIT0lDuWcg==}

  inherits@2.0.4:
    resolution: {integrity: sha512-k/vGaX4/Yla3WzyMCvTQOXYeIHvqOKtnqBduzTHpzpQZzAskKMhZ2K+EnBiSM9zGSoIFeMpXKxa4dYeZIQqewQ==}

  ini@1.3.8:
    resolution: {integrity: sha512-JV/yugV2uzW5iMRSiZAyDtQd+nxtUnjeLt0acNdw98kKLrvuRVyB80tsREOE7yvGVgalhZ6RNXCmEHkUKBKxew==}

  inline-style-parser@0.2.4:
    resolution: {integrity: sha512-0aO8FkhNZlj/ZIbNi7Lxxr12obT7cL1moPfE4tg1LkX7LlLfC6DeX4l2ZEud1ukP9jNQyNnfzQVqwbwmAATY4Q==}

  internmap@2.0.3:
    resolution: {integrity: sha512-5Hh7Y1wQbvY5ooGgPbDaL5iYLAPzMTUrjMulskHLH6wnv/A+1q5rgEaiuqEjB+oxGXIVZs1FF+R/KPN3ZSQYYg==}
    engines: {node: '>=12'}

  interval-tree-1d@1.0.4:
    resolution: {integrity: sha512-wY8QJH+6wNI0uh4pDQzMvl+478Qh7Rl4qLmqiluxALlNvl+I+o5x38Pw3/z7mDPTPS1dQalZJXsmbvxx5gclhQ==}

  iron-webcrypto@1.2.1:
    resolution: {integrity: sha512-feOM6FaSr6rEABp/eDfVseKyTMDt+KGpeB35SkVn9Tyn0CqvVsY3EwI0v5i8nMHyJnzCIQf7nsy3p41TPkJZhg==}

  is-alphabetical@2.0.1:
    resolution: {integrity: sha512-FWyyY60MeTNyeSRpkM2Iry0G9hpr7/9kD40mD/cGQEuilcZYS4okz8SN2Q6rLCJ8gbCt6fN+rC+6tMGS99LaxQ==}

  is-alphanumerical@2.0.1:
    resolution: {integrity: sha512-hmbYhX/9MUMF5uh7tOXyK/n0ZvWpad5caBA17GsC6vyuCqaWliRG5K1qS9inmUhEMaOBIW7/whAnSwveW/LtZw==}

  is-arrayish@0.3.2:
    resolution: {integrity: sha512-eVRqCvVlZbuw3GrM63ovNSNAeA1K16kaR/LRY/92w0zxQ5/1YzwblUX652i4Xs9RwAGjW9d9y6X88t8OaAJfWQ==}

  is-core-module@2.16.1:
    resolution: {integrity: sha512-UfoeMA6fIJ8wTYFEUjelnaGI67v6+N7qXJEvQuIGa99l4xsCruSYOVSQ0uPANn4dAzm8lkYPaKLrrijLq7x23w==}
    engines: {node: '>= 0.4'}

  is-decimal@2.0.1:
    resolution: {integrity: sha512-AAB9hiomQs5DXWcRB1rqsxGUstbRroFOPPVAomNk/3XHR5JyEZChOyTWe2oayKnsSsr/kcGqF+z6yuH6HHpN0A==}

  is-docker@3.0.0:
    resolution: {integrity: sha512-eljcgEDlEns/7AXFosB5K/2nCM4P7FQPkGc/DWLy5rmFEWvZayGrik1d9/QIY5nJ4f9YsVvBkA6kJpHn9rISdQ==}
    engines: {node: ^12.20.0 || ^14.13.1 || >=16.0.0}
    hasBin: true

  is-extglob@2.1.1:
    resolution: {integrity: sha512-SbKbANkN603Vi4jEZv49LeVJMn4yGwsbzZworEoyEiutsN3nJYdbO36zfhGJ6QEDpOZIFkDtnq5JRxmvl3jsoQ==}
    engines: {node: '>=0.10.0'}

  is-fullwidth-code-point@3.0.0:
    resolution: {integrity: sha512-zymm5+u+sCsSWyD9qNaejV3DFvhCKclKdizYaJUuHA83RLjb7nSuGnddCHGv0hk+KY7BMAlsWeK4Ueg6EV6XQg==}
    engines: {node: '>=8'}

  is-glob@4.0.3:
    resolution: {integrity: sha512-xelSayHH36ZgE7ZWhli7pW34hNbNl8Ojv5KVmkJD4hBdD3th8Tfk9vYasLM+mXWOZhFkgZfxhLSnrwRr4elSSg==}
    engines: {node: '>=0.10.0'}

  is-hexadecimal@2.0.1:
    resolution: {integrity: sha512-DgZQp241c8oO6cA1SbTEWiXeoxV42vlcJxgH+B3hi1AiqqKruZR3ZGF8In3fj4+/y/7rHvlOZLZtgJ/4ttYGZg==}

  is-inside-container@1.0.0:
    resolution: {integrity: sha512-KIYLCCJghfHZxqjYBE7rEy0OBuTd5xCHS7tHVgvCLkx7StIoaxwNW3hCALgEUjFfeRk+MG/Qxmp/vtETEF3tRA==}
    engines: {node: '>=14.16'}
    hasBin: true

  is-interactive@1.0.0:
    resolution: {integrity: sha512-2HvIEKRoqS62guEC+qBjpvRubdX910WCMuJTZ+I9yvqKU2/12eSL549HMwtabb4oupdj2sMP50k+XJfB/8JE6w==}
    engines: {node: '>=8'}

  is-module@1.0.0:
    resolution: {integrity: sha512-51ypPSPCoTEIN9dy5Oy+h4pShgJmPCygKfyRCISBI+JoWT/2oJvK8QPxmwv7b/p239jXrm9M1mlQbyKJ5A152g==}

  is-node-process@1.2.0:
    resolution: {integrity: sha512-Vg4o6/fqPxIjtxgUH5QLJhwZ7gW5diGCVlXpuUfELC62CuxM1iHcRe51f2W1FDy04Ai4KJkagKjx3XaqyfRKXw==}

  is-number@7.0.0:
    resolution: {integrity: sha512-41Cifkg6e8TylSpdtTpeLVMqvSBEVzTttHvERD741+pnZ8ANv0004MRL43QKPDlK9cGvNp6NZWZUBlbGXYxxng==}
    engines: {node: '>=0.12.0'}

  is-plain-obj@4.1.0:
    resolution: {integrity: sha512-+Pgi+vMuUNkJyExiMBt5IlFoMyKnr5zhJ4Uspz58WOhBF5QoIZkFyNHIbBAtHwzVAgk5RtndVNsDRN61/mmDqg==}
    engines: {node: '>=12'}

  is-potential-custom-element-name@1.0.1:
    resolution: {integrity: sha512-bCYeRA2rVibKZd+s2625gGnGF/t7DSqDs4dP7CrLA1m7jKWz6pps0LpYLJN8Q64HtmPKJ1hrN3nzPNKFEKOUiQ==}

  is-reference@1.2.1:
    resolution: {integrity: sha512-U82MsXXiFIrjCK4otLT+o2NA2Cd2g5MLoOVXUZjIOhLurrRxpEXzI8O0KZHr3IjLvlAH1kTPYSuqer5T9ZVBKQ==}

  is-stream@4.0.1:
    resolution: {integrity: sha512-Dnz92NInDqYckGEUJv689RbRiTSEHCQ7wOVeALbkOz999YpqT46yMRIGtSNl2iCL1waAZSx40+h59NV/EwzV/A==}
    engines: {node: '>=18'}

  is-unicode-supported@0.1.0:
    resolution: {integrity: sha512-knxG2q4UC3u8stRGyAVJCOdxFmv5DZiRcdlIaAQXAbSfJya+OhopNotLQrstBhququ4ZpuKbDc/8S6mgXgPFPw==}
    engines: {node: '>=10'}

  is-unicode-supported@2.1.0:
    resolution: {integrity: sha512-mE00Gnza5EEB3Ds0HfMyllZzbBrmLOX3vfWoj9A9PEnTfratQ/BcaJOuMhnkhjXvb2+FkY3VuHqtAGpTPmglFQ==}
    engines: {node: '>=18'}

  is-wsl@3.1.0:
    resolution: {integrity: sha512-UcVfVfaK4Sc4m7X3dUSoHoozQGBEFeDC+zVo06t98xe8CzHSZZBekNXH+tu0NalHolcJ/QAGqS46Hef7QXBIMw==}
    engines: {node: '>=16'}

  isbinaryfile@5.0.4:
    resolution: {integrity: sha512-YKBKVkKhty7s8rxddb40oOkuP0NbaeXrQvLin6QMHL7Ypiy2RW9LwOVrVgZRyOrhQlayMd9t+D8yDy8MKFTSDQ==}
    engines: {node: '>= 18.0.0'}

  isexe@2.0.0:
    resolution: {integrity: sha512-RHxMLp9lnKHGHRng9QFhRCMbYAcVpn69smSGcq3f36xjgVVWThj4qqLbTLlq7Ssj8B+fIQ1EuCEGI2lKsyQeIw==}

  isoformat@0.2.1:
    resolution: {integrity: sha512-tFLRAygk9NqrRPhJSnNGh7g7oaVWDwR0wKh/GM2LgmPa50Eg4UfyaCO4I8k6EqJHl1/uh2RAD6g06n5ygEnrjQ==}

  istanbul-lib-coverage@3.2.2:
    resolution: {integrity: sha512-O8dpsF+r0WV/8MNRKfnmrtCWhuKjxrq2w+jpzBL5UZKTi2LeVWnWOmWRxFlesJONmc+wLAGvKQZEOanko0LFTg==}
    engines: {node: '>=8'}

  istanbul-lib-report@3.0.1:
    resolution: {integrity: sha512-GCfE1mtsHGOELCU8e/Z7YWzpmybrx/+dSTfLrvY8qRmaY6zXTKWn6WQIjaAFw069icm6GVMNkgu0NzI4iPZUNw==}
    engines: {node: '>=10'}

  istanbul-lib-source-maps@5.0.6:
    resolution: {integrity: sha512-yg2d+Em4KizZC5niWhQaIomgf5WlL4vOOjZ5xGCmF8SnPE/mDWWXgvRExdcpCgh9lLRRa1/fSYp2ymmbJ1pI+A==}
    engines: {node: '>=10'}

  istanbul-reports@3.1.7:
    resolution: {integrity: sha512-BewmUXImeuRk2YY0PVbxgKAysvhRPUQE0h5QRM++nVWyubKGV0l8qQ5op8+B2DOmwSe63Jivj0BjkPQVf8fP5g==}
    engines: {node: '>=8'}

  jackspeak@3.4.3:
    resolution: {integrity: sha512-OGlZQpz2yfahA/Rd1Y8Cd9SIEsqvXkLVoSw/cgwhnhFMDbsQFeZYoJJ7bIZBS9BcamUW96asq/npPWugM+RQBw==}

  jackspeak@4.1.1:
    resolution: {integrity: sha512-zptv57P3GpL+O0I7VdMJNBZCu+BPHVQUk55Ft8/QCJjTVxrnJHuVuX/0Bl2A6/+2oyR/ZMEuFKwmzqqZ/U5nPQ==}
    engines: {node: 20 || >=22}

  jiti@1.21.7:
    resolution: {integrity: sha512-/imKNG4EbWNrVjoNC/1H5/9GFy+tqjGBHCaSsN+P2RnPqjsLmv6UD3Ej+Kj8nBWaRAwyk7kK5ZUc+OEatnTR3A==}
    hasBin: true

  jiti@2.4.2:
    resolution: {integrity: sha512-rg9zJN+G4n2nfJl5MW3BMygZX56zKPNVEYYqq7adpmMh4Jn2QNEwhvQlFy6jPVdcod7txZtKHWnyZiA3a0zP7A==}
    hasBin: true

  jiti@2.5.1:
    resolution: {integrity: sha512-twQoecYPiVA5K/h6SxtORw/Bs3ar+mLUtoPSc7iMXzQzK8d7eJ/R09wmTwAjiamETn1cXYPGfNnu7DMoHgu12w==}
    hasBin: true

  jotai-location@0.6.2:
    resolution: {integrity: sha512-D+fqGNNgPHpehOsGBsYsS7F3kNgml099MJrGYt8YlLumcnoTVrBdcO+Y11KyMlyzwPihEN0HPUgke9Iihz9OXw==}
    peerDependencies:
      jotai: '>=1.11.0'

  jotai@2.14.0:
    resolution: {integrity: sha512-JQkNkTnqjk1BlSUjHfXi+pGG/573bVN104gp6CymhrWDseZGDReTNniWrLhJ+zXbM6pH+82+UNJ2vwYQUkQMWQ==}
    engines: {node: '>=12.20.0'}
    peerDependencies:
      '@babel/core': '>=7.0.0'
      '@babel/template': '>=7.0.0'
      '@types/react': '>=17.0.0'
      react: '>=17.0.0'
    peerDependenciesMeta:
      '@babel/core':
        optional: true
      '@babel/template':
        optional: true
      '@types/react':
        optional: true
      react:
        optional: true

  joycon@3.1.1:
    resolution: {integrity: sha512-34wB/Y7MW7bzjKRjUKTa46I2Z7eV62Rkhva+KkopW7Qvv/OSWBqvkSY7vusOPrNuZcUG3tApvdVgNB8POj3SPw==}
    engines: {node: '>=10'}

  js-tokens@4.0.0:
    resolution: {integrity: sha512-RdJUflcE3cUzKiMqQgsCu06FPu9UdIJO0beYbPhHN4k6apgJtifcoCtT9bcxOpYBtpD2kCM6Sbzg4CausW/PKQ==}

  js-tokens@9.0.1:
    resolution: {integrity: sha512-mxa9E9ITFOt0ban3j6L5MpjwegGz6lBQmM1IJkWeBZGcMxto50+eWdjC/52xDbS2vy0k7vIMK0Fe2wfL9OQSpQ==}

  js-yaml@4.1.0:
    resolution: {integrity: sha512-wpxZs9NoxZaJESJGIZTyDEaYpl0FKSA+FB9aJiyemKhMwkxQg63h4T1KJgUGHpTqPDNRcmmYLugrRjJlBtWvRA==}
    hasBin: true

  jsdom@27.0.0:
    resolution: {integrity: sha512-lIHeR1qlIRrIN5VMccd8tI2Sgw6ieYXSVktcSHaNe3Z5nE/tcPQYQWOq00wxMvYOsz+73eAkNenVvmPC6bba9A==}
    engines: {node: '>=20'}
    peerDependencies:
      canvas: ^3.0.0
    peerDependenciesMeta:
      canvas:
        optional: true

  jsesc@3.1.0:
    resolution: {integrity: sha512-/sM3dO2FOzXjKQhJuo0Q173wf2KOo8t4I8vHy6lF9poUp7bKT0/NHE8fPX23PwfhnykfqnC2xRxOnVw5XuGIaA==}
    engines: {node: '>=6'}
    hasBin: true

  json-schema-traverse@1.0.0:
    resolution: {integrity: sha512-NM8/P9n3XjXhIZn1lLhkFaACTOURQXjWhV4BA/RnOv8xvgqtqpAX9IO4mRQxSx1Rlo4tqzeqb0sOlruaOy3dug==}

  json5@2.2.3:
    resolution: {integrity: sha512-XmOWe7eyHYH14cLdVPoyg+GOH3rYX++KpzrylJwSW98t3Nk+U8XOl8FWKOgwtzdb8lXGf6zYwDUzeHMWfxasyg==}
    engines: {node: '>=6'}
    hasBin: true

  jsonc-parser@2.3.1:
    resolution: {integrity: sha512-H8jvkz1O50L3dMZCsLqiuB2tA7muqbSg1AtGEkN0leAqGjsUzDJir3Zwr02BhqdcITPg3ei3mZ+HjMocAknhhg==}

  jsonc-parser@3.3.1:
    resolution: {integrity: sha512-HUgH65KyejrUFPvHFPbqOY0rsFip3Bo5wb4ngvdi1EpCYWUQDC5V+Y7mZws+DLkr4M//zQJoanu1SP+87Dv1oQ==}

  jsonfile@6.1.0:
    resolution: {integrity: sha512-5dgndWOriYSm5cnYaJNhalLNDKOqFwyDB/rr1E9ZsGciGvKPs8R2xYGCacuf3z6K1YKDz182fd+fY3cn3pMqXQ==}

  jsonparse@1.3.1:
    resolution: {integrity: sha512-POQXvpdL69+CluYsillJ7SUhKvytYjW9vG/GKpnf+xP8UWgYEM/RaMzHHofbALDiKbbP1W8UEYmgGl39WkPZsg==}
    engines: {'0': node >= 0.2.0}

  jsonstream-next@3.0.0:
    resolution: {integrity: sha512-aAi6oPhdt7BKyQn1SrIIGZBt0ukKuOUE1qV6kJ3GgioSOYzsRc8z9Hfr1BVmacA/jLe9nARfmgMGgn68BqIAgg==}
    engines: {node: '>=10'}
    hasBin: true

  katex@0.16.22:
    resolution: {integrity: sha512-XCHRdUw4lf3SKBaJe4EvgqIuWwkPSo9XoeO8GjQW94Bp7TWv9hNhzZjZ+OH9yf1UmLygb7DIT5GSFQiyt16zYg==}
    hasBin: true

  kleur@3.0.3:
    resolution: {integrity: sha512-eTIzlVOSUR+JxdDFepEYcBMtZ9Qqdef+rnzWdRZuMbOywu5tO2w2N7rqjoANZ5k9vywhL6Br1VRjUIgTQx4E8w==}
    engines: {node: '>=6'}

  kleur@4.1.5:
    resolution: {integrity: sha512-o+NO+8WrRiQEE4/7nwRJhN1HWpVmJm511pBHUxPLtp0BUISzlBplORYSmTclCnJvQq2tKu/sgl3xVpkc7ZWuQQ==}
    engines: {node: '>=6'}

  klona@2.0.6:
    resolution: {integrity: sha512-dhG34DXATL5hSxJbIexCft8FChFXtmskoZYnoPWjXQuebWYCNkVeV3KkGegCK9CP1oswI/vQibS2GY7Em/sJJA==}
    engines: {node: '>= 8'}

  knitwork@1.2.0:
    resolution: {integrity: sha512-xYSH7AvuQ6nXkq42x0v5S8/Iry+cfulBz/DJQzhIyESdLD7425jXsPy4vn5cCXU+HhRN2kVw51Vd1K6/By4BQg==}

  lightningcss-darwin-arm64@1.30.1:
    resolution: {integrity: sha512-c8JK7hyE65X1MHMN+Viq9n11RRC7hgin3HhYKhrMyaXflk5GVplZ60IxyoVtzILeKr+xAJwg6zK6sjTBJ0FKYQ==}
    engines: {node: '>= 12.0.0'}
    cpu: [arm64]
    os: [darwin]

  lightningcss-darwin-x64@1.30.1:
    resolution: {integrity: sha512-k1EvjakfumAQoTfcXUcHQZhSpLlkAuEkdMBsI/ivWw9hL+7FtilQc0Cy3hrx0AAQrVtQAbMI7YjCgYgvn37PzA==}
    engines: {node: '>= 12.0.0'}
    cpu: [x64]
    os: [darwin]

  lightningcss-freebsd-x64@1.30.1:
    resolution: {integrity: sha512-kmW6UGCGg2PcyUE59K5r0kWfKPAVy4SltVeut+umLCFoJ53RdCUWxcRDzO1eTaxf/7Q2H7LTquFHPL5R+Gjyig==}
    engines: {node: '>= 12.0.0'}
    cpu: [x64]
    os: [freebsd]

  lightningcss-linux-arm-gnueabihf@1.30.1:
    resolution: {integrity: sha512-MjxUShl1v8pit+6D/zSPq9S9dQ2NPFSQwGvxBCYaBYLPlCWuPh9/t1MRS8iUaR8i+a6w7aps+B4N0S1TYP/R+Q==}
    engines: {node: '>= 12.0.0'}
    cpu: [arm]
    os: [linux]

  lightningcss-linux-arm64-gnu@1.30.1:
    resolution: {integrity: sha512-gB72maP8rmrKsnKYy8XUuXi/4OctJiuQjcuqWNlJQ6jZiWqtPvqFziskH3hnajfvKB27ynbVCucKSm2rkQp4Bw==}
    engines: {node: '>= 12.0.0'}
    cpu: [arm64]
    os: [linux]

  lightningcss-linux-arm64-musl@1.30.1:
    resolution: {integrity: sha512-jmUQVx4331m6LIX+0wUhBbmMX7TCfjF5FoOH6SD1CttzuYlGNVpA7QnrmLxrsub43ClTINfGSYyHe2HWeLl5CQ==}
    engines: {node: '>= 12.0.0'}
    cpu: [arm64]
    os: [linux]

  lightningcss-linux-x64-gnu@1.30.1:
    resolution: {integrity: sha512-piWx3z4wN8J8z3+O5kO74+yr6ze/dKmPnI7vLqfSqI8bccaTGY5xiSGVIJBDd5K5BHlvVLpUB3S2YCfelyJ1bw==}
    engines: {node: '>= 12.0.0'}
    cpu: [x64]
    os: [linux]

  lightningcss-linux-x64-musl@1.30.1:
    resolution: {integrity: sha512-rRomAK7eIkL+tHY0YPxbc5Dra2gXlI63HL+v1Pdi1a3sC+tJTcFrHX+E86sulgAXeI7rSzDYhPSeHHjqFhqfeQ==}
    engines: {node: '>= 12.0.0'}
    cpu: [x64]
    os: [linux]

  lightningcss-win32-arm64-msvc@1.30.1:
    resolution: {integrity: sha512-mSL4rqPi4iXq5YVqzSsJgMVFENoa4nGTT/GjO2c0Yl9OuQfPsIfncvLrEW6RbbB24WtZ3xP/2CCmI3tNkNV4oA==}
    engines: {node: '>= 12.0.0'}
    cpu: [arm64]
    os: [win32]

  lightningcss-win32-x64-msvc@1.30.1:
    resolution: {integrity: sha512-PVqXh48wh4T53F/1CCu8PIPCxLzWyCnn/9T5W1Jpmdy5h9Cwd+0YQS6/LwhHXSafuc61/xg9Lv5OrCby6a++jg==}
    engines: {node: '>= 12.0.0'}
    cpu: [x64]
    os: [win32]

  lightningcss@1.30.1:
    resolution: {integrity: sha512-xi6IyHML+c9+Q3W0S4fCQJOym42pyurFiJUHEcEyHS0CeKzia4yZDEsLlqOFykxOdHpNy0NmvVO31vcSqAxJCg==}
    engines: {node: '>= 12.0.0'}

  lilconfig@3.1.3:
    resolution: {integrity: sha512-/vlFKAoH5Cgt3Ie+JLhRbwOsCQePABiU3tJ1egGvyQ+33R/vcwM2Zl2QR/LzjsBeItPt3oSVXapn+m4nQDvpzw==}
    engines: {node: '>=14'}

  lines-and-columns@1.2.4:
    resolution: {integrity: sha512-7ylylesZQ/PV29jhEDl3Ufjo6ZX7gCqJr5F7PKrqc93v7fzSymt1BpwEU8nAUXs8qzzvqhbjhK5QZg6Mt/HkBg==}

  linkify-it@5.0.0:
    resolution: {integrity: sha512-5aHCbzQRADcdP+ATqnDuhhJ/MRIqDkZX5pyjFHRRysS8vZ5AbqGEoFIb6pYHPZ+L/OC2Lc+xT8uHVVR5CAK/wQ==}

  load-tsconfig@0.2.5:
    resolution: {integrity: sha512-IXO6OCs9yg8tMKzfPZ1YmheJbZCiEsnBdcB03l0OcfK9prKnJb96siuHCr5Fl37/yo9DnKU+TLpxzTUspw9shg==}
    engines: {node: ^12.20.0 || ^14.13.1 || >=16.0.0}

  lodash.memoize@4.1.2:
    resolution: {integrity: sha512-t7j+NzmgnQzTAYXcsHYLgimltOV1MXHtlOWf6GjL9Kj8GK5FInw5JotxvbOs+IvV1/Dzo04/fCGfLVs7aXb4Ag==}

  lodash.sortby@4.7.0:
    resolution: {integrity: sha512-HDWXG8isMntAyRF5vZ7xKuEvOhT4AhlRt/3czTSjvGUxjYCBVRQY48ViDHyfYz9VIoBkW4TMGQNapx+l3RUwdA==}

  lodash.uniq@4.5.0:
    resolution: {integrity: sha512-xfBaXQd9ryd9dlSDvnvI0lvxfLJlYAZzXomUYzLKtUeOQvOP5piqAWuGtrhWeqaXK9hhoM/iyJc5AV+XfsX3HQ==}

  lodash@4.17.21:
    resolution: {integrity: sha512-v2kDEe57lecTulaDIuNTPy3Ry4gLGJ6Z1O3vE1krgXZNrsQ+LFTGHVxVjcXPs17LhbZVGedAJv8XZ1tvj5FvSg==}

  log-symbols@4.1.0:
    resolution: {integrity: sha512-8XPvpAA8uyhfteu8pIvQxpJZ7SYYdpUivZpGy6sFsBuKRY/7rQGavedeB8aK+Zkyq6upMFVL/9AW6vOYzfRyLg==}
    engines: {node: '>=10'}

  longest-streak@3.1.0:
    resolution: {integrity: sha512-9Ri+o0JYgehTaVBBDoMqIl8GXtbWg711O3srftcHhZ0dqnETqLaoIK0x17fUw9rFSlK/0NlsKe0Ahhyl5pXE2g==}

  loupe@3.1.4:
    resolution: {integrity: sha512-wJzkKwJrheKtknCOKNEtDK4iqg/MxmZheEMtSTYvnzRdEYaZzmgH976nenp8WdJRdx5Vc1X/9MO0Oszl6ezeXg==}

  lru-cache@10.4.3:
    resolution: {integrity: sha512-JNAzZcXrCt42VGLuYz0zfAzDfAvJWW6AfYlDBQyDV5DClI2m5sAmK+OIO7s59XfsRsWHp02jAJrRadPRGTt6SQ==}

  lru-cache@11.1.0:
    resolution: {integrity: sha512-QIXZUBJUx+2zHUdQujWejBkcD9+cs94tLn0+YL8UrCh+D5sCXZ4c7LaEH48pNwRY3MLDgqUFyhlCyjJPf1WP0A==}
    engines: {node: 20 || >=22}

  lru-cache@11.2.2:
    resolution: {integrity: sha512-F9ODfyqML2coTIsQpSkRHnLSZMtkU8Q+mSfcaIyKwy58u+8k5nvAYeiNhsyMARvzNcXJ9QfWVrcPsC9e9rAxtg==}
    engines: {node: 20 || >=22}

  lru-cache@5.1.1:
    resolution: {integrity: sha512-KpNARQA3Iwv+jTA0utUVVbrh+Jlrr1Fv0e56GGzAFOXN7dk/FviaDW8LHmK52DlcH4WP2n6gI8vN1aesBFgo9w==}

  lucide-react@0.536.0:
    resolution: {integrity: sha512-2PgvNa9v+qz4Jt/ni8vPLt4jwoFybXHuubQT8fv4iCW5TjDxkbZjNZZHa485ad73NSEn/jdsEtU57eE1g+ma8A==}
    peerDependencies:
      react: ^16.5.1 || ^17.0.0 || ^18.0.0 || ^19.0.0

  lunr@2.3.9:
    resolution: {integrity: sha512-zTU3DaZaF3Rt9rhN3uBMGQD3dD2/vFQqnvZCDv4dl5iOzq2IZQqTxu90r4E5J+nP70J3ilqVCrbho2eWaeW8Ow==}

  lz-string@1.5.0:
    resolution: {integrity: sha512-h5bgJWpxJNswbU7qCrV0tIKQCaS3blPDrqKWx+QxzuzL1zGUzij9XCWLrSLsJPu5t+eWA/ycetzYAO5IOMcWAQ==}
    hasBin: true

  magic-string-ast@1.0.0:
    resolution: {integrity: sha512-8rbuNizut2gW94kv7pqgt0dvk+AHLPVIm0iJtpSgQJ9dx21eWx5SBel8z3jp1xtC0j6/iyK3AWGhAR1H61s7LA==}
    engines: {node: '>=20.18.0'}

  magic-string@0.30.17:
    resolution: {integrity: sha512-sNPKHvyjVf7gyjwS4xGTaW/mCnF8wnjtifKBEhxfZ7E/S8tQ0rssrwGNn6q8JH/ohItJfSQp9mBtQYuTlH5QnA==}

  magic-string@0.30.19:
    resolution: {integrity: sha512-2N21sPY9Ws53PZvsEpVtNuSW+ScYbQdp4b9qUaL+9QkHUrGFKo56Lg9Emg5s9V/qrtNBmiR01sYhUOwu3H+VOw==}

  magicast@0.3.5:
    resolution: {integrity: sha512-L0WhttDl+2BOsybvEOLK7fW3UA0OQ0IQ2d6Zl2x/a6vVRs3bAY0ECOSHHeL5jD+SbOpOCUEi0y1DgHEn9Qn1AQ==}

  make-dir@4.0.0:
    resolution: {integrity: sha512-hXdUTZYIVOt1Ex//jAQi+wTZZpUpwBj/0QsOzqegb3rGMMeJiSEu5xLHnYfBrRV4RH2+OCSOO95Is/7x1WJ4bw==}
    engines: {node: '>=10'}

  make-synchronized@0.4.2:
    resolution: {integrity: sha512-EwEJSg8gSGLicKXp/VzNi1tvzhdmNBxOzslkkJSoNUCQFZKH/NIUIp7xlfN+noaHrz4BJDN73gne8IHnjl/F/A==}

  markdown-extensions@2.0.0:
    resolution: {integrity: sha512-o5vL7aDWatOTX8LzaS1WMoaoxIiLRQJuIKKe2wAw6IeULDHaqbiqiggmx+pKvZDb1Sj+pE46Sn1T7lCqfFtg1Q==}
    engines: {node: '>=16'}

  markdown-it@14.1.0:
    resolution: {integrity: sha512-a54IwgWPaeBCAAsv13YgmALOF1elABB08FxO9i+r4VFk5Vl4pKokRPeX8u5TCgSsPi6ec1otfLjdOpVcgbpshg==}
    hasBin: true

  markdown-table@3.0.4:
    resolution: {integrity: sha512-wiYz4+JrLyb/DqW2hkFJxP7Vd7JuTDm77fvbM8VfEQdmSMqcImWeeRbHwZjBjIFki/VaMK2BhFi7oUUZeM5bqw==}

  marked-footnote@1.2.4:
    resolution: {integrity: sha512-DB2Kl+wFh6YwZd70qABMY6WUkG1UuyqoNTFoDfGyG79Pz24neYtLBkB+45a7o72V7gkfvbC3CGzIYFobxfMT1Q==}
    peerDependencies:
      marked: '>=7.0.0'

  marked-plaintify@1.1.1:
    resolution: {integrity: sha512-r3kMKArhfo2H3lD4ctFq/OJTzM0uNvXHh7FBTI1hMDpf4Ac1djjtq4g8NfTBWMxWLmaEz3KL1jCkLygik3gExA==}
    peerDependencies:
      marked: '>=13.0.0'

  marked-smartypants@1.1.9:
    resolution: {integrity: sha512-VPeuaUr5IWptI7nJdgQ9ugrLWYGv13NdzEXTtKY3cmB4aRWOI2RzhLlf+xQp6Wnob9SAPO2sNVlfSJr+nflk/A==}
    peerDependencies:
      marked: '>=4 <16'

  marked@12.0.2:
    resolution: {integrity: sha512-qXUm7e/YKFoqFPYPa3Ukg9xlI5cyAtGmyEIzMfW//m6kXwCy2Ps9DYf5ioijFKQ8qyuscrHoY04iJGctu2Kg0Q==}
    engines: {node: '>= 18'}
    hasBin: true

  marked@15.0.7:
    resolution: {integrity: sha512-dgLIeKGLx5FwziAnsk4ONoGwHwGPJzselimvlVskE9XLN4Orv9u2VA3GWw/lYUqjfA0rUT/6fqKwfZJapP9BEg==}
    engines: {node: '>= 18'}
    hasBin: true

  mathjax-full@3.2.2:
    resolution: {integrity: sha512-+LfG9Fik+OuI8SLwsiR02IVdjcnRCy5MufYLi0C3TdMT56L/pjB0alMVGgoWJF8pN9Rc7FESycZB9BMNWIid5w==}

  mdast-util-definitions@6.0.0:
    resolution: {integrity: sha512-scTllyX6pnYNZH/AIp/0ePz6s4cZtARxImwoPJ7kS42n+MnVsI4XbnG6d4ibehRIldYMWM2LD7ImQblVhUejVQ==}

  mdast-util-directive@3.1.0:
    resolution: {integrity: sha512-I3fNFt+DHmpWCYAT7quoM6lHf9wuqtI+oCOfvILnoicNIqjh5E3dEJWiXuYME2gNe8vl1iMQwyUHa7bgFmak6Q==}

  mdast-util-find-and-replace@3.0.2:
    resolution: {integrity: sha512-Tmd1Vg/m3Xz43afeNxDIhWRtFZgM2VLyaf4vSTYwudTyeuTneoL3qtWMA5jeLyz/O1vDJmmV4QuScFCA2tBPwg==}

  mdast-util-from-markdown@2.0.2:
    resolution: {integrity: sha512-uZhTV/8NBuw0WHkPTrCqDOl0zVe1BIng5ZtHoDk49ME1qqcjYmmLmOf0gELgcRMxN4w2iuIeVso5/6QymSrgmA==}

  mdast-util-gfm-autolink-literal@2.0.1:
    resolution: {integrity: sha512-5HVP2MKaP6L+G6YaxPNjuL0BPrq9orG3TsrZ9YXbA3vDw/ACI4MEsnoDpn6ZNm7GnZgtAcONJyPhOP8tNJQavQ==}

  mdast-util-gfm-footnote@2.1.0:
    resolution: {integrity: sha512-sqpDWlsHn7Ac9GNZQMeUzPQSMzR6Wv0WKRNvQRg0KqHh02fpTz69Qc1QSseNX29bhz1ROIyNyxExfawVKTm1GQ==}

  mdast-util-gfm-strikethrough@2.0.0:
    resolution: {integrity: sha512-mKKb915TF+OC5ptj5bJ7WFRPdYtuHv0yTRxK2tJvi+BDqbkiG7h7u/9SI89nRAYcmap2xHQL9D+QG/6wSrTtXg==}

  mdast-util-gfm-table@2.0.0:
    resolution: {integrity: sha512-78UEvebzz/rJIxLvE7ZtDd/vIQ0RHv+3Mh5DR96p7cS7HsBhYIICDBCu8csTNWNO6tBWfqXPWekRuj2FNOGOZg==}

  mdast-util-gfm-task-list-item@2.0.0:
    resolution: {integrity: sha512-IrtvNvjxC1o06taBAVJznEnkiHxLFTzgonUdy8hzFVeDun0uTjxxrRGVaNFqkU1wJR3RBPEfsxmU6jDWPofrTQ==}

  mdast-util-gfm@3.1.0:
    resolution: {integrity: sha512-0ulfdQOM3ysHhCJ1p06l0b0VKlhU0wuQs3thxZQagjcjPrlFRqY215uZGHHJan9GEAXd9MbfPjFJz+qMkVR6zQ==}

  mdast-util-math@3.0.0:
    resolution: {integrity: sha512-Tl9GBNeG/AhJnQM221bJR2HPvLOSnLE/T9cJI9tlc6zwQk2nPk/4f0cHkOdEixQPC/j8UtKDdITswvLAy1OZ1w==}

  mdast-util-mdx-expression@2.0.1:
    resolution: {integrity: sha512-J6f+9hUp+ldTZqKRSg7Vw5V6MqjATc+3E4gf3CFNcuZNWD8XdyI6zQ8GqH7f8169MM6P7hMBRDVGnn7oHB9kXQ==}

  mdast-util-mdx-jsx@3.2.0:
    resolution: {integrity: sha512-lj/z8v0r6ZtsN/cGNNtemmmfoLAFZnjMbNyLzBafjzikOM+glrjNHPlf6lQDOTccj9n5b0PPihEBbhneMyGs1Q==}

  mdast-util-mdx@3.0.0:
    resolution: {integrity: sha512-JfbYLAW7XnYTTbUsmpu0kdBUVe+yKVJZBItEjwyYJiDJuZ9w4eeaqks4HQO+R7objWgS2ymV60GYpI14Ug554w==}

  mdast-util-mdxjs-esm@2.0.1:
    resolution: {integrity: sha512-EcmOpxsZ96CvlP03NghtH1EsLtr0n9Tm4lPUJUBccV9RwUOneqSycg19n5HGzCf+10LozMRSObtVr3ee1WoHtg==}

  mdast-util-phrasing@4.1.0:
    resolution: {integrity: sha512-TqICwyvJJpBwvGAMZjj4J2n0X8QWp21b9l0o7eXyVJ25YNWYbJDVIyD1bZXE6WtV6RmKJVYmQAKWa0zWOABz2w==}

  mdast-util-to-hast@13.2.0:
    resolution: {integrity: sha512-QGYKEuUsYT9ykKBCMOEDLsU5JRObWQusAolFMeko/tYPufNkRffBAQjIE+99jbA87xv6FgmjLtwjh9wBWajwAA==}

  mdast-util-to-markdown@2.1.2:
    resolution: {integrity: sha512-xj68wMTvGXVOKonmog6LwyJKrYXZPvlwabaryTjLh9LuvovB/KAH+kvi8Gjj+7rJjsFi23nkUxRQv1KqSroMqA==}

  mdast-util-to-string@4.0.0:
    resolution: {integrity: sha512-0H44vDimn51F0YwvxSJSm0eCDOJTRlmN0R1yBh4HLj9wiV1Dn0QoXGbvFAWj2hSItVTlCmBF1hqKlIyUBVFLPg==}

  mdn-data@2.0.28:
    resolution: {integrity: sha512-aylIc7Z9y4yzHYAJNuESG3hfhC+0Ibp/MAMiaOZgNv4pmEdFyfZhhhny4MNiAfWdBQ1RQ2mfDWmM1x8SvGyp8g==}

  mdn-data@2.0.30:
    resolution: {integrity: sha512-GaqWWShW4kv/G9IEucWScBx9G1/vsFZZJUO+tD26M8J8z3Kw5RDQjaoZe03YAClgeS/SWPOcb4nkFBTEi5DUEA==}

  mdn-data@2.12.2:
    resolution: {integrity: sha512-IEn+pegP1aManZuckezWCO+XZQDplx1366JoVhTpMpBB1sPey/SbveZQUosKiKiGYjg1wH4pMlNgXbCiYgihQA==}

  mdurl@2.0.0:
    resolution: {integrity: sha512-Lf+9+2r+Tdp5wXDXC4PcIBjTDtq4UKjCPMQhKIuzpJNW0b96kVqSwW0bT7FhRSfmAiFYgP+SCRvdrDozfh0U5w==}

  merge2@1.4.1:
    resolution: {integrity: sha512-8q7VEgMJW4J8tcfVPy8g09NcQwZdbwFEqhe/WZkoIzjn/3TGDwtOCYtXGxA3O8tPzpczCCDgv+P2P5y00ZJOOg==}
    engines: {node: '>= 8'}

  mhchemparser@4.2.1:
    resolution: {integrity: sha512-kYmyrCirqJf3zZ9t/0wGgRZ4/ZJw//VwaRVGA75C4nhE60vtnIzhl9J9ndkX/h6hxSN7pjg/cE0VxbnNM+bnDQ==}

  micromark-core-commonmark@2.0.3:
    resolution: {integrity: sha512-RDBrHEMSxVFLg6xvnXmb1Ayr2WzLAWjeSATAoxwKYJV94TeNavgoIdA0a9ytzDSVzBy2YKFK+emCPOEibLeCrg==}

  micromark-extension-directive@3.0.2:
    resolution: {integrity: sha512-wjcXHgk+PPdmvR58Le9d7zQYWy+vKEU9Se44p2CrCDPiLr2FMyiT4Fyb5UFKFC66wGB3kPlgD7q3TnoqPS7SZA==}

  micromark-extension-gfm-autolink-literal@2.1.0:
    resolution: {integrity: sha512-oOg7knzhicgQ3t4QCjCWgTmfNhvQbDDnJeVu9v81r7NltNCVmhPy1fJRX27pISafdjL+SVc4d3l48Gb6pbRypw==}

  micromark-extension-gfm-footnote@2.1.0:
    resolution: {integrity: sha512-/yPhxI1ntnDNsiHtzLKYnE3vf9JZ6cAisqVDauhp4CEHxlb4uoOTxOCJ+9s51bIB8U1N1FJ1RXOKTIlD5B/gqw==}

  micromark-extension-gfm-strikethrough@2.1.0:
    resolution: {integrity: sha512-ADVjpOOkjz1hhkZLlBiYA9cR2Anf8F4HqZUO6e5eDcPQd0Txw5fxLzzxnEkSkfnD0wziSGiv7sYhk/ktvbf1uw==}

  micromark-extension-gfm-table@2.1.1:
    resolution: {integrity: sha512-t2OU/dXXioARrC6yWfJ4hqB7rct14e8f7m0cbI5hUmDyyIlwv5vEtooptH8INkbLzOatzKuVbQmAYcbWoyz6Dg==}

  micromark-extension-gfm-tagfilter@2.0.0:
    resolution: {integrity: sha512-xHlTOmuCSotIA8TW1mDIM6X2O1SiX5P9IuDtqGonFhEK0qgRI4yeC6vMxEV2dgyr2TiD+2PQ10o+cOhdVAcwfg==}

  micromark-extension-gfm-task-list-item@2.1.0:
    resolution: {integrity: sha512-qIBZhqxqI6fjLDYFTBIa4eivDMnP+OZqsNwmQ3xNLE4Cxwc+zfQEfbs6tzAo2Hjq+bh6q5F+Z8/cksrLFYWQQw==}

  micromark-extension-gfm@3.0.0:
    resolution: {integrity: sha512-vsKArQsicm7t0z2GugkCKtZehqUm31oeGBV/KVSorWSy8ZlNAv7ytjFhvaryUiCUJYqs+NoE6AFhpQvBTM6Q4w==}

  micromark-extension-math@3.1.0:
    resolution: {integrity: sha512-lvEqd+fHjATVs+2v/8kg9i5Q0AP2k85H0WUOwpIVvUML8BapsMvh1XAogmQjOCsLpoKRCVQqEkQBB3NhVBcsOg==}

  micromark-extension-mdx-expression@3.0.0:
    resolution: {integrity: sha512-sI0nwhUDz97xyzqJAbHQhp5TfaxEvZZZ2JDqUo+7NvyIYG6BZ5CPPqj2ogUoPJlmXHBnyZUzISg9+oUmU6tUjQ==}

  micromark-extension-mdx-jsx@3.0.1:
    resolution: {integrity: sha512-vNuFb9czP8QCtAQcEJn0UJQJZA8Dk6DXKBqx+bg/w0WGuSxDxNr7hErW89tHUY31dUW4NqEOWwmEUNhjTFmHkg==}

  micromark-extension-mdx-md@2.0.0:
    resolution: {integrity: sha512-EpAiszsB3blw4Rpba7xTOUptcFeBFi+6PY8VnJ2hhimH+vCQDirWgsMpz7w1XcZE7LVrSAUGb9VJpG9ghlYvYQ==}

  micromark-extension-mdxjs-esm@3.0.0:
    resolution: {integrity: sha512-DJFl4ZqkErRpq/dAPyeWp15tGrcrrJho1hKK5uBS70BCtfrIFg81sqcTVu3Ta+KD1Tk5vAtBNElWxtAa+m8K9A==}

  micromark-extension-mdxjs@3.0.0:
    resolution: {integrity: sha512-A873fJfhnJ2siZyUrJ31l34Uqwy4xIFmvPY1oj+Ean5PHcPBYzEsvqvWGaWcfEIr11O5Dlw3p2y0tZWpKHDejQ==}

  micromark-factory-destination@2.0.1:
    resolution: {integrity: sha512-Xe6rDdJlkmbFRExpTOmRj9N3MaWmbAgdpSrBQvCFqhezUn4AHqJHbaEnfbVYYiexVSs//tqOdY/DxhjdCiJnIA==}

  micromark-factory-label@2.0.1:
    resolution: {integrity: sha512-VFMekyQExqIW7xIChcXn4ok29YE3rnuyveW3wZQWWqF4Nv9Wk5rgJ99KzPvHjkmPXF93FXIbBp6YdW3t71/7Vg==}

  micromark-factory-mdx-expression@2.0.2:
    resolution: {integrity: sha512-5E5I2pFzJyg2CtemqAbcyCktpHXuJbABnsb32wX2U8IQKhhVFBqkcZR5LRm1WVoFqa4kTueZK4abep7wdo9nrw==}

  micromark-factory-space@2.0.1:
    resolution: {integrity: sha512-zRkxjtBxxLd2Sc0d+fbnEunsTj46SWXgXciZmHq0kDYGnck/ZSGj9/wULTV95uoeYiK5hRXP2mJ98Uo4cq/LQg==}

  micromark-factory-title@2.0.1:
    resolution: {integrity: sha512-5bZ+3CjhAd9eChYTHsjy6TGxpOFSKgKKJPJxr293jTbfry2KDoWkhBb6TcPVB4NmzaPhMs1Frm9AZH7OD4Cjzw==}

  micromark-factory-whitespace@2.0.1:
    resolution: {integrity: sha512-Ob0nuZ3PKt/n0hORHyvoD9uZhr+Za8sFoP+OnMcnWK5lngSzALgQYKMr9RJVOWLqQYuyn6ulqGWSXdwf6F80lQ==}

  micromark-util-character@2.1.1:
    resolution: {integrity: sha512-wv8tdUTJ3thSFFFJKtpYKOYiGP2+v96Hvk4Tu8KpCAsTMs6yi+nVmGh1syvSCsaxz45J6Jbw+9DD6g97+NV67Q==}

  micromark-util-chunked@2.0.1:
    resolution: {integrity: sha512-QUNFEOPELfmvv+4xiNg2sRYeS/P84pTW0TCgP5zc9FpXetHY0ab7SxKyAQCNCc1eK0459uoLI1y5oO5Vc1dbhA==}

  micromark-util-classify-character@2.0.1:
    resolution: {integrity: sha512-K0kHzM6afW/MbeWYWLjoHQv1sgg2Q9EccHEDzSkxiP/EaagNzCm7T/WMKZ3rjMbvIpvBiZgwR3dKMygtA4mG1Q==}

  micromark-util-combine-extensions@2.0.1:
    resolution: {integrity: sha512-OnAnH8Ujmy59JcyZw8JSbK9cGpdVY44NKgSM7E9Eh7DiLS2E9RNQf0dONaGDzEG9yjEl5hcqeIsj4hfRkLH/Bg==}

  micromark-util-decode-numeric-character-reference@2.0.2:
    resolution: {integrity: sha512-ccUbYk6CwVdkmCQMyr64dXz42EfHGkPQlBj5p7YVGzq8I7CtjXZJrubAYezf7Rp+bjPseiROqe7G6foFd+lEuw==}

  micromark-util-decode-string@2.0.1:
    resolution: {integrity: sha512-nDV/77Fj6eH1ynwscYTOsbK7rR//Uj0bZXBwJZRfaLEJ1iGBR6kIfNmlNqaqJf649EP0F3NWNdeJi03elllNUQ==}

  micromark-util-encode@2.0.1:
    resolution: {integrity: sha512-c3cVx2y4KqUnwopcO9b/SCdo2O67LwJJ/UyqGfbigahfegL9myoEFoDYZgkT7f36T0bLrM9hZTAaAyH+PCAXjw==}

  micromark-util-events-to-acorn@2.0.2:
    resolution: {integrity: sha512-Fk+xmBrOv9QZnEDguL9OI9/NQQp6Hz4FuQ4YmCb/5V7+9eAh1s6AYSvL20kHkD67YIg7EpE54TiSlcsf3vyZgA==}

  micromark-util-html-tag-name@2.0.1:
    resolution: {integrity: sha512-2cNEiYDhCWKI+Gs9T0Tiysk136SnR13hhO8yW6BGNyhOC4qYFnwF1nKfD3HFAIXA5c45RrIG1ub11GiXeYd1xA==}

  micromark-util-normalize-identifier@2.0.1:
    resolution: {integrity: sha512-sxPqmo70LyARJs0w2UclACPUUEqltCkJ6PhKdMIDuJ3gSf/Q+/GIe3WKl0Ijb/GyH9lOpUkRAO2wp0GVkLvS9Q==}

  micromark-util-resolve-all@2.0.1:
    resolution: {integrity: sha512-VdQyxFWFT2/FGJgwQnJYbe1jjQoNTS4RjglmSjTUlpUMa95Htx9NHeYW4rGDJzbjvCsl9eLjMQwGeElsqmzcHg==}

  micromark-util-sanitize-uri@2.0.1:
    resolution: {integrity: sha512-9N9IomZ/YuGGZZmQec1MbgxtlgougxTodVwDzzEouPKo3qFWvymFHWcnDi2vzV1ff6kas9ucW+o3yzJK9YB1AQ==}

  micromark-util-subtokenize@2.1.0:
    resolution: {integrity: sha512-XQLu552iSctvnEcgXw6+Sx75GflAPNED1qx7eBJ+wydBb2KCbRZe+NwvIEEMM83uml1+2WSXpBAcp9IUCgCYWA==}

  micromark-util-symbol@2.0.1:
    resolution: {integrity: sha512-vs5t8Apaud9N28kgCrRUdEed4UJ+wWNvicHLPxCa9ENlYuAY31M0ETy5y1vA33YoNPDFTghEbnh6efaE8h4x0Q==}

  micromark-util-types@2.0.2:
    resolution: {integrity: sha512-Yw0ECSpJoViF1qTU4DC6NwtC4aWGt1EkzaQB8KPPyCRR8z9TWeV0HbEFGTO+ZY1wB22zmxnJqhPyTpOVCpeHTA==}

  micromark@4.0.1:
    resolution: {integrity: sha512-eBPdkcoCNvYcxQOAKAlceo5SNdzZWfF+FcSupREAzdAh9rRmE239CEQAiTwIgblwnoM8zzj35sZ5ZwvSEOF6Kw==}

  micromatch@4.0.8:
    resolution: {integrity: sha512-PXwfBhYu0hBCPw8Dn0E+WDYb7af3dSLVWKi3HGv84IdF4TyFoC0ysxFd0Goxw7nSv4T/PzEJQxsYsEiFCKo2BA==}
    engines: {node: '>=8.6'}

  mimic-fn@2.1.0:
    resolution: {integrity: sha512-OqbOk5oEQeAZ8WXWydlu9HJjz9WVdEIvamMCcXmuqUYjTknH/sqsWvhQ3vgwKFRR1HpjvNBKQ37nbJgYzGqGcg==}
    engines: {node: '>=6'}

  mimic-response@3.1.0:
    resolution: {integrity: sha512-z0yWI+4FDrrweS8Zmt4Ej5HdJmky15+L2e6Wgn3+iK5fWzb6T3fhNFq2+MeTRb064c6Wr4N/wv0DzQTjNzHNGQ==}
    engines: {node: '>=10'}

  mini-parse@0.6.7:
    resolution: {integrity: sha512-rxyTgJNp4GwmE0JGFx8DKLuJfdiMV7TRP/aonobpIdL0Fp4RxkEX16A/rFpGhD5B3UzEYJZ7S8EtbQbdJPWQew==}

  minimatch@10.0.3:
    resolution: {integrity: sha512-IPZ167aShDZZUMdRk66cyQAW3qr0WzbHkPdMYa8bzZhlHhO3jALbKdxcaak7W9FfT2rZNpQuUu4Od7ILEpXSaw==}
    engines: {node: 20 || >=22}

  minimatch@9.0.5:
    resolution: {integrity: sha512-G6T0ZX48xgozx7587koeX9Ys2NYy6Gmv//P89sEte9V9whIapMNF4idKxnW2QtCcLiTWlb/wfCabAtAFWhhBow==}
    engines: {node: '>=16 || 14 >=14.17'}

  minimist@1.2.8:
    resolution: {integrity: sha512-2yyAR8qBkN3YuheJanUpWC5U3bb5osDywNB8RzDVlDwDHbocAJveqqj1u8+SVD7jkWT4yvsHCpWqqWqAxb0zCA==}

  minipass@7.1.2:
    resolution: {integrity: sha512-qOOzS1cBTWYF4BH8fVePDBOO9iptMnGUEZwNc/cMWnTV2nVLZ7VoNWEPHkYczZA0pdoA7dl6e7FL659nX9S2aw==}
    engines: {node: '>=16 || 14 >=14.17'}

  minizlib@3.0.2:
    resolution: {integrity: sha512-oG62iEk+CYt5Xj2YqI5Xi9xWUeZhDI8jjQmC5oThVH5JGCTgIjr7ciJDzC7MBzYd//WvR1OTmP5Q38Q8ShQtVA==}
    engines: {node: '>= 18'}
  
  mj-context-menu@0.6.1:
    resolution: {integrity: sha512-7NO5s6n10TIV96d4g2uDpG7ZDpIhMh0QNfGdJw/W47JswFcosz457wqz/b5sAKvl12sxINGFCn80NZHKwxQEXA==}
  
  mkdirp-classic@0.5.3:
    resolution: {integrity: sha512-gKLcREMhtuZRwRAfqP3RFW+TK4JqApVBtOIftVgjuABpAtpxhPGaDcfvbhNvD0B8iD1oUr/txX35NjcaY6Ns/A==}

  mkdirp@3.0.1:
    resolution: {integrity: sha512-+NsyUUAZDmo6YVHzL/stxSu3t9YS1iljliy3BSDrXJ/dkn1KYdmtZODGGjLcc9XLgVVpH4KshHB8XmZgMhaBXg==}
    engines: {node: '>=10'}
    hasBin: true

  mkdist@2.2.0:
    resolution: {integrity: sha512-GfKwu4A2grXfhj2TZm4ydfzP515NaALqKaPq4WqaZ6NhEnD47BiIQPySoCTTvVqHxYcuqVkNdCXjYf9Bz1Y04Q==}
    hasBin: true
    peerDependencies:
      sass: ^1.83.0
      typescript: '>=5.7.2'
      vue: ^3.5.13
      vue-tsc: ^1.8.27 || ^2.0.21
    peerDependenciesMeta:
      sass:
        optional: true
      typescript:
        optional: true
      vue:
        optional: true
      vue-tsc:
        optional: true

  mlly@1.7.4:
    resolution: {integrity: sha512-qmdSIPC4bDJXgZTCR7XosJiNKySV7O215tsPtDN9iEO/7q/76b/ijtgRu/+epFXSJhijtTCCGp3DWS549P3xKw==}

  monaco-editor@0.53.0:
    resolution: {integrity: sha512-0WNThgC6CMWNXXBxTbaYYcunj08iB5rnx4/G56UOPeL9UVIUGGHA1GR0EWIh9Ebabj7NpCRawQ5b0hfN1jQmYQ==}

  moo@0.5.2:
    resolution: {integrity: sha512-iSAJLHYKnX41mKcJKjqvnAN9sf0LMDTXDEvFv+ffuRR9a1MIuXLjMNL6EsnDHSkKLTWNqQQ5uo61P4EbU4NU+Q==}

  morphcharts@1.3.2:
    resolution: {integrity: sha512-0T34Aryx8a6p0hzOzKu4x/3cK9NBoq4+59fOapEt3Iy8mpQpVg3KiicKroZRfOyaz4gNPvgK9DG/Q37Ecgf2ig==}

  motion-dom@12.23.7:
    resolution: {integrity: sha512-AyJR07/YxObtK3NyGLCfebUe0k9UZGhik+2eIPUoKz76cKRRSkMeifmIxfztIvOaKb/Smu9IfVHkmx+mV+iFmQ==}

  motion-utils@12.23.6:
    resolution: {integrity: sha512-eAWoPgr4eFEOFfg2WjIsMoqJTW6Z8MTUCgn/GZ3VRpClWBdnbjryiA3ZSNLyxCTmCQx4RmYX6jX1iWHbenUPNQ==}

  motion@12.23.7:
    resolution: {integrity: sha512-h6xccd06g+VizejdBGWKgFzOROIHjhLDmzhdphUQ62C693dtP40YSSgj47916hovFXfH4jvYEca4duW7EZ7Iug==}
    peerDependencies:
      '@emotion/is-prop-valid': '*'
      react: ^18.0.0 || ^19.0.0
      react-dom: ^18.0.0 || ^19.0.0
    peerDependenciesMeta:
      '@emotion/is-prop-valid':
        optional: true
      react:
        optional: true
      react-dom:
        optional: true

  mrmime@2.0.1:
    resolution: {integrity: sha512-Y3wQdFg2Va6etvQ5I82yUhGdsKrcYox6p7FfL1LbK2J4V01F9TGlepTIhnK24t7koZibmg82KGglhA1XK5IsLQ==}
    engines: {node: '>=10'}

  ms@2.1.3:
    resolution: {integrity: sha512-6FlzubTLZG3J2a/NVCAleEhjzq5oxgHyaCU9yYXvcLsvoVaHJq/s5xXI6/XXP6tz7R9xAOtHnSO/tXtF3WRTlA==}

  msw@2.10.2:
    resolution: {integrity: sha512-RCKM6IZseZQCWcSWlutdf590M8nVfRHG1ImwzOtwz8IYxgT4zhUO0rfTcTvDGiaFE0Rhcc+h43lcF3Jc9gFtwQ==}
    engines: {node: '>=18'}
    hasBin: true
    peerDependencies:
      typescript: '>= 4.8.x'
    peerDependenciesMeta:
      typescript:
        optional: true

  muggle-string@0.4.1:
    resolution: {integrity: sha512-VNTrAak/KhO2i8dqqnqnAHOa3cYBwXEZe9h+D5h/1ZqFSTEFHdM65lR7RoIqq3tBBYavsOXV84NoHXZ0AkPyqQ==}

  mute-stream@2.0.0:
    resolution: {integrity: sha512-WWdIxpyjEn+FhQJQQv9aQAYlHoNVdzIzUySNV1gHUPDSdZJ3yZn7pAAbQcV7B56Mvu881q9FZV+0Vx2xC44VWA==}
    engines: {node: ^18.17.0 || >=20.5.0}

  mz@2.7.0:
    resolution: {integrity: sha512-z81GNO7nnYMEhrGh9LeymoE4+Yr0Wn5McHIZMK5cfQCl+NDX08sCZgUc9/6MHni9IWuFLm1Z3HTCXu2z9fN62Q==}

  nanoid@3.3.11:
    resolution: {integrity: sha512-N8SpfPUnUp1bK+PMYW8qSWdl9U+wwNWI4QKxOYDy9JAro3WMX7p2OeVRF9v+347pnakNevPmiHhNmZ2HbFA76w==}
    engines: {node: ^10 || ^12 || ^13.7 || ^14 || >=15.0.1}
    hasBin: true

  napi-build-utils@2.0.0:
    resolution: {integrity: sha512-GEbrYkbfF7MoNaoh2iGG84Mnf/WZfB0GdGEsM8wz7Expx/LlWf5U8t9nvJKXSp3qr5IsEbK04cBGhol/KwOsWA==}

  nearley@2.20.1:
    resolution: {integrity: sha512-+Mc8UaAebFzgV+KpI5n7DasuuQCHA89dmwm7JXw3TV43ukfNQ9DnBH3Mdb2g/I4Fdxc26pwimBWvjIw0UAILSQ==}
    hasBin: true

  neotraverse@0.6.18:
    resolution: {integrity: sha512-Z4SmBUweYa09+o6pG+eASabEpP6QkQ70yHj351pQoEXIs8uHbaU2DWVmzBANKgflPa47A50PtB2+NgRpQvr7vA==}
    engines: {node: '>= 10'}

  nlcst-to-string@4.0.0:
    resolution: {integrity: sha512-YKLBCcUYKAg0FNlOBT6aI91qFmSiFKiluk655WzPF+DDMA02qIyy8uiRqI8QXtcFpEvll12LpL5MXqEmAZ+dcA==}

  node-abi@3.77.0:
    resolution: {integrity: sha512-DSmt0OEcLoK4i3NuscSbGjOf3bqiDEutejqENSplMSFA/gmB8mkED9G4pKWnPl7MDU4rSHebKPHeitpDfyH0cQ==}
    engines: {node: '>=10'}

  node-addon-api@7.1.1:
    resolution: {integrity: sha512-5m3bsyrjFWE1xf7nz7YXdN4udnVtXK6/Yfgn5qnahL6bCkf2yKt4k3nuTKAtT4r3IG8JNR2ncsIMdZuAzJjHQQ==}

  node-fetch-native@1.6.7:
    resolution: {integrity: sha512-g9yhqoedzIUm0nTnTqAQvueMPVOuIY16bqgAJJC8XOOubYFNwz6IER9qs0Gq2Xd0+CecCKFjtdDTMA4u4xG06Q==}

  node-fetch@2.7.0:
    resolution: {integrity: sha512-c4FRfUm/dbcWZ7U+1Wq0AwCyFL+3nt2bEw05wfxSz+DWpWsitgmSgYmy2dQdWyKC1694ELPqMs/YzUSNozLt8A==}
    engines: {node: 4.x || >=6.0.0}
    peerDependencies:
      encoding: ^0.1.0
    peerDependenciesMeta:
      encoding:
        optional: true

  node-mock-http@1.0.3:
    resolution: {integrity: sha512-jN8dK25fsfnMrVsEhluUTPkBFY+6ybu7jSB1n+ri/vOGjJxU8J9CZhpSGkHXSkFjtUhbmoncG/YG9ta5Ludqog==}

  node-releases@2.0.19:
    resolution: {integrity: sha512-xxOWJsBKtzAq7DY0J+DTzuz58K8e7sJbdgwkbMWQe8UYB6ekmsQ45q0M/tJDsGaZmbC+l7n57UV8Hl5tHxO9uw==}

  node-releases@2.0.21:
    resolution: {integrity: sha512-5b0pgg78U3hwXkCM8Z9b2FJdPZlr9Psr9V2gQPESdGHqbntyFJKFW4r5TeWGFzafGY3hzs1JC62VEQMbl1JFkw==}

  normalize-path@3.0.0:
    resolution: {integrity: sha512-6eZs5Ls3WtCisHWp9S2GUy8dqkpGi4BVSz3GaqiE6ezub0512ESztXUwUB6C6IKbQkY2Pnb/mD4WYojCRwcwLA==}
    engines: {node: '>=0.10.0'}

  normalize-range@0.1.2:
    resolution: {integrity: sha512-bdok/XvKII3nUpklnV6P2hxtMNrCboOjAcyBuQnWEhO665FwrSNRxU+AqpsyvO6LgGYPspN+lu5CLtw4jPRKNA==}
    engines: {node: '>=0.10.0'}

  npm-run-path@6.0.0:
    resolution: {integrity: sha512-9qny7Z9DsQU8Ou39ERsPU4OZQlSTP47ShQzuKZ6PRXpYLtIFgl/DEBYEXKlvcEa+9tHVcK8CF81Y2V72qaZhWA==}
    engines: {node: '>=18'}

  nth-check@2.1.1:
    resolution: {integrity: sha512-lqjrjmaOoAnWfMmBPL+XNnynZh2+swxiX3WUE0s4yEHI6m+AwrK2UZOimIRl3X/4QctVqS8AiZjFqyOGrMXb/w==}

  object-assign@4.1.1:
    resolution: {integrity: sha512-rJgTQnkUnH1sFw8yT6VSU3zD3sWmu6sZhIseY8VX+GRu3P6F7Fu+JNDoXfklElbLJSnc3FUQHVe4cU5hj+BcUg==}
    engines: {node: '>=0.10.0'}

  ofetch@1.4.1:
    resolution: {integrity: sha512-QZj2DfGplQAr2oj9KzceK9Hwz6Whxazmn85yYeVuS3u9XTMOGMRx0kO95MQ+vLsj/S/NwBDMMLU5hpxvI6Tklw==}

  ohash@2.0.11:
    resolution: {integrity: sha512-RdR9FQrFwNBNXAr4GixM8YaRZRJ5PUWbKYbE5eOsrwAjJW0q2REGcf79oYPsLyskQCZG1PLN+S/K1V00joZAoQ==}

  once@1.4.0:
    resolution: {integrity: sha512-lNaJgI+2Q5URQBkccEKHTQOPaXdUxnZZElQTZY0MFUAuaEqe1E+Nyvgdz/aIyNi6Z9MzO5dv1H8n58/GELp3+w==}

  onetime@5.1.2:
    resolution: {integrity: sha512-kbpaSSGJTWdAY5KPVeMOKXSrPtr8C8C7wodJbcsd51jRnmD+GZu8Y0VoU6Dm5Z4vWr0Ig/1NKuWRKf7j5aaYSg==}
    engines: {node: '>=6'}

  oniguruma-parser@0.12.1:
    resolution: {integrity: sha512-8Unqkvk1RYc6yq2WBYRj4hdnsAxVze8i7iPfQr8e4uSP3tRv0rpZcbGUDvxfQQcdwHt/e9PrMvGCsa8OqG9X3w==}

  oniguruma-to-es@4.3.3:
    resolution: {integrity: sha512-rPiZhzC3wXwE59YQMRDodUwwT9FZ9nNBwQQfsd1wfdtlKEyCdRV0avrTcSZ5xlIvGRVPd/cx6ZN45ECmS39xvg==}

  ora@5.4.1:
    resolution: {integrity: sha512-5b6Y85tPxZZ7QytO+BQzysW31HJku27cRIlkbAXaNx+BdcVi+LlRFmVXzeF6a7JCwJpyw5c4b+YSVImQIrBpuQ==}
    engines: {node: '>=10'}

  outvariant@1.4.3:
    resolution: {integrity: sha512-+Sl2UErvtsoajRDKCE5/dBz4DIvHXQQnAxtQTF04OJxY0+DyZXSo5P5Bb7XYWOh81syohlYL24hbDwxedPUJCA==}

  p-limit@3.1.0:
    resolution: {integrity: sha512-TYOanM3wGwNGsZN2cVTYPArw454xnXj5qmWF1bEoAc4+cU/ol7GVh7odevjp1FNHduHc3KZMcFduxU5Xc6uJRQ==}
    engines: {node: '>=10'}

  p-limit@6.2.0:
    resolution: {integrity: sha512-kuUqqHNUqoIWp/c467RI4X6mmyuojY5jGutNU0wVTmEOOfcuwLqyMVoAi9MKi2Ak+5i9+nhmrK4ufZE8069kHA==}
    engines: {node: '>=18'}

  p-queue@8.1.1:
    resolution: {integrity: sha512-aNZ+VfjobsWryoiPnEApGGmf5WmNsCo9xu8dfaYamG5qaLP7ClhLN6NgsFe6SwJ2UbLEBK5dv9x8Mn5+RVhMWQ==}
    engines: {node: '>=18'}

  p-timeout@6.1.4:
    resolution: {integrity: sha512-MyIV3ZA/PmyBN/ud8vV9XzwTrNtR4jFrObymZYnZqMmW0zA8Z17vnT0rBgFE/TlohB+YCHqXMgZzb3Csp49vqg==}
    engines: {node: '>=14.16'}

  package-json-from-dist@1.0.1:
    resolution: {integrity: sha512-UEZIS3/by4OC8vL3P2dTXRETpebLI2NiI5vIrjaD/5UtrkFX/tNbwjTSRAGC/+7CAo2pIcBaRgWmcBBHcsaCIw==}

  package-manager-detector@1.3.0:
    resolution: {integrity: sha512-ZsEbbZORsyHuO00lY1kV3/t72yp6Ysay6Pd17ZAlNGuGwmWDLCJxFpRs0IzfXfj1o4icJOkUEioexFHzyPurSQ==}

  pagefind@1.3.0:
    resolution: {integrity: sha512-8KPLGT5g9s+olKMRTU9LFekLizkVIu9tes90O1/aigJ0T5LmyPqTzGJrETnSw3meSYg58YH7JTzhTTW/3z6VAw==}
    hasBin: true

  pako@0.2.9:
    resolution: {integrity: sha512-NUcwaKxUxWrZLpDG+z/xZaCgQITkA/Dv4V/T6bw7VON6l1Xz/VnrBqrYjZQ12TamKHzITTfOEIYUj48y2KXImA==}

  parse-entities@4.0.2:
    resolution: {integrity: sha512-GG2AQYWoLgL877gQIKeRPGO1xF9+eG1ujIb5soS5gPvLQ1y2o8FL90w2QWNdf9I361Mpp7726c+lj3U0qK1uGw==}

  parse-latin@7.0.0:
    resolution: {integrity: sha512-mhHgobPPua5kZ98EF4HWiH167JWBfl4pvAIXXdbaVohtK7a6YBOy56kvhCqduqyo/f3yrHFWmqmiMg/BkBkYYQ==}

  parse-ms@4.0.0:
    resolution: {integrity: sha512-TXfryirbmq34y8QBwgqCVLi+8oA3oWx2eAnSn62ITyEhEYaWRlVZ2DvMM9eZbMs/RfxPu/PK/aBLyGj4IrqMHw==}
    engines: {node: '>=18'}

  parse5@7.3.0:
    resolution: {integrity: sha512-IInvU7fabl34qmi9gY8XOVxhYyMyuH2xUNpb2q8/Y+7552KlejkRvqvD19nMoUW/uQGGbqNpA6Tufu5FL5BZgw==}

  path-browserify@1.0.1:
    resolution: {integrity: sha512-b7uo2UCUOYZcnF/3ID0lulOJi/bafxa1xPe7ZPsammBSpjSWQkjNxlt635YGS2MiR9GjvuXCtz2emr3jbsz98g==}

  path-key@3.1.1:
    resolution: {integrity: sha512-ojmeN0qd+y0jszEtoY48r0Peq5dwMEkIlCOu6Q5f41lfkswXuKtYrhgoTpLnyIcHm24Uhqx+5Tqm2InSwLhE6Q==}
    engines: {node: '>=8'}

  path-key@4.0.0:
    resolution: {integrity: sha512-haREypq7xkM7ErfgIyA0z+Bj4AGKlMSdlQE2jvJo6huWD1EdkKYV+G/T4nq0YEF2vgTT8kqMFKo1uHn950r4SQ==}
    engines: {node: '>=12'}

  path-parse@1.0.7:
    resolution: {integrity: sha512-LDJzPVEEEPR+y48z93A0Ed0yXb8pAByGWo/k5YYdYgpY2/2EsOsksJrq7lOHxryrVOn1ejG6oAp8ahvOIQD8sw==}

  path-scurry@1.11.1:
    resolution: {integrity: sha512-Xa4Nw17FS9ApQFJ9umLiJS4orGjm7ZzwUrwamcGQuHSzDyth9boKDaycYdDcZDuqYATXw4HFXgaqWTctW/v1HA==}
    engines: {node: '>=16 || 14 >=14.18'}

  path-scurry@2.0.0:
    resolution: {integrity: sha512-ypGJsmGtdXUOeM5u93TyeIEfEhM6s+ljAhrk5vAvSx8uyY/02OvrZnA0YNGUrPXfpJMgI1ODd3nwz8Npx4O4cg==}
    engines: {node: 20 || >=22}

  path-to-regexp@6.3.0:
    resolution: {integrity: sha512-Yhpw4T9C6hPpgPeA28us07OJeqZ5EzQTkbfwuhsUg0c237RomFoETJgmp2sa3F/41gfLE6G5cqcYwznmeEeOlQ==}

  pathe@1.1.2:
    resolution: {integrity: sha512-whLdWMYL2TwI08hn8/ZqAbrVemu0LNaNNJZX73O6qaIdCTfXutsLhMkjdENX0qhsQ9uIimo4/aQOmXkoon2nDQ==}

  pathe@2.0.3:
    resolution: {integrity: sha512-WUjGcAqP1gQacoQe+OBJsFA7Ld4DyXuUIjZ5cc75cLHvJ7dtNsTugphxIADwspS+AraAUePCKrSVtPLFj/F88w==}

  pathval@2.0.0:
    resolution: {integrity: sha512-vE7JKRyES09KiunauX7nd2Q9/L7lhok4smP9RZTDeD4MVs72Dp2qNFVz39Nz5a0FVEW0BJR6C0DYrq6unoziZA==}
    engines: {node: '>= 14.16'}

  picocolors@1.1.1:
    resolution: {integrity: sha512-xceH2snhtb5M9liqDsmEw56le376mTZkEX/jEb/RxNFyegNul7eNslCXP9FDj/Lcu0X8KEyMceP2ntpaHrDEVA==}

  picomatch@2.3.1:
    resolution: {integrity: sha512-JU3teHTNjmE2VCGFzuY8EXzCDVwEqB2a8fsIvwaStHhAWJEeVd1o1QD80CU6+ZdEXXSLbSsuLwJjkCBWqRQUVA==}
    engines: {node: '>=8.6'}

  picomatch@4.0.3:
    resolution: {integrity: sha512-5gTmgEY/sqK6gFXLIsQNH19lWb4ebPDLA4SdLP7dsWkIXHWlG66oPuVvXSGFPppYZz8ZDZq0dYYrbHfBCVUb1Q==}
    engines: {node: '>=12'}

  pirates@4.0.6:
    resolution: {integrity: sha512-saLsH7WeYYPiD25LDuLRRY/i+6HaPYr6G1OUlN39otzkSTxKnubR9RTxS3/Kk50s1g2JTgFwWQDQyplC5/SHZg==}
    engines: {node: '>= 6'}

  pkg-pr-new@0.0.41:
    resolution: {integrity: sha512-jpxquPsewDDx2pn33gZBgrlczN41gsCrqOkhBoW00rBBcwqLyBD5baQzp/nbZZf53LCgSrGVM9xp2rgAkgjTfg==}
    hasBin: true

  pkg-types@1.3.1:
    resolution: {integrity: sha512-/Jm5M4RvtBFVkKWRu2BLUTNP8/M2a+UwuAX+ae4770q1qVGtfjG+WTCupoZixokjmHiry8uI+dlY8KXYV5HVVQ==}

  pkg-types@2.1.0:
    resolution: {integrity: sha512-wmJwA+8ihJixSoHKxZJRBQG1oY8Yr9pGLzRmSsNms0iNWyHHAlZCa7mmKiFR10YPZuz/2k169JiS/inOjBCZ2A==}

  postcss-calc@10.1.1:
    resolution: {integrity: sha512-NYEsLHh8DgG/PRH2+G9BTuUdtf9ViS+vdoQ0YA5OQdGsfN4ztiwtDWNtBl9EKeqNMFnIu8IKZ0cLxEQ5r5KVMw==}
    engines: {node: ^18.12 || ^20.9 || >=22.0}
    peerDependencies:
      postcss: ^8.4.38

  postcss-colormin@7.0.2:
    resolution: {integrity: sha512-YntRXNngcvEvDbEjTdRWGU606eZvB5prmHG4BF0yLmVpamXbpsRJzevyy6MZVyuecgzI2AWAlvFi8DAeCqwpvA==}
    engines: {node: ^18.12.0 || ^20.9.0 || >=22.0}
    peerDependencies:
      postcss: ^8.4.31

  postcss-convert-values@7.0.4:
    resolution: {integrity: sha512-e2LSXPqEHVW6aoGbjV9RsSSNDO3A0rZLCBxN24zvxF25WknMPpX8Dm9UxxThyEbaytzggRuZxaGXqaOhxQ514Q==}
    engines: {node: ^18.12.0 || ^20.9.0 || >=22.0}
    peerDependencies:
      postcss: ^8.4.31

  postcss-discard-comments@7.0.3:
    resolution: {integrity: sha512-q6fjd4WU4afNhWOA2WltHgCbkRhZPgQe7cXF74fuVB/ge4QbM9HEaOIzGSiMvM+g/cOsNAUGdf2JDzqA2F8iLA==}
    engines: {node: ^18.12.0 || ^20.9.0 || >=22.0}
    peerDependencies:
      postcss: ^8.4.31

  postcss-discard-duplicates@7.0.1:
    resolution: {integrity: sha512-oZA+v8Jkpu1ct/xbbrntHRsfLGuzoP+cpt0nJe5ED2FQF8n8bJtn7Bo28jSmBYwqgqnqkuSXJfSUEE7if4nClQ==}
    engines: {node: ^18.12.0 || ^20.9.0 || >=22.0}
    peerDependencies:
      postcss: ^8.4.31

  postcss-discard-empty@7.0.0:
    resolution: {integrity: sha512-e+QzoReTZ8IAwhnSdp/++7gBZ/F+nBq9y6PomfwORfP7q9nBpK5AMP64kOt0bA+lShBFbBDcgpJ3X4etHg4lzA==}
    engines: {node: ^18.12.0 || ^20.9.0 || >=22.0}
    peerDependencies:
      postcss: ^8.4.31

  postcss-discard-overridden@7.0.0:
    resolution: {integrity: sha512-GmNAzx88u3k2+sBTZrJSDauR0ccpE24omTQCVmaTTZFz1du6AasspjaUPMJ2ud4RslZpoFKyf+6MSPETLojc6w==}
    engines: {node: ^18.12.0 || ^20.9.0 || >=22.0}
    peerDependencies:
      postcss: ^8.4.31

  postcss-load-config@4.0.2:
    resolution: {integrity: sha512-bSVhyJGL00wMVoPUzAVAnbEoWyqRxkjv64tUl427SKnPrENtq6hJwUojroMz2VB+Q1edmi4IfrAPpami5VVgMQ==}
    engines: {node: '>= 14'}
    peerDependencies:
      postcss: '>=8.0.9'
      ts-node: '>=9.0.0'
    peerDependenciesMeta:
      postcss:
        optional: true
      ts-node:
        optional: true

  postcss-load-config@6.0.1:
    resolution: {integrity: sha512-oPtTM4oerL+UXmx+93ytZVN82RrlY/wPUV8IeDxFrzIjXOLF1pN+EmKPLbubvKHT2HC20xXsCAH2Z+CKV6Oz/g==}
    engines: {node: '>= 18'}
    peerDependencies:
      jiti: '>=1.21.0'
      postcss: '>=8.0.9'
      tsx: ^4.8.1
      yaml: ^2.4.2
    peerDependenciesMeta:
      jiti:
        optional: true
      postcss:
        optional: true
      tsx:
        optional: true
      yaml:
        optional: true

  postcss-merge-longhand@7.0.4:
    resolution: {integrity: sha512-zer1KoZA54Q8RVHKOY5vMke0cCdNxMP3KBfDerjH/BYHh4nCIh+1Yy0t1pAEQF18ac/4z3OFclO+ZVH8azjR4A==}
    engines: {node: ^18.12.0 || ^20.9.0 || >=22.0}
    peerDependencies:
      postcss: ^8.4.31

  postcss-merge-rules@7.0.4:
    resolution: {integrity: sha512-ZsaamiMVu7uBYsIdGtKJ64PkcQt6Pcpep/uO90EpLS3dxJi6OXamIobTYcImyXGoW0Wpugh7DSD3XzxZS9JCPg==}
    engines: {node: ^18.12.0 || ^20.9.0 || >=22.0}
    peerDependencies:
      postcss: ^8.4.31

  postcss-minify-font-values@7.0.0:
    resolution: {integrity: sha512-2ckkZtgT0zG8SMc5aoNwtm5234eUx1GGFJKf2b1bSp8UflqaeFzR50lid4PfqVI9NtGqJ2J4Y7fwvnP/u1cQog==}
    engines: {node: ^18.12.0 || ^20.9.0 || >=22.0}
    peerDependencies:
      postcss: ^8.4.31

  postcss-minify-gradients@7.0.0:
    resolution: {integrity: sha512-pdUIIdj/C93ryCHew0UgBnL2DtUS3hfFa5XtERrs4x+hmpMYGhbzo6l/Ir5de41O0GaKVpK1ZbDNXSY6GkXvtg==}
    engines: {node: ^18.12.0 || ^20.9.0 || >=22.0}
    peerDependencies:
      postcss: ^8.4.31

  postcss-minify-params@7.0.2:
    resolution: {integrity: sha512-nyqVLu4MFl9df32zTsdcLqCFfE/z2+f8GE1KHPxWOAmegSo6lpV2GNy5XQvrzwbLmiU7d+fYay4cwto1oNdAaQ==}
    engines: {node: ^18.12.0 || ^20.9.0 || >=22.0}
    peerDependencies:
      postcss: ^8.4.31

  postcss-minify-selectors@7.0.4:
    resolution: {integrity: sha512-JG55VADcNb4xFCf75hXkzc1rNeURhlo7ugf6JjiiKRfMsKlDzN9CXHZDyiG6x/zGchpjQS+UAgb1d4nqXqOpmA==}
    engines: {node: ^18.12.0 || ^20.9.0 || >=22.0}
    peerDependencies:
      postcss: ^8.4.31

  postcss-nested@6.2.0:
    resolution: {integrity: sha512-HQbt28KulC5AJzG+cZtj9kvKB93CFCdLvog1WFLf1D+xmMvPGlBstkpTEZfK5+AN9hfJocyBFCNiqyS48bpgzQ==}
    engines: {node: '>=12.0'}
    peerDependencies:
      postcss: ^8.2.14

  postcss-nested@7.0.2:
    resolution: {integrity: sha512-5osppouFc0VR9/VYzYxO03VaDa3e8F23Kfd6/9qcZTUI8P58GIYlArOET2Wq0ywSl2o2PjELhYOFI4W7l5QHKw==}
    engines: {node: '>=18.0'}
    peerDependencies:
      postcss: ^8.2.14

  postcss-normalize-charset@7.0.0:
    resolution: {integrity: sha512-ABisNUXMeZeDNzCQxPxBCkXexvBrUHV+p7/BXOY+ulxkcjUZO0cp8ekGBwvIh2LbCwnWbyMPNJVtBSdyhM2zYQ==}
    engines: {node: ^18.12.0 || ^20.9.0 || >=22.0}
    peerDependencies:
      postcss: ^8.4.31

  postcss-normalize-display-values@7.0.0:
    resolution: {integrity: sha512-lnFZzNPeDf5uGMPYgGOw7v0BfB45+irSRz9gHQStdkkhiM0gTfvWkWB5BMxpn0OqgOQuZG/mRlZyJxp0EImr2Q==}
    engines: {node: ^18.12.0 || ^20.9.0 || >=22.0}
    peerDependencies:
      postcss: ^8.4.31

  postcss-normalize-positions@7.0.0:
    resolution: {integrity: sha512-I0yt8wX529UKIGs2y/9Ybs2CelSvItfmvg/DBIjTnoUSrPxSV7Z0yZ8ShSVtKNaV/wAY+m7bgtyVQLhB00A1NQ==}
    engines: {node: ^18.12.0 || ^20.9.0 || >=22.0}
    peerDependencies:
      postcss: ^8.4.31

  postcss-normalize-repeat-style@7.0.0:
    resolution: {integrity: sha512-o3uSGYH+2q30ieM3ppu9GTjSXIzOrRdCUn8UOMGNw7Af61bmurHTWI87hRybrP6xDHvOe5WlAj3XzN6vEO8jLw==}
    engines: {node: ^18.12.0 || ^20.9.0 || >=22.0}
    peerDependencies:
      postcss: ^8.4.31

  postcss-normalize-string@7.0.0:
    resolution: {integrity: sha512-w/qzL212DFVOpMy3UGyxrND+Kb0fvCiBBujiaONIihq7VvtC7bswjWgKQU/w4VcRyDD8gpfqUiBQ4DUOwEJ6Qg==}
    engines: {node: ^18.12.0 || ^20.9.0 || >=22.0}
    peerDependencies:
      postcss: ^8.4.31

  postcss-normalize-timing-functions@7.0.0:
    resolution: {integrity: sha512-tNgw3YV0LYoRwg43N3lTe3AEWZ66W7Dh7lVEpJbHoKOuHc1sLrzMLMFjP8SNULHaykzsonUEDbKedv8C+7ej6g==}
    engines: {node: ^18.12.0 || ^20.9.0 || >=22.0}
    peerDependencies:
      postcss: ^8.4.31

  postcss-normalize-unicode@7.0.2:
    resolution: {integrity: sha512-ztisabK5C/+ZWBdYC+Y9JCkp3M9qBv/XFvDtSw0d/XwfT3UaKeW/YTm/MD/QrPNxuecia46vkfEhewjwcYFjkg==}
    engines: {node: ^18.12.0 || ^20.9.0 || >=22.0}
    peerDependencies:
      postcss: ^8.4.31

  postcss-normalize-url@7.0.0:
    resolution: {integrity: sha512-+d7+PpE+jyPX1hDQZYG+NaFD+Nd2ris6r8fPTBAjE8z/U41n/bib3vze8x7rKs5H1uEw5ppe9IojewouHk0klQ==}
    engines: {node: ^18.12.0 || ^20.9.0 || >=22.0}
    peerDependencies:
      postcss: ^8.4.31

  postcss-normalize-whitespace@7.0.0:
    resolution: {integrity: sha512-37/toN4wwZErqohedXYqWgvcHUGlT8O/m2jVkAfAe9Bd4MzRqlBmXrJRePH0e9Wgnz2X7KymTgTOaaFizQe3AQ==}
    engines: {node: ^18.12.0 || ^20.9.0 || >=22.0}
    peerDependencies:
      postcss: ^8.4.31

  postcss-ordered-values@7.0.1:
    resolution: {integrity: sha512-irWScWRL6nRzYmBOXReIKch75RRhNS86UPUAxXdmW/l0FcAsg0lvAXQCby/1lymxn/o0gVa6Rv/0f03eJOwHxw==}
    engines: {node: ^18.12.0 || ^20.9.0 || >=22.0}
    peerDependencies:
      postcss: ^8.4.31

  postcss-reduce-initial@7.0.2:
    resolution: {integrity: sha512-pOnu9zqQww7dEKf62Nuju6JgsW2V0KRNBHxeKohU+JkHd/GAH5uvoObqFLqkeB2n20mr6yrlWDvo5UBU5GnkfA==}
    engines: {node: ^18.12.0 || ^20.9.0 || >=22.0}
    peerDependencies:
      postcss: ^8.4.31

  postcss-reduce-transforms@7.0.0:
    resolution: {integrity: sha512-pnt1HKKZ07/idH8cpATX/ujMbtOGhUfE+m8gbqwJE05aTaNw8gbo34a2e3if0xc0dlu75sUOiqvwCGY3fzOHew==}
    engines: {node: ^18.12.0 || ^20.9.0 || >=22.0}
    peerDependencies:
      postcss: ^8.4.31

  postcss-selector-parser@6.1.2:
    resolution: {integrity: sha512-Q8qQfPiZ+THO/3ZrOrO0cJJKfpYCagtMUkXbnEfmgUjwXg6z/WBeOyS9APBBPCTSiDV+s4SwQGu8yFsiMRIudg==}
    engines: {node: '>=4'}

  postcss-selector-parser@7.1.0:
    resolution: {integrity: sha512-8sLjZwK0R+JlxlYcTuVnyT2v+htpdrjDOKuMcOVdYjt52Lh8hWRYpxBPoKx/Zg+bcjc3wx6fmQevMmUztS/ccA==}
    engines: {node: '>=4'}

  postcss-svgo@7.0.1:
    resolution: {integrity: sha512-0WBUlSL4lhD9rA5k1e5D8EN5wCEyZD6HJk0jIvRxl+FDVOMlJ7DePHYWGGVc5QRqrJ3/06FTXM0bxjmJpmTPSA==}
    engines: {node: ^18.12.0 || ^20.9.0 || >= 18}
    peerDependencies:
      postcss: ^8.4.31

  postcss-unique-selectors@7.0.3:
    resolution: {integrity: sha512-J+58u5Ic5T1QjP/LDV9g3Cx4CNOgB5vz+kM6+OxHHhFACdcDeKhBXjQmB7fnIZM12YSTvsL0Opwco83DmacW2g==}
    engines: {node: ^18.12.0 || ^20.9.0 || >=22.0}
    peerDependencies:
      postcss: ^8.4.31

  postcss-value-parser@4.2.0:
    resolution: {integrity: sha512-1NNCs6uurfkVbeXG4S8JFT9t19m45ICnif8zWLd5oPSZ50QnwMfK+H3jv408d4jw/7Bttv5axS5IiHoLaVNHeQ==}

  postcss@8.5.3:
    resolution: {integrity: sha512-dle9A3yYxlBSrt8Fu+IpjGT8SY8hN0mlaA6GY8t0P5PjIOZemULz/E2Bnm/2dcUOena75OTNkHI76uZBNUUq3A==}
    engines: {node: ^10 || ^12 || >=14}

  postcss@8.5.6:
    resolution: {integrity: sha512-3Ybi1tAuwAP9s0r1UQ2J4n5Y0G05bJkpUIO0/bI9MhwmD70S5aTWbXGBwxHrelT+XM1k6dM0pk+SwNkpTRN7Pg==}
    engines: {node: ^10 || ^12 || >=14}

  prebuild-install@7.1.3:
    resolution: {integrity: sha512-8Mf2cbV7x1cXPUILADGI3wuhfqWvtiLA1iclTDbFRZkgRQS0NqsPZphna9V+HyTEadheuPmjaJMsbzKQFOzLug==}
    engines: {node: '>=10'}
    hasBin: true

  prettier@2.8.7:
    resolution: {integrity: sha512-yPngTo3aXUUmyuTjeTUT75txrf+aMh9FiD7q9ZE/i6r0bPb22g4FsE6Y338PQX1bmfy08i9QQCB7/rcUAVntfw==}
    engines: {node: '>=10.13.0'}
    hasBin: true

  prettier@3.5.3:
    resolution: {integrity: sha512-QQtaxnoDJeAkDvDKWCLiwIXkTgRhwYDEQCghU9Z6q03iyek/rxRh/2lC3HB7P8sWT2xC/y5JDctPLBIGzHKbhw==}
    engines: {node: '>=14'}
    hasBin: true

  pretty-bytes@6.1.1:
    resolution: {integrity: sha512-mQUvGU6aUFQ+rNvTIAcZuWGRT9a6f6Yrg9bHs4ImKF+HZCEK+plBvnAZYSIQztknZF2qnzNtr6F8s0+IuptdlQ==}
    engines: {node: ^14.13.1 || >=16.0.0}

  pretty-format@27.5.1:
    resolution: {integrity: sha512-Qb1gy5OrP5+zDf2Bvnzdl3jsTf1qXVMazbvCoKhtKqVs4/YK4ozX4gKQJJVyNe+cajNPn0KoC0MC3FUmaHWEmQ==}
    engines: {node: ^10.13.0 || ^12.13.0 || ^14.15.0 || >=15.0.0}

  pretty-ms@9.2.0:
    resolution: {integrity: sha512-4yf0QO/sllf/1zbZWYnvWw3NxCQwLXKzIj0G849LSufP15BXKM0rbD2Z3wVnkMfjdn/CB0Dpp444gYAACdsplg==}
    engines: {node: '>=18'}

  prismjs@1.30.0:
    resolution: {integrity: sha512-DEvV2ZF2r2/63V+tK8hQvrR2ZGn10srHbXviTlcv7Kpzw8jWiNTqbVgjO3IY8RxrrOUF8VPMQQFysYYYv0YZxw==}
    engines: {node: '>=6'}

  prompts@2.4.2:
    resolution: {integrity: sha512-NxNv/kLguCA7p3jE8oL2aEBsrJWgAakBpgmgK6lpPWV+WuOmY6r2/zbAVnP+T8bQlA0nzHXSJSJW0Hq7ylaD2Q==}
    engines: {node: '>= 6'}

  property-information@6.5.0:
    resolution: {integrity: sha512-PgTgs/BlvHxOu8QuEN7wi5A0OmXaBcHpmCSTehcs6Uuu9IkDIEo13Hy7n898RHfrQ49vKCoGeWZSaAK01nwVig==}

  property-information@7.0.0:
    resolution: {integrity: sha512-7D/qOz/+Y4X/rzSB6jKxKUsQnphO046ei8qxG59mtM3RG3DHgTK81HrxrmoDVINJb8NKT5ZsRbwHvQ6B68Iyhg==}

  psl@1.15.0:
    resolution: {integrity: sha512-JZd3gMVBAVQkSs6HdNZo9Sdo0LNcQeMNP3CozBJb3JYC/QUYZTnKxP+f8oWRX4rHP5EurWxqAHTSwUCjlNKa1w==}

  pump@3.0.3:
    resolution: {integrity: sha512-todwxLMY7/heScKmntwQG8CXVkWUOdYxIvY2s0VWAAMh/nd8SoYiRaKjlr7+iCs984f2P8zvrfWcDDYVb73NfA==}

  punycode.js@2.3.1:
    resolution: {integrity: sha512-uxFIHU0YlHYhDQtV4R9J6a52SLx28BCjT+4ieh7IGbgwVJWO+km431c4yRlREUAsAmt/uMjQUyQHNEPf0M39CA==}
    engines: {node: '>=6'}

  punycode@2.3.1:
    resolution: {integrity: sha512-vYt7UD1U9Wg6138shLtLOvdAu+8DsC/ilFtEVHcH+wydcSpNE20AfSOduf6MkRFahL5FY7X1oU7nKVZFtfq8Fg==}
    engines: {node: '>=6'}

  query-registry@3.0.1:
    resolution: {integrity: sha512-M9RxRITi2mHMVPU5zysNjctUT8bAPx6ltEXo/ir9+qmiM47Y7f0Ir3+OxUO5OjYAWdicBQRew7RtHtqUXydqlg==}
    engines: {node: '>=20'}

  query-string@9.1.1:
    resolution: {integrity: sha512-MWkCOVIcJP9QSKU52Ngow6bsAWAPlPK2MludXvcrS2bGZSl+T1qX9MZvRIkqUIkGLJquMJHWfsT6eRqUpp4aWg==}
    engines: {node: '>=18'}

  querystringify@2.2.0:
    resolution: {integrity: sha512-FIqgj2EUvTa7R50u0rGsyTftzjYmv/a3hO345bZNrqabNqjtgiDMgmo4mkUjd+nzU5oF3dClKqFIPUKybUyqoQ==}

  queue-microtask@1.2.3:
    resolution: {integrity: sha512-NuaNSa6flKT5JaSYQzJok04JzTL1CA6aGhv5rfLW3PgqA+M2ChpZQnAC8h8i4ZFkBS8X5RqkDBHA7r4hej3K9A==}

  quick-lru@7.0.0:
    resolution: {integrity: sha512-MX8gB7cVYTrYcFfAnfLlhRd0+Toyl8yX8uBx1MrX7K0jegiz9TumwOK27ldXrgDlHRdVi+MqU9Ssw6dr4BNreg==}
    engines: {node: '>=18'}

  radix3@1.1.2:
    resolution: {integrity: sha512-b484I/7b8rDEdSDKckSSBA8knMpcdsXudlE/LNL639wFoHKwLbEkQFZHWEYwDC0wa0FKUcCY+GAF73Z7wxNVFA==}

  railroad-diagrams@1.0.0:
    resolution: {integrity: sha512-cz93DjNeLY0idrCNOH6PviZGRN9GJhsdm9hpn1YCS879fj4W+x5IFJhhkRZcwVgMmFF7R82UA/7Oh+R8lLZg6A==}

  randexp@0.4.6:
    resolution: {integrity: sha512-80WNmd9DA0tmZrw9qQa62GPPWfuXJknrmVmLcxvq4uZBdYqb1wYoKTmnlGUchvVWe0XiLupYkBoXVOxz3C8DYQ==}
    engines: {node: '>=0.12'}

  rc@1.2.8:
    resolution: {integrity: sha512-y3bGgqKj3QBdxLbLkomlohkvsA8gdAiUQlSBJnBhfn+BPxg4bc62d8TcBW15wavDfgexCgccckhcZvywyQYPOw==}
    hasBin: true

  react-dom@19.1.0:
    resolution: {integrity: sha512-Xs1hdnE+DyKgeHJeJznQmYMIBG3TKIHJJT95Q58nHLSrElKlGQqDTR2HQ9fx5CN/Gk6Vh/kupBTDLU11/nDk/g==}
    peerDependencies:
      react: ^19.1.0

  react-is@17.0.2:
    resolution: {integrity: sha512-w2GsyukL62IJnlaff/nRegPQR94C/XXamvMWmSHRJ4y7Ts/4ocGRmTHvOs8PSE6pB3dWOrD/nueuU5sduBsQ4w==}

  react-refresh@0.17.0:
    resolution: {integrity: sha512-z6F7K9bV85EfseRCp2bzrpyQ0Gkw1uLoCel9XBVWPg/TjRj94SkJzUTGfOa4bs7iJvBWtQG0Wq7wnI0syw3EBQ==}
    engines: {node: '>=0.10.0'}

  react-remove-scroll-bar@2.3.8:
    resolution: {integrity: sha512-9r+yi9+mgU33AKcj6IbT9oRCO78WriSj6t/cF8DWBZJ9aOGPOTEDvdUDz1FwKim7QXWwmHqtdHnRJfhAxEG46Q==}
    engines: {node: '>=10'}
    peerDependencies:
      '@types/react': '*'
      react: ^16.8.0 || ^17.0.0 || ^18.0.0 || ^19.0.0
    peerDependenciesMeta:
      '@types/react':
        optional: true

  react-remove-scroll@2.7.1:
    resolution: {integrity: sha512-HpMh8+oahmIdOuS5aFKKY6Pyog+FNaZV/XyJOq7b4YFwsFHe5yYfdbIalI4k3vU2nSDql7YskmUseHsRrJqIPA==}
    engines: {node: '>=10'}
    peerDependencies:
      '@types/react': '*'
      react: ^16.8.0 || ^17.0.0 || ^18.0.0 || ^19.0.0 || ^19.0.0-rc
    peerDependenciesMeta:
      '@types/react':
        optional: true

  react-style-singleton@2.2.3:
    resolution: {integrity: sha512-b6jSvxvVnyptAiLjbkWLE/lOnR4lfTtDAl+eUC7RZy+QQWc6wRzIV2CE6xBuMmDxc2qIihtDCZD5NPOFl7fRBQ==}
    engines: {node: '>=10'}
    peerDependencies:
      '@types/react': '*'
      react: ^16.8.0 || ^17.0.0 || ^18.0.0 || ^19.0.0 || ^19.0.0-rc
    peerDependenciesMeta:
      '@types/react':
        optional: true

  react@19.1.0:
    resolution: {integrity: sha512-FS+XFBNvn3GTAWq26joslQgWNoFu08F4kl0J4CgdNKADkdSGXQyTCnKteIAJy96Br6YbpEU1LSzV5dYtjMkMDg==}
    engines: {node: '>=0.10.0'}

  readable-stream@3.6.2:
    resolution: {integrity: sha512-9u/sniCrY3D5WdsERHzHE4G2YCXqoG5FTHUiCC4SIbr6XcLZBY05ya9EKjYek9O5xOAwjGq+1JdGBAS7Q9ScoA==}
    engines: {node: '>= 6'}

  readdirp@4.1.2:
    resolution: {integrity: sha512-GDhwkLfywWL2s6vEjyhri+eXmfH6j1L7JE27WhqLeYzoh/A3DBaYGEj2H/HFZCn/kMfim73FXxEJTw06WtxQwg==}
    engines: {node: '>= 14.18.0'}

  recma-build-jsx@1.0.0:
    resolution: {integrity: sha512-8GtdyqaBcDfva+GUKDr3nev3VpKAhup1+RvkMvUxURHpW7QyIvk9F5wz7Vzo06CEMSilw6uArgRqhpiUcWp8ew==}

  recma-jsx@1.0.0:
    resolution: {integrity: sha512-5vwkv65qWwYxg+Atz95acp8DMu1JDSqdGkA2Of1j6rCreyFUE/gp15fC8MnGEuG1W68UKjM6x6+YTWIh7hZM/Q==}

  recma-parse@1.0.0:
    resolution: {integrity: sha512-OYLsIGBB5Y5wjnSnQW6t3Xg7q3fQ7FWbw/vcXtORTnyaSFscOtABg+7Pnz6YZ6c27fG1/aN8CjfwoUEUIdwqWQ==}

  recma-stringify@1.0.0:
    resolution: {integrity: sha512-cjwII1MdIIVloKvC9ErQ+OgAtwHBmcZ0Bg4ciz78FtbT8In39aAYbaA7zvxQ61xVMSPE8WxhLwLbhif4Js2C+g==}

  regenerator-runtime@0.14.1:
    resolution: {integrity: sha512-dYnhHh0nJoMfnkZs6GmmhFknAGRrLznOu5nc9ML+EJxGvrx6H7teuevqVqCuPcPK//3eDrrjQhehXVx9cnkGdw==}

  regex-recursion@6.0.2:
    resolution: {integrity: sha512-0YCaSCq2VRIebiaUviZNs0cBz1kg5kVS2UKUfNIx8YVs1cN3AV7NTctO5FOKBA+UT2BPJIWZauYHPqJODG50cg==}

  regex-utilities@2.3.0:
    resolution: {integrity: sha512-8VhliFJAWRaUiVvREIiW2NXXTmHs4vMNnSzuJVhscgmGav3g9VDxLrQndI3dZZVVdp0ZO/5v0xmX516/7M9cng==}

  regex@6.0.1:
    resolution: {integrity: sha512-uorlqlzAKjKQZ5P+kTJr3eeJGSVroLKoHmquUj4zHWuR+hEyNqlXsSKlYYF5F4NI6nl7tWCs0apKJ0lmfsXAPA==}

  rehype-expressive-code@0.41.2:
    resolution: {integrity: sha512-vHYfWO9WxAw6kHHctddOt+P4266BtyT1mrOIuxJD+1ELuvuJAa5uBIhYt0OVMyOhlvf57hzWOXJkHnMhpaHyxw==}

  rehype-format@5.0.1:
    resolution: {integrity: sha512-zvmVru9uB0josBVpr946OR8ui7nJEdzZobwLOOqHb/OOD88W0Vk2SqLwoVOj0fM6IPCCO6TaV9CvQvJMWwukFQ==}

  rehype-mathjax@7.1.0:
    resolution: {integrity: sha512-mJHNpoqCC5UZ24OKx0wNjlzV18qeJz/Q/LtEjxXzt8vqrZ1Z3GxQnVrHcF5/PogcXUK8cWwJ4U/LWOQWEiABHw==}

  rehype-parse@9.0.1:
    resolution: {integrity: sha512-ksCzCD0Fgfh7trPDxr2rSylbwq9iYDkSn8TCDmEJ49ljEUBxDVCzCHv7QNzZOfODanX4+bWQ4WZqLCRWYLfhag==}

  rehype-raw@7.0.0:
    resolution: {integrity: sha512-/aE8hCfKlQeA8LmyeyQvQF3eBiLRGNlfBJEvWH7ivp9sBqs7TNqBL5X3v157rM4IFETqDnIOO+z5M/biZbo9Ww==}

  rehype-recma@1.0.0:
    resolution: {integrity: sha512-lqA4rGUf1JmacCNWWZx0Wv1dHqMwxzsDWYMTowuplHF3xH0N/MmrZ/G3BDZnzAkRmxDadujCjaKM2hqYdCBOGw==}

  rehype-stringify@10.0.1:
    resolution: {integrity: sha512-k9ecfXHmIPuFVI61B9DeLPN0qFHfawM6RsuX48hoqlaKSF61RskNjSm1lI8PhBEM0MRdLxVVm4WmTqJQccH9mA==}

  rehype@13.0.2:
    resolution: {integrity: sha512-j31mdaRFrwFRUIlxGeuPXXKWQxet52RBQRvCmzl5eCefn/KGbomK5GMHNMsOJf55fgo3qw5tST5neDuarDYR2A==}

  remark-directive@3.0.1:
    resolution: {integrity: sha512-gwglrEQEZcZYgVyG1tQuA+h58EZfq5CSULw7J90AFuCTyib1thgHPoqQ+h9iFvU6R+vnZ5oNFQR5QKgGpk741A==}

  remark-gfm@4.0.1:
    resolution: {integrity: sha512-1quofZ2RQ9EWdeN34S79+KExV1764+wCUGop5CPL1WGdD0ocPpu91lzPGbwWMECpEpd42kJGQwzRfyov9j4yNg==}

  remark-math@6.0.0:
    resolution: {integrity: sha512-MMqgnP74Igy+S3WwnhQ7kqGlEerTETXMvJhrUzDikVZ2/uogJCb+WHUg97hK9/jcfc0dkD73s3LN8zU49cTEtA==}

  remark-mdx@3.1.0:
    resolution: {integrity: sha512-Ngl/H3YXyBV9RcRNdlYsZujAmhsxwzxpDzpDEhFBVAGthS4GDgnctpDjgFl/ULx5UEDzqtW1cyBSNKqYYrqLBA==}

  remark-parse@11.0.0:
    resolution: {integrity: sha512-FCxlKLNGknS5ba/1lmpYijMUzX2esxW5xQqjWxw2eHFfS2MSdaHVINFmhjo+qN1WhZhNimq0dZATN9pH0IDrpA==}

  remark-rehype@11.1.2:
    resolution: {integrity: sha512-Dh7l57ianaEoIpzbp0PC9UKAdCSVklD8E5Rpw7ETfbTl3FqcOOgq5q2LVDhgGCkaBv7p24JXikPdvhhmHvKMsw==}

  remark-smartypants@3.0.2:
    resolution: {integrity: sha512-ILTWeOriIluwEvPjv67v7Blgrcx+LZOkAUVtKI3putuhlZm84FnqDORNXPPm+HY3NdZOMhyDwZ1E+eZB/Df5dA==}
    engines: {node: '>=16.0.0'}

  remark-stringify@11.0.0:
    resolution: {integrity: sha512-1OSmLd3awB/t8qdoEOMazZkNsfVTeY4fTsgzcQFdXNq8ToTN4ZGwrMnlda4K6smTFKD+GRV6O48i6Z4iKgPPpw==}

  remeda@2.21.2:
    resolution: {integrity: sha512-wdhkMDou8HRpD7RnxKJ/FHJWEGXRH7jV/pb0NsdLLSoBo+G9RjtxcY41hVhogLfEMkThk6aySKjs+Yd6PnpzBA==}

  request-light@0.5.8:
    resolution: {integrity: sha512-3Zjgh+8b5fhRJBQZoy+zbVKpAQGLyka0MPgW3zruTF4dFFJ8Fqcfu9YsAvi/rvdcaTeWG3MkbZv4WKxAn/84Lg==}

  request-light@0.7.0:
    resolution: {integrity: sha512-lMbBMrDoxgsyO+yB3sDcrDuX85yYt7sS8BfQd11jtbW/z5ZWgLZRcEGLsLoYw7I0WSUGQBs8CC8ScIxkTX1+6Q==}

  require-directory@2.1.1:
    resolution: {integrity: sha512-fGxEI7+wsG9xrvdjsrlmL22OMTTiHRwAMroiEeMgq8gzoLC/PQr7RsRDSTLUg/bZAZtF+TVIkHc6/4RIKrui+Q==}
    engines: {node: '>=0.10.0'}

  require-from-string@2.0.2:
    resolution: {integrity: sha512-Xf0nWe6RseziFMu+Ap9biiUbmplq6S9/p+7w7YXP/JBHhrUDDUhwa+vANyubuqfZWTveU//DYVGsDG7RKL/vEw==}
    engines: {node: '>=0.10.0'}

  requires-port@1.0.0:
    resolution: {integrity: sha512-KigOCHcocU3XODJxsu8i/j8T9tzT4adHiecwORRQ0ZZFcp7ahwXuRU1m+yuO90C5ZUyGeGfocHDI14M3L3yDAQ==}

  resolve-from@5.0.0:
    resolution: {integrity: sha512-qYg9KP24dD5qka9J47d0aVky0N+b4fTU89LN9iDnjB5waksiC49rvMB0PrUJQGoTmH50XPiqOvAjDfaijGxYZw==}
    engines: {node: '>=8'}

  resolve-pkg-maps@1.0.0:
    resolution: {integrity: sha512-seS2Tj26TBVOC2NIc2rOe2y2ZO7efxITtLZcGSOnHHNOQ7CkiUBfw0Iw2ck6xkIhPwLhKNLS8BO+hEpngQlqzw==}

  resolve@1.22.10:
    resolution: {integrity: sha512-NPRy+/ncIMeDlTAsuqwKIiferiawhefFJtkNSW0qZJEqMEb+qBt/77B/jGeeek+F0uOeN05CDa6HXbbIgtVX4w==}
    engines: {node: '>= 0.4'}
    hasBin: true

  restore-cursor@3.1.0:
    resolution: {integrity: sha512-l+sSefzHpj5qimhFSE5a8nufZYAM3sBSVMAPtYkmC+4EH2anSGaEMXSD0izRQbu9nfyQ9y5JrVmp7E8oZrUjvA==}
    engines: {node: '>=8'}

  restructure@3.0.2:
    resolution: {integrity: sha512-gSfoiOEA0VPE6Tukkrr7I0RBdE0s7H1eFCDBk05l1KIQT1UIKNc5JZy6jdyW6eYH3aR3g5b3PuL77rq0hvwtAw==}

  ret@0.1.15:
    resolution: {integrity: sha512-TTlYpa+OL+vMMNG24xSlQGEJ3B/RzEfUlLct7b5G/ytav+wPrplCpVMFuwzXbkecJrb6IYo1iFb0S9v37754mg==}
    engines: {node: '>=0.12'}

  retext-latin@4.0.0:
    resolution: {integrity: sha512-hv9woG7Fy0M9IlRQloq/N6atV82NxLGveq+3H2WOi79dtIYWN8OaxogDm77f8YnVXJL2VD3bbqowu5E3EMhBYA==}

  retext-smartypants@6.2.0:
    resolution: {integrity: sha512-kk0jOU7+zGv//kfjXEBjdIryL1Acl4i9XNkHxtM7Tm5lFiCog576fjNC9hjoR7LTKQ0DsPWy09JummSsH1uqfQ==}

  retext-stringify@4.0.0:
    resolution: {integrity: sha512-rtfN/0o8kL1e+78+uxPTqu1Klt0yPzKuQ2BfWwwfgIUSayyzxpM1PJzkKt4V8803uB9qSy32MvI7Xep9khTpiA==}

  retext@9.0.0:
    resolution: {integrity: sha512-sbMDcpHCNjvlheSgMfEcVrZko3cDzdbe1x/e7G66dFp0Ff7Mldvi2uv6JkJQzdRcvLYE8CA8Oe8siQx8ZOgTcA==}

  reusify@1.0.4:
    resolution: {integrity: sha512-U9nH88a3fc/ekCF1l0/UP1IosiuIjyTh7hBvXVMHYgVcfGvt897Xguj2UOLDeI5BG2m7/uwyaLVT6fbtCwTyzw==}
    engines: {iojs: '>=1.0.0', node: '>=0.10.0'}

  robust-predicates@3.0.2:
    resolution: {integrity: sha512-IXgzBWvWQwE6PrDI05OvmXUIruQTcoMDzRsOd5CDvHCVLcLHMTSYvOK5Cm46kWqlV3yAbuSpBZdJ5oP5OUoStg==}

  rollup-plugin-dts@6.1.1:
    resolution: {integrity: sha512-aSHRcJ6KG2IHIioYlvAOcEq6U99sVtqDDKVhnwt70rW6tsz3tv5OSjEiWcgzfsHdLyGXZ/3b/7b/+Za3Y6r1XA==}
    engines: {node: '>=16'}
    peerDependencies:
      rollup: 4.34.8
      typescript: ^4.5 || ^5.0

  rollup@4.34.8:
    resolution: {integrity: sha512-489gTVMzAYdiZHFVA/ig/iYFllCcWFHMvUHI1rpFmkoUtRlQxqh6/yiNqnYibjMZ2b/+FUQwldG+aLsEt6bglQ==}
    engines: {node: '>=18.0.0', npm: '>=8.0.0'}
    hasBin: true

  rrweb-cssom@0.8.0:
    resolution: {integrity: sha512-guoltQEx+9aMf2gDZ0s62EcV8lsXR+0w8915TC3ITdn2YueuNjdAYh/levpU9nFaoChh9RUS5ZdQMrKfVEN9tw==}

  run-parallel@1.2.0:
    resolution: {integrity: sha512-5l4VyZR86LZ/lDxZTR6jqL8AFE2S0IFLMP26AbjsLVADxHdhB/c0GUsH+y39UfCi3dzz8OlQuPmnaJOMoDHQBA==}

  rw@1.3.3:
    resolution: {integrity: sha512-PdhdWy89SiZogBLaw42zdeqtRJ//zFd2PgQavcICDUgJT5oW10QCRKbJ6bg4r0/UY2M6BWd5tkxuGFRvCkgfHQ==}

  safe-buffer@5.2.1:
    resolution: {integrity: sha512-rp3So07KcdmmKbGvgaNxQSJr7bGVSVk5S9Eq1F+ppbRo70+YeaDxkw5Dd8NPN+GD6bjnYm2VuPuCXmpuYvmCXQ==}

  safer-buffer@2.1.2:
    resolution: {integrity: sha512-YZo3K82SD7Riyi0E1EQPojLz7kpepnSQI9IyPbHHg1XXXevb5dJI7tpyN2ADxGcQbHG7vcyRHk0cbwqcQriUtg==}

  sax@1.4.1:
    resolution: {integrity: sha512-+aWOz7yVScEGoKNd4PA10LZ8sk0A/z5+nXQG5giUO5rprX9jgYsTdov9qCchZiPIZezbZH+jRut8nPodFAX4Jg==}

  saxes@6.0.0:
    resolution: {integrity: sha512-xAg7SOnEhrm5zI3puOOKyy1OMcMlIJZYNJY7xLBwSze0UjhPLnWfj2GF2EpT0jmzaJKIWKHLsaSSajf35bcYnA==}
    engines: {node: '>=v12.22.7'}

  scheduler@0.26.0:
    resolution: {integrity: sha512-NlHwttCI/l5gCPR3D1nNXtWABUmBwvZpEQiD4IXSbIDq8BzLIK/7Ir5gTFSGZDUu37K5cMNp0hFtzO38sC7gWA==}

  scule@1.3.0:
    resolution: {integrity: sha512-6FtHJEvt+pVMIB9IBY+IcCJ6Z5f1iQnytgyfKMhDKgmzYG+TeH/wx1y3l27rshSbLiSanrR9ffZDrEsmjlQF2g==}

  semver@6.3.1:
    resolution: {integrity: sha512-BR7VvDCVHO+q2xBEWskxS6DJE1qRnb7DxzUrogb71CWoSficBxYsiAGd+Kl0mmq/MprG9yArRkyrQxTO6XjMzA==}
    hasBin: true

  semver@7.7.2:
    resolution: {integrity: sha512-RF0Fw+rO5AMf9MAyaRXI4AV0Ulj5lMHqVxxdSgiVbixSCXoEmmX/jk0CuJw4+3SqroYO9VoUh+HcuJivvtJemA==}
    engines: {node: '>=10'}
    hasBin: true

  sharp@0.34.2:
    resolution: {integrity: sha512-lszvBmB9QURERtyKT2bNmsgxXK0ShJrL/fvqlonCo7e6xBF8nT8xU6pW+PMIbLsz0RxQk3rgH9kd8UmvOzlMJg==}
    engines: {node: ^18.17.0 || ^20.3.0 || >=21.0.0}

  shebang-command@2.0.0:
    resolution: {integrity: sha512-kHxr2zZpYtdmrN1qDjrrX/Z1rR1kG8Dx+gkpK1G4eXmvXswmcE1hTWBWYUzlraYw1/yZp6YuDY77YtvbN0dmDA==}
    engines: {node: '>=8'}

  shebang-regex@3.0.0:
    resolution: {integrity: sha512-7++dFhtcx3353uBaq8DDR4NuxBetBzC7ZQOhmTQInHEd6bSrXdiEyzCvG07Z44UYdLShWUyXt5M/yhz8ekcb1A==}
    engines: {node: '>=8'}

  shiki@3.12.2:
    resolution: {integrity: sha512-uIrKI+f9IPz1zDT+GMz+0RjzKJiijVr6WDWm9Pe3NNY6QigKCfifCEv9v9R2mDASKKjzjQ2QpFLcxaR3iHSnMA==}

  siginfo@2.0.0:
    resolution: {integrity: sha512-ybx0WO1/8bSBLEWXZvEd7gMW3Sn3JFlW3TvX1nREbDLRNQNaeNN8WK0meBwPdAaOI7TtRRRJn/Es1zhrrCHu7g==}

  signal-exit@3.0.7:
    resolution: {integrity: sha512-wnD2ZE+l+SPC/uoS0vXeE9L1+0wuaMqKlfz9AMUo38JsyLSBWSFcHR1Rri62LZc12vLr1gb3jl7iwQhgwpAbGQ==}

  signal-exit@4.1.0:
    resolution: {integrity: sha512-bzyZ1e88w9O1iNJbKnOlvYTrWPDl46O1bG0D3XInv+9tkPrxrN8jUUTiFlDkkmKWgn1M6CfIA13SuGqOa9Korw==}
    engines: {node: '>=14'}

  simple-concat@1.0.1:
    resolution: {integrity: sha512-cSFtAPtRhljv69IK0hTVZQ+OfE9nePi/rtJmw5UjHeVyVroEqJXP1sFztKUy1qU+xvz3u/sfYJLa947b7nAN2Q==}

  simple-get@4.0.1:
    resolution: {integrity: sha512-brv7p5WgH0jmQJr1ZDDfKDOSeWWg+OVypG99A/5vYGPqJ6pxiaHLy8nxtFjBA7oMa01ebA9gfh1uMCFqOuXxvA==}

  simple-swizzle@0.2.2:
    resolution: {integrity: sha512-JA//kQgZtbuY83m+xT+tXJkmJncGMTFT+C+g2h2R9uxkYIrE2yy9sgmcLhCnw57/WSD+Eh3J97FPEDFnbXnDUg==}

  sirv@3.0.1:
    resolution: {integrity: sha512-FoqMu0NCGBLCcAkS1qA+XJIQTR6/JHfQXl+uGteNCQ76T91DMUjPa9xfmeqMY3z80nLSg9yQmNjK0Px6RWsH/A==}
    engines: {node: '>=18'}

  sisteransi@1.0.5:
    resolution: {integrity: sha512-bLGGlR1QxBcynn2d5YmDX4MGjlZvy2MRBDRNHLJ8VI6l6+9FUiyTFNJ0IveOSP0bcXgVDPRcfGqA0pjaqUpfVg==}

  sitemap@8.0.0:
    resolution: {integrity: sha512-+AbdxhM9kJsHtruUF39bwS/B0Fytw6Fr1o4ZAIAEqA6cke2xcoO2GleBw9Zw7nRzILVEgz7zBM5GiTJjie1G9A==}
    engines: {node: '>=14.0.0', npm: '>=6.0.0'}
    hasBin: true

  smartypants@0.2.2:
    resolution: {integrity: sha512-TzobUYoEft/xBtb2voRPryAUIvYguG0V7Tt3de79I1WfXgCwelqVsGuZSnu3GFGRZhXR90AeEYIM+icuB/S06Q==}
    hasBin: true

  smol-toml@1.4.2:
    resolution: {integrity: sha512-rInDH6lCNiEyn3+hH8KVGFdbjc099j47+OSgbMrfDYX1CmXLfdKd7qi6IfcWj2wFxvSVkuI46M+wPGYfEOEj6g==}
    engines: {node: '>= 18'}

  source-map-js@1.2.1:
    resolution: {integrity: sha512-UXWMKhLOwVKb728IUtQPXxfYU+usdybtUrK/8uGE8CQMvrhOpwvzDBwj0QhSL7MQc7vIsISBG8VQ8+IDQxpfQA==}
    engines: {node: '>=0.10.0'}

  source-map@0.7.4:
    resolution: {integrity: sha512-l3BikUxvPOcn5E74dZiq5BGsTb5yEwhaTSzccU6t4sDOH8NWJCstKO5QT2CvtFoK6F0saL7p9xHAqHOlCPJygA==}
    engines: {node: '>= 8'}

  source-map@0.8.0-beta.0:
    resolution: {integrity: sha512-2ymg6oRBpebeZi9UUNsgQ89bhx01TcTkmNTGnNO88imTmbSgy4nfujrgVEFKWpMTEGA11EDkTt7mqObTPdigIA==}
    engines: {node: '>= 8'}
    deprecated: The work that was done in this beta branch won't be included in future versions

  space-separated-tokens@2.0.2:
    resolution: {integrity: sha512-PEGlAwrG8yXGXRjW32fGbg66JAlOAwbObuqVoJpv/mRgoWDQfgH1wDPvtzWyUSNAXBGSk8h755YDbbcEy3SH2Q==}

  speech-rule-engine@4.1.2:
    resolution: {integrity: sha512-S6ji+flMEga+1QU79NDbwZ8Ivf0S/MpupQQiIC0rTpU/ZTKgcajijJJb1OcByBQDjrXCN1/DJtGz4ZJeBMPGJw==}
    hasBin: true

  split-on-first@3.0.0:
    resolution: {integrity: sha512-qxQJTx2ryR0Dw0ITYyekNQWpz6f8dGd7vffGNflQQ3Iqj9NJ6qiZ7ELpZsJ/QBhIVAiDfXdag3+Gp8RvWa62AA==}
    engines: {node: '>=12'}

  split2@3.2.2:
    resolution: {integrity: sha512-9NThjpgZnifTkJpzTZ7Eue85S49QwpNhZTq6GRJwObb6jnLFNGB7Qm73V5HewTROPyxD0C29xqmaI68bQtV+hg==}

  stackback@0.0.2:
    resolution: {integrity: sha512-1XMJE5fQo1jGH6Y/7ebnwPOBEkIEnT4QF32d5R1+VXdXveM0IBMJt8zfaxX1P3QhVwrYe+576+jkANtSS2mBbw==}

  starlight-blog@0.23.2:
    resolution: {integrity: sha512-ymyCOsohNb7xomYEL0+S6kV+RWE8uN3FJs6IqgKu2+930nt31zem+NYTCu81BO1wIXx3aF/qPK04RWLZ3wXhIg==}
    engines: {node: '>=18.17.1'}
    peerDependencies:
      '@astrojs/starlight': '>=0.33.0'

  starlight-typedoc@0.19.0:
    resolution: {integrity: sha512-NR1A3XjxEl8hS3xKaw7TutuFMaEYmMstgZNmSNAnAzav1dZtMoZsp3KM+S4Tr+5kYCR1v0DlF+ESouOn8Nl5Dw==}
    engines: {node: '>=18.17.1'}
    peerDependencies:
      '@astrojs/starlight': '>=0.32.0'
      typedoc: '>=0.26.5'
      typedoc-plugin-markdown: '>=4.1.1'

  state-local@1.0.7:
    resolution: {integrity: sha512-HTEHMNieakEnoe33shBYcZ7NX83ACUjCu8c40iOGEZsngj9zRnkqS9j1pqQPXwobB0ZcVTk27REb7COQ0UR59w==}

  statuses@2.0.2:
    resolution: {integrity: sha512-DvEy55V3DB7uknRo+4iOGT5fP1slR8wQohVdknigZPMpMstaKJQWhwiYBACJE3Ul2pTnATihhBYnRhZQHGBiRw==}
    engines: {node: '>= 0.8'}

  std-env@3.9.0:
    resolution: {integrity: sha512-UGvjygr6F6tpH7o2qyqR6QYpwraIjKSdtzyBdyytFOHmPZY917kwdwLG0RbOjWOnKmnm3PeHjaoLLMie7kPLQw==}

  stream-replace-string@2.0.0:
    resolution: {integrity: sha512-TlnjJ1C0QrmxRNrON00JvaFFlNh5TTG00APw23j74ET7gkQpTASi6/L2fuiav8pzK715HXtUeClpBTw2NPSn6w==}

  strict-event-emitter@0.5.1:
    resolution: {integrity: sha512-vMgjE/GGEPEFnhFub6pa4FmJBRBVOLpIII2hvCZ8Kzb7K0hlHo7mQv6xYrBvCL2LtAIBwFUK8wvuJgTVSQ5MFQ==}

  string-argv@0.3.2:
    resolution: {integrity: sha512-aqD2Q0144Z+/RqG52NeHEkZauTAUWJO8c6yTftGJKO3Tja5tUgIfmIl6kExvhtxSDP7fXB6DvzkfMpCd/F3G+Q==}
    engines: {node: '>=0.6.19'}

  string-width@4.2.3:
    resolution: {integrity: sha512-wKyQRQpjJ0sIp62ErSZdGsjMJWsap5oRNihHhu6G7JVO/9jIB6UyevL+tXuOqrng8j/cxKTWyWUwvSTriiZz/g==}
    engines: {node: '>=8'}

  string-width@5.1.2:
    resolution: {integrity: sha512-HnLOCR3vjcY8beoNLtcjZ5/nxn2afmME6lhrDrebokqMap+XbeW8n9TXpPDOqdGK5qcI3oT0GKTW6wC7EMiVqA==}
    engines: {node: '>=12'}

  string-width@7.2.0:
    resolution: {integrity: sha512-tsaTIkKW9b4N+AEj+SVA+WhJzV7/zMhcSu78mLKWSk7cXMOSHsBKFWUs0fWwq8QyK3MgJBQRX6Gbi4kYbdvGkQ==}
    engines: {node: '>=18'}

  string_decoder@1.3.0:
    resolution: {integrity: sha512-hkRX8U1WjJFd8LsDJ2yQ/wWWxaopEsABU1XfkM8A+j0+85JAGppt16cr1Whg6KIbb4okU6Mql6BOj+uup/wKeA==}

  stringify-entities@4.0.4:
    resolution: {integrity: sha512-IwfBptatlO+QCJUo19AqvrPNqlVMpW9YEL2LIVY+Rpv2qsjCGxaDLNRgeGsQWJhfItebuJhsGSLjaBbNSQ+ieg==}

  strip-ansi@6.0.1:
    resolution: {integrity: sha512-Y38VPSHcqkFrCpFnQ9vuSXmquuv5oXOKpGeT6aGrr3o3Gc9AlVa6JBfUSOCnbxGGZF+/0ooI7KrPuUSztUdU5A==}
    engines: {node: '>=8'}

  strip-ansi@7.1.0:
    resolution: {integrity: sha512-iq6eVVI64nQQTRYq2KtEg2d2uU7LElhTJwsH4YzIHZshxlgZms/wIc4VoDQTlG/IvVIrBKG06CrZnp0qv7hkcQ==}
    engines: {node: '>=12'}

  strip-ansi@7.1.2:
    resolution: {integrity: sha512-gmBGslpoQJtgnMAvOVqGZpEz9dyoKTCzy2nfz/n8aIFhN/jCE/rCmcxabB6jOOHV+0WNnylOxaxBQPSvcWklhA==}
    engines: {node: '>=12'}

  strip-final-newline@4.0.0:
    resolution: {integrity: sha512-aulFJcD6YK8V1G7iRB5tigAP4TsHBZZrOV8pjV++zdUwmeV8uzbY7yn6h9MswN62adStNZFuCIx4haBnRuMDaw==}
    engines: {node: '>=18'}

  strip-json-comments@2.0.1:
    resolution: {integrity: sha512-4gB8na07fecVVkOI6Rs4e7T6NOTki5EmL7TUduTs6bu3EdnSycntVJ4re8kgZA+wx9IueI2Y11bfbgwtzuE0KQ==}
    engines: {node: '>=0.10.0'}

  strip-literal@3.0.0:
    resolution: {integrity: sha512-TcccoMhJOM3OebGhSBEmp3UZ2SfDMZUEBdRA/9ynfLi8yYajyWX3JiXArcJt4Umh4vISpspkQIY8ZZoCqjbviA==}

  strnum@1.1.1:
    resolution: {integrity: sha512-O7aCHfYCamLCctjAiaucmE+fHf2DYHkus2OKCn4Wv03sykfFtgeECn505X6K4mPl8CRNd/qurC9guq+ynoN4pw==}

  style-to-js@1.1.16:
    resolution: {integrity: sha512-/Q6ld50hKYPH3d/r6nr117TZkHR0w0kGGIVfpG9N6D8NymRPM9RqCUv4pRpJ62E5DqOYx2AFpbZMyCPnjQCnOw==}

  style-to-object@1.0.8:
    resolution: {integrity: sha512-xT47I/Eo0rwJmaXC4oilDGDWLohVhR6o/xAQcPQN8q6QBuZVL8qMYL85kLmST5cPjAorwvqIA4qXTRQoYHaL6g==}

  stylehacks@7.0.4:
    resolution: {integrity: sha512-i4zfNrGMt9SB4xRK9L83rlsFCgdGANfeDAYacO1pkqcE7cRHPdWHwnKZVz7WY17Veq/FvyYsRAU++Ga+qDFIww==}
    engines: {node: ^18.12.0 || ^20.9.0 || >=22.0}
    peerDependencies:
      postcss: ^8.4.31

  sucrase@3.35.0:
    resolution: {integrity: sha512-8EbVDiu9iN/nESwxeSxDKe0dunta1GOlHufmSSXxMD2z2/tMZpDMpvXQGsc+ajGo8y2uYUmixaSRUc/QPoQ0GA==}
    engines: {node: '>=16 || 14 >=14.17'}
    hasBin: true

  supports-color@7.2.0:
    resolution: {integrity: sha512-qpCAvRl9stuOHveKsn7HncJRvv501qIacKzQlO/+Lwxc9+0q2wLyv4Dfvt80/DPn2pqOBsJdDiogXGR9+OvwRw==}
    engines: {node: '>=8'}

  supports-preserve-symlinks-flag@1.0.0:
    resolution: {integrity: sha512-ot0WnXS9fgdkgIcePe6RHNk1WA8+muPa6cSjeR3V8K27q9BB1rTE3R1p7Hv0z1ZyAc8s6Vvv8DIyWf681MAt0w==}
    engines: {node: '>= 0.4'}

  svgo@3.3.2:
    resolution: {integrity: sha512-OoohrmuUlBs8B8o6MB2Aevn+pRIH9zDALSR+6hhqVfa6fRwG/Qw9VUMSMW9VNg2CFc/MTIfabtdOVl9ODIJjpw==}
    engines: {node: '>=14.0.0'}
    hasBin: true

  symbol-tree@3.2.4:
    resolution: {integrity: sha512-9QNk5KwDF+Bvz+PyObkmSYjI5ksVUYtjW7AU22r2NKcfLJcXp96hkDWU3+XndOsUb+AQ9QhfzfCT2O+CNWT5Tw==}

  tailwindcss-motion@1.1.1:
    resolution: {integrity: sha512-CeeQAc5o31BuEPMyWdq/786X7QWNeifa+8khfu74Fs8lGkgEwjNYv6dGv+lRFS8FWXV5dp7F3AU9JjBXjiaQfw==}
    peerDependencies:
      tailwindcss: '>=3.0.0 || insiders'

  tailwindcss@4.1.11:
    resolution: {integrity: sha512-2E9TBm6MDD/xKYe+dvJZAmg3yxIEDNRc0jwlNyDg/4Fil2QcSLjFKGVff0lAf1jjeaArlG/M75Ey/EYr/OJtBA==}

  tailwindcss@4.1.13:
    resolution: {integrity: sha512-i+zidfmTqtwquj4hMEwdjshYYgMbOrPzb9a0M3ZgNa0JMoZeFC6bxZvO8yr8ozS6ix2SDz0+mvryPeBs2TFE+w==}

  tapable@2.2.3:
    resolution: {integrity: sha512-ZL6DDuAlRlLGghwcfmSn9sK3Hr6ArtyudlSAiCqQ6IfE+b+HHbydbYDIG15IfS5do+7XQQBdBiubF/cV2dnDzg==}
    engines: {node: '>=6'}

  tar-fs@2.1.4:
    resolution: {integrity: sha512-mDAjwmZdh7LTT6pNleZ05Yt65HC3E+NiQzl672vQG38jIrehtJk/J3mNwIg+vShQPcLF/LV7CMnDW6vjj6sfYQ==}

  tar-stream@2.2.0:
    resolution: {integrity: sha512-ujeqbceABgwMZxEJnk2HDY2DlnUZ+9oEcb1KzTVfYHio0UE6dG71n60d8D2I4qNvleWrrXpmjpt7vZeF1LnMZQ==}
    engines: {node: '>=6'}

  tar@7.4.3:
    resolution: {integrity: sha512-5S7Va8hKfV7W5U6g3aYxXmlPoZVAwUMy9AOKyF2fVuZa2UD3qZjg578OrLRt8PcNN1PleVaL/5/yYATNL0ICUw==}
    engines: {node: '>=18'}

  test-exclude@7.0.1:
    resolution: {integrity: sha512-pFYqmTw68LXVjeWJMST4+borgQP2AyMNbg1BpZh9LbyhUeNkeaPF9gzfPGUAnSMV3qPYdWUwDIjjCLiSDOl7vg==}
    engines: {node: '>=18'}

  thenify-all@1.6.0:
    resolution: {integrity: sha512-RNxQH/qI8/t3thXJDwcstUO4zeqo64+Uy/+sNVRBx4Xn2OX+OZ9oP+iJnNFqplFra2ZUVeKCSa2oVWi3T4uVmA==}
    engines: {node: '>=0.8'}

  thenify@3.3.1:
    resolution: {integrity: sha512-RVZSIV5IG10Hk3enotrhvz0T9em6cyHBLkH/YAZuKqd8hRkKhSfCGIcP2KUY0EPxndzANBmNllzWPwak+bheSw==}

  through2@4.0.2:
    resolution: {integrity: sha512-iOqSav00cVxEEICeD7TjLB1sueEL+81Wpzp2bY17uZjZN0pWZPuo4suZ/61VujxmqSGFfgOcNuTZ85QJwNZQpw==}

  tiny-inflate@1.0.3:
    resolution: {integrity: sha512-pkY1fj1cKHb2seWDy0B16HeWyczlJA9/WW3u3c4z/NiWDsO3DOU5D7nhTLE9CF0yXv/QZFY7sEJmj24dK+Rrqw==}

  tinybench@2.9.0:
    resolution: {integrity: sha512-0+DUvqWMValLmha6lr4kD8iAMK1HzV0/aKnCtWb9v9641TnP/MFb7Pc2bxoxQjTXAErryXVgUOfv2YqNllqGeg==}

  tinybench@3.1.1:
    resolution: {integrity: sha512-74pmf47HY/bHqamcCMGris+1AtGGsqTZ3Hc/UK4QvSmRuf/9PIF9753+c8XBh7JfX2r9KeZtVjOYjd6vFpc0qQ==}
    engines: {node: '>=18.0.0'}

  tinyexec@0.3.2:
    resolution: {integrity: sha512-KQQR9yN7R5+OSwaK0XQoj22pwHoTlgYqmUscPYoknOoWCWfj/5/ABTMRi69FrKU5ffPVh5QcFikpWJI/P1ocHA==}

  tinyglobby@0.2.12:
    resolution: {integrity: sha512-qkf4trmKSIiMTs/E63cxH+ojC2unam7rJ0WrauAzpT3ECNTxGRMlaXxVbfxMUC/w0LaYk6jQ4y/nGR9uBO3tww==}
    engines: {node: '>=12.0.0'}

  tinyglobby@0.2.14:
    resolution: {integrity: sha512-tX5e7OM1HnYr2+a2C/4V0htOcSQcoSTH9KgJnVvNm5zm/cyEWKJ7j7YutsH9CxMdtOkkLFy2AHrMci9IM8IPZQ==}
    engines: {node: '>=12.0.0'}

  tinyglobby@0.2.15:
    resolution: {integrity: sha512-j2Zq4NyQYG5XMST4cbs02Ak8iJUdxRM0XI5QyxXuZOzKOINmWurp3smXu3y5wDcJrptwpSjgXHzIQxR0omXljQ==}
    engines: {node: '>=12.0.0'}

  tinypool@1.1.1:
    resolution: {integrity: sha512-Zba82s87IFq9A9XmjiX5uZA/ARWDrB03OHlq+Vw1fSdt0I+4/Kutwy8BP4Y/y/aORMo61FQ0vIb5j44vSo5Pkg==}
    engines: {node: ^18.0.0 || >=20.0.0}

  tinyrainbow@2.0.0:
    resolution: {integrity: sha512-op4nsTR47R6p0vMUUoYl/a+ljLFVtlfaXkLQmqfLR1qHma1h/ysYk4hEXZ880bf2CYgTskvTa/e196Vd5dDQXw==}
    engines: {node: '>=14.0.0'}

  tinyspy@4.0.3:
    resolution: {integrity: sha512-t2T/WLB2WRgZ9EpE4jgPJ9w+i66UZfDc8wHh0xrwiRNN+UwH98GIJkTeZqX9rg0i0ptwzqW+uYeIF0T4F8LR7A==}
    engines: {node: '>=14.0.0'}

  tldts-core@7.0.16:
    resolution: {integrity: sha512-XHhPmHxphLi+LGbH0G/O7dmUH9V65OY20R7vH8gETHsp5AZCjBk9l8sqmRKLaGOxnETU7XNSDUPtewAy/K6jbA==}

  tldts@7.0.16:
    resolution: {integrity: sha512-5bdPHSwbKTeHmXrgecID4Ljff8rQjv7g8zKQPkCozRo2HWWni+p310FSn5ImI+9kWw9kK4lzOB5q/a6iv0IJsw==}
    hasBin: true

  to-regex-range@5.0.1:
    resolution: {integrity: sha512-65P7iz6X5yEr1cwcgvQxbbIw7Uk3gOy5dIdtZ4rDveLqhrdJP+Li/Hx6tyK0NEb+2GCyneCMJiGqrADCSNk8sQ==}
    engines: {node: '>=8.0'}

  totalist@3.0.1:
    resolution: {integrity: sha512-sf4i37nQ2LBx4m3wB74y+ubopq6W/dIzXg0FDGjsYnZHVa1Da8FH853wlL2gtUhg+xJXjfk3kUZS3BRoQeoQBQ==}
    engines: {node: '>=6'}

  tough-cookie@4.1.4:
    resolution: {integrity: sha512-Loo5UUvLD9ScZ6jh8beX1T6sO1w2/MpCRpEP7V280GKMVUQ0Jzar2U3UJPsrdbziLEMMhu3Ujnq//rhiFuIeag==}
    engines: {node: '>=6'}

  tough-cookie@6.0.0:
    resolution: {integrity: sha512-kXuRi1mtaKMrsLUxz3sQYvVl37B0Ns6MzfrtV5DvJceE9bPyspOqk9xxv7XbZWcfLWbFmm997vl83qUWVJA64w==}
    engines: {node: '>=16'}

  tr46@0.0.3:
    resolution: {integrity: sha512-N3WMsuqV66lT30CrXNbEjx4GEwlow3v6rr4mCcv6prnfwhS01rkgyFdjPNBYd9br7LpXV1+Emh01fHnq2Gdgrw==}

  tr46@1.0.1:
    resolution: {integrity: sha512-dTpowEjclQ7Kgx5SdBkqRzVhERQXov8/l9Ft9dVM9fmg0W0KQSVaXX9T4i6twCPNtYiZM53lpSSUAwJbFPOHxA==}

  tr46@6.0.0:
    resolution: {integrity: sha512-bLVMLPtstlZ4iMQHpFHTR7GAGj2jxi8Dg0s2h2MafAE4uSWF98FC/3MomU51iQAMf8/qDUbKWf5GxuvvVcXEhw==}
    engines: {node: '>=20'}

  tree-kill@1.2.2:
    resolution: {integrity: sha512-L0Orpi8qGpRG//Nd+H90vFB+3iHnue1zSSGmNOOCh1GLJ7rUKVwV2HvijphGQS2UmhUZewS9VgvxYIdgr+fG1A==}
    hasBin: true

  treeify@1.1.0:
    resolution: {integrity: sha512-1m4RA7xVAJrSGrrXGs0L3YTwyvBs2S8PbRHaLZAkFw7JR8oIFwYtysxlBZhYIa7xSyiYJKZ3iGrrk55cGA3i9A==}
    engines: {node: '>=0.6'}

  trim-lines@3.0.1:
    resolution: {integrity: sha512-kRj8B+YHZCc9kQYdWfJB2/oUl9rA99qbowYYBtr4ui4mZyAQ2JpvVBd/6U2YloATfqBhBTSMhTpgBHtU0Mf3Rg==}

  trough@2.2.0:
    resolution: {integrity: sha512-tmMpK00BjZiUyVyvrBK7knerNgmgvcV/KLVyuma/SC+TQN167GrMRciANTz09+k3zW8L8t60jWO1GpfkZdjTaw==}

  ts-interface-checker@0.1.13:
    resolution: {integrity: sha512-Y/arvbn+rrz3JCKl9C4kVNfTfSm2/mEp5FSz5EsZSANGPSlQrpRI5M4PKF+mJnE52jOO90PnPSc3Ur3bTQw0gA==}

  tsconfck@3.1.6:
    resolution: {integrity: sha512-ks6Vjr/jEw0P1gmOVwutM3B7fWxoWBL2KRDb1JfqGVawBmO5UsvmWOQFGHBPl5yxYz4eERr19E6L7NMv+Fej4w==}
    engines: {node: ^18 || >=20}
    hasBin: true
    peerDependencies:
      typescript: ^5.0.0
    peerDependenciesMeta:
      typescript:
        optional: true

  tslib@2.8.1:
    resolution: {integrity: sha512-oJFu94HQb+KVduSUQL7wnpmqnfmLsOA/nAh6b6EH0wCEoK0/mPeXU6c3wKDV83MkOuHPRHtSXKKU99IBazS/2w==}

  tsup@8.5.0:
    resolution: {integrity: sha512-VmBp77lWNQq6PfuMqCHD3xWl22vEoWsKajkF8t+yMBawlUS8JzEI+vOVMeuNZIuMML8qXRizFKi9oD5glKQVcQ==}
    engines: {node: '>=18'}
    hasBin: true
    peerDependencies:
      '@microsoft/api-extractor': ^7.36.0
      '@swc/core': ^1
      postcss: ^8.4.12
      typescript: '>=4.5.0'
    peerDependenciesMeta:
      '@microsoft/api-extractor':
        optional: true
      '@swc/core':
        optional: true
      postcss:
        optional: true
      typescript:
        optional: true

  tsx@4.19.3:
    resolution: {integrity: sha512-4H8vUNGNjQ4V2EOoGw005+c+dGuPSnhpPBPHBtsZdGZBk/iJb4kguGlPWaZTZ3q5nMtFOEsY0nRDlh9PJyd6SQ==}
    engines: {node: '>=18.0.0'}
    hasBin: true

  tunnel-agent@0.6.0:
    resolution: {integrity: sha512-McnNiV1l8RYeY8tBgEpuodCC1mLUdbSN+CYBL7kJsJNInOP8UjDDEwdk6Mw60vdLLrr5NHKZhMAOSrR2NZuQ+w==}

  twoslash-protocol@0.2.12:
    resolution: {integrity: sha512-5qZLXVYfZ9ABdjqbvPc4RWMr7PrpPaaDSeaYY55vl/w1j6H6kzsWK/urAEIXlzYlyrFmyz1UbwIt+AA0ck+wbg==}

  twoslash@0.2.12:
    resolution: {integrity: sha512-tEHPASMqi7kqwfJbkk7hc/4EhlrKCSLcur+TcvYki3vhIfaRMXnXjaYFgXpoZRbT6GdprD4tGuVBEmTpUgLBsw==}
    peerDependencies:
      typescript: '*'

  type-detect@4.1.0:
    resolution: {integrity: sha512-Acylog8/luQ8L7il+geoSxhEkazvkslg7PSNKOX59mbB9cOveP5aq9h74Y7YU8yDpJwetzQQrfIwtf4Wp4LKcw==}
    engines: {node: '>=4'}

  type-fest@4.38.0:
    resolution: {integrity: sha512-2dBz5D5ycHIoliLYLi0Q2V7KRaDlH0uWIvmk7TYlAg5slqwiPv1ezJdZm1QEM0xgk29oYWMCbIG7E6gHpvChlg==}
    engines: {node: '>=16'}

  type-fest@4.41.0:
    resolution: {integrity: sha512-TeTSQ6H5YHvpqVwBRcnLDCBnDOHWYu7IvGbHT6N8AOymcr9PJGjc1GTtiWZTYg0NCgYwvnYWEkVChQAr9bjfwA==}
    engines: {node: '>=16'}

  typed-binary@4.3.2:
    resolution: {integrity: sha512-HT3pIBM2njCZUmeczDaQUUErGiM6GXFCqMsHegE12HCoBtvHCkfR10JJni0TeGOTnLilTd6YFyj+YhflqQDrDQ==}

  typedoc-plugin-markdown@4.4.2:
    resolution: {integrity: sha512-kJVkU2Wd+AXQpyL6DlYXXRrfNrHrEIUgiABWH8Z+2Lz5Sq6an4dQ/hfvP75bbokjNDUskOdFlEEm/0fSVyC7eg==}
    engines: {node: '>= 18'}
    peerDependencies:
      typedoc: 0.27.x

  typedoc@0.28.13:
    resolution: {integrity: sha512-dNWY8msnYB2a+7Audha+aTF1Pu3euiE7ySp53w8kEsXoYw7dMouV5A1UsTUY345aB152RHnmRMDiovuBi7BD+w==}
    engines: {node: '>= 18', pnpm: '>= 10'}
    hasBin: true
    peerDependencies:
      typescript: 5.0.x || 5.1.x || 5.2.x || 5.3.x || 5.4.x || 5.5.x || 5.6.x || 5.7.x || 5.8.x || 5.9.x

  typesafe-path@0.2.2:
    resolution: {integrity: sha512-OJabfkAg1WLZSqJAJ0Z6Sdt3utnbzr/jh+NAHoyWHJe8CMSy79Gm085094M9nvTPy22KzTVn5Zq5mbapCI/hPA==}

  typescript-auto-import-cache@0.3.5:
    resolution: {integrity: sha512-fAIveQKsoYj55CozUiBoj4b/7WpN0i4o74wiGY5JVUEoD0XiqDk1tJqTEjgzL2/AizKQrXxyRosSebyDzBZKjw==}

  typescript@5.8.3:
    resolution: {integrity: sha512-p1diW6TqL9L07nNxvRMM7hMMw4c5XOo/1ibL4aAIGmSAt9slTE1Xgw5KWuof2uTOvCg9BY7ZRi+GaF+7sfgPeQ==}
    engines: {node: '>=14.17'}
    hasBin: true

  uc.micro@2.1.0:
    resolution: {integrity: sha512-ARDJmphmdvUk6Glw7y9DQ2bFkKBHwQHLi2lsaH6PPmz/Ka9sFOBsBluozhDltWmnv9u/cF6Rt87znRTPV+yp/A==}

  ufo@1.5.4:
    resolution: {integrity: sha512-UsUk3byDzKd04EyoZ7U4DOlxQaD14JUKQl6/P7wiX4FNvUfm3XL246n9W5AmqwW5RSFJ27NAuM0iLscAOYUiGQ==}

  ufo@1.6.1:
    resolution: {integrity: sha512-9a4/uxlTWJ4+a5i0ooc1rU7C7YOw3wT+UGqdeNNHWnOF9qcMBgLRS+4IYUqbczewFx4mLEig6gawh7X6mFlEkA==}

  ultrahtml@1.6.0:
    resolution: {integrity: sha512-R9fBn90VTJrqqLDwyMph+HGne8eqY1iPfYhPzZrvKpIfwkWZbcYlfpsb8B9dTvBfpy1/hqAD7Wi8EKfP9e8zdw==}

  unbuild@3.5.0:
    resolution: {integrity: sha512-DPFttsiADnHRb/K+yJ9r9jdn6JyXlsmdT0S12VFC14DFSJD+cxBnHq+v0INmqqPVPxOoUjvJFYUVIb02rWnVeA==}
    hasBin: true
    peerDependencies:
      typescript: ^5.7.3
    peerDependenciesMeta:
      typescript:
        optional: true

  uncrypto@0.1.3:
    resolution: {integrity: sha512-Ql87qFHB3s/De2ClA9e0gsnS6zXG27SkTiSJwjCc9MebbfapQfuPzumMIUMi38ezPZVNFcHI9sUIepeQfw8J8Q==}

  undici-types@7.10.0:
    resolution: {integrity: sha512-t5Fy/nfn+14LuOc2KNYg75vZqClpAiqscVvMygNnlsHBFpSXdJaYtXMcdNLpl/Qvc3P2cB3s6lOV51nqsFq4ag==}

  undici-types@7.12.0:
    resolution: {integrity: sha512-goOacqME2GYyOZZfb5Lgtu+1IDmAlAEu5xnD3+xTzS10hT0vzpf0SPjkXwAw9Jm+4n/mQGDP3LO8CPbYROeBfQ==}

  undici@6.21.2:
    resolution: {integrity: sha512-uROZWze0R0itiAKVPsYhFov9LxrPMHLMEQFszeI2gCN6bnIIZ8twzBCJcN2LJrBBLfrP0t1FW0g+JmKVl8Vk1g==}
    engines: {node: '>=18.17'}

  unicode-properties@1.4.1:
    resolution: {integrity: sha512-CLjCCLQ6UuMxWnbIylkisbRj31qxHPAurvena/0iwSVbQ2G1VY5/HjV0IRabOEbDHlzZlRdCrD4NhB0JtU40Pg==}

  unicode-trie@2.0.0:
    resolution: {integrity: sha512-x7bc76x0bm4prf1VLg79uhAzKw8DVboClSN5VxJuQ+LKDOVEW9CdH+VY7SP+vX7xCYQqzzgQpFqz15zeLvAtZQ==}

  unicorn-magic@0.3.0:
    resolution: {integrity: sha512-+QBBXBCvifc56fsbuxZQ6Sic3wqqc3WWaqxs58gvJrcOuN83HGTCwz3oS5phzU9LthRNE9VrJCFCLUgHeeFnfA==}
    engines: {node: '>=18'}

  unified@11.0.5:
    resolution: {integrity: sha512-xKvGhPWw3k84Qjh8bI3ZeJjqnyadK+GEFtazSfZv/rKeTkTjOJho6mFqh2SM96iIcZokxiOpg78GazTSg8+KHA==}

  unifont@0.5.2:
    resolution: {integrity: sha512-LzR4WUqzH9ILFvjLAUU7dK3Lnou/qd5kD+IakBtBK4S15/+x2y9VX+DcWQv6s551R6W+vzwgVS6tFg3XggGBgg==}

  unist-util-find-after@5.0.0:
    resolution: {integrity: sha512-amQa0Ep2m6hE2g72AugUItjbuM8X8cGQnFoHk0pGfrFeT9GZhzN5SW8nRsiGKK7Aif4CrACPENkA6P/Lw6fHGQ==}

  unist-util-is@6.0.0:
    resolution: {integrity: sha512-2qCTHimwdxLfz+YzdGfkqNlH0tLi9xjTnHddPmJwtIG9MGsdbutfTc4P+haPD7l7Cjxf/WZj+we5qfVPvvxfYw==}

  unist-util-modify-children@4.0.0:
    resolution: {integrity: sha512-+tdN5fGNddvsQdIzUF3Xx82CU9sMM+fA0dLgR9vOmT0oPT2jH+P1nd5lSqfCfXAw+93NhcXNY2qqvTUtE4cQkw==}

  unist-util-position-from-estree@2.0.0:
    resolution: {integrity: sha512-KaFVRjoqLyF6YXCbVLNad/eS4+OfPQQn2yOd7zF/h5T/CSL2v8NpN6a5TPvtbXthAGw5nG+PuTtq+DdIZr+cRQ==}

  unist-util-position@5.0.0:
    resolution: {integrity: sha512-fucsC7HjXvkB5R3kTCO7kUjRdrS0BJt3M/FPxmHMBOm8JQi2BsHAHFsy27E0EolP8rp0NzXsJ+jNPyDWvOJZPA==}

  unist-util-remove-position@5.0.0:
    resolution: {integrity: sha512-Hp5Kh3wLxv0PHj9m2yZhhLt58KzPtEYKQQ4yxfYFEO7EvHwzyDYnduhHnY1mDxoqr7VUwVuHXk9RXKIiYS1N8Q==}

  unist-util-stringify-position@4.0.0:
    resolution: {integrity: sha512-0ASV06AAoKCDkS2+xw5RXJywruurpbC4JZSm7nr7MOt1ojAzvyyaO+UxZf18j8FCF6kmzCZKcAgN/yu2gm2XgQ==}

  unist-util-visit-children@3.0.0:
    resolution: {integrity: sha512-RgmdTfSBOg04sdPcpTSD1jzoNBjt9a80/ZCzp5cI9n1qPzLZWF9YdvWGN2zmTumP1HWhXKdUWexjy/Wy/lJ7tA==}

  unist-util-visit-parents@6.0.1:
    resolution: {integrity: sha512-L/PqWzfTP9lzzEa6CKs0k2nARxTdZduw3zyh8d2NVBnsyvHjSX4TWse388YrrQKbvI8w20fGjGlhgT96WwKykw==}

  unist-util-visit@5.0.0:
    resolution: {integrity: sha512-MR04uvD+07cwl/yhVuVWAtw+3GOR/knlL55Nd/wAdblk27GCVt3lqpTivy/tkJcZoNPzTwS1Y+KMojlLDhoTzg==}

  universal-user-agent@6.0.1:
    resolution: {integrity: sha512-yCzhz6FN2wU1NiiQRogkTQszlQSlpWaw8SvVegAc+bDxbzHgh1vX8uIe8OYyMH6DwH+sdTJsgMl36+mSMdRJIQ==}

  universalify@0.2.0:
    resolution: {integrity: sha512-CJ1QgKmNg3CwvAv/kOFmtnEN05f0D/cn9QntgNOQlQF9dgvVTHj3t+8JPdjqawCHk7V/KA+fbUqzZ9XWhcqPUg==}
    engines: {node: '>= 4.0.0'}

  universalify@2.0.1:
    resolution: {integrity: sha512-gptHNQghINnc/vTGIk0SOFGFNXw7JVrlRUtConJRlvaw6DuX0wO5Jeko9sWrMBhh+PsYAZ7oXAiOnf/UKogyiw==}
    engines: {node: '>= 10.0.0'}

  unplugin@2.3.5:
    resolution: {integrity: sha512-RyWSb5AHmGtjjNQ6gIlA67sHOsWpsbWpwDokLwTcejVdOjEkJZh7QKu14J00gDDVSh8kGH4KYC/TNBceXFZhtw==}
    engines: {node: '>=18.12.0'}

  unstorage@1.17.1:
    resolution: {integrity: sha512-KKGwRTT0iVBCErKemkJCLs7JdxNVfqTPc/85ae1XES0+bsHbc/sFBfVi5kJp156cc51BHinIH2l3k0EZ24vOBQ==}
    peerDependencies:
      '@azure/app-configuration': ^1.8.0
      '@azure/cosmos': ^4.2.0
      '@azure/data-tables': ^13.3.0
      '@azure/identity': ^4.6.0
      '@azure/keyvault-secrets': ^4.9.0
      '@azure/storage-blob': ^12.26.0
      '@capacitor/preferences': ^6.0.3 || ^7.0.0
      '@deno/kv': '>=0.9.0'
      '@netlify/blobs': ^6.5.0 || ^7.0.0 || ^8.1.0 || ^9.0.0 || ^10.0.0
      '@planetscale/database': ^1.19.0
      '@upstash/redis': ^1.34.3
      '@vercel/blob': '>=0.27.1'
      '@vercel/functions': ^2.2.12 || ^3.0.0
      '@vercel/kv': ^1.0.1
      aws4fetch: ^1.0.20
      db0: '>=0.2.1'
      idb-keyval: ^6.2.1
      ioredis: ^5.4.2
      uploadthing: ^7.4.4
    peerDependenciesMeta:
      '@azure/app-configuration':
        optional: true
      '@azure/cosmos':
        optional: true
      '@azure/data-tables':
        optional: true
      '@azure/identity':
        optional: true
      '@azure/keyvault-secrets':
        optional: true
      '@azure/storage-blob':
        optional: true
      '@capacitor/preferences':
        optional: true
      '@deno/kv':
        optional: true
      '@netlify/blobs':
        optional: true
      '@planetscale/database':
        optional: true
      '@upstash/redis':
        optional: true
      '@vercel/blob':
        optional: true
      '@vercel/functions':
        optional: true
      '@vercel/kv':
        optional: true
      aws4fetch:
        optional: true
      db0:
        optional: true
      idb-keyval:
        optional: true
      ioredis:
        optional: true
      uploadthing:
        optional: true

  untyped@2.0.0:
    resolution: {integrity: sha512-nwNCjxJTjNuLCgFr42fEak5OcLuB3ecca+9ksPFNvtfYSLpjf+iJqSIaSnIile6ZPbKYxI5k2AfXqeopGudK/g==}
    hasBin: true

  update-browserslist-db@1.1.3:
    resolution: {integrity: sha512-UxhIZQ+QInVdunkDAaiazvvT/+fXL5Osr0JZlJulepYu6Jd7qJtDZjlur0emRlT71EN3ScPoE7gvsuIKKNavKw==}
    hasBin: true
    peerDependencies:
      browserslist: '>= 4.21.0'

  url-join@5.0.0:
    resolution: {integrity: sha512-n2huDr9h9yzd6exQVnH/jU5mr+Pfx08LRXXZhkLLetAMESRj+anQsTAh940iMrIetKAmry9coFuZQ2jY8/p3WA==}
    engines: {node: ^12.20.0 || ^14.13.1 || >=16.0.0}

  url-parse@1.5.10:
    resolution: {integrity: sha512-WypcfiRhfeUP9vvF0j6rw0J3hrWrw6iZv3+22h6iRMJ/8z1Tj6XfLP4DsUix5MhMPnXpiHDoKyoZ/bdCkwBCiQ==}

  use-callback-ref@1.3.3:
    resolution: {integrity: sha512-jQL3lRnocaFtu3V00JToYz/4QkNWswxijDaCVNZRiRTO3HQDLsdu1ZtmIUvV4yPp+rvWm5j0y0TG/S61cuijTg==}
    engines: {node: '>=10'}
    peerDependencies:
      '@types/react': '*'
      react: ^16.8.0 || ^17.0.0 || ^18.0.0 || ^19.0.0 || ^19.0.0-rc
    peerDependenciesMeta:
      '@types/react':
        optional: true

  use-sidecar@1.1.3:
    resolution: {integrity: sha512-Fedw0aZvkhynoPYlA5WXrMCAMm+nSWdZt6lzJQ7Ok8S6Q+VsHmHpRWndVRJ8Be0ZbkfPc5LRYH+5XrzXcEeLRQ==}
    engines: {node: '>=10'}
    peerDependencies:
      '@types/react': '*'
      react: ^16.8.0 || ^17.0.0 || ^18.0.0 || ^19.0.0 || ^19.0.0-rc
    peerDependenciesMeta:
      '@types/react':
        optional: true

  util-deprecate@1.0.2:
    resolution: {integrity: sha512-EPD5q1uXyFxJpCrLnCc1nHnq3gOa6DZBocAIiI2TaSCA7VCJ1UJDMagCzIkXNsUYfD1daK//LTEQ8xiIbrHtcw==}

  validate-npm-package-name@5.0.1:
    resolution: {integrity: sha512-OljLrQ9SQdOUqTaQxqL5dEfZWrXExyyWsozYlAWFawPVNuD83igl7uJD2RTkNMbniIYgt8l81eCJGIdQF7avLQ==}
    engines: {node: ^14.17.0 || ^16.13.0 || >=18.0.0}

  vfile-location@5.0.3:
    resolution: {integrity: sha512-5yXvWDEgqeiYiBe1lbxYF7UMAIm/IcopxMHrMQDq3nvKcjPKIhZklUKL+AE7J7uApI4kwe2snsK+eI6UTj9EHg==}

  vfile-message@4.0.2:
    resolution: {integrity: sha512-jRDZ1IMLttGj41KcZvlrYAaI3CfqpLpfpf+Mfig13viT6NKvRzWZ+lXz0Y5D60w6uJIBAOGq9mSHf0gktF0duw==}

  vfile-message@4.0.3:
    resolution: {integrity: sha512-QTHzsGd1EhbZs4AsQ20JX1rC3cOlt/IWJruk893DfLRr57lcnOeMaWG4K0JrRta4mIJZKth2Au3mM3u03/JWKw==}

  vfile@6.0.3:
    resolution: {integrity: sha512-KzIbH/9tXat2u30jf+smMwFCsno4wHVdNmzFyL+T/L3UGqqk6JKfVqOFOZEpZSHADH1k40ab6NUIXZq422ov3Q==}

  vite-imagetools@7.1.0:
    resolution: {integrity: sha512-Mqh1uUY2DEMuBOogFz5Rd7cAs70VP6wsdQh2IShrJ+qGk5f7yQa4pN8w0YMLlGIKYW1JfM8oXrznUwVkhG+qxg==}
    engines: {node: '>=18.0.0'}

  vite-node@3.2.4:
    resolution: {integrity: sha512-EbKSKh+bh1E1IFxeO0pg1n4dvoOTt0UDiXMd/qn++r98+jPO1xtJilvXldeuQ8giIB5IkpjCgMleHMNEsGH6pg==}
    engines: {node: ^18.0.0 || ^20.0.0 || >=22.0.0}
    hasBin: true

  vite-plugin-wasm@3.5.0:
    resolution: {integrity: sha512-X5VWgCnqiQEGb+omhlBVsvTfxikKtoOgAzQ95+BZ8gQ+VfMHIjSHr0wyvXFQCa0eKQ0fKyaL0kWcEnYqBac4lQ==}
    peerDependencies:
      vite: ^2 || ^3 || ^4 || ^5 || ^6 || ^7

  vite@6.3.5:
    resolution: {integrity: sha512-cZn6NDFE7wdTpINgs++ZJ4N49W2vRp8LCKrn3Ob1kYNtOo21vfDoaV5GzBfLU4MovSAB8uNRm4jgzVQZ+mBzPQ==}
    engines: {node: ^18.0.0 || ^20.0.0 || >=22.0.0}
    hasBin: true
    peerDependencies:
      '@types/node': ^18.0.0 || ^20.0.0 || >=22.0.0
      jiti: '>=1.21.0'
      less: '*'
      lightningcss: ^1.21.0
      sass: '*'
      sass-embedded: '*'
      stylus: '*'
      sugarss: '*'
      terser: ^5.16.0
      tsx: ^4.8.1
      yaml: ^2.4.2
    peerDependenciesMeta:
      '@types/node':
        optional: true
      jiti:
        optional: true
      less:
        optional: true
      lightningcss:
        optional: true
      sass:
        optional: true
      sass-embedded:
        optional: true
      stylus:
        optional: true
      sugarss:
        optional: true
      terser:
        optional: true
      tsx:
        optional: true
      yaml:
        optional: true

  vite@6.3.6:
    resolution: {integrity: sha512-0msEVHJEScQbhkbVTb/4iHZdJ6SXp/AvxL2sjwYQFfBqleHtnCqv1J3sa9zbWz/6kW1m9Tfzn92vW+kZ1WV6QA==}
    engines: {node: ^18.0.0 || ^20.0.0 || >=22.0.0}
    hasBin: true
    peerDependencies:
      '@types/node': ^18.0.0 || ^20.0.0 || >=22.0.0
      jiti: '>=1.21.0'
      less: '*'
      lightningcss: ^1.21.0
      sass: '*'
      sass-embedded: '*'
      stylus: '*'
      sugarss: '*'
      terser: ^5.16.0
      tsx: ^4.8.1
      yaml: ^2.4.2
    peerDependenciesMeta:
      '@types/node':
        optional: true
      jiti:
        optional: true
      less:
        optional: true
      lightningcss:
        optional: true
      sass:
        optional: true
      sass-embedded:
        optional: true
      stylus:
        optional: true
      sugarss:
        optional: true
      terser:
        optional: true
      tsx:
        optional: true
      yaml:
        optional: true

  vitefu@1.1.1:
    resolution: {integrity: sha512-B/Fegf3i8zh0yFbpzZ21amWzHmuNlLlmJT6n7bu5e+pCHUKQIfXSYokrqOBGEMMe9UG2sostKQF9mml/vYaWJQ==}
    peerDependencies:
      vite: ^3.0.0 || ^4.0.0 || ^5.0.0 || ^6.0.0 || ^7.0.0-beta.0
    peerDependenciesMeta:
      vite:
        optional: true

  vitest@3.2.4:
    resolution: {integrity: sha512-LUCP5ev3GURDysTWiP47wRRUpLKMOfPh+yKTx3kVIEiu5KOMeqzpnYNsKyOoVrULivR8tLcks4+lga33Whn90A==}
    engines: {node: ^18.0.0 || ^20.0.0 || >=22.0.0}
    hasBin: true
    peerDependencies:
      '@edge-runtime/vm': '*'
      '@types/debug': ^4.1.12
      '@types/node': ^18.0.0 || ^20.0.0 || >=22.0.0
      '@vitest/browser': 3.2.4
      '@vitest/ui': 3.2.4
      happy-dom: '*'
      jsdom: '*'
    peerDependenciesMeta:
      '@edge-runtime/vm':
        optional: true
      '@types/debug':
        optional: true
      '@types/node':
        optional: true
      '@vitest/browser':
        optional: true
      '@vitest/ui':
        optional: true
      happy-dom:
        optional: true
      jsdom:
        optional: true

  volar-service-css@0.0.62:
    resolution: {integrity: sha512-JwNyKsH3F8PuzZYuqPf+2e+4CTU8YoyUHEHVnoXNlrLe7wy9U3biomZ56llN69Ris7TTy/+DEX41yVxQpM4qvg==}
    peerDependencies:
      '@volar/language-service': ~2.4.0
    peerDependenciesMeta:
      '@volar/language-service':
        optional: true

  volar-service-emmet@0.0.62:
    resolution: {integrity: sha512-U4dxWDBWz7Pi4plpbXf4J4Z/ss6kBO3TYrACxWNsE29abu75QzVS0paxDDhI6bhqpbDFXlpsDhZ9aXVFpnfGRQ==}
    peerDependencies:
      '@volar/language-service': ~2.4.0
    peerDependenciesMeta:
      '@volar/language-service':
        optional: true

  volar-service-html@0.0.62:
    resolution: {integrity: sha512-Zw01aJsZRh4GTGUjveyfEzEqpULQUdQH79KNEiKVYHZyuGtdBRYCHlrus1sueSNMxwwkuF5WnOHfvBzafs8yyQ==}
    peerDependencies:
      '@volar/language-service': ~2.4.0
    peerDependenciesMeta:
      '@volar/language-service':
        optional: true

  volar-service-prettier@0.0.62:
    resolution: {integrity: sha512-h2yk1RqRTE+vkYZaI9KYuwpDfOQRrTEMvoHol0yW4GFKc75wWQRrb5n/5abDrzMPrkQbSip8JH2AXbvrRtYh4w==}
    peerDependencies:
      '@volar/language-service': ~2.4.0
      prettier: ^2.2 || ^3.0
    peerDependenciesMeta:
      '@volar/language-service':
        optional: true
      prettier:
        optional: true

  volar-service-typescript-twoslash-queries@0.0.62:
    resolution: {integrity: sha512-KxFt4zydyJYYI0kFAcWPTh4u0Ha36TASPZkAnNY784GtgajerUqM80nX/W1d0wVhmcOFfAxkVsf/Ed+tiYU7ng==}
    peerDependencies:
      '@volar/language-service': ~2.4.0
    peerDependenciesMeta:
      '@volar/language-service':
        optional: true

  volar-service-typescript@0.0.62:
    resolution: {integrity: sha512-p7MPi71q7KOsH0eAbZwPBiKPp9B2+qrdHAd6VY5oTo9BUXatsOAdakTm9Yf0DUj6uWBAaOT01BSeVOPwucMV1g==}
    peerDependencies:
      '@volar/language-service': ~2.4.0
    peerDependenciesMeta:
      '@volar/language-service':
        optional: true

  volar-service-yaml@0.0.62:
    resolution: {integrity: sha512-k7gvv7sk3wa+nGll3MaSKyjwQsJjIGCHFjVkl3wjaSP2nouKyn9aokGmqjrl39mi88Oy49giog2GkZH526wjig==}
    peerDependencies:
      '@volar/language-service': ~2.4.0
    peerDependenciesMeta:
      '@volar/language-service':
        optional: true

  vscode-css-languageservice@6.3.2:
    resolution: {integrity: sha512-GEpPxrUTAeXWdZWHev1OJU9lz2Q2/PPBxQ2TIRmLGvQiH3WZbqaNoute0n0ewxlgtjzTW3AKZT+NHySk5Rf4Eg==}

  vscode-html-languageservice@5.3.1:
    resolution: {integrity: sha512-ysUh4hFeW/WOWz/TO9gm08xigiSsV/FOAZ+DolgJfeLftna54YdmZ4A+lIn46RbdO3/Qv5QHTn1ZGqmrXQhZyA==}

  vscode-json-languageservice@4.1.8:
    resolution: {integrity: sha512-0vSpg6Xd9hfV+eZAaYN63xVVMOTmJ4GgHxXnkLCh+9RsQBkWKIghzLhW2B9ebfG+LQQg8uLtsQ2aUKjTgE+QOg==}
    engines: {npm: '>=7.0.0'}

  vscode-jsonrpc@6.0.0:
    resolution: {integrity: sha512-wnJA4BnEjOSyFMvjZdpiOwhSq9uDoK8e/kpRJDTaMYzwlkrhG1fwDIZI94CLsLzlCK5cIbMMtFlJlfR57Lavmg==}
    engines: {node: '>=8.0.0 || >=10.0.0'}

  vscode-jsonrpc@8.2.0:
    resolution: {integrity: sha512-C+r0eKJUIfiDIfwJhria30+TYWPtuHJXHtI7J0YlOmKAo7ogxP20T0zxB7HZQIFhIyvoBPwWskjxrvAtfjyZfA==}
    engines: {node: '>=14.0.0'}

  vscode-languageserver-protocol@3.16.0:
    resolution: {integrity: sha512-sdeUoAawceQdgIfTI+sdcwkiK2KU+2cbEYA0agzM2uqaUy2UpnnGHtWTHVEtS0ES4zHU0eMFRGN+oQgDxlD66A==}

  vscode-languageserver-protocol@3.17.5:
    resolution: {integrity: sha512-mb1bvRJN8SVznADSGWM9u/b07H7Ecg0I3OgXDuLdn307rl/J3A9YD6/eYOssqhecL27hK1IPZAsaqh00i/Jljg==}

  vscode-languageserver-textdocument@1.0.12:
    resolution: {integrity: sha512-cxWNPesCnQCcMPeenjKKsOCKQZ/L6Tv19DTRIGuLWe32lyzWhihGVJ/rcckZXJxfdKCFvRLS3fpBIsV/ZGX4zA==}

  vscode-languageserver-types@3.16.0:
    resolution: {integrity: sha512-k8luDIWJWyenLc5ToFQQMaSrqCHiLwyKPHKPQZ5zz21vM+vIVUSvsRpcbiECH4WR88K2XZqc4ScRcZ7nk/jbeA==}

  vscode-languageserver-types@3.17.5:
    resolution: {integrity: sha512-Ld1VelNuX9pdF39h2Hgaeb5hEZM2Z3jUrrMgWQAu82jMtZp7p3vJT3BzToKtZI7NgQssZje5o0zryOrhQvzQAg==}

  vscode-languageserver@7.0.0:
    resolution: {integrity: sha512-60HTx5ID+fLRcgdHfmz0LDZAXYEV68fzwG0JWwEPBode9NuMYTIxuYXPg4ngO8i8+Ou0lM7y6GzaYWbiDL0drw==}
    hasBin: true

  vscode-languageserver@9.0.1:
    resolution: {integrity: sha512-woByF3PDpkHFUreUa7Hos7+pUWdeWMXRd26+ZX2A8cFx6v/JPTtd4/uN0/jB6XQHYaOlHbio03NTHCqrgG5n7g==}
    hasBin: true

  vscode-nls@5.2.0:
    resolution: {integrity: sha512-RAaHx7B14ZU04EU31pT+rKz2/zSl7xMsfIZuo8pd+KZO6PXtQmpevpq3vxvWNcrGbdmhM/rr5Uw5Mz+NBfhVng==}

  vscode-uri@3.1.0:
    resolution: {integrity: sha512-/BpdSx+yCQGnCvecbyXdxHDkuk55/G3xwnC0GqY4gmQ3j+A+g8kzzgB4Nk/SINjqn6+waqw3EgbVF2QKExkRxQ==}

  w3c-xmlserializer@5.0.0:
    resolution: {integrity: sha512-o8qghlI8NZHU1lLPrpi2+Uq7abh4GGPpYANlalzWxyWteJOCsr/P+oPBA49TOLu5FTZO4d3F9MnWJfiMo4BkmA==}
    engines: {node: '>=18'}

  wcwidth@1.0.1:
    resolution: {integrity: sha512-XHPEwS0q6TaxcvG85+8EYkbiCux2XtWG2mkc47Ng2A77BQu9+DqIOJldST4HgPkuea7dvKSj5VgX3P1d4rW8Tg==}

  web-namespaces@2.0.1:
    resolution: {integrity: sha512-bKr1DkiNa2krS7qxNtdrtHAmzuYGFQLiQ13TsorsdT6ULTkPLKuu5+GsFpDlg6JFjUTwX2DyhMPG2be8uPrqsQ==}

  webidl-conversions@3.0.1:
    resolution: {integrity: sha512-2JAn3z8AR6rjK8Sm8orRC0h/bcl/DqL7tRPdGZ4I1CjdF+EaMLmYxBHyXuKL849eucPFhvBoxMsflfOb8kxaeQ==}

  webidl-conversions@4.0.2:
    resolution: {integrity: sha512-YQ+BmxuTgd6UXZW3+ICGfyqRyHXVlD5GtQr5+qjiNW7bF0cqrzX500HVXPBOvgXb5YnzDd+h0zqyv61KUD7+Sg==}

  webidl-conversions@8.0.0:
    resolution: {integrity: sha512-n4W4YFyz5JzOfQeA8oN7dUYpR+MBP3PIUsn2jLjWXwK5ASUzt0Jc/A5sAUZoCYFJRGF0FBKJ+1JjN43rNdsQzA==}
    engines: {node: '>=20'}

  webpack-virtual-modules@0.6.2:
    resolution: {integrity: sha512-66/V2i5hQanC51vBQKPH4aI8NMAcBW59FVBs+rC7eGHupMyfn34q7rZIE+ETlJ+XTevqfUhVVBgSUNSW2flEUQ==}

  wesl@0.6.7:
    resolution: {integrity: sha512-/T8KvIscZZnya1Xa6RoGM4RicgGNFrUIOzubz95Sz2ZhTJmJrV+jsdQNqvH3nBghR3yCIvA/H32GOjG1HG8XKA==}

  wgpu-matrix@3.4.0:
    resolution: {integrity: sha512-kXHrbAPKEn9A32Wf4wVldyx9MmnzwhuB5p8GCqoJP3ItU5+iDT4J3aTQwPZWkfb153hwGtqZtUwR2M+ipJKadg==}

  wgsl-wasm-transpiler-bundler@0.0.1:
    resolution: {integrity: sha512-xYys/sgYuqk1CmIGfsIBCI9gG9Or48qk5TFtlGby5qx+hn+FvCMC8SBC0EkQ/wCDxjTORDb8d/6B27U/BX7qMQ==}

  wgsl_reflect@https://codeload.github.com/mhawryluk/wgsl_reflect/tar.gz/85994fdc8d8a3abbb4f79baf3891e54eed0c1c63:
    resolution: {tarball: https://codeload.github.com/mhawryluk/wgsl_reflect/tar.gz/85994fdc8d8a3abbb4f79baf3891e54eed0c1c63}
    version: 1.0.14

  whatwg-encoding@3.1.1:
    resolution: {integrity: sha512-6qN4hJdMwfYBtE3YBTTHhoeuUrDBPZmbQaxWAqSALV/MeEnR5z1xd8UKud2RAkFoPkmB+hli1TZSnyi84xz1vQ==}
    engines: {node: '>=18'}

  whatwg-mimetype@4.0.0:
    resolution: {integrity: sha512-QaKxh0eNIi2mE9p2vEdzfagOKHCcj1pJ56EEHGQOVxp8r9/iszLUUV7v89x9O1p/T+NlTM5W7jW6+cz4Fq1YVg==}
    engines: {node: '>=18'}

  whatwg-url@15.1.0:
    resolution: {integrity: sha512-2ytDk0kiEj/yu90JOAp44PVPUkO9+jVhyf+SybKlRHSDlvOOZhdPIrr7xTH64l4WixO2cP+wQIcgujkGBPPz6g==}
    engines: {node: '>=20'}

  whatwg-url@5.0.0:
    resolution: {integrity: sha512-saE57nupxk6v3HY35+jzBwYa0rKSy0XR8JSxZPwgLr7ys0IBzhGviA1/TUGJLmSVqs8pb9AnvICXEuOHLprYTw==}

  whatwg-url@7.1.0:
    resolution: {integrity: sha512-WUu7Rg1DroM7oQvGWfOiAK21n74Gg+T4elXEQYkOhtyLeWiJFoOGLXPKI/9gzIie9CtwVLm8wtw6YJdKyxSjeg==}

  which-pm-runs@1.1.0:
    resolution: {integrity: sha512-n1brCuqClxfFfq/Rb0ICg9giSZqCS+pLtccdag6C2HyufBrh3fBOiy9nb6ggRMvWOVH5GrdJskj5iGTZNxd7SA==}
    engines: {node: '>=4'}

  which@2.0.2:
    resolution: {integrity: sha512-BLI3Tl1TW3Pvl70l3yq3Y64i+awpwXqsGBYWkkqMtnbXgrMD+yj7rhW0kuEDxzJaYXGjEW5ogapKNMEKNMjibA==}
    engines: {node: '>= 8'}
    hasBin: true

  why-is-node-running@2.3.0:
    resolution: {integrity: sha512-hUrmaWBdVDcxvYqnyh09zunKzROWjbZTiNy8dBEjkS7ehEDQibXJ7XvlmtbwuTclUiIyN+CyXQD4Vmko8fNm8w==}
    engines: {node: '>=8'}
    hasBin: true

  wicked-good-xpath@1.3.0:
    resolution: {integrity: sha512-Gd9+TUn5nXdwj/hFsPVx5cuHHiF5Bwuc30jZ4+ronF1qHK5O7HD0sgmXWSEgwKquT3ClLoKPVbO6qGwVwLzvAw==}

  widest-line@5.0.0:
    resolution: {integrity: sha512-c9bZp7b5YtRj2wOe6dlj32MK+Bx/M/d+9VB2SHM1OtsUHR0aV0tdP6DWh/iMt0kWi1t5g1Iudu6hQRNd1A4PVA==}
    engines: {node: '>=18'}

  wrap-ansi@6.2.0:
    resolution: {integrity: sha512-r6lPcBGxZXlIcymEu7InxDMhdW0KDxpLgoFLcguasxCaJ/SOIZwINatK9KY/tf+ZrlywOKU0UDj3ATXUBfxJXA==}
    engines: {node: '>=8'}

  wrap-ansi@7.0.0:
    resolution: {integrity: sha512-YVGIj2kamLSTxw6NsZjoBxfSwsn0ycdesmc4p+Q21c5zPuZ1pl+NfxVdxPtdHvmNVOQ6XSYG4AUtyt/Fi7D16Q==}
    engines: {node: '>=10'}

  wrap-ansi@8.1.0:
    resolution: {integrity: sha512-si7QWI6zUMq56bESFvagtmzMdGOtoxfR+Sez11Mobfc7tm+VkUckk9bW2UeffTGVUbOksxmSw0AA2gs8g71NCQ==}
    engines: {node: '>=12'}

  wrap-ansi@9.0.2:
    resolution: {integrity: sha512-42AtmgqjV+X1VpdOfyTGOYRi0/zsoLqtXQckTmqTeybT+BDIbM/Guxo7x3pE2vtpr1ok6xRqM9OpBe+Jyoqyww==}
    engines: {node: '>=18'}

  wrappy@1.0.2:
    resolution: {integrity: sha512-l4Sp/DRseor9wL6EvV2+TuQn63dMkPjZ/sp9XkghTEbV9KlPS1xUsZ3u7/IQO4wxtcFB4bgpQPRcR3QCvezPcQ==}

  ws@8.18.3:
    resolution: {integrity: sha512-PEIGCY5tSlUt50cqyMXfCzX+oOPqN0vuGqWzbcJ2xvnkzkq46oOpz7dQaTDBdfICb4N14+GARUDw2XV2N4tvzg==}
    engines: {node: '>=10.0.0'}
    peerDependencies:
      bufferutil: ^4.0.1
      utf-8-validate: '>=5.0.2'
    peerDependenciesMeta:
      bufferutil:
        optional: true
      utf-8-validate:
        optional: true

  xml-name-validator@5.0.0:
    resolution: {integrity: sha512-EvGK8EJ3DhaHfbRlETOWAS5pO9MZITeauHKJyb8wyajUfQUenkIg2MvLDTZ4T/TgIcm3HU0TFBgWWboAZ30UHg==}
    engines: {node: '>=18'}

  xmlchars@2.2.0:
    resolution: {integrity: sha512-JZnDKK8B0RCDw84FNdDAIpZK+JuJw+s7Lz8nksI7SIuU3UXJJslUthsi+uWBUYOwPFwW7W7PRLRfUKpxjtjFCw==}

  xxhash-wasm@1.1.0:
    resolution: {integrity: sha512-147y/6YNh+tlp6nd/2pWq38i9h6mz/EuQ6njIrmW8D1BS5nCqs0P6DG+m6zTGnNz5I+uhZ0SHxBs9BsPrwcKDA==}

  y18n@5.0.8:
    resolution: {integrity: sha512-0pfFzegeDWJHJIAmTLRP2DwHjdF5s7jo9tuztdQxAhINCdvS+3nGINqPd00AphqJR/0LhANUS6/+7SCb98YOfA==}
    engines: {node: '>=10'}

  yallist@3.1.1:
    resolution: {integrity: sha512-a4UGQaWPH59mOXUYnAG2ewncQS4i4F43Tv3JoAM+s2VDAmS9NsK8GpDMLrCHPksFT7h3K6TOoUNn2pb7RoXx4g==}

  yallist@5.0.0:
    resolution: {integrity: sha512-YgvUTfwqyc7UXVMrB+SImsVYSmTS8X/tSrtdNZMImM+n7+QTriRXyXim0mBrTXNeqzVF0KWGgHPeiyViFFrNDw==}
    engines: {node: '>=18'}

  yaml-language-server@1.15.0:
    resolution: {integrity: sha512-N47AqBDCMQmh6mBLmI6oqxryHRzi33aPFPsJhYy3VTUGCdLHYjGh4FZzpUjRlphaADBBkDmnkM/++KNIOHi5Rw==}
    hasBin: true

  yaml@2.2.2:
    resolution: {integrity: sha512-CBKFWExMn46Foo4cldiChEzn7S7SRV+wqiluAb6xmueD/fGyRHIhX8m14vVGgeFWjN540nKCNVj6P21eQjgTuA==}
    engines: {node: '>= 14'}

  yaml@2.8.0:
    resolution: {integrity: sha512-4lLa/EcQCB0cJkyts+FpIRx5G/llPxfP6VQU5KByHEhLxY3IJCH0f0Hy1MHI8sClTvsIb8qwRJ6R/ZdlDJ/leQ==}
    engines: {node: '>= 14.6'}
    hasBin: true

  yaml@2.8.1:
    resolution: {integrity: sha512-lcYcMxX2PO9XMGvAJkJ3OsNMw+/7FKes7/hgerGUYWIoWu5j/+YQqcZr5JnPZWzOsEBgMbSbiSTn/dv/69Mkpw==}
    engines: {node: '>= 14.6'}
    hasBin: true

  yargs-parser@20.2.9:
    resolution: {integrity: sha512-y11nGElTIV+CT3Zv9t7VKl+Q3hTQoT9a1Qzezhhl6Rp21gJ/IVTW7Z3y9EWXhuUBC2Shnf+DX0antecpAwSP8w==}
    engines: {node: '>=10'}

  yargs-parser@21.1.1:
    resolution: {integrity: sha512-tVpsJW7DdjecAiFpbIB1e3qxIQsE6NoPc5/eTdrbbIC4h0LVsWhnoa3g+m2HclBIujHzsxZ4VJVA+GUuc2/LBw==}
    engines: {node: '>=12'}

  yargs@16.2.0:
    resolution: {integrity: sha512-D1mvvtDG0L5ft/jGWkLpG1+m0eQxOfaBvTNELraWj22wSVUMWxZUvYgJYcKh6jGGIkJFhH4IZPQhR4TKpc8mBw==}
    engines: {node: '>=10'}

  yargs@17.7.2:
    resolution: {integrity: sha512-7dSzzRQ++CKnNI/krKnYRV7JKKPUXMEh61soaHKg9mrWEhzFWhFnxPxGl+69cD1Ou63C13NUPCnmIcrvqCuM6w==}
    engines: {node: '>=12'}

  yocto-queue@0.1.0:
    resolution: {integrity: sha512-rVksvsnNCdJ/ohGc6xgPwyN8eheCxsiLM8mxuE/t/mOVqJewPuO1miLpTHQiRgTKCLexL4MeAFVagts7HmNZ2Q==}
    engines: {node: '>=10'}

  yocto-queue@1.2.1:
    resolution: {integrity: sha512-AyeEbWOu/TAXdxlV9wmGcR0+yh2j3vYPGOECcIj2S7MkrLyC7ne+oye2BKTItt0ii2PHk4cDy+95+LshzbXnGg==}
    engines: {node: '>=12.20'}

  yocto-spinner@0.2.3:
    resolution: {integrity: sha512-sqBChb33loEnkoXte1bLg45bEBsOP9N1kzQh5JZNKj/0rik4zAPTNSAVPj3uQAdc6slYJ0Ksc403G2XgxsJQFQ==}
    engines: {node: '>=18.19'}

  yoctocolors-cjs@2.1.3:
    resolution: {integrity: sha512-U/PBtDf35ff0D8X8D0jfdzHYEPFxAI7jJlxZXwCSez5M3190m+QobIfh+sWDWSHMCWWJN2AWamkegn6vr6YBTw==}
    engines: {node: '>=18'}

  yoctocolors@2.1.1:
    resolution: {integrity: sha512-GQHQqAopRhwU8Kt1DDM8NjibDXHC8eoh1erhGAJPEyveY9qqVeXvVikNKrDz69sHowPMorbPUrH/mx8c50eiBQ==}
    engines: {node: '>=18'}

  yoctocolors@2.1.2:
    resolution: {integrity: sha512-CzhO+pFNo8ajLM2d2IW/R93ipy99LWjtwblvC1RsoSUMZgyLbYFr221TnSNT7GjGdYui6P459mw9JH/g/zW2ug==}
    engines: {node: '>=18'}

  zod-package-json@1.1.0:
    resolution: {integrity: sha512-RvEsa3W/NCqEBMtnoE09GRVelA3IqRcKaijEiM6CEGsD19qLurf0HjrYMHwOqImOszlLL0ja63DPJeeU4pm7oQ==}
    engines: {node: '>=20'}

  zod-to-json-schema@3.24.6:
    resolution: {integrity: sha512-h/z3PKvcTcTetyjl1fkj79MHNEjm+HpD6NXheWjzOekY7kV+lwDYnHw+ivHkijnCSMz1yJaWBD9vu/Fcmk+vEg==}
    peerDependencies:
      zod: ^3.24.1

  zod-to-ts@1.2.0:
    resolution: {integrity: sha512-x30XE43V+InwGpvTySRNz9kB7qFU8DlyEy7BsSTCHPH1R0QasMmHWZDCzYm6bVXtj/9NNJAZF3jW8rzFvH5OFA==}
    peerDependencies:
      typescript: ^4.9.4 || ^5.0.2
      zod: ^3

  zod@3.25.76:
    resolution: {integrity: sha512-gzUt/qt81nXsFGKIFcC3YnfEAx5NkunCfnDlvuBSSFS02bcXu4Lmea0AFIUwbLWxWPx3d9p8S5QoaujKcNQxcQ==}

  zwitch@2.0.4:
    resolution: {integrity: sha512-bXE4cR/kVZhKZX/RjPEflHaKVhUVl85noU3v6b8apfQEc1x4A+zBxjZ4lN8LqGd6WZ3dl98pY4o717VFmoPp+A==}

snapshots:

  '@ampproject/remapping@2.3.0':
    dependencies:
      '@jridgewell/gen-mapping': 0.3.8
      '@jridgewell/trace-mapping': 0.3.25

  '@ark/attest@0.46.0(typescript@5.8.3)':
    dependencies:
      '@ark/fs': 0.46.0
      '@ark/util': 0.46.0
      '@prettier/sync': 0.5.5(prettier@3.5.3)
      '@typescript/analyze-trace': 0.10.1
      '@typescript/vfs': 1.6.1(typescript@5.8.3)
      arktype: 2.1.20
      prettier: 3.5.3
      typescript: 5.8.3
    transitivePeerDependencies:
      - supports-color

  '@ark/fs@0.46.0': {}

  '@ark/schema@0.46.0':
    dependencies:
      '@ark/util': 0.46.0

  '@ark/schema@0.49.0':
    dependencies:
      '@ark/util': 0.49.0

  '@ark/util@0.46.0': {}

  '@ark/util@0.49.0': {}

  '@asamuzakjp/css-color@4.0.5':
    dependencies:
      '@csstools/css-calc': 2.1.4(@csstools/css-parser-algorithms@3.0.5(@csstools/css-tokenizer@3.0.4))(@csstools/css-tokenizer@3.0.4)
      '@csstools/css-color-parser': 3.1.0(@csstools/css-parser-algorithms@3.0.5(@csstools/css-tokenizer@3.0.4))(@csstools/css-tokenizer@3.0.4)
      '@csstools/css-parser-algorithms': 3.0.5(@csstools/css-tokenizer@3.0.4)
      '@csstools/css-tokenizer': 3.0.4
      lru-cache: 11.2.2

  '@asamuzakjp/dom-selector@6.5.6':
    dependencies:
      '@asamuzakjp/nwsapi': 2.3.9
      bidi-js: 1.0.3
      css-tree: 3.1.0
      is-potential-custom-element-name: 1.0.1
      lru-cache: 11.2.2

  '@asamuzakjp/nwsapi@2.3.9': {}

  '@astrojs/check@0.9.4(prettier@3.5.3)(typescript@5.8.3)':
    dependencies:
      '@astrojs/language-server': 2.15.4(prettier@3.5.3)(typescript@5.8.3)
      chokidar: 4.0.3
      kleur: 4.1.5
      typescript: 5.8.3
      yargs: 17.7.2
    transitivePeerDependencies:
      - prettier
      - prettier-plugin-astro

  '@astrojs/compiler@2.13.0': {}

  '@astrojs/internal-helpers@0.6.1': {}

  '@astrojs/internal-helpers@0.7.2': {}

  '@astrojs/language-server@2.15.4(prettier@3.5.3)(typescript@5.8.3)':
    dependencies:
      '@astrojs/compiler': 2.13.0
      '@astrojs/yaml2ts': 0.2.2
      '@jridgewell/sourcemap-codec': 1.5.0
      '@volar/kit': 2.4.11(typescript@5.8.3)
      '@volar/language-core': 2.4.11
      '@volar/language-server': 2.4.11
      '@volar/language-service': 2.4.11
      fast-glob: 3.3.3
      muggle-string: 0.4.1
      volar-service-css: 0.0.62(@volar/language-service@2.4.11)
      volar-service-emmet: 0.0.62(@volar/language-service@2.4.11)
      volar-service-html: 0.0.62(@volar/language-service@2.4.11)
      volar-service-prettier: 0.0.62(@volar/language-service@2.4.11)(prettier@3.5.3)
      volar-service-typescript: 0.0.62(@volar/language-service@2.4.11)
      volar-service-typescript-twoslash-queries: 0.0.62(@volar/language-service@2.4.11)
      volar-service-yaml: 0.0.62(@volar/language-service@2.4.11)
      vscode-html-languageservice: 5.3.1
      vscode-uri: 3.1.0
    optionalDependencies:
      prettier: 3.5.3
    transitivePeerDependencies:
      - typescript

  '@astrojs/markdown-remark@6.3.1':
    dependencies:
      '@astrojs/internal-helpers': 0.6.1
      '@astrojs/prism': 3.2.0
      github-slugger: 2.0.0
      hast-util-from-html: 2.0.3
      hast-util-to-text: 4.0.2
      import-meta-resolve: 4.2.0
      js-yaml: 4.1.0
      mdast-util-definitions: 6.0.0
      rehype-raw: 7.0.0
      rehype-stringify: 10.0.1
      remark-gfm: 4.0.1
      remark-parse: 11.0.0
      remark-rehype: 11.1.2
      remark-smartypants: 3.0.2
      shiki: 3.12.2
      smol-toml: 1.4.2
      unified: 11.0.5
      unist-util-remove-position: 5.0.0
      unist-util-visit: 5.0.0
      unist-util-visit-parents: 6.0.1
      vfile: 6.0.3
    transitivePeerDependencies:
      - supports-color

  '@astrojs/markdown-remark@6.3.3':
    dependencies:
      '@astrojs/internal-helpers': 0.6.1
      '@astrojs/prism': 3.3.0
      github-slugger: 2.0.0
      hast-util-from-html: 2.0.3
      hast-util-to-text: 4.0.2
      import-meta-resolve: 4.2.0
      js-yaml: 4.1.0
      mdast-util-definitions: 6.0.0
      rehype-raw: 7.0.0
      rehype-stringify: 10.0.1
      remark-gfm: 4.0.1
      remark-parse: 11.0.0
      remark-rehype: 11.1.2
      remark-smartypants: 3.0.2
      shiki: 3.12.2
      smol-toml: 1.4.2
      unified: 11.0.5
      unist-util-remove-position: 5.0.0
      unist-util-visit: 5.0.0
      unist-util-visit-parents: 6.0.1
      vfile: 6.0.3
    transitivePeerDependencies:
      - supports-color

  '@astrojs/markdown-remark@6.3.6':
    dependencies:
      '@astrojs/internal-helpers': 0.7.2
      '@astrojs/prism': 3.3.0
      github-slugger: 2.0.0
      hast-util-from-html: 2.0.3
      hast-util-to-text: 4.0.2
      import-meta-resolve: 4.2.0
      js-yaml: 4.1.0
      mdast-util-definitions: 6.0.0
      rehype-raw: 7.0.0
      rehype-stringify: 10.0.1
      remark-gfm: 4.0.1
      remark-parse: 11.0.0
      remark-rehype: 11.1.2
      remark-smartypants: 3.0.2
      shiki: 3.12.2
      smol-toml: 1.4.2
      unified: 11.0.5
      unist-util-remove-position: 5.0.0
      unist-util-visit: 5.0.0
      unist-util-visit-parents: 6.0.1
      vfile: 6.0.3
    transitivePeerDependencies:
      - supports-color

  '@astrojs/mdx@4.2.6(astro@5.13.7(@types/node@24.3.0)(jiti@2.5.1)(lightningcss@1.30.1)(rollup@4.34.8)(tsx@4.19.3)(typescript@5.8.3)(yaml@2.8.0))':
    dependencies:
      '@astrojs/markdown-remark': 6.3.1
      '@mdx-js/mdx': 3.1.0(acorn@8.15.0)
      acorn: 8.15.0
      astro: 5.13.7(@types/node@24.3.0)(jiti@2.5.1)(lightningcss@1.30.1)(rollup@4.34.8)(tsx@4.19.3)(typescript@5.8.3)(yaml@2.8.0)
      es-module-lexer: 1.7.0
      estree-util-visit: 2.0.0
      hast-util-to-html: 9.0.5
      kleur: 4.1.5
      rehype-raw: 7.0.0
      remark-gfm: 4.0.1
      remark-smartypants: 3.0.2
      source-map: 0.7.4
      unist-util-visit: 5.0.0
      vfile: 6.0.3
    transitivePeerDependencies:
      - supports-color

  '@astrojs/prism@3.2.0':
    dependencies:
      prismjs: 1.30.0

  '@astrojs/prism@3.3.0':
    dependencies:
      prismjs: 1.30.0

  '@astrojs/react@4.3.1(@types/node@24.3.0)(@types/react-dom@19.1.6(@types/react@19.1.8))(@types/react@19.1.8)(jiti@2.5.1)(lightningcss@1.30.1)(react-dom@19.1.0(react@19.1.0))(react@19.1.0)(tsx@4.19.3)(yaml@2.8.0)':
    dependencies:
      '@types/react': 19.1.8
      '@types/react-dom': 19.1.6(@types/react@19.1.8)
      '@vitejs/plugin-react': 4.7.0(vite@6.3.6(@types/node@24.3.0)(jiti@2.5.1)(lightningcss@1.30.1)(tsx@4.19.3)(yaml@2.8.0))
      react: 19.1.0
      react-dom: 19.1.0(react@19.1.0)
      ultrahtml: 1.6.0
      vite: 6.3.6(@types/node@24.3.0)(jiti@2.5.1)(lightningcss@1.30.1)(tsx@4.19.3)(yaml@2.8.0)
    transitivePeerDependencies:
      - '@types/node'
      - jiti
      - less
      - lightningcss
      - sass
      - sass-embedded
      - stylus
      - sugarss
      - supports-color
      - terser
      - tsx
      - yaml

  '@astrojs/rss@4.0.11':
    dependencies:
      fast-xml-parser: 4.5.3
      kleur: 4.1.5

  '@astrojs/sitemap@3.5.0':
    dependencies:
      sitemap: 8.0.0
      stream-replace-string: 2.0.0
      zod: 3.25.76

  '@astrojs/starlight-tailwind@4.0.1(@astrojs/starlight@0.35.2(astro@5.13.7(@types/node@24.3.0)(jiti@2.5.1)(lightningcss@1.30.1)(rollup@4.34.8)(tsx@4.19.3)(typescript@5.8.3)(yaml@2.8.0)))(tailwindcss@4.1.11)':
    dependencies:
      '@astrojs/starlight': 0.35.2(astro@5.13.7(@types/node@24.3.0)(jiti@2.5.1)(lightningcss@1.30.1)(rollup@4.34.8)(tsx@4.19.3)(typescript@5.8.3)(yaml@2.8.0))
      tailwindcss: 4.1.11

  '@astrojs/starlight@0.35.2(astro@5.13.7(@types/node@24.3.0)(jiti@2.5.1)(lightningcss@1.30.1)(rollup@4.34.8)(tsx@4.19.3)(typescript@5.8.3)(yaml@2.8.0))':
    dependencies:
      '@astrojs/markdown-remark': 6.3.3
      '@astrojs/mdx': 4.2.6(astro@5.13.7(@types/node@24.3.0)(jiti@2.5.1)(lightningcss@1.30.1)(rollup@4.34.8)(tsx@4.19.3)(typescript@5.8.3)(yaml@2.8.0))
      '@astrojs/sitemap': 3.5.0
      '@pagefind/default-ui': 1.3.0
      '@types/hast': 3.0.4
      '@types/js-yaml': 4.0.9
      '@types/mdast': 4.0.4
      astro: 5.13.7(@types/node@24.3.0)(jiti@2.5.1)(lightningcss@1.30.1)(rollup@4.34.8)(tsx@4.19.3)(typescript@5.8.3)(yaml@2.8.0)
      astro-expressive-code: 0.41.2(astro@5.13.7(@types/node@24.3.0)(jiti@2.5.1)(lightningcss@1.30.1)(rollup@4.34.8)(tsx@4.19.3)(typescript@5.8.3)(yaml@2.8.0))
      bcp-47: 2.1.0
      hast-util-from-html: 2.0.3
      hast-util-select: 6.0.4
      hast-util-to-string: 3.0.1
      hastscript: 9.0.1
      i18next: 23.16.8
      js-yaml: 4.1.0
      klona: 2.0.6
      mdast-util-directive: 3.1.0
      mdast-util-to-markdown: 2.1.2
      mdast-util-to-string: 4.0.0
      pagefind: 1.3.0
      rehype: 13.0.2
      rehype-format: 5.0.1
      remark-directive: 3.0.1
      ultrahtml: 1.6.0
      unified: 11.0.5
      unist-util-visit: 5.0.0
      vfile: 6.0.3
    transitivePeerDependencies:
      - supports-color

  '@astrojs/tailwind@6.0.2(astro@5.13.7(@types/node@24.3.0)(jiti@2.5.1)(lightningcss@1.30.1)(rollup@4.34.8)(tsx@4.19.3)(typescript@5.8.3)(yaml@2.8.0))(tailwindcss@4.1.11)':
    dependencies:
      astro: 5.13.7(@types/node@24.3.0)(jiti@2.5.1)(lightningcss@1.30.1)(rollup@4.34.8)(tsx@4.19.3)(typescript@5.8.3)(yaml@2.8.0)
      autoprefixer: 10.4.21(postcss@8.5.3)
      postcss: 8.5.3
      postcss-load-config: 4.0.2(postcss@8.5.3)
      tailwindcss: 4.1.11
    transitivePeerDependencies:
      - ts-node

  '@astrojs/telemetry@3.3.0':
    dependencies:
      ci-info: 4.3.0
      debug: 4.4.3
      dlv: 1.1.3
      dset: 3.1.4
      is-docker: 3.0.0
      is-wsl: 3.1.0
      which-pm-runs: 1.1.0
    transitivePeerDependencies:
      - supports-color

  '@astrojs/yaml2ts@0.2.2':
    dependencies:
      yaml: 2.8.1

  '@babel/code-frame@7.27.1':
    dependencies:
      '@babel/helper-validator-identifier': 7.27.1
      js-tokens: 4.0.0
      picocolors: 1.1.1

  '@babel/compat-data@7.28.4': {}

  '@babel/core@7.28.4':
    dependencies:
      '@babel/code-frame': 7.27.1
      '@babel/generator': 7.28.3
      '@babel/helper-compilation-targets': 7.27.2
      '@babel/helper-module-transforms': 7.28.3(@babel/core@7.28.4)
      '@babel/helpers': 7.28.4
      '@babel/parser': 7.28.4
      '@babel/template': 7.27.2
      '@babel/traverse': 7.28.4
      '@babel/types': 7.28.4
      '@jridgewell/remapping': 2.3.5
      convert-source-map: 2.0.0
      debug: 4.4.3
      gensync: 1.0.0-beta.2
      json5: 2.2.3
      semver: 6.3.1
    transitivePeerDependencies:
      - supports-color

  '@babel/generator@7.28.3':
    dependencies:
      '@babel/parser': 7.28.4
      '@babel/types': 7.28.4
      '@jridgewell/gen-mapping': 0.3.13
      '@jridgewell/trace-mapping': 0.3.31
      jsesc: 3.1.0

  '@babel/helper-compilation-targets@7.27.2':
    dependencies:
      '@babel/compat-data': 7.28.4
      '@babel/helper-validator-option': 7.27.1
      browserslist: 4.26.2
      lru-cache: 5.1.1
      semver: 6.3.1

  '@babel/helper-globals@7.28.0': {}

  '@babel/helper-module-imports@7.27.1':
    dependencies:
      '@babel/traverse': 7.28.4
      '@babel/types': 7.28.4
    transitivePeerDependencies:
      - supports-color

  '@babel/helper-module-transforms@7.28.3(@babel/core@7.28.4)':
    dependencies:
      '@babel/core': 7.28.4
      '@babel/helper-module-imports': 7.27.1
      '@babel/helper-validator-identifier': 7.27.1
      '@babel/traverse': 7.28.4
    transitivePeerDependencies:
      - supports-color

  '@babel/helper-plugin-utils@7.27.1': {}

  '@babel/helper-string-parser@7.25.9': {}

  '@babel/helper-string-parser@7.27.1': {}

  '@babel/helper-validator-identifier@7.25.9': {}

  '@babel/helper-validator-identifier@7.27.1': {}

  '@babel/helper-validator-option@7.27.1': {}

  '@babel/helpers@7.28.4':
    dependencies:
      '@babel/template': 7.27.2
      '@babel/types': 7.28.4

  '@babel/parser@7.26.9':
    dependencies:
      '@babel/types': 7.26.9

  '@babel/parser@7.27.0':
    dependencies:
      '@babel/types': 7.27.0

  '@babel/parser@7.27.2':
    dependencies:
      '@babel/types': 7.27.1

  '@babel/parser@7.28.4':
    dependencies:
      '@babel/types': 7.28.4

  '@babel/plugin-transform-react-jsx-self@7.27.1(@babel/core@7.28.4)':
    dependencies:
      '@babel/core': 7.28.4
      '@babel/helper-plugin-utils': 7.27.1

  '@babel/plugin-transform-react-jsx-source@7.27.1(@babel/core@7.28.4)':
    dependencies:
      '@babel/core': 7.28.4
      '@babel/helper-plugin-utils': 7.27.1

  '@babel/runtime@7.26.9':
    dependencies:
      regenerator-runtime: 0.14.1

  '@babel/standalone@7.27.0': {}

  '@babel/template@7.27.2':
    dependencies:
      '@babel/code-frame': 7.27.1
      '@babel/parser': 7.27.2
      '@babel/types': 7.27.1

  '@babel/traverse@7.28.4':
    dependencies:
      '@babel/code-frame': 7.27.1
      '@babel/generator': 7.28.3
      '@babel/helper-globals': 7.28.0
      '@babel/parser': 7.28.4
      '@babel/template': 7.27.2
      '@babel/types': 7.28.4
      debug: 4.4.3
    transitivePeerDependencies:
      - supports-color

  '@babel/types@7.26.5':
    dependencies:
      '@babel/helper-string-parser': 7.25.9
      '@babel/helper-validator-identifier': 7.25.9

  '@babel/types@7.26.9':
    dependencies:
      '@babel/helper-string-parser': 7.25.9
      '@babel/helper-validator-identifier': 7.25.9

  '@babel/types@7.27.0':
    dependencies:
      '@babel/helper-string-parser': 7.25.9
      '@babel/helper-validator-identifier': 7.25.9

  '@babel/types@7.27.1':
    dependencies:
      '@babel/helper-string-parser': 7.27.1
      '@babel/helper-validator-identifier': 7.27.1

  '@babel/types@7.28.4':
    dependencies:
      '@babel/helper-string-parser': 7.27.1
      '@babel/helper-validator-identifier': 7.27.1

  '@bcoe/v8-coverage@1.0.2': {}

  '@biomejs/biome@1.9.4':
    optionalDependencies:
      '@biomejs/cli-darwin-arm64': 1.9.4
      '@biomejs/cli-darwin-x64': 1.9.4
      '@biomejs/cli-linux-arm64': 1.9.4
      '@biomejs/cli-linux-arm64-musl': 1.9.4
      '@biomejs/cli-linux-x64': 1.9.4
      '@biomejs/cli-linux-x64-musl': 1.9.4
      '@biomejs/cli-win32-arm64': 1.9.4
      '@biomejs/cli-win32-x64': 1.9.4

  '@biomejs/cli-darwin-arm64@1.9.4':
    optional: true

  '@biomejs/cli-darwin-x64@1.9.4':
    optional: true

  '@biomejs/cli-linux-arm64-musl@1.9.4':
    optional: true

  '@biomejs/cli-linux-arm64@1.9.4':
    optional: true

  '@biomejs/cli-linux-x64-musl@1.9.4':
    optional: true

  '@biomejs/cli-linux-x64@1.9.4':
    optional: true

  '@biomejs/cli-win32-arm64@1.9.4':
    optional: true

  '@biomejs/cli-win32-x64@1.9.4':
    optional: true

  '@bundled-es-modules/cookie@2.0.1':
    dependencies:
      cookie: 0.7.2
    optional: true

  '@bundled-es-modules/statuses@1.0.1':
    dependencies:
      statuses: 2.0.2
    optional: true

  '@bundled-es-modules/tough-cookie@0.1.6':
    dependencies:
      '@types/tough-cookie': 4.0.5
      tough-cookie: 4.1.4
    optional: true

  '@capsizecss/unpack@2.4.0':
    dependencies:
      blob-to-buffer: 1.2.9
      cross-fetch: 3.2.0
      fontkit: 2.0.4
    transitivePeerDependencies:
      - encoding

  '@csstools/color-helpers@5.1.0': {}

  '@csstools/css-calc@2.1.4(@csstools/css-parser-algorithms@3.0.5(@csstools/css-tokenizer@3.0.4))(@csstools/css-tokenizer@3.0.4)':
    dependencies:
      '@csstools/css-parser-algorithms': 3.0.5(@csstools/css-tokenizer@3.0.4)
      '@csstools/css-tokenizer': 3.0.4

  '@csstools/css-color-parser@3.1.0(@csstools/css-parser-algorithms@3.0.5(@csstools/css-tokenizer@3.0.4))(@csstools/css-tokenizer@3.0.4)':
    dependencies:
      '@csstools/color-helpers': 5.1.0
      '@csstools/css-calc': 2.1.4(@csstools/css-parser-algorithms@3.0.5(@csstools/css-tokenizer@3.0.4))(@csstools/css-tokenizer@3.0.4)
      '@csstools/css-parser-algorithms': 3.0.5(@csstools/css-tokenizer@3.0.4)
      '@csstools/css-tokenizer': 3.0.4

  '@csstools/css-parser-algorithms@3.0.5(@csstools/css-tokenizer@3.0.4)':
    dependencies:
      '@csstools/css-tokenizer': 3.0.4

  '@csstools/css-syntax-patches-for-csstree@1.0.14(postcss@8.5.6)':
    dependencies:
      postcss: 8.5.6

  '@csstools/css-tokenizer@3.0.4': {}

  '@ctrl/tinycolor@4.1.0': {}

  '@emmetio/abbreviation@2.3.3':
    dependencies:
      '@emmetio/scanner': 1.0.4

  '@emmetio/css-abbreviation@2.1.8':
    dependencies:
      '@emmetio/scanner': 1.0.4

  '@emmetio/css-parser@0.4.0':
    dependencies:
      '@emmetio/stream-reader': 2.2.0
      '@emmetio/stream-reader-utils': 0.1.0

  '@emmetio/html-matcher@1.3.0':
    dependencies:
      '@emmetio/scanner': 1.0.4

  '@emmetio/scanner@1.0.4': {}

  '@emmetio/stream-reader-utils@0.1.0': {}

  '@emmetio/stream-reader@2.2.0': {}

  '@emnapi/runtime@1.4.3':
    dependencies:
      tslib: 2.8.1
    optional: true

  '@esbuild/aix-ppc64@0.24.2':
    optional: true

  '@esbuild/aix-ppc64@0.25.10':
    optional: true

  '@esbuild/aix-ppc64@0.25.5':
    optional: true

  '@esbuild/aix-ppc64@0.25.6':
    optional: true

  '@esbuild/aix-ppc64@0.25.9':
    optional: true

  '@esbuild/android-arm64@0.24.2':
    optional: true

  '@esbuild/android-arm64@0.25.10':
    optional: true

  '@esbuild/android-arm64@0.25.5':
    optional: true

  '@esbuild/android-arm64@0.25.6':
    optional: true

  '@esbuild/android-arm64@0.25.9':
    optional: true

  '@esbuild/android-arm@0.24.2':
    optional: true

  '@esbuild/android-arm@0.25.10':
    optional: true

  '@esbuild/android-arm@0.25.5':
    optional: true

  '@esbuild/android-arm@0.25.6':
    optional: true

  '@esbuild/android-arm@0.25.9':
    optional: true

  '@esbuild/android-x64@0.24.2':
    optional: true

  '@esbuild/android-x64@0.25.10':
    optional: true

  '@esbuild/android-x64@0.25.5':
    optional: true

  '@esbuild/android-x64@0.25.6':
    optional: true

  '@esbuild/android-x64@0.25.9':
    optional: true

  '@esbuild/darwin-arm64@0.24.2':
    optional: true

  '@esbuild/darwin-arm64@0.25.10':
    optional: true

  '@esbuild/darwin-arm64@0.25.5':
    optional: true

  '@esbuild/darwin-arm64@0.25.6':
    optional: true

  '@esbuild/darwin-arm64@0.25.9':
    optional: true

  '@esbuild/darwin-x64@0.24.2':
    optional: true

  '@esbuild/darwin-x64@0.25.10':
    optional: true

  '@esbuild/darwin-x64@0.25.5':
    optional: true

  '@esbuild/darwin-x64@0.25.6':
    optional: true

  '@esbuild/darwin-x64@0.25.9':
    optional: true

  '@esbuild/freebsd-arm64@0.24.2':
    optional: true

  '@esbuild/freebsd-arm64@0.25.10':
    optional: true

  '@esbuild/freebsd-arm64@0.25.5':
    optional: true

  '@esbuild/freebsd-arm64@0.25.6':
    optional: true

  '@esbuild/freebsd-arm64@0.25.9':
    optional: true

  '@esbuild/freebsd-x64@0.24.2':
    optional: true

  '@esbuild/freebsd-x64@0.25.10':
    optional: true

  '@esbuild/freebsd-x64@0.25.5':
    optional: true

  '@esbuild/freebsd-x64@0.25.6':
    optional: true

  '@esbuild/freebsd-x64@0.25.9':
    optional: true

  '@esbuild/linux-arm64@0.24.2':
    optional: true

  '@esbuild/linux-arm64@0.25.10':
    optional: true

  '@esbuild/linux-arm64@0.25.5':
    optional: true

  '@esbuild/linux-arm64@0.25.6':
    optional: true

  '@esbuild/linux-arm64@0.25.9':
    optional: true

  '@esbuild/linux-arm@0.24.2':
    optional: true

  '@esbuild/linux-arm@0.25.10':
    optional: true

  '@esbuild/linux-arm@0.25.5':
    optional: true

  '@esbuild/linux-arm@0.25.6':
    optional: true

  '@esbuild/linux-arm@0.25.9':
    optional: true

  '@esbuild/linux-ia32@0.24.2':
    optional: true

  '@esbuild/linux-ia32@0.25.10':
    optional: true

  '@esbuild/linux-ia32@0.25.5':
    optional: true

  '@esbuild/linux-ia32@0.25.6':
    optional: true

  '@esbuild/linux-ia32@0.25.9':
    optional: true

  '@esbuild/linux-loong64@0.24.2':
    optional: true

  '@esbuild/linux-loong64@0.25.10':
    optional: true

  '@esbuild/linux-loong64@0.25.5':
    optional: true

  '@esbuild/linux-loong64@0.25.6':
    optional: true

  '@esbuild/linux-loong64@0.25.9':
    optional: true

  '@esbuild/linux-mips64el@0.24.2':
    optional: true

  '@esbuild/linux-mips64el@0.25.10':
    optional: true

  '@esbuild/linux-mips64el@0.25.5':
    optional: true

  '@esbuild/linux-mips64el@0.25.6':
    optional: true

  '@esbuild/linux-mips64el@0.25.9':
    optional: true

  '@esbuild/linux-ppc64@0.24.2':
    optional: true

  '@esbuild/linux-ppc64@0.25.10':
    optional: true

  '@esbuild/linux-ppc64@0.25.5':
    optional: true

  '@esbuild/linux-ppc64@0.25.6':
    optional: true

  '@esbuild/linux-ppc64@0.25.9':
    optional: true

  '@esbuild/linux-riscv64@0.24.2':
    optional: true

  '@esbuild/linux-riscv64@0.25.10':
    optional: true

  '@esbuild/linux-riscv64@0.25.5':
    optional: true

  '@esbuild/linux-riscv64@0.25.6':
    optional: true

  '@esbuild/linux-riscv64@0.25.9':
    optional: true

  '@esbuild/linux-s390x@0.24.2':
    optional: true

  '@esbuild/linux-s390x@0.25.10':
    optional: true

  '@esbuild/linux-s390x@0.25.5':
    optional: true

  '@esbuild/linux-s390x@0.25.6':
    optional: true

  '@esbuild/linux-s390x@0.25.9':
    optional: true

  '@esbuild/linux-x64@0.24.2':
    optional: true

  '@esbuild/linux-x64@0.25.10':
    optional: true

  '@esbuild/linux-x64@0.25.5':
    optional: true

  '@esbuild/linux-x64@0.25.6':
    optional: true

  '@esbuild/linux-x64@0.25.9':
    optional: true

  '@esbuild/netbsd-arm64@0.24.2':
    optional: true

  '@esbuild/netbsd-arm64@0.25.10':
    optional: true

  '@esbuild/netbsd-arm64@0.25.5':
    optional: true

  '@esbuild/netbsd-arm64@0.25.6':
    optional: true

  '@esbuild/netbsd-arm64@0.25.9':
    optional: true

  '@esbuild/netbsd-x64@0.24.2':
    optional: true

  '@esbuild/netbsd-x64@0.25.10':
    optional: true

  '@esbuild/netbsd-x64@0.25.5':
    optional: true

  '@esbuild/netbsd-x64@0.25.6':
    optional: true

  '@esbuild/netbsd-x64@0.25.9':
    optional: true

  '@esbuild/openbsd-arm64@0.24.2':
    optional: true

  '@esbuild/openbsd-arm64@0.25.10':
    optional: true

  '@esbuild/openbsd-arm64@0.25.5':
    optional: true

  '@esbuild/openbsd-arm64@0.25.6':
    optional: true

  '@esbuild/openbsd-arm64@0.25.9':
    optional: true

  '@esbuild/openbsd-x64@0.24.2':
    optional: true

  '@esbuild/openbsd-x64@0.25.10':
    optional: true

  '@esbuild/openbsd-x64@0.25.5':
    optional: true

  '@esbuild/openbsd-x64@0.25.6':
    optional: true

  '@esbuild/openbsd-x64@0.25.9':
    optional: true

  '@esbuild/openharmony-arm64@0.25.10':
    optional: true

  '@esbuild/openharmony-arm64@0.25.6':
    optional: true

  '@esbuild/openharmony-arm64@0.25.9':
    optional: true

  '@esbuild/sunos-x64@0.24.2':
    optional: true

  '@esbuild/sunos-x64@0.25.10':
    optional: true

  '@esbuild/sunos-x64@0.25.5':
    optional: true

  '@esbuild/sunos-x64@0.25.6':
    optional: true

  '@esbuild/sunos-x64@0.25.9':
    optional: true

  '@esbuild/win32-arm64@0.24.2':
    optional: true

  '@esbuild/win32-arm64@0.25.10':
    optional: true

  '@esbuild/win32-arm64@0.25.5':
    optional: true

  '@esbuild/win32-arm64@0.25.6':
    optional: true

  '@esbuild/win32-arm64@0.25.9':
    optional: true

  '@esbuild/win32-ia32@0.24.2':
    optional: true

  '@esbuild/win32-ia32@0.25.10':
    optional: true

  '@esbuild/win32-ia32@0.25.5':
    optional: true

  '@esbuild/win32-ia32@0.25.6':
    optional: true

  '@esbuild/win32-ia32@0.25.9':
    optional: true

  '@esbuild/win32-x64@0.24.2':
    optional: true

  '@esbuild/win32-x64@0.25.10':
    optional: true

  '@esbuild/win32-x64@0.25.5':
    optional: true

  '@esbuild/win32-x64@0.25.6':
    optional: true

  '@esbuild/win32-x64@0.25.9':
    optional: true

  '@expressive-code/core@0.41.2':
    dependencies:
      '@ctrl/tinycolor': 4.1.0
      hast-util-select: 6.0.4
      hast-util-to-html: 9.0.5
      hast-util-to-text: 4.0.2
      hastscript: 9.0.1
      postcss: 8.5.6
      postcss-nested: 6.2.0(postcss@8.5.6)
      unist-util-visit: 5.0.0
      unist-util-visit-parents: 6.0.1

  '@expressive-code/plugin-frames@0.41.2':
    dependencies:
      '@expressive-code/core': 0.41.2

  '@expressive-code/plugin-shiki@0.41.2':
    dependencies:
      '@expressive-code/core': 0.41.2
      shiki: 3.12.2

  '@expressive-code/plugin-text-markers@0.41.2':
    dependencies:
      '@expressive-code/core': 0.41.2

  '@floating-ui/core@1.7.1':
    dependencies:
      '@floating-ui/utils': 0.2.9

  '@floating-ui/dom@1.7.1':
    dependencies:
      '@floating-ui/core': 1.7.1
      '@floating-ui/utils': 0.2.9

  '@floating-ui/react-dom@2.1.3(react-dom@19.1.0(react@19.1.0))(react@19.1.0)':
    dependencies:
      '@floating-ui/dom': 1.7.1
      react: 19.1.0
      react-dom: 19.1.0(react@19.1.0)

  '@floating-ui/utils@0.2.9': {}

  '@gerrit0/mini-shiki@3.13.0':
    dependencies:
      '@shikijs/engine-oniguruma': 3.13.0
      '@shikijs/langs': 3.13.0
      '@shikijs/themes': 3.13.0
      '@shikijs/types': 3.13.0
      '@shikijs/vscode-textmate': 10.0.2

  '@img/sharp-darwin-arm64@0.34.2':
    optionalDependencies:
      '@img/sharp-libvips-darwin-arm64': 1.1.0
    optional: true

  '@img/sharp-darwin-x64@0.34.2':
    optionalDependencies:
      '@img/sharp-libvips-darwin-x64': 1.1.0
    optional: true

  '@img/sharp-libvips-darwin-arm64@1.1.0':
    optional: true

  '@img/sharp-libvips-darwin-x64@1.1.0':
    optional: true

  '@img/sharp-libvips-linux-arm64@1.1.0':
    optional: true

  '@img/sharp-libvips-linux-arm@1.1.0':
    optional: true

  '@img/sharp-libvips-linux-ppc64@1.1.0':
    optional: true

  '@img/sharp-libvips-linux-s390x@1.1.0':
    optional: true

  '@img/sharp-libvips-linux-x64@1.1.0':
    optional: true

  '@img/sharp-libvips-linuxmusl-arm64@1.1.0':
    optional: true

  '@img/sharp-libvips-linuxmusl-x64@1.1.0':
    optional: true

  '@img/sharp-linux-arm64@0.34.2':
    optionalDependencies:
      '@img/sharp-libvips-linux-arm64': 1.1.0
    optional: true

  '@img/sharp-linux-arm@0.34.2':
    optionalDependencies:
      '@img/sharp-libvips-linux-arm': 1.1.0
    optional: true

  '@img/sharp-linux-s390x@0.34.2':
    optionalDependencies:
      '@img/sharp-libvips-linux-s390x': 1.1.0
    optional: true

  '@img/sharp-linux-x64@0.34.2':
    optionalDependencies:
      '@img/sharp-libvips-linux-x64': 1.1.0
    optional: true

  '@img/sharp-linuxmusl-arm64@0.34.2':
    optionalDependencies:
      '@img/sharp-libvips-linuxmusl-arm64': 1.1.0
    optional: true

  '@img/sharp-linuxmusl-x64@0.34.2':
    optionalDependencies:
      '@img/sharp-libvips-linuxmusl-x64': 1.1.0
    optional: true

  '@img/sharp-wasm32@0.34.2':
    dependencies:
      '@emnapi/runtime': 1.4.3
    optional: true

  '@img/sharp-win32-arm64@0.34.2':
    optional: true

  '@img/sharp-win32-ia32@0.34.2':
    optional: true

  '@img/sharp-win32-x64@0.34.2':
    optional: true

  '@inquirer/ansi@1.0.0':
    optional: true

  '@inquirer/confirm@5.1.18(@types/node@24.5.2)':
    dependencies:
      '@inquirer/core': 10.2.2(@types/node@24.5.2)
      '@inquirer/type': 3.0.8(@types/node@24.5.2)
    optionalDependencies:
      '@types/node': 24.5.2
    optional: true

  '@inquirer/core@10.2.2(@types/node@24.5.2)':
    dependencies:
      '@inquirer/ansi': 1.0.0
      '@inquirer/figures': 1.0.13
      '@inquirer/type': 3.0.8(@types/node@24.5.2)
      cli-width: 4.1.0
      mute-stream: 2.0.0
      signal-exit: 4.1.0
      wrap-ansi: 6.2.0
      yoctocolors-cjs: 2.1.3
    optionalDependencies:
      '@types/node': 24.5.2
    optional: true

  '@inquirer/figures@1.0.13':
    optional: true

  '@inquirer/type@3.0.8(@types/node@24.5.2)':
    optionalDependencies:
      '@types/node': 24.5.2
    optional: true

  '@isaacs/balanced-match@4.0.1': {}

  '@isaacs/brace-expansion@5.0.0':
    dependencies:
      '@isaacs/balanced-match': 4.0.1

  '@isaacs/cliui@8.0.2':
    dependencies:
      string-width: 5.1.2
      string-width-cjs: string-width@4.2.3
      strip-ansi: 7.1.0
      strip-ansi-cjs: strip-ansi@6.0.1
      wrap-ansi: 8.1.0
      wrap-ansi-cjs: wrap-ansi@7.0.0

  '@isaacs/fs-minipass@4.0.1':
    dependencies:
      minipass: 7.1.2

  '@istanbuljs/schema@0.1.3': {}

  '@jridgewell/gen-mapping@0.3.11':
    dependencies:
      '@jridgewell/sourcemap-codec': 1.5.5
      '@jridgewell/trace-mapping': 0.3.28

  '@jridgewell/gen-mapping@0.3.13':
    dependencies:
      '@jridgewell/sourcemap-codec': 1.5.5
      '@jridgewell/trace-mapping': 0.3.31

  '@jridgewell/gen-mapping@0.3.8':
    dependencies:
      '@jridgewell/set-array': 1.2.1
      '@jridgewell/sourcemap-codec': 1.5.5
      '@jridgewell/trace-mapping': 0.3.25

  '@jridgewell/remapping@2.3.5':
    dependencies:
      '@jridgewell/gen-mapping': 0.3.13
      '@jridgewell/trace-mapping': 0.3.31

  '@jridgewell/resolve-uri@3.1.2': {}

  '@jridgewell/set-array@1.2.1': {}

  '@jridgewell/sourcemap-codec@1.5.0': {}

  '@jridgewell/sourcemap-codec@1.5.4': {}

  '@jridgewell/sourcemap-codec@1.5.5': {}

  '@jridgewell/trace-mapping@0.3.25':
    dependencies:
      '@jridgewell/resolve-uri': 3.1.2
      '@jridgewell/sourcemap-codec': 1.5.5

  '@jridgewell/trace-mapping@0.3.28':
    dependencies:
      '@jridgewell/resolve-uri': 3.1.2
      '@jridgewell/sourcemap-codec': 1.5.5

  '@jridgewell/trace-mapping@0.3.31':
    dependencies:
      '@jridgewell/resolve-uri': 3.1.2
      '@jridgewell/sourcemap-codec': 1.5.5

  '@jsdevtools/ez-spawn@3.0.4':
    dependencies:
      call-me-maybe: 1.0.2
      cross-spawn: 7.0.6
      string-argv: 0.3.2
      type-detect: 4.1.0

  '@loaders.gl/core@4.3.4':
    dependencies:
      '@loaders.gl/loader-utils': 4.3.4(@loaders.gl/core@4.3.4)
      '@loaders.gl/schema': 4.3.4(@loaders.gl/core@4.3.4)
      '@loaders.gl/worker-utils': 4.3.4(@loaders.gl/core@4.3.4)
      '@probe.gl/log': 4.1.0

  '@loaders.gl/loader-utils@4.3.4(@loaders.gl/core@4.3.4)':
    dependencies:
      '@loaders.gl/core': 4.3.4
      '@loaders.gl/schema': 4.3.4(@loaders.gl/core@4.3.4)
      '@loaders.gl/worker-utils': 4.3.4(@loaders.gl/core@4.3.4)
      '@probe.gl/log': 4.1.0
      '@probe.gl/stats': 4.1.0

  '@loaders.gl/obj@4.3.4(@loaders.gl/core@4.3.4)':
    dependencies:
      '@loaders.gl/core': 4.3.4
      '@loaders.gl/loader-utils': 4.3.4(@loaders.gl/core@4.3.4)
      '@loaders.gl/schema': 4.3.4(@loaders.gl/core@4.3.4)

  '@loaders.gl/schema@4.3.4(@loaders.gl/core@4.3.4)':
    dependencies:
      '@loaders.gl/core': 4.3.4
      '@types/geojson': 7946.0.16

  '@loaders.gl/worker-utils@4.3.4(@loaders.gl/core@4.3.4)':
    dependencies:
      '@loaders.gl/core': 4.3.4

  '@mdx-js/mdx@3.1.0(acorn@8.15.0)':
    dependencies:
      '@types/estree': 1.0.8
      '@types/estree-jsx': 1.0.5
      '@types/hast': 3.0.4
      '@types/mdx': 2.0.13
      collapse-white-space: 2.1.0
      devlop: 1.1.0
      estree-util-is-identifier-name: 3.0.0
      estree-util-scope: 1.0.0
      estree-walker: 3.0.3
      hast-util-to-jsx-runtime: 2.3.6
      markdown-extensions: 2.0.0
      recma-build-jsx: 1.0.0
      recma-jsx: 1.0.0(acorn@8.15.0)
      recma-stringify: 1.0.0
      rehype-recma: 1.0.0
      remark-mdx: 3.1.0
      remark-parse: 11.0.0
      remark-rehype: 11.1.2
      source-map: 0.7.4
      unified: 11.0.5
      unist-util-position-from-estree: 2.0.0
      unist-util-stringify-position: 4.0.0
      unist-util-visit: 5.0.0
      vfile: 6.0.3
    transitivePeerDependencies:
      - acorn
      - supports-color

  '@monaco-editor/loader@1.5.0':
    dependencies:
      state-local: 1.0.7

  '@monaco-editor/react@4.7.0(monaco-editor@0.53.0)(react-dom@19.1.0(react@19.1.0))(react@19.1.0)':
    dependencies:
      '@monaco-editor/loader': 1.5.0
      monaco-editor: 0.53.0
      react: 19.1.0
      react-dom: 19.1.0(react@19.1.0)

  '@mswjs/interceptors@0.39.6':
    dependencies:
      '@open-draft/deferred-promise': 2.2.0
      '@open-draft/logger': 0.3.0
      '@open-draft/until': 2.1.0
      is-node-process: 1.2.0
      outvariant: 1.4.3
      strict-event-emitter: 0.5.1
    optional: true

  '@nodelib/fs.scandir@2.1.5':
    dependencies:
      '@nodelib/fs.stat': 2.0.5
      run-parallel: 1.2.0

  '@nodelib/fs.stat@2.0.5': {}

  '@nodelib/fs.walk@1.2.8':
    dependencies:
      '@nodelib/fs.scandir': 2.1.5
      fastq: 1.19.0

  '@observablehq/plot@0.6.17':
    dependencies:
      d3: 7.9.0
      interval-tree-1d: 1.0.4
      isoformat: 0.2.1

  '@octokit/action@6.1.0':
    dependencies:
      '@octokit/auth-action': 4.1.0
      '@octokit/core': 5.2.1
      '@octokit/plugin-paginate-rest': 9.2.2(@octokit/core@5.2.1)
      '@octokit/plugin-rest-endpoint-methods': 10.4.1(@octokit/core@5.2.1)
      '@octokit/types': 12.6.0
      undici: 6.21.2

  '@octokit/auth-action@4.1.0':
    dependencies:
      '@octokit/auth-token': 4.0.0
      '@octokit/types': 13.10.0

  '@octokit/auth-token@4.0.0': {}

  '@octokit/core@5.2.1':
    dependencies:
      '@octokit/auth-token': 4.0.0
      '@octokit/graphql': 7.1.1
      '@octokit/request': 8.4.1
      '@octokit/request-error': 5.1.1
      '@octokit/types': 13.10.0
      before-after-hook: 2.2.3
      universal-user-agent: 6.0.1

  '@octokit/endpoint@9.0.6':
    dependencies:
      '@octokit/types': 13.10.0
      universal-user-agent: 6.0.1

  '@octokit/graphql@7.1.1':
    dependencies:
      '@octokit/request': 8.4.1
      '@octokit/types': 13.10.0
      universal-user-agent: 6.0.1

  '@octokit/openapi-types@20.0.0': {}

  '@octokit/openapi-types@24.2.0': {}

  '@octokit/plugin-paginate-rest@9.2.2(@octokit/core@5.2.1)':
    dependencies:
      '@octokit/core': 5.2.1
      '@octokit/types': 12.6.0

  '@octokit/plugin-rest-endpoint-methods@10.4.1(@octokit/core@5.2.1)':
    dependencies:
      '@octokit/core': 5.2.1
      '@octokit/types': 12.6.0

  '@octokit/request-error@5.1.1':
    dependencies:
      '@octokit/types': 13.10.0
      deprecation: 2.3.1
      once: 1.4.0

  '@octokit/request@8.4.1':
    dependencies:
      '@octokit/endpoint': 9.0.6
      '@octokit/request-error': 5.1.1
      '@octokit/types': 13.10.0
      universal-user-agent: 6.0.1

  '@octokit/types@12.6.0':
    dependencies:
      '@octokit/openapi-types': 20.0.0

  '@octokit/types@13.10.0':
    dependencies:
      '@octokit/openapi-types': 24.2.0

  '@open-draft/deferred-promise@2.2.0':
    optional: true

  '@open-draft/logger@0.3.0':
    dependencies:
      is-node-process: 1.2.0
      outvariant: 1.4.3
    optional: true

  '@open-draft/until@2.1.0':
    optional: true

  '@oslojs/encoding@1.1.0': {}

  '@pagefind/darwin-arm64@1.3.0':
    optional: true

  '@pagefind/darwin-x64@1.3.0':
    optional: true

  '@pagefind/default-ui@1.3.0': {}

  '@pagefind/linux-arm64@1.3.0':
    optional: true

  '@pagefind/linux-x64@1.3.0':
    optional: true

  '@pagefind/windows-x64@1.3.0':
    optional: true

  '@pkgjs/parseargs@0.11.0':
    optional: true

  '@polka/url@1.0.0-next.29': {}

  '@prettier/sync@0.5.5(prettier@3.5.3)':
    dependencies:
      make-synchronized: 0.4.2
      prettier: 3.5.3

  '@probe.gl/env@4.1.0': {}

  '@probe.gl/log@4.1.0':
    dependencies:
      '@probe.gl/env': 4.1.0

  '@probe.gl/stats@4.1.0': {}

  '@radix-ui/number@1.1.1': {}

  '@radix-ui/primitive@1.1.2': {}

  '@radix-ui/react-arrow@1.1.7(@types/react-dom@19.1.6(@types/react@19.1.8))(@types/react@19.1.8)(react-dom@19.1.0(react@19.1.0))(react@19.1.0)':
    dependencies:
      '@radix-ui/react-primitive': 2.1.3(@types/react-dom@19.1.6(@types/react@19.1.8))(@types/react@19.1.8)(react-dom@19.1.0(react@19.1.0))(react@19.1.0)
      react: 19.1.0
      react-dom: 19.1.0(react@19.1.0)
    optionalDependencies:
      '@types/react': 19.1.8
      '@types/react-dom': 19.1.6(@types/react@19.1.8)

  '@radix-ui/react-collection@1.1.7(@types/react-dom@19.1.6(@types/react@19.1.8))(@types/react@19.1.8)(react-dom@19.1.0(react@19.1.0))(react@19.1.0)':
    dependencies:
      '@radix-ui/react-compose-refs': 1.1.2(@types/react@19.1.8)(react@19.1.0)
      '@radix-ui/react-context': 1.1.2(@types/react@19.1.8)(react@19.1.0)
      '@radix-ui/react-primitive': 2.1.3(@types/react-dom@19.1.6(@types/react@19.1.8))(@types/react@19.1.8)(react-dom@19.1.0(react@19.1.0))(react@19.1.0)
      '@radix-ui/react-slot': 1.2.3(@types/react@19.1.8)(react@19.1.0)
      react: 19.1.0
      react-dom: 19.1.0(react@19.1.0)
    optionalDependencies:
      '@types/react': 19.1.8
      '@types/react-dom': 19.1.6(@types/react@19.1.8)

  '@radix-ui/react-compose-refs@1.1.2(@types/react@19.1.8)(react@19.1.0)':
    dependencies:
      react: 19.1.0
    optionalDependencies:
      '@types/react': 19.1.8

  '@radix-ui/react-context@1.1.2(@types/react@19.1.8)(react@19.1.0)':
    dependencies:
      react: 19.1.0
    optionalDependencies:
      '@types/react': 19.1.8

  '@radix-ui/react-direction@1.1.1(@types/react@19.1.8)(react@19.1.0)':
    dependencies:
      react: 19.1.0
    optionalDependencies:
      '@types/react': 19.1.8

  '@radix-ui/react-dismissable-layer@1.1.10(@types/react-dom@19.1.6(@types/react@19.1.8))(@types/react@19.1.8)(react-dom@19.1.0(react@19.1.0))(react@19.1.0)':
    dependencies:
      '@radix-ui/primitive': 1.1.2
      '@radix-ui/react-compose-refs': 1.1.2(@types/react@19.1.8)(react@19.1.0)
      '@radix-ui/react-primitive': 2.1.3(@types/react-dom@19.1.6(@types/react@19.1.8))(@types/react@19.1.8)(react-dom@19.1.0(react@19.1.0))(react@19.1.0)
      '@radix-ui/react-use-callback-ref': 1.1.1(@types/react@19.1.8)(react@19.1.0)
      '@radix-ui/react-use-escape-keydown': 1.1.1(@types/react@19.1.8)(react@19.1.0)
      react: 19.1.0
      react-dom: 19.1.0(react@19.1.0)
    optionalDependencies:
      '@types/react': 19.1.8
      '@types/react-dom': 19.1.6(@types/react@19.1.8)

  '@radix-ui/react-focus-guards@1.1.2(@types/react@19.1.8)(react@19.1.0)':
    dependencies:
      react: 19.1.0
    optionalDependencies:
      '@types/react': 19.1.8

  '@radix-ui/react-focus-scope@1.1.7(@types/react-dom@19.1.6(@types/react@19.1.8))(@types/react@19.1.8)(react-dom@19.1.0(react@19.1.0))(react@19.1.0)':
    dependencies:
      '@radix-ui/react-compose-refs': 1.1.2(@types/react@19.1.8)(react@19.1.0)
      '@radix-ui/react-primitive': 2.1.3(@types/react-dom@19.1.6(@types/react@19.1.8))(@types/react@19.1.8)(react-dom@19.1.0(react@19.1.0))(react@19.1.0)
      '@radix-ui/react-use-callback-ref': 1.1.1(@types/react@19.1.8)(react@19.1.0)
      react: 19.1.0
      react-dom: 19.1.0(react@19.1.0)
    optionalDependencies:
      '@types/react': 19.1.8
      '@types/react-dom': 19.1.6(@types/react@19.1.8)

  '@radix-ui/react-id@1.1.1(@types/react@19.1.8)(react@19.1.0)':
    dependencies:
      '@radix-ui/react-use-layout-effect': 1.1.1(@types/react@19.1.8)(react@19.1.0)
      react: 19.1.0
    optionalDependencies:
      '@types/react': 19.1.8

  '@radix-ui/react-popper@1.2.7(@types/react-dom@19.1.6(@types/react@19.1.8))(@types/react@19.1.8)(react-dom@19.1.0(react@19.1.0))(react@19.1.0)':
    dependencies:
      '@floating-ui/react-dom': 2.1.3(react-dom@19.1.0(react@19.1.0))(react@19.1.0)
      '@radix-ui/react-arrow': 1.1.7(@types/react-dom@19.1.6(@types/react@19.1.8))(@types/react@19.1.8)(react-dom@19.1.0(react@19.1.0))(react@19.1.0)
      '@radix-ui/react-compose-refs': 1.1.2(@types/react@19.1.8)(react@19.1.0)
      '@radix-ui/react-context': 1.1.2(@types/react@19.1.8)(react@19.1.0)
      '@radix-ui/react-primitive': 2.1.3(@types/react-dom@19.1.6(@types/react@19.1.8))(@types/react@19.1.8)(react-dom@19.1.0(react@19.1.0))(react@19.1.0)
      '@radix-ui/react-use-callback-ref': 1.1.1(@types/react@19.1.8)(react@19.1.0)
      '@radix-ui/react-use-layout-effect': 1.1.1(@types/react@19.1.8)(react@19.1.0)
      '@radix-ui/react-use-rect': 1.1.1(@types/react@19.1.8)(react@19.1.0)
      '@radix-ui/react-use-size': 1.1.1(@types/react@19.1.8)(react@19.1.0)
      '@radix-ui/rect': 1.1.1
      react: 19.1.0
      react-dom: 19.1.0(react@19.1.0)
    optionalDependencies:
      '@types/react': 19.1.8
      '@types/react-dom': 19.1.6(@types/react@19.1.8)

  '@radix-ui/react-portal@1.1.9(@types/react-dom@19.1.6(@types/react@19.1.8))(@types/react@19.1.8)(react-dom@19.1.0(react@19.1.0))(react@19.1.0)':
    dependencies:
      '@radix-ui/react-primitive': 2.1.3(@types/react-dom@19.1.6(@types/react@19.1.8))(@types/react@19.1.8)(react-dom@19.1.0(react@19.1.0))(react@19.1.0)
      '@radix-ui/react-use-layout-effect': 1.1.1(@types/react@19.1.8)(react@19.1.0)
      react: 19.1.0
      react-dom: 19.1.0(react@19.1.0)
    optionalDependencies:
      '@types/react': 19.1.8
      '@types/react-dom': 19.1.6(@types/react@19.1.8)

  '@radix-ui/react-primitive@2.1.3(@types/react-dom@19.1.6(@types/react@19.1.8))(@types/react@19.1.8)(react-dom@19.1.0(react@19.1.0))(react@19.1.0)':
    dependencies:
      '@radix-ui/react-slot': 1.2.3(@types/react@19.1.8)(react@19.1.0)
      react: 19.1.0
      react-dom: 19.1.0(react@19.1.0)
    optionalDependencies:
      '@types/react': 19.1.8
      '@types/react-dom': 19.1.6(@types/react@19.1.8)

  '@radix-ui/react-select@2.2.5(@types/react-dom@19.1.6(@types/react@19.1.8))(@types/react@19.1.8)(react-dom@19.1.0(react@19.1.0))(react@19.1.0)':
    dependencies:
      '@radix-ui/number': 1.1.1
      '@radix-ui/primitive': 1.1.2
      '@radix-ui/react-collection': 1.1.7(@types/react-dom@19.1.6(@types/react@19.1.8))(@types/react@19.1.8)(react-dom@19.1.0(react@19.1.0))(react@19.1.0)
      '@radix-ui/react-compose-refs': 1.1.2(@types/react@19.1.8)(react@19.1.0)
      '@radix-ui/react-context': 1.1.2(@types/react@19.1.8)(react@19.1.0)
      '@radix-ui/react-direction': 1.1.1(@types/react@19.1.8)(react@19.1.0)
      '@radix-ui/react-dismissable-layer': 1.1.10(@types/react-dom@19.1.6(@types/react@19.1.8))(@types/react@19.1.8)(react-dom@19.1.0(react@19.1.0))(react@19.1.0)
      '@radix-ui/react-focus-guards': 1.1.2(@types/react@19.1.8)(react@19.1.0)
      '@radix-ui/react-focus-scope': 1.1.7(@types/react-dom@19.1.6(@types/react@19.1.8))(@types/react@19.1.8)(react-dom@19.1.0(react@19.1.0))(react@19.1.0)
      '@radix-ui/react-id': 1.1.1(@types/react@19.1.8)(react@19.1.0)
      '@radix-ui/react-popper': 1.2.7(@types/react-dom@19.1.6(@types/react@19.1.8))(@types/react@19.1.8)(react-dom@19.1.0(react@19.1.0))(react@19.1.0)
      '@radix-ui/react-portal': 1.1.9(@types/react-dom@19.1.6(@types/react@19.1.8))(@types/react@19.1.8)(react-dom@19.1.0(react@19.1.0))(react@19.1.0)
      '@radix-ui/react-primitive': 2.1.3(@types/react-dom@19.1.6(@types/react@19.1.8))(@types/react@19.1.8)(react-dom@19.1.0(react@19.1.0))(react@19.1.0)
      '@radix-ui/react-slot': 1.2.3(@types/react@19.1.8)(react@19.1.0)
      '@radix-ui/react-use-callback-ref': 1.1.1(@types/react@19.1.8)(react@19.1.0)
      '@radix-ui/react-use-controllable-state': 1.2.2(@types/react@19.1.8)(react@19.1.0)
      '@radix-ui/react-use-layout-effect': 1.1.1(@types/react@19.1.8)(react@19.1.0)
      '@radix-ui/react-use-previous': 1.1.1(@types/react@19.1.8)(react@19.1.0)
      '@radix-ui/react-visually-hidden': 1.2.3(@types/react-dom@19.1.6(@types/react@19.1.8))(@types/react@19.1.8)(react-dom@19.1.0(react@19.1.0))(react@19.1.0)
      aria-hidden: 1.2.6
      react: 19.1.0
      react-dom: 19.1.0(react@19.1.0)
      react-remove-scroll: 2.7.1(@types/react@19.1.8)(react@19.1.0)
    optionalDependencies:
      '@types/react': 19.1.8
      '@types/react-dom': 19.1.6(@types/react@19.1.8)

  '@radix-ui/react-slider@1.3.5(@types/react-dom@19.1.6(@types/react@19.1.8))(@types/react@19.1.8)(react-dom@19.1.0(react@19.1.0))(react@19.1.0)':
    dependencies:
      '@radix-ui/number': 1.1.1
      '@radix-ui/primitive': 1.1.2
      '@radix-ui/react-collection': 1.1.7(@types/react-dom@19.1.6(@types/react@19.1.8))(@types/react@19.1.8)(react-dom@19.1.0(react@19.1.0))(react@19.1.0)
      '@radix-ui/react-compose-refs': 1.1.2(@types/react@19.1.8)(react@19.1.0)
      '@radix-ui/react-context': 1.1.2(@types/react@19.1.8)(react@19.1.0)
      '@radix-ui/react-direction': 1.1.1(@types/react@19.1.8)(react@19.1.0)
      '@radix-ui/react-primitive': 2.1.3(@types/react-dom@19.1.6(@types/react@19.1.8))(@types/react@19.1.8)(react-dom@19.1.0(react@19.1.0))(react@19.1.0)
      '@radix-ui/react-use-controllable-state': 1.2.2(@types/react@19.1.8)(react@19.1.0)
      '@radix-ui/react-use-layout-effect': 1.1.1(@types/react@19.1.8)(react@19.1.0)
      '@radix-ui/react-use-previous': 1.1.1(@types/react@19.1.8)(react@19.1.0)
      '@radix-ui/react-use-size': 1.1.1(@types/react@19.1.8)(react@19.1.0)
      react: 19.1.0
      react-dom: 19.1.0(react@19.1.0)
    optionalDependencies:
      '@types/react': 19.1.8
      '@types/react-dom': 19.1.6(@types/react@19.1.8)

  '@radix-ui/react-slot@1.2.3(@types/react@19.1.8)(react@19.1.0)':
    dependencies:
      '@radix-ui/react-compose-refs': 1.1.2(@types/react@19.1.8)(react@19.1.0)
      react: 19.1.0
    optionalDependencies:
      '@types/react': 19.1.8

  '@radix-ui/react-use-callback-ref@1.1.1(@types/react@19.1.8)(react@19.1.0)':
    dependencies:
      react: 19.1.0
    optionalDependencies:
      '@types/react': 19.1.8

  '@radix-ui/react-use-controllable-state@1.2.2(@types/react@19.1.8)(react@19.1.0)':
    dependencies:
      '@radix-ui/react-use-effect-event': 0.0.2(@types/react@19.1.8)(react@19.1.0)
      '@radix-ui/react-use-layout-effect': 1.1.1(@types/react@19.1.8)(react@19.1.0)
      react: 19.1.0
    optionalDependencies:
      '@types/react': 19.1.8

  '@radix-ui/react-use-effect-event@0.0.2(@types/react@19.1.8)(react@19.1.0)':
    dependencies:
      '@radix-ui/react-use-layout-effect': 1.1.1(@types/react@19.1.8)(react@19.1.0)
      react: 19.1.0
    optionalDependencies:
      '@types/react': 19.1.8

  '@radix-ui/react-use-escape-keydown@1.1.1(@types/react@19.1.8)(react@19.1.0)':
    dependencies:
      '@radix-ui/react-use-callback-ref': 1.1.1(@types/react@19.1.8)(react@19.1.0)
      react: 19.1.0
    optionalDependencies:
      '@types/react': 19.1.8

  '@radix-ui/react-use-layout-effect@1.1.1(@types/react@19.1.8)(react@19.1.0)':
    dependencies:
      react: 19.1.0
    optionalDependencies:
      '@types/react': 19.1.8

  '@radix-ui/react-use-previous@1.1.1(@types/react@19.1.8)(react@19.1.0)':
    dependencies:
      react: 19.1.0
    optionalDependencies:
      '@types/react': 19.1.8

  '@radix-ui/react-use-rect@1.1.1(@types/react@19.1.8)(react@19.1.0)':
    dependencies:
      '@radix-ui/rect': 1.1.1
      react: 19.1.0
    optionalDependencies:
      '@types/react': 19.1.8

  '@radix-ui/react-use-size@1.1.1(@types/react@19.1.8)(react@19.1.0)':
    dependencies:
      '@radix-ui/react-use-layout-effect': 1.1.1(@types/react@19.1.8)(react@19.1.0)
      react: 19.1.0
    optionalDependencies:
      '@types/react': 19.1.8

  '@radix-ui/react-visually-hidden@1.2.3(@types/react-dom@19.1.6(@types/react@19.1.8))(@types/react@19.1.8)(react-dom@19.1.0(react@19.1.0))(react@19.1.0)':
    dependencies:
      '@radix-ui/react-primitive': 2.1.3(@types/react-dom@19.1.6(@types/react@19.1.8))(@types/react@19.1.8)(react-dom@19.1.0(react@19.1.0))(react@19.1.0)
      react: 19.1.0
      react-dom: 19.1.0(react@19.1.0)
    optionalDependencies:
      '@types/react': 19.1.8
      '@types/react-dom': 19.1.6(@types/react@19.1.8)

  '@radix-ui/rect@1.1.1': {}

  '@rolldown/pluginutils@1.0.0-beta.27': {}

  '@rollup/plugin-alias@5.1.1(rollup@4.34.8)':
    optionalDependencies:
      rollup: 4.34.8

  '@rollup/plugin-commonjs@28.0.3(rollup@4.34.8)':
    dependencies:
      '@rollup/pluginutils': 5.3.0(rollup@4.34.8)
      commondir: 1.0.1
      estree-walker: 2.0.2
      fdir: 6.4.6(picomatch@4.0.3)
      is-reference: 1.2.1
      magic-string: 0.30.19
      picomatch: 4.0.3
    optionalDependencies:
      rollup: 4.34.8

  '@rollup/plugin-json@6.1.0(rollup@4.34.8)':
    dependencies:
      '@rollup/pluginutils': 5.3.0(rollup@4.34.8)
    optionalDependencies:
      rollup: 4.34.8

  '@rollup/plugin-node-resolve@16.0.1(rollup@4.34.8)':
    dependencies:
      '@rollup/pluginutils': 5.3.0(rollup@4.34.8)
      '@types/resolve': 1.20.2
      deepmerge: 4.3.1
      is-module: 1.0.0
      resolve: 1.22.10
    optionalDependencies:
      rollup: 4.34.8

  '@rollup/plugin-replace@6.0.2(rollup@4.34.8)':
    dependencies:
      '@rollup/pluginutils': 5.3.0(rollup@4.34.8)
      magic-string: 0.30.19
    optionalDependencies:
      rollup: 4.34.8

  '@rollup/plugin-virtual@3.0.2(rollup@4.34.8)':
    optionalDependencies:
      rollup: 4.34.8

  '@rollup/pluginutils@5.2.0(rollup@4.34.8)':
    dependencies:
      '@types/estree': 1.0.8
      estree-walker: 2.0.2
      picomatch: 4.0.3
    optionalDependencies:
      rollup: 4.34.8

  '@rollup/pluginutils@5.3.0(rollup@4.34.8)':
    dependencies:
      '@types/estree': 1.0.8
      estree-walker: 2.0.2
      picomatch: 4.0.3
    optionalDependencies:
      rollup: 4.34.8

  '@rollup/rollup-android-arm-eabi@4.34.8':
    optional: true

  '@rollup/rollup-android-arm64@4.34.8':
    optional: true

  '@rollup/rollup-darwin-arm64@4.34.8':
    optional: true

  '@rollup/rollup-darwin-x64@4.34.8':
    optional: true

  '@rollup/rollup-freebsd-arm64@4.34.8':
    optional: true

  '@rollup/rollup-freebsd-x64@4.34.8':
    optional: true

  '@rollup/rollup-linux-arm-gnueabihf@4.34.8':
    optional: true

  '@rollup/rollup-linux-arm-musleabihf@4.34.8':
    optional: true

  '@rollup/rollup-linux-arm64-gnu@4.34.8':
    optional: true

  '@rollup/rollup-linux-arm64-musl@4.34.8':
    optional: true

  '@rollup/rollup-linux-loongarch64-gnu@4.34.8':
    optional: true

  '@rollup/rollup-linux-powerpc64le-gnu@4.34.8':
    optional: true

  '@rollup/rollup-linux-riscv64-gnu@4.34.8':
    optional: true

  '@rollup/rollup-linux-s390x-gnu@4.34.8':
    optional: true

  '@rollup/rollup-linux-x64-gnu@4.34.8':
    optional: true

  '@rollup/rollup-linux-x64-musl@4.34.8':
    optional: true

  '@rollup/rollup-win32-arm64-msvc@4.34.8':
    optional: true

  '@rollup/rollup-win32-ia32-msvc@4.34.8':
    optional: true

  '@rollup/rollup-win32-x64-msvc@4.34.8':
    optional: true

  '@sec-ant/readable-stream@0.4.1': {}

  '@shikijs/core@3.12.2':
    dependencies:
      '@shikijs/types': 3.12.2
      '@shikijs/vscode-textmate': 10.0.2
      '@types/hast': 3.0.4
      hast-util-to-html: 9.0.5

  '@shikijs/engine-javascript@3.12.2':
    dependencies:
      '@shikijs/types': 3.12.2
      '@shikijs/vscode-textmate': 10.0.2
      oniguruma-to-es: 4.3.3

  '@shikijs/engine-oniguruma@3.12.2':
    dependencies:
      '@shikijs/types': 3.12.2
      '@shikijs/vscode-textmate': 10.0.2

  '@shikijs/engine-oniguruma@3.13.0':
    dependencies:
      '@shikijs/types': 3.13.0
      '@shikijs/vscode-textmate': 10.0.2

  '@shikijs/langs@3.12.2':
    dependencies:
      '@shikijs/types': 3.12.2

  '@shikijs/langs@3.13.0':
    dependencies:
      '@shikijs/types': 3.13.0

  '@shikijs/themes@3.12.2':
    dependencies:
      '@shikijs/types': 3.12.2

  '@shikijs/themes@3.13.0':
    dependencies:
      '@shikijs/types': 3.13.0

  '@shikijs/types@3.12.2':
    dependencies:
      '@shikijs/vscode-textmate': 10.0.2
      '@types/hast': 3.0.4

  '@shikijs/types@3.13.0':
    dependencies:
      '@shikijs/vscode-textmate': 10.0.2
      '@types/hast': 3.0.4

  '@shikijs/vscode-textmate@10.0.2': {}

  '@sindresorhus/merge-streams@4.0.0': {}

  '@stackblitz/sdk@1.11.0': {}

  '@swc/helpers@0.5.17':
    dependencies:
      tslib: 2.8.1

  '@tailwindcss/node@4.1.13':
    dependencies:
      '@jridgewell/remapping': 2.3.5
      enhanced-resolve: 5.18.3
      jiti: 2.5.1
      lightningcss: 1.30.1
      magic-string: 0.30.19
      source-map-js: 1.2.1
      tailwindcss: 4.1.13

  '@tailwindcss/oxide-android-arm64@4.1.13':
    optional: true

  '@tailwindcss/oxide-darwin-arm64@4.1.13':
    optional: true

  '@tailwindcss/oxide-darwin-x64@4.1.13':
    optional: true

  '@tailwindcss/oxide-freebsd-x64@4.1.13':
    optional: true

  '@tailwindcss/oxide-linux-arm-gnueabihf@4.1.13':
    optional: true

  '@tailwindcss/oxide-linux-arm64-gnu@4.1.13':
    optional: true

  '@tailwindcss/oxide-linux-arm64-musl@4.1.13':
    optional: true

  '@tailwindcss/oxide-linux-x64-gnu@4.1.13':
    optional: true

  '@tailwindcss/oxide-linux-x64-musl@4.1.13':
    optional: true

  '@tailwindcss/oxide-wasm32-wasi@4.1.13':
    optional: true

  '@tailwindcss/oxide-win32-arm64-msvc@4.1.13':
    optional: true

  '@tailwindcss/oxide-win32-x64-msvc@4.1.13':
    optional: true

  '@tailwindcss/oxide@4.1.13':
    dependencies:
      detect-libc: 2.1.0
      tar: 7.4.3
    optionalDependencies:
      '@tailwindcss/oxide-android-arm64': 4.1.13
      '@tailwindcss/oxide-darwin-arm64': 4.1.13
      '@tailwindcss/oxide-darwin-x64': 4.1.13
      '@tailwindcss/oxide-freebsd-x64': 4.1.13
      '@tailwindcss/oxide-linux-arm-gnueabihf': 4.1.13
      '@tailwindcss/oxide-linux-arm64-gnu': 4.1.13
      '@tailwindcss/oxide-linux-arm64-musl': 4.1.13
      '@tailwindcss/oxide-linux-x64-gnu': 4.1.13
      '@tailwindcss/oxide-linux-x64-musl': 4.1.13
      '@tailwindcss/oxide-wasm32-wasi': 4.1.13
      '@tailwindcss/oxide-win32-arm64-msvc': 4.1.13
      '@tailwindcss/oxide-win32-x64-msvc': 4.1.13

  '@tailwindcss/vite@4.1.13(vite@6.3.6(@types/node@24.3.0)(jiti@2.5.1)(lightningcss@1.30.1)(tsx@4.19.3)(yaml@2.8.0))':
    dependencies:
      '@tailwindcss/node': 4.1.13
      '@tailwindcss/oxide': 4.1.13
      tailwindcss: 4.1.13
      vite: 6.3.6(@types/node@24.3.0)(jiti@2.5.1)(lightningcss@1.30.1)(tsx@4.19.3)(yaml@2.8.0)

  '@testing-library/dom@10.4.0':
    dependencies:
      '@babel/code-frame': 7.27.1
      '@babel/runtime': 7.26.9
      '@types/aria-query': 5.0.4
      aria-query: 5.3.0
      chalk: 4.1.2
      dom-accessibility-api: 0.5.16
      lz-string: 1.5.0
      pretty-format: 27.5.1

  '@testing-library/user-event@14.6.1(@testing-library/dom@10.4.0)':
    dependencies:
      '@testing-library/dom': 10.4.0

  '@trysound/sax@0.2.0': {}

  '@types/acorn@4.0.6':
    dependencies:
      '@types/estree': 1.0.8

  '@types/aria-query@5.0.4': {}

  '@types/babel__core@7.20.5':
    dependencies:
      '@babel/parser': 7.27.0
      '@babel/types': 7.26.5
      '@types/babel__generator': 7.6.8
      '@types/babel__template': 7.4.4
      '@types/babel__traverse': 7.20.7

  '@types/babel__generator@7.6.8':
    dependencies:
      '@babel/types': 7.26.5

  '@types/babel__standalone@7.1.9':
    dependencies:
      '@babel/parser': 7.26.9
      '@babel/types': 7.26.5
      '@types/babel__core': 7.20.5
      '@types/babel__generator': 7.6.8
      '@types/babel__template': 7.4.4
      '@types/babel__traverse': 7.20.7

  '@types/babel__template@7.4.4':
    dependencies:
      '@babel/parser': 7.26.9
      '@babel/types': 7.26.5

  '@types/babel__traverse@7.20.7':
    dependencies:
      '@babel/types': 7.26.5

  '@types/bun@1.2.22(@types/react@19.1.8)':
    dependencies:
      bun-types: 1.2.22(@types/react@19.1.8)
    transitivePeerDependencies:
      - '@types/react'

  '@types/chai@5.2.2':
    dependencies:
      '@types/deep-eql': 4.0.2

  '@types/cookie@0.6.0':
    optional: true

  '@types/debug@4.1.12':
    dependencies:
      '@types/ms': 2.1.0

  '@types/deep-eql@4.0.2': {}

  '@types/dom-mediacapture-record@1.0.22': {}

  '@types/estree-jsx@1.0.5':
    dependencies:
      '@types/estree': 1.0.8

  '@types/estree@1.0.6': {}

  '@types/estree@1.0.8': {}

  '@types/fontkit@2.0.8':
    dependencies:
      '@types/node': 24.3.0

  '@types/geojson@7946.0.16': {}

  '@types/hast@3.0.4':
    dependencies:
      '@types/unist': 3.0.3

  '@types/js-yaml@4.0.9': {}

  '@types/katex@0.16.7': {}

  '@types/mathjax@0.0.40': {}

  '@types/mdast@4.0.4':
    dependencies:
      '@types/unist': 3.0.3

  '@types/mdx@2.0.13': {}

  '@types/moo@0.5.10': {}

  '@types/ms@2.1.0': {}

  '@types/nearley@2.11.5': {}

  '@types/nlcst@2.0.3':
    dependencies:
      '@types/unist': 3.0.3

  '@types/node@17.0.45': {}

  '@types/node@24.3.0':
    dependencies:
      undici-types: 7.10.0

  '@types/node@24.5.2':
    dependencies:
      undici-types: 7.12.0

  '@types/picomatch@4.0.1': {}

  '@types/react-dom@19.1.6(@types/react@19.1.8)':
    dependencies:
      '@types/react': 19.1.8

  '@types/react@19.1.8':
    dependencies:
      csstype: 3.1.3

  '@types/resolve@1.20.2': {}

  '@types/sax@1.2.7':
    dependencies:
      '@types/node': 24.3.0

  '@types/statuses@2.0.6':
    optional: true

  '@types/tough-cookie@4.0.5':
    optional: true

  '@types/trusted-types@1.0.6': {}

  '@types/unist@2.0.11': {}

  '@types/unist@3.0.3': {}

  '@types/webxr@0.4.0': {}

  '@typescript/analyze-trace@0.10.1':
    dependencies:
      chalk: 4.1.2
      exit: 0.1.2
      jsonparse: 1.3.1
      jsonstream-next: 3.0.0
      p-limit: 3.1.0
      split2: 3.2.2
      treeify: 1.1.0
      yargs: 16.2.0

  '@typescript/vfs@1.6.1(typescript@5.8.3)':
    dependencies:
      debug: 4.4.3
      typescript: 5.8.3
    transitivePeerDependencies:
      - supports-color

  '@ungap/structured-clone@1.3.0': {}

  '@vitejs/plugin-basic-ssl@2.1.0(vite@6.3.6(@types/node@24.3.0)(jiti@2.5.1)(lightningcss@1.30.1)(tsx@4.19.3)(yaml@2.8.0))':
    dependencies:
      vite: 6.3.6(@types/node@24.3.0)(jiti@2.5.1)(lightningcss@1.30.1)(tsx@4.19.3)(yaml@2.8.0)

  '@vitejs/plugin-react@4.7.0(vite@6.3.6(@types/node@24.3.0)(jiti@2.5.1)(lightningcss@1.30.1)(tsx@4.19.3)(yaml@2.8.0))':
    dependencies:
      '@babel/core': 7.28.4
      '@babel/plugin-transform-react-jsx-self': 7.27.1(@babel/core@7.28.4)
      '@babel/plugin-transform-react-jsx-source': 7.27.1(@babel/core@7.28.4)
      '@rolldown/pluginutils': 1.0.0-beta.27
      '@types/babel__core': 7.20.5
      react-refresh: 0.17.0
      vite: 6.3.6(@types/node@24.3.0)(jiti@2.5.1)(lightningcss@1.30.1)(tsx@4.19.3)(yaml@2.8.0)
    transitivePeerDependencies:
      - supports-color

  '@vitest/browser@3.2.4(msw@2.10.2(@types/node@24.5.2)(typescript@5.8.3))(vite@6.3.5(@types/node@24.5.2)(jiti@2.5.1)(lightningcss@1.30.1)(tsx@4.19.3)(yaml@2.8.1))(vitest@3.2.4)':
    dependencies:
      '@testing-library/dom': 10.4.0
      '@testing-library/user-event': 14.6.1(@testing-library/dom@10.4.0)
      '@vitest/mocker': 3.2.4(msw@2.10.2(@types/node@24.5.2)(typescript@5.8.3))(vite@6.3.5(@types/node@24.5.2)(jiti@2.5.1)(lightningcss@1.30.1)(tsx@4.19.3)(yaml@2.8.1))
      '@vitest/utils': 3.2.4
      magic-string: 0.30.17
      sirv: 3.0.1
      tinyrainbow: 2.0.0
      vitest: 3.2.4(@types/debug@4.1.12)(@types/node@24.5.2)(@vitest/browser@3.2.4)(jiti@2.5.1)(jsdom@27.0.0(canvas@3.2.0)(postcss@8.5.6))(lightningcss@1.30.1)(msw@2.10.2(@types/node@24.5.2)(typescript@5.8.3))(tsx@4.19.3)(yaml@2.8.1)
      ws: 8.18.3
    transitivePeerDependencies:
      - bufferutil
      - msw
      - utf-8-validate
      - vite
    optional: true

  '@vitest/browser@3.2.4(msw@2.10.2(@types/node@24.5.2)(typescript@5.8.3))(vite@6.3.6(@types/node@24.5.2)(jiti@2.4.2)(lightningcss@1.30.1)(tsx@4.19.3)(yaml@2.8.1))(vitest@3.2.4)':
    dependencies:
      '@testing-library/dom': 10.4.0
      '@testing-library/user-event': 14.6.1(@testing-library/dom@10.4.0)
      '@vitest/mocker': 3.2.4(msw@2.10.2(@types/node@24.5.2)(typescript@5.8.3))(vite@6.3.6(@types/node@24.5.2)(jiti@2.4.2)(lightningcss@1.30.1)(tsx@4.19.3)(yaml@2.8.1))
      '@vitest/utils': 3.2.4
      magic-string: 0.30.17
      sirv: 3.0.1
      tinyrainbow: 2.0.0
      vitest: 3.2.4(@types/debug@4.1.12)(@types/node@24.5.2)(@vitest/browser@3.2.4)(jiti@2.4.2)(jsdom@27.0.0(canvas@3.2.0)(postcss@8.5.6))(lightningcss@1.30.1)(msw@2.10.2(@types/node@24.5.2)(typescript@5.8.3))(tsx@4.19.3)(yaml@2.8.1)
      ws: 8.18.3
    transitivePeerDependencies:
      - bufferutil
      - msw
      - utf-8-validate
      - vite

  '@vitest/coverage-v8@3.1.2(@vitest/browser@3.2.4)(vitest@3.2.4)':
    dependencies:
      '@ampproject/remapping': 2.3.0
      '@bcoe/v8-coverage': 1.0.2
      debug: 4.4.0
      istanbul-lib-coverage: 3.2.2
      istanbul-lib-report: 3.0.1
      istanbul-lib-source-maps: 5.0.6
      istanbul-reports: 3.1.7
      magic-string: 0.30.17
      magicast: 0.3.5
      std-env: 3.9.0
      test-exclude: 7.0.1
      tinyrainbow: 2.0.0
      vitest: 3.2.4(@types/debug@4.1.12)(@types/node@24.5.2)(@vitest/browser@3.2.4)(jiti@2.4.2)(jsdom@27.0.0(canvas@3.2.0)(postcss@8.5.6))(lightningcss@1.30.1)(msw@2.10.2(@types/node@24.5.2)(typescript@5.8.3))(tsx@4.19.3)(yaml@2.8.1)
    optionalDependencies:
      '@vitest/browser': 3.2.4(msw@2.10.2(@types/node@24.5.2)(typescript@5.8.3))(vite@6.3.6(@types/node@24.5.2)(jiti@2.4.2)(lightningcss@1.30.1)(tsx@4.19.3)(yaml@2.8.1))(vitest@3.2.4)
    transitivePeerDependencies:
      - supports-color

  '@vitest/expect@3.2.4':
    dependencies:
      '@types/chai': 5.2.2
      '@vitest/spy': 3.2.4
      '@vitest/utils': 3.2.4
      chai: 5.2.0
      tinyrainbow: 2.0.0

  '@vitest/mocker@3.2.4(msw@2.10.2(@types/node@24.5.2)(typescript@5.8.3))(vite@6.3.5(@types/node@24.5.2)(jiti@2.4.2)(lightningcss@1.30.1)(tsx@4.19.3)(yaml@2.8.1))':
    dependencies:
      '@vitest/spy': 3.2.4
      estree-walker: 3.0.3
      magic-string: 0.30.19
    optionalDependencies:
      msw: 2.10.2(@types/node@24.5.2)(typescript@5.8.3)
      vite: 6.3.5(@types/node@24.5.2)(jiti@2.4.2)(lightningcss@1.30.1)(tsx@4.19.3)(yaml@2.8.1)

  '@vitest/mocker@3.2.4(msw@2.10.2(@types/node@24.5.2)(typescript@5.8.3))(vite@6.3.5(@types/node@24.5.2)(jiti@2.5.1)(lightningcss@1.30.1)(tsx@4.19.3)(yaml@2.8.1))':
    dependencies:
      '@vitest/spy': 3.2.4
      estree-walker: 3.0.3
      magic-string: 0.30.19
    optionalDependencies:
      msw: 2.10.2(@types/node@24.5.2)(typescript@5.8.3)
      vite: 6.3.5(@types/node@24.5.2)(jiti@2.5.1)(lightningcss@1.30.1)(tsx@4.19.3)(yaml@2.8.1)

  '@vitest/mocker@3.2.4(msw@2.10.2(@types/node@24.5.2)(typescript@5.8.3))(vite@6.3.6(@types/node@24.5.2)(jiti@2.4.2)(lightningcss@1.30.1)(tsx@4.19.3)(yaml@2.8.1))':
    dependencies:
      '@vitest/spy': 3.2.4
      estree-walker: 3.0.3
      magic-string: 0.30.19
    optionalDependencies:
      msw: 2.10.2(@types/node@24.5.2)(typescript@5.8.3)
      vite: 6.3.6(@types/node@24.5.2)(jiti@2.4.2)(lightningcss@1.30.1)(tsx@4.19.3)(yaml@2.8.1)

  '@vitest/pretty-format@3.2.4':
    dependencies:
      tinyrainbow: 2.0.0

  '@vitest/runner@3.2.4':
    dependencies:
      '@vitest/utils': 3.2.4
      pathe: 2.0.3
      strip-literal: 3.0.0

  '@vitest/snapshot@3.2.4':
    dependencies:
      '@vitest/pretty-format': 3.2.4
      magic-string: 0.30.19
      pathe: 2.0.3

  '@vitest/spy@3.2.4':
    dependencies:
      tinyspy: 4.0.3

  '@vitest/utils@3.2.4':
    dependencies:
      '@vitest/pretty-format': 3.2.4
      loupe: 3.1.4
      tinyrainbow: 2.0.0

  '@volar/kit@2.4.11(typescript@5.8.3)':
    dependencies:
      '@volar/language-service': 2.4.11
      '@volar/typescript': 2.4.11
      typesafe-path: 0.2.2
      typescript: 5.8.3
      vscode-languageserver-textdocument: 1.0.12
      vscode-uri: 3.1.0

  '@volar/language-core@2.4.11':
    dependencies:
      '@volar/source-map': 2.4.11

  '@volar/language-server@2.4.11':
    dependencies:
      '@volar/language-core': 2.4.11
      '@volar/language-service': 2.4.11
      '@volar/typescript': 2.4.11
      path-browserify: 1.0.1
      request-light: 0.7.0
      vscode-languageserver: 9.0.1
      vscode-languageserver-protocol: 3.17.5
      vscode-languageserver-textdocument: 1.0.12
      vscode-uri: 3.1.0

  '@volar/language-service@2.4.11':
    dependencies:
      '@volar/language-core': 2.4.11
      vscode-languageserver-protocol: 3.17.5
      vscode-languageserver-textdocument: 1.0.12
      vscode-uri: 3.1.0

  '@volar/source-map@2.4.11': {}

  '@volar/typescript@2.4.11':
    dependencies:
      '@volar/language-core': 2.4.11
      path-browserify: 1.0.1
      vscode-uri: 3.1.0

  '@vscode/emmet-helper@2.11.0':
    dependencies:
      emmet: 2.4.11
      jsonc-parser: 2.3.1
      vscode-languageserver-textdocument: 1.0.12
      vscode-languageserver-types: 3.17.5
      vscode-uri: 3.1.0

  '@vscode/l10n@0.0.18': {}

  '@vtbag/cam-shaft@1.0.6': {}

  '@vtbag/element-crossing@1.1.0': {}

  '@vtbag/inspection-chamber@1.0.22': {}

  '@vtbag/turn-signal@1.3.1': {}

  '@vtbag/utensil-drawer@1.2.11': {}

  '@webgpu/types@0.1.63': {}

  '@xmldom/xmldom@0.9.8': {}

  acorn-jsx@5.3.2(acorn@8.15.0):
    dependencies:
      acorn: 8.15.0

  acorn@8.14.1: {}

  acorn@8.15.0: {}

  agent-base@7.1.4: {}

  ajv@8.17.1:
    dependencies:
      fast-deep-equal: 3.1.3
      fast-uri: 3.0.6
      json-schema-traverse: 1.0.0
      require-from-string: 2.0.2

  ansi-align@3.0.1:
    dependencies:
      string-width: 4.2.3

  ansi-regex@5.0.1: {}

  ansi-regex@6.1.0: {}

  ansi-regex@6.2.2: {}

  ansi-styles@4.3.0:
    dependencies:
      color-convert: 2.0.1

  ansi-styles@5.2.0: {}

  ansi-styles@6.2.3: {}

  any-promise@1.3.0: {}

  anymatch@3.1.3:
    dependencies:
      normalize-path: 3.0.0
      picomatch: 2.3.1

  arg@5.0.2: {}

  argparse@2.0.1: {}

  aria-hidden@1.2.6:
    dependencies:
      tslib: 2.8.1

  aria-query@5.3.0:
    dependencies:
      dequal: 2.0.3

  aria-query@5.3.2: {}

  arktype@2.1.20:
    dependencies:
      '@ark/schema': 0.46.0
      '@ark/util': 0.46.0

  arktype@2.1.22:
    dependencies:
      '@ark/schema': 0.49.0
      '@ark/util': 0.49.0

  array-iterate@2.0.1: {}

  assertion-error@2.0.1: {}

  astring@1.9.0: {}

  astro-expressive-code@0.41.2(astro@5.13.7(@types/node@24.3.0)(jiti@2.5.1)(lightningcss@1.30.1)(rollup@4.34.8)(tsx@4.19.3)(typescript@5.8.3)(yaml@2.8.0)):
    dependencies:
      astro: 5.13.7(@types/node@24.3.0)(jiti@2.5.1)(lightningcss@1.30.1)(rollup@4.34.8)(tsx@4.19.3)(typescript@5.8.3)(yaml@2.8.0)
      rehype-expressive-code: 0.41.2

  astro-remote@0.3.3:
    dependencies:
      entities: 4.5.0
      marked: 12.0.2
      marked-footnote: 1.2.4(marked@12.0.2)
      marked-smartypants: 1.1.9(marked@12.0.2)
      ultrahtml: 1.6.0

  astro-vtbot@2.1.6:
    dependencies:
      '@vtbag/cam-shaft': 1.0.6
      '@vtbag/element-crossing': 1.1.0
      '@vtbag/inspection-chamber': 1.0.22
      '@vtbag/turn-signal': 1.3.1
      '@vtbag/utensil-drawer': 1.2.11

  astro@5.13.7(@types/node@24.3.0)(jiti@2.5.1)(lightningcss@1.30.1)(rollup@4.34.8)(tsx@4.19.3)(typescript@5.8.3)(yaml@2.8.0):
    dependencies:
      '@astrojs/compiler': 2.13.0
      '@astrojs/internal-helpers': 0.7.2
      '@astrojs/markdown-remark': 6.3.6
      '@astrojs/telemetry': 3.3.0
      '@capsizecss/unpack': 2.4.0
      '@oslojs/encoding': 1.1.0
      '@rollup/pluginutils': 5.3.0(rollup@4.34.8)
      acorn: 8.15.0
      aria-query: 5.3.2
      axobject-query: 4.1.0
      boxen: 8.0.1
      ci-info: 4.3.0
      clsx: 2.1.1
      common-ancestor-path: 1.0.1
      cookie: 1.0.2
      cssesc: 3.0.0
      debug: 4.4.3
      deterministic-object-hash: 2.0.2
      devalue: 5.3.2
      diff: 5.2.0
      dlv: 1.1.3
      dset: 3.1.4
      es-module-lexer: 1.7.0
      esbuild: 0.25.9
      estree-walker: 3.0.3
      flattie: 1.1.1
      fontace: 0.3.0
      github-slugger: 2.0.0
      html-escaper: 3.0.3
      http-cache-semantics: 4.2.0
      import-meta-resolve: 4.2.0
      js-yaml: 4.1.0
      kleur: 4.1.5
      magic-string: 0.30.19
      magicast: 0.3.5
      mrmime: 2.0.1
      neotraverse: 0.6.18
      p-limit: 6.2.0
      p-queue: 8.1.1
      package-manager-detector: 1.3.0
      picomatch: 4.0.3
      prompts: 2.4.2
      rehype: 13.0.2
      semver: 7.7.2
      shiki: 3.12.2
      smol-toml: 1.4.2
      tinyexec: 0.3.2
      tinyglobby: 0.2.15
      tsconfck: 3.1.6(typescript@5.8.3)
      ultrahtml: 1.6.0
      unifont: 0.5.2
      unist-util-visit: 5.0.0
      unstorage: 1.17.1
      vfile: 6.0.3
      vite: 6.3.6(@types/node@24.3.0)(jiti@2.5.1)(lightningcss@1.30.1)(tsx@4.19.3)(yaml@2.8.0)
      vitefu: 1.1.1(vite@6.3.6(@types/node@24.3.0)(jiti@2.5.1)(lightningcss@1.30.1)(tsx@4.19.3)(yaml@2.8.0))
      xxhash-wasm: 1.1.0
      yargs-parser: 21.1.1
      yocto-spinner: 0.2.3
      zod: 3.25.76
      zod-to-json-schema: 3.24.6(zod@3.25.76)
      zod-to-ts: 1.2.0(typescript@5.8.3)(zod@3.25.76)
    optionalDependencies:
      sharp: 0.34.2
    transitivePeerDependencies:
      - '@azure/app-configuration'
      - '@azure/cosmos'
      - '@azure/data-tables'
      - '@azure/identity'
      - '@azure/keyvault-secrets'
      - '@azure/storage-blob'
      - '@capacitor/preferences'
      - '@deno/kv'
      - '@netlify/blobs'
      - '@planetscale/database'
      - '@types/node'
      - '@upstash/redis'
      - '@vercel/blob'
      - '@vercel/functions'
      - '@vercel/kv'
      - aws4fetch
      - db0
      - encoding
      - idb-keyval
      - ioredis
      - jiti
      - less
      - lightningcss
      - rollup
      - sass
      - sass-embedded
      - stylus
      - sugarss
      - supports-color
      - terser
      - tsx
      - typescript
      - uploadthing
      - yaml

  autoprefixer@10.4.21(postcss@8.5.3):
    dependencies:
      browserslist: 4.25.0
      caniuse-lite: 1.0.30001723
      fraction.js: 4.3.7
      normalize-range: 0.1.2
      picocolors: 1.1.1
      postcss: 8.5.3
      postcss-value-parser: 4.2.0

  autoprefixer@10.4.21(postcss@8.5.6):
    dependencies:
      browserslist: 4.25.0
      caniuse-lite: 1.0.30001723
      fraction.js: 4.3.7
      normalize-range: 0.1.2
      picocolors: 1.1.1
      postcss: 8.5.6
      postcss-value-parser: 4.2.0

  axobject-query@4.1.0: {}

  bail@2.0.2: {}

  balanced-match@1.0.2: {}

  base-64@1.0.0: {}

  base64-js@1.5.1: {}

  baseline-browser-mapping@2.8.5: {}

  bcp-47-match@2.0.3: {}

  bcp-47@2.1.0:
    dependencies:
      is-alphabetical: 2.0.1
      is-alphanumerical: 2.0.1
      is-decimal: 2.0.1

  before-after-hook@2.2.3: {}

  bidi-js@1.0.3:
    dependencies:
      require-from-string: 2.0.2

  binary-search-bounds@2.0.5: {}

  bl@4.1.0:
    dependencies:
      buffer: 5.7.1
      inherits: 2.0.4
      readable-stream: 3.6.2

  blob-to-buffer@1.2.9: {}

  boolbase@1.0.0: {}

  boxen@8.0.1:
    dependencies:
      ansi-align: 3.0.1
      camelcase: 8.0.0
      chalk: 5.6.2
      cli-boxes: 3.0.0
      string-width: 7.2.0
      type-fest: 4.41.0
      widest-line: 5.0.0
      wrap-ansi: 9.0.2

  brace-expansion@2.0.2:
    dependencies:
      balanced-match: 1.0.2

  braces@3.0.3:
    dependencies:
      fill-range: 7.1.1

  brotli@1.3.3:
    dependencies:
      base64-js: 1.5.1

  browserslist@4.25.0:
    dependencies:
      caniuse-lite: 1.0.30001723
      electron-to-chromium: 1.5.168
      node-releases: 2.0.19
      update-browserslist-db: 1.1.3(browserslist@4.25.0)

  browserslist@4.25.1:
    dependencies:
      caniuse-lite: 1.0.30001726
      electron-to-chromium: 1.5.178
      node-releases: 2.0.19
      update-browserslist-db: 1.1.3(browserslist@4.25.1)

  browserslist@4.26.2:
    dependencies:
      baseline-browser-mapping: 2.8.5
      caniuse-lite: 1.0.30001743
      electron-to-chromium: 1.5.221
      node-releases: 2.0.21
      update-browserslist-db: 1.1.3(browserslist@4.26.2)

  buffer@5.7.1:
    dependencies:
      base64-js: 1.5.1
      ieee754: 1.2.1

  bun-types@1.2.22(@types/react@19.1.8):
    dependencies:
      '@types/node': 24.5.2
      '@types/react': 19.1.8

  bundle-require@5.1.0(esbuild@0.25.6):
    dependencies:
      esbuild: 0.25.6
      load-tsconfig: 0.2.5

  cac@6.7.14: {}

  call-me-maybe@1.0.2: {}

  camelcase@8.0.0: {}

  caniuse-api@3.0.0:
    dependencies:
      browserslist: 4.26.2
      caniuse-lite: 1.0.30001743
      lodash.memoize: 4.1.2
      lodash.uniq: 4.5.0

  caniuse-lite@1.0.30001723: {}

  caniuse-lite@1.0.30001726: {}

  caniuse-lite@1.0.30001743: {}

  canvas@3.2.0:
    dependencies:
      node-addon-api: 7.1.1
      prebuild-install: 7.1.3
    optional: true

  ccount@2.0.1: {}

  chai@5.2.0:
    dependencies:
      assertion-error: 2.0.1
      check-error: 2.1.1
      deep-eql: 5.0.2
      loupe: 3.1.4
      pathval: 2.0.0

  chalk@4.1.2:
    dependencies:
      ansi-styles: 4.3.0
      supports-color: 7.2.0

  chalk@5.6.2: {}

  character-entities-html4@2.1.0: {}

  character-entities-legacy@3.0.0: {}

  character-entities@2.0.2: {}

  character-reference-invalid@2.0.1: {}

  check-error@2.1.1: {}

  chokidar@4.0.3:
    dependencies:
      readdirp: 4.1.2

  chownr@1.1.4:
    optional: true

  chownr@3.0.0: {}

  ci-info@4.3.0: {}

  citty@0.1.6:
    dependencies:
      consola: 3.4.0

  classnames@2.5.1: {}

  cli-boxes@3.0.0: {}

  cli-cursor@3.1.0:
    dependencies:
      restore-cursor: 3.1.0

  cli-spinners@2.9.2: {}

  cli-width@4.1.0:
    optional: true

  cliui@7.0.4:
    dependencies:
      string-width: 4.2.3
      strip-ansi: 6.0.1
      wrap-ansi: 7.0.0

  cliui@8.0.1:
    dependencies:
      string-width: 4.2.3
      strip-ansi: 6.0.1
      wrap-ansi: 7.0.0

  clone@1.0.4: {}

  clone@2.1.2: {}

  clsx@2.1.1: {}

  collapse-white-space@2.1.0: {}

  color-convert@2.0.1:
    dependencies:
      color-name: 1.1.4

  color-name@1.1.4: {}

  color-string@1.9.1:
    dependencies:
      color-name: 1.1.4
      simple-swizzle: 0.2.2

  color@4.2.3:
    dependencies:
      color-convert: 2.0.1
      color-string: 1.9.1

  colord@2.9.3: {}

  comma-separated-tokens@2.0.3: {}

  commander@13.1.0: {}

  commander@2.20.3: {}

  commander@4.1.1: {}

  commander@7.2.0: {}

  commander@8.3.0: {}

  common-ancestor-path@1.0.1: {}

  commondir@1.0.1: {}

  confbox@0.1.8: {}

  confbox@0.2.1: {}

  consola@3.4.0: {}

  convert-source-map@2.0.0: {}

  cookie-es@1.2.2: {}

  cookie@0.7.2:
    optional: true

  cookie@1.0.2: {}

  cross-fetch@3.2.0:
    dependencies:
      node-fetch: 2.7.0
    transitivePeerDependencies:
      - encoding

  cross-spawn@7.0.6:
    dependencies:
      path-key: 3.1.1
      shebang-command: 2.0.0
      which: 2.0.2

  crossws@0.3.5:
    dependencies:
      uncrypto: 0.1.3

  css-declaration-sorter@7.2.0(postcss@8.5.6):
    dependencies:
      postcss: 8.5.6

  css-select@5.1.0:
    dependencies:
      boolbase: 1.0.0
      css-what: 6.1.0
      domhandler: 5.0.3
      domutils: 3.2.2
      nth-check: 2.1.1

  css-selector-parser@3.0.5: {}

  css-tree@2.2.1:
    dependencies:
      mdn-data: 2.0.28
      source-map-js: 1.2.1

  css-tree@2.3.1:
    dependencies:
      mdn-data: 2.0.30
      source-map-js: 1.2.1

  css-tree@3.1.0:
    dependencies:
      mdn-data: 2.12.2
      source-map-js: 1.2.1

  css-what@6.1.0: {}

  cssesc@3.0.0: {}

  cssnano-preset-default@7.0.6(postcss@8.5.6):
    dependencies:
      browserslist: 4.25.1
      css-declaration-sorter: 7.2.0(postcss@8.5.6)
      cssnano-utils: 5.0.0(postcss@8.5.6)
      postcss: 8.5.6
      postcss-calc: 10.1.1(postcss@8.5.6)
      postcss-colormin: 7.0.2(postcss@8.5.6)
      postcss-convert-values: 7.0.4(postcss@8.5.6)
      postcss-discard-comments: 7.0.3(postcss@8.5.6)
      postcss-discard-duplicates: 7.0.1(postcss@8.5.6)
      postcss-discard-empty: 7.0.0(postcss@8.5.6)
      postcss-discard-overridden: 7.0.0(postcss@8.5.6)
      postcss-merge-longhand: 7.0.4(postcss@8.5.6)
      postcss-merge-rules: 7.0.4(postcss@8.5.6)
      postcss-minify-font-values: 7.0.0(postcss@8.5.6)
      postcss-minify-gradients: 7.0.0(postcss@8.5.6)
      postcss-minify-params: 7.0.2(postcss@8.5.6)
      postcss-minify-selectors: 7.0.4(postcss@8.5.6)
      postcss-normalize-charset: 7.0.0(postcss@8.5.6)
      postcss-normalize-display-values: 7.0.0(postcss@8.5.6)
      postcss-normalize-positions: 7.0.0(postcss@8.5.6)
      postcss-normalize-repeat-style: 7.0.0(postcss@8.5.6)
      postcss-normalize-string: 7.0.0(postcss@8.5.6)
      postcss-normalize-timing-functions: 7.0.0(postcss@8.5.6)
      postcss-normalize-unicode: 7.0.2(postcss@8.5.6)
      postcss-normalize-url: 7.0.0(postcss@8.5.6)
      postcss-normalize-whitespace: 7.0.0(postcss@8.5.6)
      postcss-ordered-values: 7.0.1(postcss@8.5.6)
      postcss-reduce-initial: 7.0.2(postcss@8.5.6)
      postcss-reduce-transforms: 7.0.0(postcss@8.5.6)
      postcss-svgo: 7.0.1(postcss@8.5.6)
      postcss-unique-selectors: 7.0.3(postcss@8.5.6)

  cssnano-utils@5.0.0(postcss@8.5.6):
    dependencies:
      postcss: 8.5.6

  cssnano@7.0.6(postcss@8.5.6):
    dependencies:
      cssnano-preset-default: 7.0.6(postcss@8.5.6)
      lilconfig: 3.1.3
      postcss: 8.5.6

  csso@5.0.5:
    dependencies:
      css-tree: 2.2.1

  cssstyle@5.3.1(postcss@8.5.6):
    dependencies:
      '@asamuzakjp/css-color': 4.0.5
      '@csstools/css-syntax-patches-for-csstree': 1.0.14(postcss@8.5.6)
      css-tree: 3.1.0
    transitivePeerDependencies:
      - postcss

  csstype@3.1.3: {}

  d3-array@3.2.4:
    dependencies:
      internmap: 2.0.3

  d3-axis@3.0.0: {}

  d3-brush@3.0.0:
    dependencies:
      d3-dispatch: 3.0.1
      d3-drag: 3.0.0
      d3-interpolate: 3.0.1
      d3-selection: 3.0.0
      d3-transition: 3.0.1(d3-selection@3.0.0)

  d3-chord@3.0.1:
    dependencies:
      d3-path: 3.1.0

  d3-color@3.1.0: {}

  d3-contour@4.0.2:
    dependencies:
      d3-array: 3.2.4

  d3-delaunay@6.0.4:
    dependencies:
      delaunator: 5.0.1

  d3-dispatch@3.0.1: {}

  d3-drag@3.0.0:
    dependencies:
      d3-dispatch: 3.0.1
      d3-selection: 3.0.0

  d3-dsv@3.0.1:
    dependencies:
      commander: 7.2.0
      iconv-lite: 0.6.3
      rw: 1.3.3

  d3-ease@3.0.1: {}

  d3-fetch@3.0.1:
    dependencies:
      d3-dsv: 3.0.1

  d3-force@3.0.0:
    dependencies:
      d3-dispatch: 3.0.1
      d3-quadtree: 3.0.1
      d3-timer: 3.0.1

  d3-format@3.1.0: {}

  d3-geo@3.1.1:
    dependencies:
      d3-array: 3.2.4

  d3-hierarchy@3.1.2: {}

  d3-interpolate@3.0.1:
    dependencies:
      d3-color: 3.1.0

  d3-path@3.1.0: {}

  d3-polygon@3.0.1: {}

  d3-quadtree@3.0.1: {}

  d3-random@3.0.1: {}

  d3-scale-chromatic@3.1.0:
    dependencies:
      d3-color: 3.1.0
      d3-interpolate: 3.0.1

  d3-scale@4.0.2:
    dependencies:
      d3-array: 3.2.4
      d3-format: 3.1.0
      d3-interpolate: 3.0.1
      d3-time: 3.1.0
      d3-time-format: 4.1.0

  d3-selection@3.0.0: {}

  d3-shape@3.2.0:
    dependencies:
      d3-path: 3.1.0

  d3-time-format@4.1.0:
    dependencies:
      d3-time: 3.1.0

  d3-time@3.1.0:
    dependencies:
      d3-array: 3.2.4

  d3-timer@3.0.1: {}

  d3-transition@3.0.1(d3-selection@3.0.0):
    dependencies:
      d3-color: 3.1.0
      d3-dispatch: 3.0.1
      d3-ease: 3.0.1
      d3-interpolate: 3.0.1
      d3-selection: 3.0.0
      d3-timer: 3.0.1

  d3-zoom@3.0.0:
    dependencies:
      d3-dispatch: 3.0.1
      d3-drag: 3.0.0
      d3-interpolate: 3.0.1
      d3-selection: 3.0.0
      d3-transition: 3.0.1(d3-selection@3.0.0)

  d3@7.9.0:
    dependencies:
      d3-array: 3.2.4
      d3-axis: 3.0.0
      d3-brush: 3.0.0
      d3-chord: 3.0.1
      d3-color: 3.1.0
      d3-contour: 4.0.2
      d3-delaunay: 6.0.4
      d3-dispatch: 3.0.1
      d3-drag: 3.0.0
      d3-dsv: 3.0.1
      d3-ease: 3.0.1
      d3-fetch: 3.0.1
      d3-force: 3.0.0
      d3-format: 3.1.0
      d3-geo: 3.1.1
      d3-hierarchy: 3.1.2
      d3-interpolate: 3.0.1
      d3-path: 3.1.0
      d3-polygon: 3.0.1
      d3-quadtree: 3.0.1
      d3-random: 3.0.1
      d3-scale: 4.0.2
      d3-scale-chromatic: 3.1.0
      d3-selection: 3.0.0
      d3-shape: 3.2.0
      d3-time: 3.1.0
      d3-time-format: 4.1.0
      d3-timer: 3.0.1
      d3-transition: 3.0.1(d3-selection@3.0.0)
      d3-zoom: 3.0.0

  data-urls@6.0.0:
    dependencies:
      whatwg-mimetype: 4.0.0
      whatwg-url: 15.1.0

  debug@4.4.0:
    dependencies:
      ms: 2.1.3

  debug@4.4.1:
    dependencies:
      ms: 2.1.3

  debug@4.4.3:
    dependencies:
      ms: 2.1.3

  decimal.js@10.6.0: {}

  decode-named-character-reference@1.1.0:
    dependencies:
      character-entities: 2.0.2

  decode-uri-component@0.4.1: {}

  decompress-response@6.0.0:
    dependencies:
      mimic-response: 3.1.0
    optional: true

  deep-eql@5.0.2: {}

  deep-extend@0.6.0:
    optional: true

  deepmerge@4.3.1: {}

  defaults@1.0.4:
    dependencies:
      clone: 1.0.4

  defu@6.1.4: {}

  delaunator@5.0.1:
    dependencies:
      robust-predicates: 3.0.2

  deprecation@2.3.1: {}

  dequal@2.0.3: {}

  destr@2.0.5: {}

  detect-libc@2.0.4: {}

  detect-libc@2.1.0: {}

  detect-node-es@1.1.0: {}

  deterministic-object-hash@2.0.2:
    dependencies:
      base-64: 1.0.0

  devalue@5.3.2: {}

  devlop@1.1.0:
    dependencies:
      dequal: 2.0.3

  dfa@1.2.0: {}

  diff@5.2.0: {}

  direction@2.0.1: {}

  discontinuous-range@1.0.0: {}

  dlv@1.1.3: {}

  dom-accessibility-api@0.5.16: {}

  dom-serializer@2.0.0:
    dependencies:
      domelementtype: 2.3.0
      domhandler: 5.0.3
      entities: 4.5.0

  domelementtype@2.3.0: {}

  domhandler@5.0.3:
    dependencies:
      domelementtype: 2.3.0

  domutils@3.2.2:
    dependencies:
      dom-serializer: 2.0.0
      domelementtype: 2.3.0
      domhandler: 5.0.3

  dpdm@3.14.0:
    dependencies:
      chalk: 4.1.2
      fs-extra: 11.3.0
      glob: 10.4.5
      ora: 5.4.1
      tslib: 2.8.1
      typescript: 5.8.3
      yargs: 17.7.2

  dset@3.1.4: {}

  eastasianwidth@0.2.0: {}

  electron-to-chromium@1.5.168: {}

  electron-to-chromium@1.5.178: {}

  electron-to-chromium@1.5.221: {}

  emmet@2.4.11:
    dependencies:
      '@emmetio/abbreviation': 2.3.3
      '@emmetio/css-abbreviation': 2.1.8

  emoji-regex@10.5.0: {}

  emoji-regex@8.0.0: {}

  emoji-regex@9.2.2: {}

  end-of-stream@1.4.5:
    dependencies:
      once: 1.4.0
    optional: true

  enhanced-resolve@5.18.3:
    dependencies:
      graceful-fs: 4.2.11
      tapable: 2.2.3

  entities@4.5.0: {}

  entities@6.0.1: {}

  es-module-lexer@1.7.0: {}

  esast-util-from-estree@2.0.0:
    dependencies:
      '@types/estree-jsx': 1.0.5
      devlop: 1.1.0
      estree-util-visit: 2.0.0
      unist-util-position-from-estree: 2.0.0

  esast-util-from-js@2.0.1:
    dependencies:
      '@types/estree-jsx': 1.0.5
      acorn: 8.15.0
      esast-util-from-estree: 2.0.0
      vfile-message: 4.0.3

  esbuild@0.24.2:
    optionalDependencies:
      '@esbuild/aix-ppc64': 0.24.2
      '@esbuild/android-arm': 0.24.2
      '@esbuild/android-arm64': 0.24.2
      '@esbuild/android-x64': 0.24.2
      '@esbuild/darwin-arm64': 0.24.2
      '@esbuild/darwin-x64': 0.24.2
      '@esbuild/freebsd-arm64': 0.24.2
      '@esbuild/freebsd-x64': 0.24.2
      '@esbuild/linux-arm': 0.24.2
      '@esbuild/linux-arm64': 0.24.2
      '@esbuild/linux-ia32': 0.24.2
      '@esbuild/linux-loong64': 0.24.2
      '@esbuild/linux-mips64el': 0.24.2
      '@esbuild/linux-ppc64': 0.24.2
      '@esbuild/linux-riscv64': 0.24.2
      '@esbuild/linux-s390x': 0.24.2
      '@esbuild/linux-x64': 0.24.2
      '@esbuild/netbsd-arm64': 0.24.2
      '@esbuild/netbsd-x64': 0.24.2
      '@esbuild/openbsd-arm64': 0.24.2
      '@esbuild/openbsd-x64': 0.24.2
      '@esbuild/sunos-x64': 0.24.2
      '@esbuild/win32-arm64': 0.24.2
      '@esbuild/win32-ia32': 0.24.2
      '@esbuild/win32-x64': 0.24.2

  esbuild@0.25.10:
    optionalDependencies:
      '@esbuild/aix-ppc64': 0.25.10
      '@esbuild/android-arm': 0.25.10
      '@esbuild/android-arm64': 0.25.10
      '@esbuild/android-x64': 0.25.10
      '@esbuild/darwin-arm64': 0.25.10
      '@esbuild/darwin-x64': 0.25.10
      '@esbuild/freebsd-arm64': 0.25.10
      '@esbuild/freebsd-x64': 0.25.10
      '@esbuild/linux-arm': 0.25.10
      '@esbuild/linux-arm64': 0.25.10
      '@esbuild/linux-ia32': 0.25.10
      '@esbuild/linux-loong64': 0.25.10
      '@esbuild/linux-mips64el': 0.25.10
      '@esbuild/linux-ppc64': 0.25.10
      '@esbuild/linux-riscv64': 0.25.10
      '@esbuild/linux-s390x': 0.25.10
      '@esbuild/linux-x64': 0.25.10
      '@esbuild/netbsd-arm64': 0.25.10
      '@esbuild/netbsd-x64': 0.25.10
      '@esbuild/openbsd-arm64': 0.25.10
      '@esbuild/openbsd-x64': 0.25.10
      '@esbuild/openharmony-arm64': 0.25.10
      '@esbuild/sunos-x64': 0.25.10
      '@esbuild/win32-arm64': 0.25.10
      '@esbuild/win32-ia32': 0.25.10
      '@esbuild/win32-x64': 0.25.10

  esbuild@0.25.5:
    optionalDependencies:
      '@esbuild/aix-ppc64': 0.25.5
      '@esbuild/android-arm': 0.25.5
      '@esbuild/android-arm64': 0.25.5
      '@esbuild/android-x64': 0.25.5
      '@esbuild/darwin-arm64': 0.25.5
      '@esbuild/darwin-x64': 0.25.5
      '@esbuild/freebsd-arm64': 0.25.5
      '@esbuild/freebsd-x64': 0.25.5
      '@esbuild/linux-arm': 0.25.5
      '@esbuild/linux-arm64': 0.25.5
      '@esbuild/linux-ia32': 0.25.5
      '@esbuild/linux-loong64': 0.25.5
      '@esbuild/linux-mips64el': 0.25.5
      '@esbuild/linux-ppc64': 0.25.5
      '@esbuild/linux-riscv64': 0.25.5
      '@esbuild/linux-s390x': 0.25.5
      '@esbuild/linux-x64': 0.25.5
      '@esbuild/netbsd-arm64': 0.25.5
      '@esbuild/netbsd-x64': 0.25.5
      '@esbuild/openbsd-arm64': 0.25.5
      '@esbuild/openbsd-x64': 0.25.5
      '@esbuild/sunos-x64': 0.25.5
      '@esbuild/win32-arm64': 0.25.5
      '@esbuild/win32-ia32': 0.25.5
      '@esbuild/win32-x64': 0.25.5

  esbuild@0.25.6:
    optionalDependencies:
      '@esbuild/aix-ppc64': 0.25.6
      '@esbuild/android-arm': 0.25.6
      '@esbuild/android-arm64': 0.25.6
      '@esbuild/android-x64': 0.25.6
      '@esbuild/darwin-arm64': 0.25.6
      '@esbuild/darwin-x64': 0.25.6
      '@esbuild/freebsd-arm64': 0.25.6
      '@esbuild/freebsd-x64': 0.25.6
      '@esbuild/linux-arm': 0.25.6
      '@esbuild/linux-arm64': 0.25.6
      '@esbuild/linux-ia32': 0.25.6
      '@esbuild/linux-loong64': 0.25.6
      '@esbuild/linux-mips64el': 0.25.6
      '@esbuild/linux-ppc64': 0.25.6
      '@esbuild/linux-riscv64': 0.25.6
      '@esbuild/linux-s390x': 0.25.6
      '@esbuild/linux-x64': 0.25.6
      '@esbuild/netbsd-arm64': 0.25.6
      '@esbuild/netbsd-x64': 0.25.6
      '@esbuild/openbsd-arm64': 0.25.6
      '@esbuild/openbsd-x64': 0.25.6
      '@esbuild/openharmony-arm64': 0.25.6
      '@esbuild/sunos-x64': 0.25.6
      '@esbuild/win32-arm64': 0.25.6
      '@esbuild/win32-ia32': 0.25.6
      '@esbuild/win32-x64': 0.25.6

  esbuild@0.25.9:
    optionalDependencies:
      '@esbuild/aix-ppc64': 0.25.9
      '@esbuild/android-arm': 0.25.9
      '@esbuild/android-arm64': 0.25.9
      '@esbuild/android-x64': 0.25.9
      '@esbuild/darwin-arm64': 0.25.9
      '@esbuild/darwin-x64': 0.25.9
      '@esbuild/freebsd-arm64': 0.25.9
      '@esbuild/freebsd-x64': 0.25.9
      '@esbuild/linux-arm': 0.25.9
      '@esbuild/linux-arm64': 0.25.9
      '@esbuild/linux-ia32': 0.25.9
      '@esbuild/linux-loong64': 0.25.9
      '@esbuild/linux-mips64el': 0.25.9
      '@esbuild/linux-ppc64': 0.25.9
      '@esbuild/linux-riscv64': 0.25.9
      '@esbuild/linux-s390x': 0.25.9
      '@esbuild/linux-x64': 0.25.9
      '@esbuild/netbsd-arm64': 0.25.9
      '@esbuild/netbsd-x64': 0.25.9
      '@esbuild/openbsd-arm64': 0.25.9
      '@esbuild/openbsd-x64': 0.25.9
      '@esbuild/openharmony-arm64': 0.25.9
      '@esbuild/sunos-x64': 0.25.9
      '@esbuild/win32-arm64': 0.25.9
      '@esbuild/win32-ia32': 0.25.9
      '@esbuild/win32-x64': 0.25.9

  escalade@3.2.0: {}

  escape-string-regexp@5.0.0: {}

  esm@3.2.25: {}

  estree-util-attach-comments@3.0.0:
    dependencies:
      '@types/estree': 1.0.8

  estree-util-build-jsx@3.0.1:
    dependencies:
      '@types/estree-jsx': 1.0.5
      devlop: 1.1.0
      estree-util-is-identifier-name: 3.0.0
      estree-walker: 3.0.3

  estree-util-is-identifier-name@3.0.0: {}

  estree-util-scope@1.0.0:
    dependencies:
      '@types/estree': 1.0.8
      devlop: 1.1.0

  estree-util-to-js@2.0.0:
    dependencies:
      '@types/estree-jsx': 1.0.5
      astring: 1.9.0
      source-map: 0.7.4

  estree-util-visit@2.0.0:
    dependencies:
      '@types/estree-jsx': 1.0.5
      '@types/unist': 3.0.3

  estree-walker@2.0.2: {}

  estree-walker@3.0.3:
    dependencies:
      '@types/estree': 1.0.6

  eventemitter3@5.0.1: {}

  execa@9.6.0:
    dependencies:
      '@sindresorhus/merge-streams': 4.0.0
      cross-spawn: 7.0.6
      figures: 6.1.0
      get-stream: 9.0.1
      human-signals: 8.0.1
      is-plain-obj: 4.1.0
      is-stream: 4.0.1
      npm-run-path: 6.0.0
      pretty-ms: 9.2.0
      signal-exit: 4.1.0
      strip-final-newline: 4.0.0
      yoctocolors: 2.1.1

  exit@0.1.2: {}

  expand-template@2.0.3:
    optional: true

  expect-type@1.2.1: {}

  expressive-code-twoslash@0.5.3(@expressive-code/core@0.41.2)(expressive-code@0.41.2)(typescript@5.8.3):
    dependencies:
      '@expressive-code/core': 0.41.2
      expressive-code: 0.41.2
      mdast-util-from-markdown: 2.0.2
      mdast-util-gfm: 3.1.0
      mdast-util-to-hast: 13.2.0
      twoslash: 0.2.12(typescript@5.8.3)
      typescript: 5.8.3
    transitivePeerDependencies:
      - supports-color

  expressive-code@0.41.2:
    dependencies:
      '@expressive-code/core': 0.41.2
      '@expressive-code/plugin-frames': 0.41.2
      '@expressive-code/plugin-shiki': 0.41.2
      '@expressive-code/plugin-text-markers': 0.41.2

  exsolve@1.0.4: {}

  extend@3.0.2: {}

  fast-deep-equal@3.1.3: {}

  fast-glob@3.3.3:
    dependencies:
      '@nodelib/fs.stat': 2.0.5
      '@nodelib/fs.walk': 1.2.8
      glob-parent: 5.1.2
      merge2: 1.4.1
      micromatch: 4.0.8

  fast-uri@3.0.6: {}

  fast-xml-parser@4.5.3:
    dependencies:
      strnum: 1.1.1

  fastq@1.19.0:
    dependencies:
      reusify: 1.0.4

  fdir@6.4.3(picomatch@4.0.3):
    optionalDependencies:
      picomatch: 4.0.3

  fdir@6.4.6(picomatch@4.0.3):
    optionalDependencies:
      picomatch: 4.0.3

  fdir@6.5.0(picomatch@4.0.3):
    optionalDependencies:
      picomatch: 4.0.3

  figures@6.1.0:
    dependencies:
      is-unicode-supported: 2.1.0

  fill-range@7.1.1:
    dependencies:
      to-regex-range: 5.0.1

  filter-obj@5.1.0: {}

  fix-dts-default-cjs-exports@1.0.0:
    dependencies:
      magic-string: 0.30.19
      mlly: 1.7.4
      rollup: 4.34.8

  flattie@1.1.1: {}

  fontace@0.3.0:
    dependencies:
      '@types/fontkit': 2.0.8
      fontkit: 2.0.4

  fontkit@2.0.4:
    dependencies:
      '@swc/helpers': 0.5.17
      brotli: 1.3.3
      clone: 2.1.2
      dfa: 1.2.0
      fast-deep-equal: 3.1.3
      restructure: 3.0.2
      tiny-inflate: 1.0.3
      unicode-properties: 1.4.1
      unicode-trie: 2.0.0

  foreground-child@3.3.1:
    dependencies:
      cross-spawn: 7.0.6
      signal-exit: 4.1.0

  fraction.js@4.3.7: {}

  framer-motion@12.23.7(react-dom@19.1.0(react@19.1.0))(react@19.1.0):
    dependencies:
      motion-dom: 12.23.7
      motion-utils: 12.23.6
      tslib: 2.8.1
    optionalDependencies:
      react: 19.1.0
      react-dom: 19.1.0(react@19.1.0)

  fs-constants@1.0.0:
    optional: true

  fs-extra@11.3.0:
    dependencies:
      graceful-fs: 4.2.11
      jsonfile: 6.1.0
      universalify: 2.0.1

  fsevents@2.3.3:
    optional: true

  function-bind@1.1.2: {}

  fuse.js@7.1.0: {}

  gensync@1.0.0-beta.2: {}

  get-caller-file@2.0.5: {}

  get-east-asian-width@1.4.0: {}

  get-nonce@1.0.1: {}

  get-stream@9.0.1:
    dependencies:
      '@sec-ant/readable-stream': 0.4.1
      is-stream: 4.0.1

  get-tsconfig@4.10.0:
    dependencies:
      resolve-pkg-maps: 1.0.0

  github-from-package@0.0.0:
    optional: true

  github-slugger@2.0.0: {}

  gl-matrix@3.4.4: {}

  glob-parent@5.1.2:
    dependencies:
      is-glob: 4.0.3

  glob@10.4.5:
    dependencies:
      foreground-child: 3.3.1
      jackspeak: 3.4.3
      minimatch: 9.0.5
      minipass: 7.1.2
      package-json-from-dist: 1.0.1
      path-scurry: 1.11.1

  glob@11.0.3:
    dependencies:
      foreground-child: 3.3.1
      jackspeak: 4.1.1
      minimatch: 10.0.3
      minipass: 7.1.2
      package-json-from-dist: 1.0.1
      path-scurry: 2.0.0

  graceful-fs@4.2.11: {}

  graphql@16.11.0:
    optional: true

  h3@1.15.4:
    dependencies:
      cookie-es: 1.2.2
      crossws: 0.3.5
      defu: 6.1.4
      destr: 2.0.5
      iron-webcrypto: 1.2.1
      node-mock-http: 1.0.3
      radix3: 1.1.2
      ufo: 1.6.1
      uncrypto: 0.1.3

  has-flag@4.0.0: {}

  hasown@2.0.2:
    dependencies:
      function-bind: 1.1.2

  hast-util-embedded@3.0.0:
    dependencies:
      '@types/hast': 3.0.4
      hast-util-is-element: 3.0.0

  hast-util-format@1.1.0:
    dependencies:
      '@types/hast': 3.0.4
      hast-util-embedded: 3.0.0
      hast-util-minify-whitespace: 1.0.1
      hast-util-phrasing: 3.0.1
      hast-util-whitespace: 3.0.0
      html-whitespace-sensitive-tag-names: 3.0.1
      unist-util-visit-parents: 6.0.1

  hast-util-from-html@2.0.3:
    dependencies:
      '@types/hast': 3.0.4
      devlop: 1.1.0
      hast-util-from-parse5: 8.0.3
      parse5: 7.3.0
      vfile: 6.0.3
      vfile-message: 4.0.2

  hast-util-from-parse5@8.0.3:
    dependencies:
      '@types/hast': 3.0.4
      '@types/unist': 3.0.3
      devlop: 1.1.0
      hastscript: 9.0.1
      property-information: 7.0.0
      vfile: 6.0.3
      vfile-location: 5.0.3
      web-namespaces: 2.0.1

  hast-util-has-property@3.0.0:
    dependencies:
      '@types/hast': 3.0.4

  hast-util-is-body-ok-link@3.0.1:
    dependencies:
      '@types/hast': 3.0.4

  hast-util-is-element@3.0.0:
    dependencies:
      '@types/hast': 3.0.4

  hast-util-minify-whitespace@1.0.1:
    dependencies:
      '@types/hast': 3.0.4
      hast-util-embedded: 3.0.0
      hast-util-is-element: 3.0.0
      hast-util-whitespace: 3.0.0
      unist-util-is: 6.0.0

  hast-util-parse-selector@4.0.0:
    dependencies:
      '@types/hast': 3.0.4

  hast-util-phrasing@3.0.1:
    dependencies:
      '@types/hast': 3.0.4
      hast-util-embedded: 3.0.0
      hast-util-has-property: 3.0.0
      hast-util-is-body-ok-link: 3.0.1
      hast-util-is-element: 3.0.0

  hast-util-raw@9.1.0:
    dependencies:
      '@types/hast': 3.0.4
      '@types/unist': 3.0.3
      '@ungap/structured-clone': 1.3.0
      hast-util-from-parse5: 8.0.3
      hast-util-to-parse5: 8.0.0
      html-void-elements: 3.0.0
      mdast-util-to-hast: 13.2.0
      parse5: 7.3.0
      unist-util-position: 5.0.0
      unist-util-visit: 5.0.0
      vfile: 6.0.3
      web-namespaces: 2.0.1
      zwitch: 2.0.4

  hast-util-select@6.0.4:
    dependencies:
      '@types/hast': 3.0.4
      '@types/unist': 3.0.3
      bcp-47-match: 2.0.3
      comma-separated-tokens: 2.0.3
      css-selector-parser: 3.0.5
      devlop: 1.1.0
      direction: 2.0.1
      hast-util-has-property: 3.0.0
      hast-util-to-string: 3.0.1
      hast-util-whitespace: 3.0.0
      nth-check: 2.1.1
      property-information: 7.0.0
      space-separated-tokens: 2.0.2
      unist-util-visit: 5.0.0
      zwitch: 2.0.4

  hast-util-to-estree@3.1.3:
    dependencies:
      '@types/estree': 1.0.8
      '@types/estree-jsx': 1.0.5
      '@types/hast': 3.0.4
      comma-separated-tokens: 2.0.3
      devlop: 1.1.0
      estree-util-attach-comments: 3.0.0
      estree-util-is-identifier-name: 3.0.0
      hast-util-whitespace: 3.0.0
      mdast-util-mdx-expression: 2.0.1
      mdast-util-mdx-jsx: 3.2.0
      mdast-util-mdxjs-esm: 2.0.1
      property-information: 7.0.0
      space-separated-tokens: 2.0.2
      style-to-js: 1.1.16
      unist-util-position: 5.0.0
      zwitch: 2.0.4
    transitivePeerDependencies:
      - supports-color

  hast-util-to-html@9.0.5:
    dependencies:
      '@types/hast': 3.0.4
      '@types/unist': 3.0.3
      ccount: 2.0.1
      comma-separated-tokens: 2.0.3
      hast-util-whitespace: 3.0.0
      html-void-elements: 3.0.0
      mdast-util-to-hast: 13.2.0
      property-information: 7.0.0
      space-separated-tokens: 2.0.2
      stringify-entities: 4.0.4
      zwitch: 2.0.4

  hast-util-to-jsx-runtime@2.3.6:
    dependencies:
      '@types/estree': 1.0.8
      '@types/hast': 3.0.4
      '@types/unist': 3.0.3
      comma-separated-tokens: 2.0.3
      devlop: 1.1.0
      estree-util-is-identifier-name: 3.0.0
      hast-util-whitespace: 3.0.0
      mdast-util-mdx-expression: 2.0.1
      mdast-util-mdx-jsx: 3.2.0
      mdast-util-mdxjs-esm: 2.0.1
      property-information: 7.0.0
      space-separated-tokens: 2.0.2
      style-to-js: 1.1.16
      unist-util-position: 5.0.0
      vfile-message: 4.0.3
    transitivePeerDependencies:
      - supports-color

  hast-util-to-parse5@8.0.0:
    dependencies:
      '@types/hast': 3.0.4
      comma-separated-tokens: 2.0.3
      devlop: 1.1.0
      property-information: 6.5.0
      space-separated-tokens: 2.0.2
      web-namespaces: 2.0.1
      zwitch: 2.0.4

  hast-util-to-string@3.0.1:
    dependencies:
      '@types/hast': 3.0.4

  hast-util-to-text@4.0.2:
    dependencies:
      '@types/hast': 3.0.4
      '@types/unist': 3.0.3
      hast-util-is-element: 3.0.0
      unist-util-find-after: 5.0.0

  hast-util-whitespace@3.0.0:
    dependencies:
      '@types/hast': 3.0.4

  hastscript@9.0.1:
    dependencies:
      '@types/hast': 3.0.4
      comma-separated-tokens: 2.0.3
      hast-util-parse-selector: 4.0.0
      property-information: 7.0.0
      space-separated-tokens: 2.0.2

  headers-polyfill@4.0.3:
    optional: true

  hookable@5.5.3: {}

  html-encoding-sniffer@4.0.0:
    dependencies:
      whatwg-encoding: 3.1.1

  html-escaper@2.0.2: {}

  html-escaper@3.0.3: {}

  html-void-elements@3.0.0: {}

  html-whitespace-sensitive-tag-names@3.0.1: {}

  http-cache-semantics@4.2.0: {}

  http-proxy-agent@7.0.2:
    dependencies:
      agent-base: 7.1.4
      debug: 4.4.3
    transitivePeerDependencies:
      - supports-color

  https-proxy-agent@7.0.6:
    dependencies:
      agent-base: 7.1.4
      debug: 4.4.3
    transitivePeerDependencies:
      - supports-color

  human-signals@8.0.1: {}

  i18next@23.16.8:
    dependencies:
      '@babel/runtime': 7.26.9

  iconv-lite@0.6.3:
    dependencies:
      safer-buffer: 2.1.2

  ieee754@1.2.1: {}

  ignore@5.3.2: {}

  imagetools-core@7.1.0: {}

  import-meta-resolve@4.2.0: {}

  inherits@2.0.4: {}

  ini@1.3.8:
    optional: true

  inline-style-parser@0.2.4: {}

  internmap@2.0.3: {}

  interval-tree-1d@1.0.4:
    dependencies:
      binary-search-bounds: 2.0.5

  iron-webcrypto@1.2.1: {}

  is-alphabetical@2.0.1: {}

  is-alphanumerical@2.0.1:
    dependencies:
      is-alphabetical: 2.0.1
      is-decimal: 2.0.1

  is-arrayish@0.3.2: {}

  is-core-module@2.16.1:
    dependencies:
      hasown: 2.0.2

  is-decimal@2.0.1: {}

  is-docker@3.0.0: {}

  is-extglob@2.1.1: {}

  is-fullwidth-code-point@3.0.0: {}

  is-glob@4.0.3:
    dependencies:
      is-extglob: 2.1.1

  is-hexadecimal@2.0.1: {}

  is-inside-container@1.0.0:
    dependencies:
      is-docker: 3.0.0

  is-interactive@1.0.0: {}

  is-module@1.0.0: {}

  is-node-process@1.2.0:
    optional: true

  is-number@7.0.0: {}

  is-plain-obj@4.1.0: {}

  is-potential-custom-element-name@1.0.1: {}

  is-reference@1.2.1:
    dependencies:
      '@types/estree': 1.0.8

  is-stream@4.0.1: {}

  is-unicode-supported@0.1.0: {}

  is-unicode-supported@2.1.0: {}

  is-wsl@3.1.0:
    dependencies:
      is-inside-container: 1.0.0

  isbinaryfile@5.0.4: {}

  isexe@2.0.0: {}

  isoformat@0.2.1: {}

  istanbul-lib-coverage@3.2.2: {}

  istanbul-lib-report@3.0.1:
    dependencies:
      istanbul-lib-coverage: 3.2.2
      make-dir: 4.0.0
      supports-color: 7.2.0

  istanbul-lib-source-maps@5.0.6:
    dependencies:
      '@jridgewell/trace-mapping': 0.3.25
      debug: 4.4.3
      istanbul-lib-coverage: 3.2.2
    transitivePeerDependencies:
      - supports-color

  istanbul-reports@3.1.7:
    dependencies:
      html-escaper: 2.0.2
      istanbul-lib-report: 3.0.1

  jackspeak@3.4.3:
    dependencies:
      '@isaacs/cliui': 8.0.2
    optionalDependencies:
      '@pkgjs/parseargs': 0.11.0

  jackspeak@4.1.1:
    dependencies:
      '@isaacs/cliui': 8.0.2

  jiti@1.21.7: {}

  jiti@2.4.2: {}

  jiti@2.5.1: {}

  jotai-location@0.6.2(jotai@2.14.0(@babel/core@7.28.4)(@babel/template@7.27.2)(@types/react@19.1.8)(react@19.1.0)):
    dependencies:
      jotai: 2.14.0(@babel/core@7.28.4)(@babel/template@7.27.2)(@types/react@19.1.8)(react@19.1.0)

  jotai@2.14.0(@babel/core@7.28.4)(@babel/template@7.27.2)(@types/react@19.1.8)(react@19.1.0):
    optionalDependencies:
      '@babel/core': 7.28.4
      '@babel/template': 7.27.2
      '@types/react': 19.1.8
      react: 19.1.0

  joycon@3.1.1: {}

  js-tokens@4.0.0: {}

  js-tokens@9.0.1: {}

  js-yaml@4.1.0:
    dependencies:
      argparse: 2.0.1

  jsdom@27.0.0(canvas@3.2.0)(postcss@8.5.6):
    dependencies:
      '@asamuzakjp/dom-selector': 6.5.6
      cssstyle: 5.3.1(postcss@8.5.6)
      data-urls: 6.0.0
      decimal.js: 10.6.0
      html-encoding-sniffer: 4.0.0
      http-proxy-agent: 7.0.2
      https-proxy-agent: 7.0.6
      is-potential-custom-element-name: 1.0.1
      parse5: 7.3.0
      rrweb-cssom: 0.8.0
      saxes: 6.0.0
      symbol-tree: 3.2.4
      tough-cookie: 6.0.0
      w3c-xmlserializer: 5.0.0
      webidl-conversions: 8.0.0
      whatwg-encoding: 3.1.1
      whatwg-mimetype: 4.0.0
      whatwg-url: 15.1.0
      ws: 8.18.3
      xml-name-validator: 5.0.0
    optionalDependencies:
      canvas: 3.2.0
    transitivePeerDependencies:
      - bufferutil
      - postcss
      - supports-color
      - utf-8-validate

  jsesc@3.1.0: {}

  json-schema-traverse@1.0.0: {}

  json5@2.2.3: {}

  jsonc-parser@2.3.1: {}

  jsonc-parser@3.3.1: {}

  jsonfile@6.1.0:
    dependencies:
      universalify: 2.0.1
    optionalDependencies:
      graceful-fs: 4.2.11

  jsonparse@1.3.1: {}

  jsonstream-next@3.0.0:
    dependencies:
      jsonparse: 1.3.1
      through2: 4.0.2

  katex@0.16.22:
    dependencies:
      commander: 8.3.0

  kleur@3.0.3: {}

  kleur@4.1.5: {}

  klona@2.0.6: {}

  knitwork@1.2.0: {}

  lightningcss-darwin-arm64@1.30.1:
    optional: true

  lightningcss-darwin-x64@1.30.1:
    optional: true

  lightningcss-freebsd-x64@1.30.1:
    optional: true

  lightningcss-linux-arm-gnueabihf@1.30.1:
    optional: true

  lightningcss-linux-arm64-gnu@1.30.1:
    optional: true

  lightningcss-linux-arm64-musl@1.30.1:
    optional: true

  lightningcss-linux-x64-gnu@1.30.1:
    optional: true

  lightningcss-linux-x64-musl@1.30.1:
    optional: true

  lightningcss-win32-arm64-msvc@1.30.1:
    optional: true

  lightningcss-win32-x64-msvc@1.30.1:
    optional: true

  lightningcss@1.30.1:
    dependencies:
      detect-libc: 2.1.0
    optionalDependencies:
      lightningcss-darwin-arm64: 1.30.1
      lightningcss-darwin-x64: 1.30.1
      lightningcss-freebsd-x64: 1.30.1
      lightningcss-linux-arm-gnueabihf: 1.30.1
      lightningcss-linux-arm64-gnu: 1.30.1
      lightningcss-linux-arm64-musl: 1.30.1
      lightningcss-linux-x64-gnu: 1.30.1
      lightningcss-linux-x64-musl: 1.30.1
      lightningcss-win32-arm64-msvc: 1.30.1
      lightningcss-win32-x64-msvc: 1.30.1

  lilconfig@3.1.3: {}

  lines-and-columns@1.2.4: {}

  linkify-it@5.0.0:
    dependencies:
      uc.micro: 2.1.0

  load-tsconfig@0.2.5: {}

  lodash.memoize@4.1.2: {}

  lodash.sortby@4.7.0: {}

  lodash.uniq@4.5.0: {}

  lodash@4.17.21: {}

  log-symbols@4.1.0:
    dependencies:
      chalk: 4.1.2
      is-unicode-supported: 0.1.0

  longest-streak@3.1.0: {}

  loupe@3.1.4: {}

  lru-cache@10.4.3: {}

  lru-cache@11.1.0: {}

  lru-cache@11.2.2: {}

  lru-cache@5.1.1:
    dependencies:
      yallist: 3.1.1

  lucide-react@0.536.0(react@19.1.0):
    dependencies:
      react: 19.1.0

  lunr@2.3.9: {}

  lz-string@1.5.0: {}

  magic-string-ast@1.0.0:
    dependencies:
      magic-string: 0.30.17

  magic-string@0.30.17:
    dependencies:
      '@jridgewell/sourcemap-codec': 1.5.4

  magic-string@0.30.19:
    dependencies:
      '@jridgewell/sourcemap-codec': 1.5.5

  magicast@0.3.5:
    dependencies:
      '@babel/parser': 7.28.4
      '@babel/types': 7.26.5
      source-map-js: 1.2.1

  make-dir@4.0.0:
    dependencies:
      semver: 7.7.2

  make-synchronized@0.4.2: {}

  markdown-extensions@2.0.0: {}

  markdown-it@14.1.0:
    dependencies:
      argparse: 2.0.1
      entities: 4.5.0
      linkify-it: 5.0.0
      mdurl: 2.0.0
      punycode.js: 2.3.1
      uc.micro: 2.1.0

  markdown-table@3.0.4: {}

  marked-footnote@1.2.4(marked@12.0.2):
    dependencies:
      marked: 12.0.2

  marked-plaintify@1.1.1(marked@15.0.7):
    dependencies:
      marked: 15.0.7

  marked-smartypants@1.1.9(marked@12.0.2):
    dependencies:
      marked: 12.0.2
      smartypants: 0.2.2

  marked@12.0.2: {}

  marked@15.0.7: {}

  mathjax-full@3.2.2:
    dependencies:
      esm: 3.2.25
      mhchemparser: 4.2.1
      mj-context-menu: 0.6.1
      speech-rule-engine: 4.1.2

  mdast-util-definitions@6.0.0:
    dependencies:
      '@types/mdast': 4.0.4
      '@types/unist': 3.0.3
      unist-util-visit: 5.0.0

  mdast-util-directive@3.1.0:
    dependencies:
      '@types/mdast': 4.0.4
      '@types/unist': 3.0.3
      ccount: 2.0.1
      devlop: 1.1.0
      mdast-util-from-markdown: 2.0.2
      mdast-util-to-markdown: 2.1.2
      parse-entities: 4.0.2
      stringify-entities: 4.0.4
      unist-util-visit-parents: 6.0.1
    transitivePeerDependencies:
      - supports-color

  mdast-util-find-and-replace@3.0.2:
    dependencies:
      '@types/mdast': 4.0.4
      escape-string-regexp: 5.0.0
      unist-util-is: 6.0.0
      unist-util-visit-parents: 6.0.1

  mdast-util-from-markdown@2.0.2:
    dependencies:
      '@types/mdast': 4.0.4
      '@types/unist': 3.0.3
      decode-named-character-reference: 1.1.0
      devlop: 1.1.0
      mdast-util-to-string: 4.0.0
      micromark: 4.0.1
      micromark-util-decode-numeric-character-reference: 2.0.2
      micromark-util-decode-string: 2.0.1
      micromark-util-normalize-identifier: 2.0.1
      micromark-util-symbol: 2.0.1
      micromark-util-types: 2.0.2
      unist-util-stringify-position: 4.0.0
    transitivePeerDependencies:
      - supports-color

  mdast-util-gfm-autolink-literal@2.0.1:
    dependencies:
      '@types/mdast': 4.0.4
      ccount: 2.0.1
      devlop: 1.1.0
      mdast-util-find-and-replace: 3.0.2
      micromark-util-character: 2.1.1

  mdast-util-gfm-footnote@2.1.0:
    dependencies:
      '@types/mdast': 4.0.4
      devlop: 1.1.0
      mdast-util-from-markdown: 2.0.2
      mdast-util-to-markdown: 2.1.2
      micromark-util-normalize-identifier: 2.0.1
    transitivePeerDependencies:
      - supports-color

  mdast-util-gfm-strikethrough@2.0.0:
    dependencies:
      '@types/mdast': 4.0.4
      mdast-util-from-markdown: 2.0.2
      mdast-util-to-markdown: 2.1.2
    transitivePeerDependencies:
      - supports-color

  mdast-util-gfm-table@2.0.0:
    dependencies:
      '@types/mdast': 4.0.4
      devlop: 1.1.0
      markdown-table: 3.0.4
      mdast-util-from-markdown: 2.0.2
      mdast-util-to-markdown: 2.1.2
    transitivePeerDependencies:
      - supports-color

  mdast-util-gfm-task-list-item@2.0.0:
    dependencies:
      '@types/mdast': 4.0.4
      devlop: 1.1.0
      mdast-util-from-markdown: 2.0.2
      mdast-util-to-markdown: 2.1.2
    transitivePeerDependencies:
      - supports-color

  mdast-util-gfm@3.1.0:
    dependencies:
      mdast-util-from-markdown: 2.0.2
      mdast-util-gfm-autolink-literal: 2.0.1
      mdast-util-gfm-footnote: 2.1.0
      mdast-util-gfm-strikethrough: 2.0.0
      mdast-util-gfm-table: 2.0.0
      mdast-util-gfm-task-list-item: 2.0.0
      mdast-util-to-markdown: 2.1.2
    transitivePeerDependencies:
      - supports-color

  mdast-util-math@3.0.0:
    dependencies:
      '@types/hast': 3.0.4
      '@types/mdast': 4.0.4
      devlop: 1.1.0
      longest-streak: 3.1.0
      mdast-util-from-markdown: 2.0.2
      mdast-util-to-markdown: 2.1.2
      unist-util-remove-position: 5.0.0
    transitivePeerDependencies:
      - supports-color

  mdast-util-mdx-expression@2.0.1:
    dependencies:
      '@types/estree-jsx': 1.0.5
      '@types/hast': 3.0.4
      '@types/mdast': 4.0.4
      devlop: 1.1.0
      mdast-util-from-markdown: 2.0.2
      mdast-util-to-markdown: 2.1.2
    transitivePeerDependencies:
      - supports-color

  mdast-util-mdx-jsx@3.2.0:
    dependencies:
      '@types/estree-jsx': 1.0.5
      '@types/hast': 3.0.4
      '@types/mdast': 4.0.4
      '@types/unist': 3.0.3
      ccount: 2.0.1
      devlop: 1.1.0
      mdast-util-from-markdown: 2.0.2
      mdast-util-to-markdown: 2.1.2
      parse-entities: 4.0.2
      stringify-entities: 4.0.4
      unist-util-stringify-position: 4.0.0
      vfile-message: 4.0.3
    transitivePeerDependencies:
      - supports-color

  mdast-util-mdx@3.0.0:
    dependencies:
      mdast-util-from-markdown: 2.0.2
      mdast-util-mdx-expression: 2.0.1
      mdast-util-mdx-jsx: 3.2.0
      mdast-util-mdxjs-esm: 2.0.1
      mdast-util-to-markdown: 2.1.2
    transitivePeerDependencies:
      - supports-color

  mdast-util-mdxjs-esm@2.0.1:
    dependencies:
      '@types/estree-jsx': 1.0.5
      '@types/hast': 3.0.4
      '@types/mdast': 4.0.4
      devlop: 1.1.0
      mdast-util-from-markdown: 2.0.2
      mdast-util-to-markdown: 2.1.2
    transitivePeerDependencies:
      - supports-color

  mdast-util-phrasing@4.1.0:
    dependencies:
      '@types/mdast': 4.0.4
      unist-util-is: 6.0.0

  mdast-util-to-hast@13.2.0:
    dependencies:
      '@types/hast': 3.0.4
      '@types/mdast': 4.0.4
      '@ungap/structured-clone': 1.3.0
      devlop: 1.1.0
      micromark-util-sanitize-uri: 2.0.1
      trim-lines: 3.0.1
      unist-util-position: 5.0.0
      unist-util-visit: 5.0.0
      vfile: 6.0.3

  mdast-util-to-markdown@2.1.2:
    dependencies:
      '@types/mdast': 4.0.4
      '@types/unist': 3.0.3
      longest-streak: 3.1.0
      mdast-util-phrasing: 4.1.0
      mdast-util-to-string: 4.0.0
      micromark-util-classify-character: 2.0.1
      micromark-util-decode-string: 2.0.1
      unist-util-visit: 5.0.0
      zwitch: 2.0.4

  mdast-util-to-string@4.0.0:
    dependencies:
      '@types/mdast': 4.0.4

  mdn-data@2.0.28: {}

  mdn-data@2.0.30: {}

  mdn-data@2.12.2: {}

  mdurl@2.0.0: {}

  merge2@1.4.1: {}

  mhchemparser@4.2.1: {}

  micromark-core-commonmark@2.0.3:
    dependencies:
      decode-named-character-reference: 1.1.0
      devlop: 1.1.0
      micromark-factory-destination: 2.0.1
      micromark-factory-label: 2.0.1
      micromark-factory-space: 2.0.1
      micromark-factory-title: 2.0.1
      micromark-factory-whitespace: 2.0.1
      micromark-util-character: 2.1.1
      micromark-util-chunked: 2.0.1
      micromark-util-classify-character: 2.0.1
      micromark-util-html-tag-name: 2.0.1
      micromark-util-normalize-identifier: 2.0.1
      micromark-util-resolve-all: 2.0.1
      micromark-util-subtokenize: 2.1.0
      micromark-util-symbol: 2.0.1
      micromark-util-types: 2.0.2

  micromark-extension-directive@3.0.2:
    dependencies:
      devlop: 1.1.0
      micromark-factory-space: 2.0.1
      micromark-factory-whitespace: 2.0.1
      micromark-util-character: 2.1.1
      micromark-util-symbol: 2.0.1
      micromark-util-types: 2.0.2
      parse-entities: 4.0.2

  micromark-extension-gfm-autolink-literal@2.1.0:
    dependencies:
      micromark-util-character: 2.1.1
      micromark-util-sanitize-uri: 2.0.1
      micromark-util-symbol: 2.0.1
      micromark-util-types: 2.0.2

  micromark-extension-gfm-footnote@2.1.0:
    dependencies:
      devlop: 1.1.0
      micromark-core-commonmark: 2.0.3
      micromark-factory-space: 2.0.1
      micromark-util-character: 2.1.1
      micromark-util-normalize-identifier: 2.0.1
      micromark-util-sanitize-uri: 2.0.1
      micromark-util-symbol: 2.0.1
      micromark-util-types: 2.0.2

  micromark-extension-gfm-strikethrough@2.1.0:
    dependencies:
      devlop: 1.1.0
      micromark-util-chunked: 2.0.1
      micromark-util-classify-character: 2.0.1
      micromark-util-resolve-all: 2.0.1
      micromark-util-symbol: 2.0.1
      micromark-util-types: 2.0.2

  micromark-extension-gfm-table@2.1.1:
    dependencies:
      devlop: 1.1.0
      micromark-factory-space: 2.0.1
      micromark-util-character: 2.1.1
      micromark-util-symbol: 2.0.1
      micromark-util-types: 2.0.2

  micromark-extension-gfm-tagfilter@2.0.0:
    dependencies:
      micromark-util-types: 2.0.2

  micromark-extension-gfm-task-list-item@2.1.0:
    dependencies:
      devlop: 1.1.0
      micromark-factory-space: 2.0.1
      micromark-util-character: 2.1.1
      micromark-util-symbol: 2.0.1
      micromark-util-types: 2.0.2

  micromark-extension-gfm@3.0.0:
    dependencies:
      micromark-extension-gfm-autolink-literal: 2.1.0
      micromark-extension-gfm-footnote: 2.1.0
      micromark-extension-gfm-strikethrough: 2.1.0
      micromark-extension-gfm-table: 2.1.1
      micromark-extension-gfm-tagfilter: 2.0.0
      micromark-extension-gfm-task-list-item: 2.1.0
      micromark-util-combine-extensions: 2.0.1
      micromark-util-types: 2.0.2

  micromark-extension-math@3.1.0:
    dependencies:
      '@types/katex': 0.16.7
      devlop: 1.1.0
      katex: 0.16.22
      micromark-factory-space: 2.0.1
      micromark-util-character: 2.1.1
      micromark-util-symbol: 2.0.1
      micromark-util-types: 2.0.2

  micromark-extension-mdx-expression@3.0.0:
    dependencies:
      '@types/estree': 1.0.8
      devlop: 1.1.0
      micromark-factory-mdx-expression: 2.0.2
      micromark-factory-space: 2.0.1
      micromark-util-character: 2.1.1
      micromark-util-events-to-acorn: 2.0.2
      micromark-util-symbol: 2.0.1
      micromark-util-types: 2.0.2

  micromark-extension-mdx-jsx@3.0.1:
    dependencies:
      '@types/acorn': 4.0.6
      '@types/estree': 1.0.8
      devlop: 1.1.0
      estree-util-is-identifier-name: 3.0.0
      micromark-factory-mdx-expression: 2.0.2
      micromark-factory-space: 2.0.1
      micromark-util-character: 2.1.1
      micromark-util-events-to-acorn: 2.0.2
      micromark-util-symbol: 2.0.1
      micromark-util-types: 2.0.2
      vfile-message: 4.0.3

  micromark-extension-mdx-md@2.0.0:
    dependencies:
      micromark-util-types: 2.0.2

  micromark-extension-mdxjs-esm@3.0.0:
    dependencies:
      '@types/estree': 1.0.8
      devlop: 1.1.0
      micromark-core-commonmark: 2.0.3
      micromark-util-character: 2.1.1
      micromark-util-events-to-acorn: 2.0.2
      micromark-util-symbol: 2.0.1
      micromark-util-types: 2.0.2
      unist-util-position-from-estree: 2.0.0
      vfile-message: 4.0.3

  micromark-extension-mdxjs@3.0.0:
    dependencies:
      acorn: 8.15.0
      acorn-jsx: 5.3.2(acorn@8.15.0)
      micromark-extension-mdx-expression: 3.0.0
      micromark-extension-mdx-jsx: 3.0.1
      micromark-extension-mdx-md: 2.0.0
      micromark-extension-mdxjs-esm: 3.0.0
      micromark-util-combine-extensions: 2.0.1
      micromark-util-types: 2.0.2

  micromark-factory-destination@2.0.1:
    dependencies:
      micromark-util-character: 2.1.1
      micromark-util-symbol: 2.0.1
      micromark-util-types: 2.0.2

  micromark-factory-label@2.0.1:
    dependencies:
      devlop: 1.1.0
      micromark-util-character: 2.1.1
      micromark-util-symbol: 2.0.1
      micromark-util-types: 2.0.2

  micromark-factory-mdx-expression@2.0.2:
    dependencies:
      '@types/estree': 1.0.8
      devlop: 1.1.0
      micromark-factory-space: 2.0.1
      micromark-util-character: 2.1.1
      micromark-util-events-to-acorn: 2.0.2
      micromark-util-symbol: 2.0.1
      micromark-util-types: 2.0.2
      unist-util-position-from-estree: 2.0.0
      vfile-message: 4.0.3

  micromark-factory-space@2.0.1:
    dependencies:
      micromark-util-character: 2.1.1
      micromark-util-types: 2.0.2

  micromark-factory-title@2.0.1:
    dependencies:
      micromark-factory-space: 2.0.1
      micromark-util-character: 2.1.1
      micromark-util-symbol: 2.0.1
      micromark-util-types: 2.0.2

  micromark-factory-whitespace@2.0.1:
    dependencies:
      micromark-factory-space: 2.0.1
      micromark-util-character: 2.1.1
      micromark-util-symbol: 2.0.1
      micromark-util-types: 2.0.2

  micromark-util-character@2.1.1:
    dependencies:
      micromark-util-symbol: 2.0.1
      micromark-util-types: 2.0.2

  micromark-util-chunked@2.0.1:
    dependencies:
      micromark-util-symbol: 2.0.1

  micromark-util-classify-character@2.0.1:
    dependencies:
      micromark-util-character: 2.1.1
      micromark-util-symbol: 2.0.1
      micromark-util-types: 2.0.2

  micromark-util-combine-extensions@2.0.1:
    dependencies:
      micromark-util-chunked: 2.0.1
      micromark-util-types: 2.0.2

  micromark-util-decode-numeric-character-reference@2.0.2:
    dependencies:
      micromark-util-symbol: 2.0.1

  micromark-util-decode-string@2.0.1:
    dependencies:
      decode-named-character-reference: 1.1.0
      micromark-util-character: 2.1.1
      micromark-util-decode-numeric-character-reference: 2.0.2
      micromark-util-symbol: 2.0.1

  micromark-util-encode@2.0.1: {}

  micromark-util-events-to-acorn@2.0.2:
    dependencies:
      '@types/acorn': 4.0.6
      '@types/estree': 1.0.8
      '@types/unist': 3.0.3
      devlop: 1.1.0
      estree-util-visit: 2.0.0
      micromark-util-symbol: 2.0.1
      micromark-util-types: 2.0.2
      vfile-message: 4.0.3

  micromark-util-html-tag-name@2.0.1: {}

  micromark-util-normalize-identifier@2.0.1:
    dependencies:
      micromark-util-symbol: 2.0.1

  micromark-util-resolve-all@2.0.1:
    dependencies:
      micromark-util-types: 2.0.2

  micromark-util-sanitize-uri@2.0.1:
    dependencies:
      micromark-util-character: 2.1.1
      micromark-util-encode: 2.0.1
      micromark-util-symbol: 2.0.1

  micromark-util-subtokenize@2.1.0:
    dependencies:
      devlop: 1.1.0
      micromark-util-chunked: 2.0.1
      micromark-util-symbol: 2.0.1
      micromark-util-types: 2.0.2

  micromark-util-symbol@2.0.1: {}

  micromark-util-types@2.0.2: {}

  micromark@4.0.1:
    dependencies:
      '@types/debug': 4.1.12
      debug: 4.4.3
      decode-named-character-reference: 1.1.0
      devlop: 1.1.0
      micromark-core-commonmark: 2.0.3
      micromark-factory-space: 2.0.1
      micromark-util-character: 2.1.1
      micromark-util-chunked: 2.0.1
      micromark-util-combine-extensions: 2.0.1
      micromark-util-decode-numeric-character-reference: 2.0.2
      micromark-util-encode: 2.0.1
      micromark-util-normalize-identifier: 2.0.1
      micromark-util-resolve-all: 2.0.1
      micromark-util-sanitize-uri: 2.0.1
      micromark-util-subtokenize: 2.1.0
      micromark-util-symbol: 2.0.1
      micromark-util-types: 2.0.2
    transitivePeerDependencies:
      - supports-color

  micromatch@4.0.8:
    dependencies:
      braces: 3.0.3
      picomatch: 2.3.1

  mimic-fn@2.1.0: {}

  mimic-response@3.1.0:
    optional: true

  mini-parse@0.6.7: {}

  minimatch@10.0.3:
    dependencies:
      '@isaacs/brace-expansion': 5.0.0

  minimatch@9.0.5:
    dependencies:
      brace-expansion: 2.0.2

  minimist@1.2.8:
    optional: true

  minipass@7.1.2: {}

  minizlib@3.0.2:
    dependencies:
      minipass: 7.1.2

  mj-context-menu@0.6.1: {}
  
  mkdirp-classic@0.5.3:
    optional: true

  mkdirp@3.0.1: {}

  mkdist@2.2.0(typescript@5.8.3):
    dependencies:
      autoprefixer: 10.4.21(postcss@8.5.6)
      citty: 0.1.6
      cssnano: 7.0.6(postcss@8.5.6)
      defu: 6.1.4
      esbuild: 0.24.2
      jiti: 1.21.7
      mlly: 1.7.4
      pathe: 1.1.2
      pkg-types: 1.3.1
      postcss: 8.5.6
      postcss-nested: 7.0.2(postcss@8.5.6)
      semver: 7.7.2
      tinyglobby: 0.2.15
    optionalDependencies:
      typescript: 5.8.3

  mlly@1.7.4:
    dependencies:
      acorn: 8.15.0
      pathe: 2.0.3
      pkg-types: 1.3.1
      ufo: 1.5.4

  monaco-editor@0.53.0:
    dependencies:
      '@types/trusted-types': 1.0.6

  moo@0.5.2: {}

  morphcharts@1.3.2:
    dependencies:
      '@types/webxr': 0.4.0
      gl-matrix: 3.4.4

  motion-dom@12.23.7:
    dependencies:
      motion-utils: 12.23.6

  motion-utils@12.23.6: {}

  motion@12.23.7(react-dom@19.1.0(react@19.1.0))(react@19.1.0):
    dependencies:
      framer-motion: 12.23.7(react-dom@19.1.0(react@19.1.0))(react@19.1.0)
      tslib: 2.8.1
    optionalDependencies:
      react: 19.1.0
      react-dom: 19.1.0(react@19.1.0)

  mrmime@2.0.1: {}

  ms@2.1.3: {}

  msw@2.10.2(@types/node@24.5.2)(typescript@5.8.3):
    dependencies:
      '@bundled-es-modules/cookie': 2.0.1
      '@bundled-es-modules/statuses': 1.0.1
      '@bundled-es-modules/tough-cookie': 0.1.6
      '@inquirer/confirm': 5.1.18(@types/node@24.5.2)
      '@mswjs/interceptors': 0.39.6
      '@open-draft/deferred-promise': 2.2.0
      '@open-draft/until': 2.1.0
      '@types/cookie': 0.6.0
      '@types/statuses': 2.0.6
      graphql: 16.11.0
      headers-polyfill: 4.0.3
      is-node-process: 1.2.0
      outvariant: 1.4.3
      path-to-regexp: 6.3.0
      picocolors: 1.1.1
      strict-event-emitter: 0.5.1
      type-fest: 4.41.0
      yargs: 17.7.2
    optionalDependencies:
      typescript: 5.8.3
    transitivePeerDependencies:
      - '@types/node'
    optional: true

  muggle-string@0.4.1: {}

  mute-stream@2.0.0:
    optional: true

  mz@2.7.0:
    dependencies:
      any-promise: 1.3.0
      object-assign: 4.1.1
      thenify-all: 1.6.0

  nanoid@3.3.11: {}

  napi-build-utils@2.0.0:
    optional: true

  nearley@2.20.1:
    dependencies:
      commander: 2.20.3
      moo: 0.5.2
      railroad-diagrams: 1.0.0
      randexp: 0.4.6

  neotraverse@0.6.18: {}

  nlcst-to-string@4.0.0:
    dependencies:
      '@types/nlcst': 2.0.3

  node-abi@3.77.0:
    dependencies:
      semver: 7.7.2
    optional: true

  node-addon-api@7.1.1:
    optional: true

  node-fetch-native@1.6.7: {}

  node-fetch@2.7.0:
    dependencies:
      whatwg-url: 5.0.0

  node-mock-http@1.0.3: {}

  node-releases@2.0.19: {}

  node-releases@2.0.21: {}

  normalize-path@3.0.0: {}

  normalize-range@0.1.2: {}

  npm-run-path@6.0.0:
    dependencies:
      path-key: 4.0.0
      unicorn-magic: 0.3.0

  nth-check@2.1.1:
    dependencies:
      boolbase: 1.0.0

  object-assign@4.1.1: {}

  ofetch@1.4.1:
    dependencies:
      destr: 2.0.5
      node-fetch-native: 1.6.7
      ufo: 1.6.1

  ohash@2.0.11: {}

  once@1.4.0:
    dependencies:
      wrappy: 1.0.2

  onetime@5.1.2:
    dependencies:
      mimic-fn: 2.1.0

  oniguruma-parser@0.12.1: {}

  oniguruma-to-es@4.3.3:
    dependencies:
      oniguruma-parser: 0.12.1
      regex: 6.0.1
      regex-recursion: 6.0.2

  ora@5.4.1:
    dependencies:
      bl: 4.1.0
      chalk: 4.1.2
      cli-cursor: 3.1.0
      cli-spinners: 2.9.2
      is-interactive: 1.0.0
      is-unicode-supported: 0.1.0
      log-symbols: 4.1.0
      strip-ansi: 6.0.1
      wcwidth: 1.0.1

  outvariant@1.4.3:
    optional: true

  p-limit@3.1.0:
    dependencies:
      yocto-queue: 0.1.0

  p-limit@6.2.0:
    dependencies:
      yocto-queue: 1.2.1

  p-queue@8.1.1:
    dependencies:
      eventemitter3: 5.0.1
      p-timeout: 6.1.4

  p-timeout@6.1.4: {}

  package-json-from-dist@1.0.1: {}

  package-manager-detector@1.3.0: {}

  pagefind@1.3.0:
    optionalDependencies:
      '@pagefind/darwin-arm64': 1.3.0
      '@pagefind/darwin-x64': 1.3.0
      '@pagefind/linux-arm64': 1.3.0
      '@pagefind/linux-x64': 1.3.0
      '@pagefind/windows-x64': 1.3.0

  pako@0.2.9: {}

  parse-entities@4.0.2:
    dependencies:
      '@types/unist': 2.0.11
      character-entities-legacy: 3.0.0
      character-reference-invalid: 2.0.1
      decode-named-character-reference: 1.1.0
      is-alphanumerical: 2.0.1
      is-decimal: 2.0.1
      is-hexadecimal: 2.0.1

  parse-latin@7.0.0:
    dependencies:
      '@types/nlcst': 2.0.3
      '@types/unist': 3.0.3
      nlcst-to-string: 4.0.0
      unist-util-modify-children: 4.0.0
      unist-util-visit-children: 3.0.0
      vfile: 6.0.3

  parse-ms@4.0.0: {}

  parse5@7.3.0:
    dependencies:
      entities: 6.0.1

  path-browserify@1.0.1: {}

  path-key@3.1.1: {}

  path-key@4.0.0: {}

  path-parse@1.0.7: {}

  path-scurry@1.11.1:
    dependencies:
      lru-cache: 10.4.3
      minipass: 7.1.2

  path-scurry@2.0.0:
    dependencies:
      lru-cache: 11.1.0
      minipass: 7.1.2

  path-to-regexp@6.3.0:
    optional: true

  pathe@1.1.2: {}

  pathe@2.0.3: {}

  pathval@2.0.0: {}

  picocolors@1.1.1: {}

  picomatch@2.3.1: {}

  picomatch@4.0.3: {}

  pirates@4.0.6: {}

  pkg-pr-new@0.0.41:
    dependencies:
      '@jsdevtools/ez-spawn': 3.0.4
      '@octokit/action': 6.1.0
      ignore: 5.3.2
      isbinaryfile: 5.0.4
      pkg-types: 1.3.1
      query-registry: 3.0.1
      tinyglobby: 0.2.12

  pkg-types@1.3.1:
    dependencies:
      confbox: 0.1.8
      mlly: 1.7.4
      pathe: 2.0.3

  pkg-types@2.1.0:
    dependencies:
      confbox: 0.2.1
      exsolve: 1.0.4
      pathe: 2.0.3

  postcss-calc@10.1.1(postcss@8.5.6):
    dependencies:
      postcss: 8.5.6
      postcss-selector-parser: 7.1.0
      postcss-value-parser: 4.2.0

  postcss-colormin@7.0.2(postcss@8.5.6):
    dependencies:
      browserslist: 4.26.2
      caniuse-api: 3.0.0
      colord: 2.9.3
      postcss: 8.5.6
      postcss-value-parser: 4.2.0

  postcss-convert-values@7.0.4(postcss@8.5.6):
    dependencies:
      browserslist: 4.26.2
      postcss: 8.5.6
      postcss-value-parser: 4.2.0

  postcss-discard-comments@7.0.3(postcss@8.5.6):
    dependencies:
      postcss: 8.5.6
      postcss-selector-parser: 6.1.2

  postcss-discard-duplicates@7.0.1(postcss@8.5.6):
    dependencies:
      postcss: 8.5.6

  postcss-discard-empty@7.0.0(postcss@8.5.6):
    dependencies:
      postcss: 8.5.6

  postcss-discard-overridden@7.0.0(postcss@8.5.6):
    dependencies:
      postcss: 8.5.6

  postcss-load-config@4.0.2(postcss@8.5.3):
    dependencies:
      lilconfig: 3.1.3
      yaml: 2.8.0
    optionalDependencies:
      postcss: 8.5.3

  postcss-load-config@6.0.1(jiti@2.4.2)(postcss@8.5.6)(tsx@4.19.3)(yaml@2.8.1):
    dependencies:
      lilconfig: 3.1.3
    optionalDependencies:
      jiti: 2.4.2
      postcss: 8.5.6
      tsx: 4.19.3
      yaml: 2.8.1

  postcss-load-config@6.0.1(jiti@2.5.1)(postcss@8.5.6)(tsx@4.19.3)(yaml@2.8.1):
    dependencies:
      lilconfig: 3.1.3
    optionalDependencies:
      jiti: 2.5.1
      postcss: 8.5.6
      tsx: 4.19.3
      yaml: 2.8.1

  postcss-merge-longhand@7.0.4(postcss@8.5.6):
    dependencies:
      postcss: 8.5.6
      postcss-value-parser: 4.2.0
      stylehacks: 7.0.4(postcss@8.5.6)

  postcss-merge-rules@7.0.4(postcss@8.5.6):
    dependencies:
      browserslist: 4.26.2
      caniuse-api: 3.0.0
      cssnano-utils: 5.0.0(postcss@8.5.6)
      postcss: 8.5.6
      postcss-selector-parser: 6.1.2

  postcss-minify-font-values@7.0.0(postcss@8.5.6):
    dependencies:
      postcss: 8.5.6
      postcss-value-parser: 4.2.0

  postcss-minify-gradients@7.0.0(postcss@8.5.6):
    dependencies:
      colord: 2.9.3
      cssnano-utils: 5.0.0(postcss@8.5.6)
      postcss: 8.5.6
      postcss-value-parser: 4.2.0

  postcss-minify-params@7.0.2(postcss@8.5.6):
    dependencies:
      browserslist: 4.26.2
      cssnano-utils: 5.0.0(postcss@8.5.6)
      postcss: 8.5.6
      postcss-value-parser: 4.2.0

  postcss-minify-selectors@7.0.4(postcss@8.5.6):
    dependencies:
      cssesc: 3.0.0
      postcss: 8.5.6
      postcss-selector-parser: 6.1.2

  postcss-nested@6.2.0(postcss@8.5.6):
    dependencies:
      postcss: 8.5.6
      postcss-selector-parser: 6.1.2

  postcss-nested@7.0.2(postcss@8.5.6):
    dependencies:
      postcss: 8.5.6
      postcss-selector-parser: 7.1.0

  postcss-normalize-charset@7.0.0(postcss@8.5.6):
    dependencies:
      postcss: 8.5.6

  postcss-normalize-display-values@7.0.0(postcss@8.5.6):
    dependencies:
      postcss: 8.5.6
      postcss-value-parser: 4.2.0

  postcss-normalize-positions@7.0.0(postcss@8.5.6):
    dependencies:
      postcss: 8.5.6
      postcss-value-parser: 4.2.0

  postcss-normalize-repeat-style@7.0.0(postcss@8.5.6):
    dependencies:
      postcss: 8.5.6
      postcss-value-parser: 4.2.0

  postcss-normalize-string@7.0.0(postcss@8.5.6):
    dependencies:
      postcss: 8.5.6
      postcss-value-parser: 4.2.0

  postcss-normalize-timing-functions@7.0.0(postcss@8.5.6):
    dependencies:
      postcss: 8.5.6
      postcss-value-parser: 4.2.0

  postcss-normalize-unicode@7.0.2(postcss@8.5.6):
    dependencies:
      browserslist: 4.26.2
      postcss: 8.5.6
      postcss-value-parser: 4.2.0

  postcss-normalize-url@7.0.0(postcss@8.5.6):
    dependencies:
      postcss: 8.5.6
      postcss-value-parser: 4.2.0

  postcss-normalize-whitespace@7.0.0(postcss@8.5.6):
    dependencies:
      postcss: 8.5.6
      postcss-value-parser: 4.2.0

  postcss-ordered-values@7.0.1(postcss@8.5.6):
    dependencies:
      cssnano-utils: 5.0.0(postcss@8.5.6)
      postcss: 8.5.6
      postcss-value-parser: 4.2.0

  postcss-reduce-initial@7.0.2(postcss@8.5.6):
    dependencies:
      browserslist: 4.26.2
      caniuse-api: 3.0.0
      postcss: 8.5.6

  postcss-reduce-transforms@7.0.0(postcss@8.5.6):
    dependencies:
      postcss: 8.5.6
      postcss-value-parser: 4.2.0

  postcss-selector-parser@6.1.2:
    dependencies:
      cssesc: 3.0.0
      util-deprecate: 1.0.2

  postcss-selector-parser@7.1.0:
    dependencies:
      cssesc: 3.0.0
      util-deprecate: 1.0.2

  postcss-svgo@7.0.1(postcss@8.5.6):
    dependencies:
      postcss: 8.5.6
      postcss-value-parser: 4.2.0
      svgo: 3.3.2

  postcss-unique-selectors@7.0.3(postcss@8.5.6):
    dependencies:
      postcss: 8.5.6
      postcss-selector-parser: 6.1.2

  postcss-value-parser@4.2.0: {}

  postcss@8.5.3:
    dependencies:
      nanoid: 3.3.11
      picocolors: 1.1.1
      source-map-js: 1.2.1

  postcss@8.5.6:
    dependencies:
      nanoid: 3.3.11
      picocolors: 1.1.1
      source-map-js: 1.2.1

  prebuild-install@7.1.3:
    dependencies:
      detect-libc: 2.1.0
      expand-template: 2.0.3
      github-from-package: 0.0.0
      minimist: 1.2.8
      mkdirp-classic: 0.5.3
      napi-build-utils: 2.0.0
      node-abi: 3.77.0
      pump: 3.0.3
      rc: 1.2.8
      simple-get: 4.0.1
      tar-fs: 2.1.4
      tunnel-agent: 0.6.0
    optional: true

  prettier@2.8.7:
    optional: true

  prettier@3.5.3: {}

  pretty-bytes@6.1.1: {}

  pretty-format@27.5.1:
    dependencies:
      ansi-regex: 5.0.1
      ansi-styles: 5.2.0
      react-is: 17.0.2

  pretty-ms@9.2.0:
    dependencies:
      parse-ms: 4.0.0

  prismjs@1.30.0: {}

  prompts@2.4.2:
    dependencies:
      kleur: 3.0.3
      sisteransi: 1.0.5

  property-information@6.5.0: {}

  property-information@7.0.0: {}

  psl@1.15.0:
    dependencies:
      punycode: 2.3.1
    optional: true

  pump@3.0.3:
    dependencies:
      end-of-stream: 1.4.5
      once: 1.4.0
    optional: true

  punycode.js@2.3.1: {}

  punycode@2.3.1: {}

  query-registry@3.0.1:
    dependencies:
      query-string: 9.1.1
      quick-lru: 7.0.0
      url-join: 5.0.0
      validate-npm-package-name: 5.0.1
      zod: 3.25.76
      zod-package-json: 1.1.0

  query-string@9.1.1:
    dependencies:
      decode-uri-component: 0.4.1
      filter-obj: 5.1.0
      split-on-first: 3.0.0

  querystringify@2.2.0:
    optional: true

  queue-microtask@1.2.3: {}

  quick-lru@7.0.0: {}

  radix3@1.1.2: {}

  railroad-diagrams@1.0.0: {}

  randexp@0.4.6:
    dependencies:
      discontinuous-range: 1.0.0
      ret: 0.1.15

  rc@1.2.8:
    dependencies:
      deep-extend: 0.6.0
      ini: 1.3.8
      minimist: 1.2.8
      strip-json-comments: 2.0.1
    optional: true

  react-dom@19.1.0(react@19.1.0):
    dependencies:
      react: 19.1.0
      scheduler: 0.26.0

  react-is@17.0.2: {}

  react-refresh@0.17.0: {}

  react-remove-scroll-bar@2.3.8(@types/react@19.1.8)(react@19.1.0):
    dependencies:
      react: 19.1.0
      react-style-singleton: 2.2.3(@types/react@19.1.8)(react@19.1.0)
      tslib: 2.8.1
    optionalDependencies:
      '@types/react': 19.1.8

  react-remove-scroll@2.7.1(@types/react@19.1.8)(react@19.1.0):
    dependencies:
      react: 19.1.0
      react-remove-scroll-bar: 2.3.8(@types/react@19.1.8)(react@19.1.0)
      react-style-singleton: 2.2.3(@types/react@19.1.8)(react@19.1.0)
      tslib: 2.8.1
      use-callback-ref: 1.3.3(@types/react@19.1.8)(react@19.1.0)
      use-sidecar: 1.1.3(@types/react@19.1.8)(react@19.1.0)
    optionalDependencies:
      '@types/react': 19.1.8

  react-style-singleton@2.2.3(@types/react@19.1.8)(react@19.1.0):
    dependencies:
      get-nonce: 1.0.1
      react: 19.1.0
      tslib: 2.8.1
    optionalDependencies:
      '@types/react': 19.1.8

  react@19.1.0: {}

  readable-stream@3.6.2:
    dependencies:
      inherits: 2.0.4
      string_decoder: 1.3.0
      util-deprecate: 1.0.2

  readdirp@4.1.2: {}

  recma-build-jsx@1.0.0:
    dependencies:
      '@types/estree': 1.0.8
      estree-util-build-jsx: 3.0.1
      vfile: 6.0.3

  recma-jsx@1.0.0(acorn@8.15.0):
    dependencies:
      acorn-jsx: 5.3.2(acorn@8.15.0)
      estree-util-to-js: 2.0.0
      recma-parse: 1.0.0
      recma-stringify: 1.0.0
      unified: 11.0.5
    transitivePeerDependencies:
      - acorn

  recma-parse@1.0.0:
    dependencies:
      '@types/estree': 1.0.8
      esast-util-from-js: 2.0.1
      unified: 11.0.5
      vfile: 6.0.3

  recma-stringify@1.0.0:
    dependencies:
      '@types/estree': 1.0.8
      estree-util-to-js: 2.0.0
      unified: 11.0.5
      vfile: 6.0.3

  regenerator-runtime@0.14.1: {}

  regex-recursion@6.0.2:
    dependencies:
      regex-utilities: 2.3.0

  regex-utilities@2.3.0: {}

  regex@6.0.1:
    dependencies:
      regex-utilities: 2.3.0

  rehype-expressive-code@0.41.2:
    dependencies:
      expressive-code: 0.41.2

  rehype-format@5.0.1:
    dependencies:
      '@types/hast': 3.0.4
      hast-util-format: 1.1.0

  rehype-mathjax@7.1.0:
    dependencies:
      '@types/hast': 3.0.4
      '@types/mathjax': 0.0.40
      hast-util-to-text: 4.0.2
      hastscript: 9.0.1
      mathjax-full: 3.2.2
      unified: 11.0.5
      unist-util-visit-parents: 6.0.1
      vfile: 6.0.3

  rehype-parse@9.0.1:
    dependencies:
      '@types/hast': 3.0.4
      hast-util-from-html: 2.0.3
      unified: 11.0.5

  rehype-raw@7.0.0:
    dependencies:
      '@types/hast': 3.0.4
      hast-util-raw: 9.1.0
      vfile: 6.0.3

  rehype-recma@1.0.0:
    dependencies:
      '@types/estree': 1.0.8
      '@types/hast': 3.0.4
      hast-util-to-estree: 3.1.3
    transitivePeerDependencies:
      - supports-color

  rehype-stringify@10.0.1:
    dependencies:
      '@types/hast': 3.0.4
      hast-util-to-html: 9.0.5
      unified: 11.0.5

  rehype@13.0.2:
    dependencies:
      '@types/hast': 3.0.4
      rehype-parse: 9.0.1
      rehype-stringify: 10.0.1
      unified: 11.0.5

  remark-directive@3.0.1:
    dependencies:
      '@types/mdast': 4.0.4
      mdast-util-directive: 3.1.0
      micromark-extension-directive: 3.0.2
      unified: 11.0.5
    transitivePeerDependencies:
      - supports-color

  remark-gfm@4.0.1:
    dependencies:
      '@types/mdast': 4.0.4
      mdast-util-gfm: 3.1.0
      micromark-extension-gfm: 3.0.0
      remark-parse: 11.0.0
      remark-stringify: 11.0.0
      unified: 11.0.5
    transitivePeerDependencies:
      - supports-color

  remark-math@6.0.0:
    dependencies:
      '@types/mdast': 4.0.4
      mdast-util-math: 3.0.0
      micromark-extension-math: 3.1.0
      unified: 11.0.5
    transitivePeerDependencies:
      - supports-color

  remark-mdx@3.1.0:
    dependencies:
      mdast-util-mdx: 3.0.0
      micromark-extension-mdxjs: 3.0.0
    transitivePeerDependencies:
      - supports-color

  remark-parse@11.0.0:
    dependencies:
      '@types/mdast': 4.0.4
      mdast-util-from-markdown: 2.0.2
      micromark-util-types: 2.0.2
      unified: 11.0.5
    transitivePeerDependencies:
      - supports-color

  remark-rehype@11.1.2:
    dependencies:
      '@types/hast': 3.0.4
      '@types/mdast': 4.0.4
      mdast-util-to-hast: 13.2.0
      unified: 11.0.5
      vfile: 6.0.3

  remark-smartypants@3.0.2:
    dependencies:
      retext: 9.0.0
      retext-smartypants: 6.2.0
      unified: 11.0.5
      unist-util-visit: 5.0.0

  remark-stringify@11.0.0:
    dependencies:
      '@types/mdast': 4.0.4
      mdast-util-to-markdown: 2.1.2
      unified: 11.0.5

  remeda@2.21.2:
    dependencies:
      type-fest: 4.38.0

  request-light@0.5.8: {}

  request-light@0.7.0: {}

  require-directory@2.1.1: {}

  require-from-string@2.0.2: {}

  requires-port@1.0.0:
    optional: true

  resolve-from@5.0.0: {}

  resolve-pkg-maps@1.0.0: {}

  resolve@1.22.10:
    dependencies:
      is-core-module: 2.16.1
      path-parse: 1.0.7
      supports-preserve-symlinks-flag: 1.0.0

  restore-cursor@3.1.0:
    dependencies:
      onetime: 5.1.2
      signal-exit: 3.0.7

  restructure@3.0.2: {}

  ret@0.1.15: {}

  retext-latin@4.0.0:
    dependencies:
      '@types/nlcst': 2.0.3
      parse-latin: 7.0.0
      unified: 11.0.5

  retext-smartypants@6.2.0:
    dependencies:
      '@types/nlcst': 2.0.3
      nlcst-to-string: 4.0.0
      unist-util-visit: 5.0.0

  retext-stringify@4.0.0:
    dependencies:
      '@types/nlcst': 2.0.3
      nlcst-to-string: 4.0.0
      unified: 11.0.5

  retext@9.0.0:
    dependencies:
      '@types/nlcst': 2.0.3
      retext-latin: 4.0.0
      retext-stringify: 4.0.0
      unified: 11.0.5

  reusify@1.0.4: {}

  robust-predicates@3.0.2: {}

  rollup-plugin-dts@6.1.1(rollup@4.34.8)(typescript@5.8.3):
    dependencies:
      magic-string: 0.30.19
      rollup: 4.34.8
      typescript: 5.8.3
    optionalDependencies:
      '@babel/code-frame': 7.27.1

  rollup@4.34.8:
    dependencies:
      '@types/estree': 1.0.6
    optionalDependencies:
      '@rollup/rollup-android-arm-eabi': 4.34.8
      '@rollup/rollup-android-arm64': 4.34.8
      '@rollup/rollup-darwin-arm64': 4.34.8
      '@rollup/rollup-darwin-x64': 4.34.8
      '@rollup/rollup-freebsd-arm64': 4.34.8
      '@rollup/rollup-freebsd-x64': 4.34.8
      '@rollup/rollup-linux-arm-gnueabihf': 4.34.8
      '@rollup/rollup-linux-arm-musleabihf': 4.34.8
      '@rollup/rollup-linux-arm64-gnu': 4.34.8
      '@rollup/rollup-linux-arm64-musl': 4.34.8
      '@rollup/rollup-linux-loongarch64-gnu': 4.34.8
      '@rollup/rollup-linux-powerpc64le-gnu': 4.34.8
      '@rollup/rollup-linux-riscv64-gnu': 4.34.8
      '@rollup/rollup-linux-s390x-gnu': 4.34.8
      '@rollup/rollup-linux-x64-gnu': 4.34.8
      '@rollup/rollup-linux-x64-musl': 4.34.8
      '@rollup/rollup-win32-arm64-msvc': 4.34.8
      '@rollup/rollup-win32-ia32-msvc': 4.34.8
      '@rollup/rollup-win32-x64-msvc': 4.34.8
      fsevents: 2.3.3

  rrweb-cssom@0.8.0: {}

  run-parallel@1.2.0:
    dependencies:
      queue-microtask: 1.2.3

  rw@1.3.3: {}

  safe-buffer@5.2.1: {}

  safer-buffer@2.1.2: {}

  sax@1.4.1: {}

  saxes@6.0.0:
    dependencies:
      xmlchars: 2.2.0

  scheduler@0.26.0: {}

  scule@1.3.0: {}

  semver@6.3.1: {}

  semver@7.7.2: {}

  sharp@0.34.2:
    dependencies:
      color: 4.2.3
      detect-libc: 2.0.4
      semver: 7.7.2
    optionalDependencies:
      '@img/sharp-darwin-arm64': 0.34.2
      '@img/sharp-darwin-x64': 0.34.2
      '@img/sharp-libvips-darwin-arm64': 1.1.0
      '@img/sharp-libvips-darwin-x64': 1.1.0
      '@img/sharp-libvips-linux-arm': 1.1.0
      '@img/sharp-libvips-linux-arm64': 1.1.0
      '@img/sharp-libvips-linux-ppc64': 1.1.0
      '@img/sharp-libvips-linux-s390x': 1.1.0
      '@img/sharp-libvips-linux-x64': 1.1.0
      '@img/sharp-libvips-linuxmusl-arm64': 1.1.0
      '@img/sharp-libvips-linuxmusl-x64': 1.1.0
      '@img/sharp-linux-arm': 0.34.2
      '@img/sharp-linux-arm64': 0.34.2
      '@img/sharp-linux-s390x': 0.34.2
      '@img/sharp-linux-x64': 0.34.2
      '@img/sharp-linuxmusl-arm64': 0.34.2
      '@img/sharp-linuxmusl-x64': 0.34.2
      '@img/sharp-wasm32': 0.34.2
      '@img/sharp-win32-arm64': 0.34.2
      '@img/sharp-win32-ia32': 0.34.2
      '@img/sharp-win32-x64': 0.34.2

  shebang-command@2.0.0:
    dependencies:
      shebang-regex: 3.0.0

  shebang-regex@3.0.0: {}

  shiki@3.12.2:
    dependencies:
      '@shikijs/core': 3.12.2
      '@shikijs/engine-javascript': 3.12.2
      '@shikijs/engine-oniguruma': 3.12.2
      '@shikijs/langs': 3.12.2
      '@shikijs/themes': 3.12.2
      '@shikijs/types': 3.12.2
      '@shikijs/vscode-textmate': 10.0.2
      '@types/hast': 3.0.4

  siginfo@2.0.0: {}

  signal-exit@3.0.7: {}

  signal-exit@4.1.0: {}

  simple-concat@1.0.1:
    optional: true

  simple-get@4.0.1:
    dependencies:
      decompress-response: 6.0.0
      once: 1.4.0
      simple-concat: 1.0.1
    optional: true

  simple-swizzle@0.2.2:
    dependencies:
      is-arrayish: 0.3.2

  sirv@3.0.1:
    dependencies:
      '@polka/url': 1.0.0-next.29
      mrmime: 2.0.1
      totalist: 3.0.1

  sisteransi@1.0.5: {}

  sitemap@8.0.0:
    dependencies:
      '@types/node': 17.0.45
      '@types/sax': 1.2.7
      arg: 5.0.2
      sax: 1.4.1

  smartypants@0.2.2: {}

  smol-toml@1.4.2: {}

  source-map-js@1.2.1: {}

  source-map@0.7.4: {}

  source-map@0.8.0-beta.0:
    dependencies:
      whatwg-url: 7.1.0

  space-separated-tokens@2.0.2: {}

  speech-rule-engine@4.1.2:
    dependencies:
      '@xmldom/xmldom': 0.9.8
      commander: 13.1.0
      wicked-good-xpath: 1.3.0

  split-on-first@3.0.0: {}

  split2@3.2.2:
    dependencies:
      readable-stream: 3.6.2

  stackback@0.0.2: {}

  starlight-blog@0.23.2(@astrojs/starlight@0.35.2(astro@5.13.7(@types/node@24.3.0)(jiti@2.5.1)(lightningcss@1.30.1)(rollup@4.34.8)(tsx@4.19.3)(typescript@5.8.3)(yaml@2.8.0)))(astro@5.13.7(@types/node@24.3.0)(jiti@2.5.1)(lightningcss@1.30.1)(rollup@4.34.8)(tsx@4.19.3)(typescript@5.8.3)(yaml@2.8.0)):
    dependencies:
      '@astrojs/markdown-remark': 6.3.1
      '@astrojs/mdx': 4.2.6(astro@5.13.7(@types/node@24.3.0)(jiti@2.5.1)(lightningcss@1.30.1)(rollup@4.34.8)(tsx@4.19.3)(typescript@5.8.3)(yaml@2.8.0))
      '@astrojs/rss': 4.0.11
      '@astrojs/starlight': 0.35.2(astro@5.13.7(@types/node@24.3.0)(jiti@2.5.1)(lightningcss@1.30.1)(rollup@4.34.8)(tsx@4.19.3)(typescript@5.8.3)(yaml@2.8.0))
      astro-remote: 0.3.3
      github-slugger: 2.0.0
      marked: 15.0.7
      marked-plaintify: 1.1.1(marked@15.0.7)
      mdast-util-mdx-expression: 2.0.1
      ultrahtml: 1.6.0
      unist-util-visit: 5.0.0
    transitivePeerDependencies:
      - astro
      - supports-color

  starlight-typedoc@0.19.0(@astrojs/starlight@0.35.2(astro@5.13.7(@types/node@24.3.0)(jiti@2.5.1)(lightningcss@1.30.1)(rollup@4.34.8)(tsx@4.19.3)(typescript@5.8.3)(yaml@2.8.0)))(typedoc-plugin-markdown@4.4.2(typedoc@0.28.13(typescript@5.8.3)))(typedoc@0.28.13(typescript@5.8.3)):
    dependencies:
      '@astrojs/starlight': 0.35.2(astro@5.13.7(@types/node@24.3.0)(jiti@2.5.1)(lightningcss@1.30.1)(rollup@4.34.8)(tsx@4.19.3)(typescript@5.8.3)(yaml@2.8.0))
      github-slugger: 2.0.0
      typedoc: 0.28.13(typescript@5.8.3)
      typedoc-plugin-markdown: 4.4.2(typedoc@0.28.13(typescript@5.8.3))

  state-local@1.0.7: {}

  statuses@2.0.2:
    optional: true

  std-env@3.9.0: {}

  stream-replace-string@2.0.0: {}

  strict-event-emitter@0.5.1:
    optional: true

  string-argv@0.3.2: {}

  string-width@4.2.3:
    dependencies:
      emoji-regex: 8.0.0
      is-fullwidth-code-point: 3.0.0
      strip-ansi: 6.0.1

  string-width@5.1.2:
    dependencies:
      eastasianwidth: 0.2.0
      emoji-regex: 9.2.2
      strip-ansi: 7.1.2

  string-width@7.2.0:
    dependencies:
      emoji-regex: 10.5.0
      get-east-asian-width: 1.4.0
      strip-ansi: 7.1.2

  string_decoder@1.3.0:
    dependencies:
      safe-buffer: 5.2.1

  stringify-entities@4.0.4:
    dependencies:
      character-entities-html4: 2.1.0
      character-entities-legacy: 3.0.0

  strip-ansi@6.0.1:
    dependencies:
      ansi-regex: 5.0.1

  strip-ansi@7.1.0:
    dependencies:
      ansi-regex: 6.1.0

  strip-ansi@7.1.2:
    dependencies:
      ansi-regex: 6.2.2

  strip-final-newline@4.0.0: {}

  strip-json-comments@2.0.1:
    optional: true

  strip-literal@3.0.0:
    dependencies:
      js-tokens: 9.0.1

  strnum@1.1.1: {}

  style-to-js@1.1.16:
    dependencies:
      style-to-object: 1.0.8

  style-to-object@1.0.8:
    dependencies:
      inline-style-parser: 0.2.4

  stylehacks@7.0.4(postcss@8.5.6):
    dependencies:
      browserslist: 4.26.2
      postcss: 8.5.6
      postcss-selector-parser: 6.1.2

  sucrase@3.35.0:
    dependencies:
      '@jridgewell/gen-mapping': 0.3.11
      commander: 4.1.1
      glob: 10.4.5
      lines-and-columns: 1.2.4
      mz: 2.7.0
      pirates: 4.0.6
      ts-interface-checker: 0.1.13

  supports-color@7.2.0:
    dependencies:
      has-flag: 4.0.0

  supports-preserve-symlinks-flag@1.0.0: {}

  svgo@3.3.2:
    dependencies:
      '@trysound/sax': 0.2.0
      commander: 7.2.0
      css-select: 5.1.0
      css-tree: 2.3.1
      css-what: 6.1.0
      csso: 5.0.5
      picocolors: 1.1.1

  symbol-tree@3.2.4: {}

  tailwindcss-motion@1.1.1(tailwindcss@4.1.11):
    dependencies:
      tailwindcss: 4.1.11

  tailwindcss@4.1.11: {}

  tailwindcss@4.1.13: {}

  tapable@2.2.3: {}

  tar-fs@2.1.4:
    dependencies:
      chownr: 1.1.4
      mkdirp-classic: 0.5.3
      pump: 3.0.3
      tar-stream: 2.2.0
    optional: true

  tar-stream@2.2.0:
    dependencies:
      bl: 4.1.0
      end-of-stream: 1.4.5
      fs-constants: 1.0.0
      inherits: 2.0.4
      readable-stream: 3.6.2
    optional: true

  tar@7.4.3:
    dependencies:
      '@isaacs/fs-minipass': 4.0.1
      chownr: 3.0.0
      minipass: 7.1.2
      minizlib: 3.0.2
      mkdirp: 3.0.1
      yallist: 5.0.0

  test-exclude@7.0.1:
    dependencies:
      '@istanbuljs/schema': 0.1.3
      glob: 10.4.5
      minimatch: 9.0.5

  thenify-all@1.6.0:
    dependencies:
      thenify: 3.3.1

  thenify@3.3.1:
    dependencies:
      any-promise: 1.3.0

  through2@4.0.2:
    dependencies:
      readable-stream: 3.6.2

  tiny-inflate@1.0.3: {}

  tinybench@2.9.0: {}

  tinybench@3.1.1: {}

  tinyexec@0.3.2: {}

  tinyglobby@0.2.12:
    dependencies:
      fdir: 6.4.3(picomatch@4.0.3)
      picomatch: 4.0.3

  tinyglobby@0.2.14:
    dependencies:
      fdir: 6.4.6(picomatch@4.0.3)
      picomatch: 4.0.3

  tinyglobby@0.2.15:
    dependencies:
      fdir: 6.5.0(picomatch@4.0.3)
      picomatch: 4.0.3

  tinypool@1.1.1: {}

  tinyrainbow@2.0.0: {}

  tinyspy@4.0.3: {}

  tldts-core@7.0.16: {}

  tldts@7.0.16:
    dependencies:
      tldts-core: 7.0.16

  to-regex-range@5.0.1:
    dependencies:
      is-number: 7.0.0

  totalist@3.0.1: {}

  tough-cookie@4.1.4:
    dependencies:
      psl: 1.15.0
      punycode: 2.3.1
      universalify: 0.2.0
      url-parse: 1.5.10
    optional: true

  tough-cookie@6.0.0:
    dependencies:
      tldts: 7.0.16

  tr46@0.0.3: {}

  tr46@1.0.1:
    dependencies:
      punycode: 2.3.1

  tr46@6.0.0:
    dependencies:
      punycode: 2.3.1

  tree-kill@1.2.2: {}

  treeify@1.1.0: {}

  trim-lines@3.0.1: {}

  trough@2.2.0: {}

  ts-interface-checker@0.1.13: {}

  tsconfck@3.1.6(typescript@5.8.3):
    optionalDependencies:
      typescript: 5.8.3

  tslib@2.8.1: {}

  tsup@8.5.0(jiti@2.4.2)(postcss@8.5.6)(tsx@4.19.3)(typescript@5.8.3)(yaml@2.8.1):
    dependencies:
      bundle-require: 5.1.0(esbuild@0.25.6)
      cac: 6.7.14
      chokidar: 4.0.3
      consola: 3.4.0
      debug: 4.4.1
      esbuild: 0.25.6
      fix-dts-default-cjs-exports: 1.0.0
      joycon: 3.1.1
      picocolors: 1.1.1
      postcss-load-config: 6.0.1(jiti@2.4.2)(postcss@8.5.6)(tsx@4.19.3)(yaml@2.8.1)
      resolve-from: 5.0.0
      rollup: 4.34.8
      source-map: 0.8.0-beta.0
      sucrase: 3.35.0
      tinyexec: 0.3.2
      tinyglobby: 0.2.14
      tree-kill: 1.2.2
    optionalDependencies:
      postcss: 8.5.6
      typescript: 5.8.3
    transitivePeerDependencies:
      - jiti
      - supports-color
      - tsx
      - yaml

  tsup@8.5.0(jiti@2.5.1)(postcss@8.5.6)(tsx@4.19.3)(typescript@5.8.3)(yaml@2.8.1):
    dependencies:
      bundle-require: 5.1.0(esbuild@0.25.6)
      cac: 6.7.14
      chokidar: 4.0.3
      consola: 3.4.0
      debug: 4.4.1
      esbuild: 0.25.6
      fix-dts-default-cjs-exports: 1.0.0
      joycon: 3.1.1
      picocolors: 1.1.1
      postcss-load-config: 6.0.1(jiti@2.5.1)(postcss@8.5.6)(tsx@4.19.3)(yaml@2.8.1)
      resolve-from: 5.0.0
      rollup: 4.34.8
      source-map: 0.8.0-beta.0
      sucrase: 3.35.0
      tinyexec: 0.3.2
      tinyglobby: 0.2.14
      tree-kill: 1.2.2
    optionalDependencies:
      postcss: 8.5.6
      typescript: 5.8.3
    transitivePeerDependencies:
      - jiti
      - supports-color
      - tsx
      - yaml

  tsx@4.19.3:
    dependencies:
      esbuild: 0.25.5
      get-tsconfig: 4.10.0
    optionalDependencies:
      fsevents: 2.3.3

  tunnel-agent@0.6.0:
    dependencies:
      safe-buffer: 5.2.1
    optional: true

  twoslash-protocol@0.2.12: {}

  twoslash@0.2.12(typescript@5.8.3):
    dependencies:
      '@typescript/vfs': 1.6.1(typescript@5.8.3)
      twoslash-protocol: 0.2.12
      typescript: 5.8.3
    transitivePeerDependencies:
      - supports-color

  type-detect@4.1.0: {}

  type-fest@4.38.0: {}

  type-fest@4.41.0: {}

  typed-binary@4.3.2: {}

  typedoc-plugin-markdown@4.4.2(typedoc@0.28.13(typescript@5.8.3)):
    dependencies:
      typedoc: 0.28.13(typescript@5.8.3)

  typedoc@0.28.13(typescript@5.8.3):
    dependencies:
      '@gerrit0/mini-shiki': 3.13.0
      lunr: 2.3.9
      markdown-it: 14.1.0
      minimatch: 9.0.5
      typescript: 5.8.3
      yaml: 2.8.1

  typesafe-path@0.2.2: {}

  typescript-auto-import-cache@0.3.5:
    dependencies:
      semver: 7.7.2

  typescript@5.8.3: {}

  uc.micro@2.1.0: {}

  ufo@1.5.4: {}

  ufo@1.6.1: {}

  ultrahtml@1.6.0: {}

  unbuild@3.5.0(typescript@5.8.3):
    dependencies:
      '@rollup/plugin-alias': 5.1.1(rollup@4.34.8)
      '@rollup/plugin-commonjs': 28.0.3(rollup@4.34.8)
      '@rollup/plugin-json': 6.1.0(rollup@4.34.8)
      '@rollup/plugin-node-resolve': 16.0.1(rollup@4.34.8)
      '@rollup/plugin-replace': 6.0.2(rollup@4.34.8)
      '@rollup/pluginutils': 5.2.0(rollup@4.34.8)
      citty: 0.1.6
      consola: 3.4.0
      defu: 6.1.4
      esbuild: 0.25.6
      fix-dts-default-cjs-exports: 1.0.0
      hookable: 5.5.3
      jiti: 2.4.2
      magic-string: 0.30.17
      mkdist: 2.2.0(typescript@5.8.3)
      mlly: 1.7.4
      pathe: 2.0.3
      pkg-types: 2.1.0
      pretty-bytes: 6.1.1
      rollup: 4.34.8
      rollup-plugin-dts: 6.1.1(rollup@4.34.8)(typescript@5.8.3)
      scule: 1.3.0
      tinyglobby: 0.2.14
      untyped: 2.0.0
    optionalDependencies:
      typescript: 5.8.3
    transitivePeerDependencies:
      - sass
      - vue
      - vue-tsc

  uncrypto@0.1.3: {}

  undici-types@7.10.0: {}

  undici-types@7.12.0: {}

  undici@6.21.2: {}

  unicode-properties@1.4.1:
    dependencies:
      base64-js: 1.5.1
      unicode-trie: 2.0.0

  unicode-trie@2.0.0:
    dependencies:
      pako: 0.2.9
      tiny-inflate: 1.0.3

  unicorn-magic@0.3.0: {}

  unified@11.0.5:
    dependencies:
      '@types/unist': 3.0.3
      bail: 2.0.2
      devlop: 1.1.0
      extend: 3.0.2
      is-plain-obj: 4.1.0
      trough: 2.2.0
      vfile: 6.0.3

  unifont@0.5.2:
    dependencies:
      css-tree: 3.1.0
      ofetch: 1.4.1
      ohash: 2.0.11

  unist-util-find-after@5.0.0:
    dependencies:
      '@types/unist': 3.0.3
      unist-util-is: 6.0.0

  unist-util-is@6.0.0:
    dependencies:
      '@types/unist': 3.0.3

  unist-util-modify-children@4.0.0:
    dependencies:
      '@types/unist': 3.0.3
      array-iterate: 2.0.1

  unist-util-position-from-estree@2.0.0:
    dependencies:
      '@types/unist': 3.0.3

  unist-util-position@5.0.0:
    dependencies:
      '@types/unist': 3.0.3

  unist-util-remove-position@5.0.0:
    dependencies:
      '@types/unist': 3.0.3
      unist-util-visit: 5.0.0

  unist-util-stringify-position@4.0.0:
    dependencies:
      '@types/unist': 3.0.3

  unist-util-visit-children@3.0.0:
    dependencies:
      '@types/unist': 3.0.3

  unist-util-visit-parents@6.0.1:
    dependencies:
      '@types/unist': 3.0.3
      unist-util-is: 6.0.0

  unist-util-visit@5.0.0:
    dependencies:
      '@types/unist': 3.0.3
      unist-util-is: 6.0.0
      unist-util-visit-parents: 6.0.1

  universal-user-agent@6.0.1: {}

  universalify@0.2.0:
    optional: true

  universalify@2.0.1: {}

  unplugin@2.3.5:
    dependencies:
      acorn: 8.15.0
      picomatch: 4.0.3
      webpack-virtual-modules: 0.6.2

  unstorage@1.17.1:
    dependencies:
      anymatch: 3.1.3
      chokidar: 4.0.3
      destr: 2.0.5
      h3: 1.15.4
      lru-cache: 10.4.3
      node-fetch-native: 1.6.7
      ofetch: 1.4.1
      ufo: 1.6.1

  untyped@2.0.0:
    dependencies:
      citty: 0.1.6
      defu: 6.1.4
      jiti: 2.4.2
      knitwork: 1.2.0
      scule: 1.3.0

  update-browserslist-db@1.1.3(browserslist@4.25.0):
    dependencies:
      browserslist: 4.25.0
      escalade: 3.2.0
      picocolors: 1.1.1

  update-browserslist-db@1.1.3(browserslist@4.25.1):
    dependencies:
      browserslist: 4.25.1
      escalade: 3.2.0
      picocolors: 1.1.1

  update-browserslist-db@1.1.3(browserslist@4.26.2):
    dependencies:
      browserslist: 4.26.2
      escalade: 3.2.0
      picocolors: 1.1.1

  url-join@5.0.0: {}

  url-parse@1.5.10:
    dependencies:
      querystringify: 2.2.0
      requires-port: 1.0.0
    optional: true

  use-callback-ref@1.3.3(@types/react@19.1.8)(react@19.1.0):
    dependencies:
      react: 19.1.0
      tslib: 2.8.1
    optionalDependencies:
      '@types/react': 19.1.8

  use-sidecar@1.1.3(@types/react@19.1.8)(react@19.1.0):
    dependencies:
      detect-node-es: 1.1.0
      react: 19.1.0
      tslib: 2.8.1
    optionalDependencies:
      '@types/react': 19.1.8

  util-deprecate@1.0.2: {}

  validate-npm-package-name@5.0.1: {}

  vfile-location@5.0.3:
    dependencies:
      '@types/unist': 3.0.3
      vfile: 6.0.3

  vfile-message@4.0.2:
    dependencies:
      '@types/unist': 3.0.3
      unist-util-stringify-position: 4.0.0

  vfile-message@4.0.3:
    dependencies:
      '@types/unist': 3.0.3
      unist-util-stringify-position: 4.0.0

  vfile@6.0.3:
    dependencies:
      '@types/unist': 3.0.3
      vfile-message: 4.0.3

  vite-imagetools@7.1.0(rollup@4.34.8):
    dependencies:
      '@rollup/pluginutils': 5.2.0(rollup@4.34.8)
      imagetools-core: 7.1.0
      sharp: 0.34.2
    transitivePeerDependencies:
      - rollup

  vite-node@3.2.4(@types/node@24.5.2)(jiti@2.4.2)(lightningcss@1.30.1)(tsx@4.19.3)(yaml@2.8.1):
    dependencies:
      cac: 6.7.14
      debug: 4.4.3
      es-module-lexer: 1.7.0
      pathe: 2.0.3
      vite: 6.3.6(@types/node@24.5.2)(jiti@2.4.2)(lightningcss@1.30.1)(tsx@4.19.3)(yaml@2.8.1)
    transitivePeerDependencies:
      - '@types/node'
      - jiti
      - less
      - lightningcss
      - sass
      - sass-embedded
      - stylus
      - sugarss
      - supports-color
      - terser
      - tsx
      - yaml

  vite-node@3.2.4(@types/node@24.5.2)(jiti@2.5.1)(lightningcss@1.30.1)(tsx@4.19.3)(yaml@2.8.1):
    dependencies:
      cac: 6.7.14
      debug: 4.4.3
      es-module-lexer: 1.7.0
      pathe: 2.0.3
      vite: 6.3.6(@types/node@24.5.2)(jiti@2.5.1)(lightningcss@1.30.1)(tsx@4.19.3)(yaml@2.8.1)
    transitivePeerDependencies:
      - '@types/node'
      - jiti
      - less
      - lightningcss
      - sass
      - sass-embedded
      - stylus
      - sugarss
      - supports-color
      - terser
      - tsx
      - yaml

  vite-plugin-wasm@3.5.0(vite@6.3.6(@types/node@24.3.0)(jiti@2.5.1)(lightningcss@1.30.1)(tsx@4.19.3)(yaml@2.8.0)):
    dependencies:
      vite: 6.3.6(@types/node@24.3.0)(jiti@2.5.1)(lightningcss@1.30.1)(tsx@4.19.3)(yaml@2.8.0)

  vite@6.3.5(@types/node@24.5.2)(jiti@2.4.2)(lightningcss@1.30.1)(tsx@4.19.3)(yaml@2.8.1):
    dependencies:
      esbuild: 0.25.9
      fdir: 6.4.6(picomatch@4.0.3)
      picomatch: 4.0.3
      postcss: 8.5.6
      rollup: 4.34.8
      tinyglobby: 0.2.15
    optionalDependencies:
      '@types/node': 24.5.2
      fsevents: 2.3.3
      jiti: 2.4.2
      lightningcss: 1.30.1
      tsx: 4.19.3
      yaml: 2.8.1

  vite@6.3.5(@types/node@24.5.2)(jiti@2.5.1)(lightningcss@1.30.1)(tsx@4.19.3)(yaml@2.8.1):
    dependencies:
      esbuild: 0.25.9
      fdir: 6.4.6(picomatch@4.0.3)
      picomatch: 4.0.3
      postcss: 8.5.6
      rollup: 4.34.8
      tinyglobby: 0.2.15
    optionalDependencies:
      '@types/node': 24.5.2
      fsevents: 2.3.3
      jiti: 2.5.1
      lightningcss: 1.30.1
      tsx: 4.19.3
      yaml: 2.8.1

  vite@6.3.6(@types/node@24.3.0)(jiti@2.5.1)(lightningcss@1.30.1)(tsx@4.19.3)(yaml@2.8.0):
    dependencies:
      esbuild: 0.25.10
      fdir: 6.5.0(picomatch@4.0.3)
      picomatch: 4.0.3
      postcss: 8.5.6
      rollup: 4.34.8
      tinyglobby: 0.2.15
    optionalDependencies:
      '@types/node': 24.3.0
      fsevents: 2.3.3
      jiti: 2.5.1
      lightningcss: 1.30.1
      tsx: 4.19.3
      yaml: 2.8.0

  vite@6.3.6(@types/node@24.5.2)(jiti@2.4.2)(lightningcss@1.30.1)(tsx@4.19.3)(yaml@2.8.1):
    dependencies:
      esbuild: 0.25.10
      fdir: 6.5.0(picomatch@4.0.3)
      picomatch: 4.0.3
      postcss: 8.5.6
      rollup: 4.34.8
      tinyglobby: 0.2.15
    optionalDependencies:
      '@types/node': 24.5.2
      fsevents: 2.3.3
      jiti: 2.4.2
      lightningcss: 1.30.1
      tsx: 4.19.3
      yaml: 2.8.1

  vite@6.3.6(@types/node@24.5.2)(jiti@2.5.1)(lightningcss@1.30.1)(tsx@4.19.3)(yaml@2.8.1):
    dependencies:
      esbuild: 0.25.10
      fdir: 6.5.0(picomatch@4.0.3)
      picomatch: 4.0.3
      postcss: 8.5.6
      rollup: 4.34.8
      tinyglobby: 0.2.15
    optionalDependencies:
      '@types/node': 24.5.2
      fsevents: 2.3.3
      jiti: 2.5.1
      lightningcss: 1.30.1
      tsx: 4.19.3
      yaml: 2.8.1

  vitefu@1.1.1(vite@6.3.6(@types/node@24.3.0)(jiti@2.5.1)(lightningcss@1.30.1)(tsx@4.19.3)(yaml@2.8.0)):
    optionalDependencies:
      vite: 6.3.6(@types/node@24.3.0)(jiti@2.5.1)(lightningcss@1.30.1)(tsx@4.19.3)(yaml@2.8.0)

  vitest@3.2.4(@types/debug@4.1.12)(@types/node@24.5.2)(@vitest/browser@3.2.4)(jiti@2.4.2)(jsdom@27.0.0(canvas@3.2.0)(postcss@8.5.6))(lightningcss@1.30.1)(msw@2.10.2(@types/node@24.5.2)(typescript@5.8.3))(tsx@4.19.3)(yaml@2.8.1):
    dependencies:
      '@types/chai': 5.2.2
      '@vitest/expect': 3.2.4
      '@vitest/mocker': 3.2.4(msw@2.10.2(@types/node@24.5.2)(typescript@5.8.3))(vite@6.3.5(@types/node@24.5.2)(jiti@2.4.2)(lightningcss@1.30.1)(tsx@4.19.3)(yaml@2.8.1))
      '@vitest/pretty-format': 3.2.4
      '@vitest/runner': 3.2.4
      '@vitest/snapshot': 3.2.4
      '@vitest/spy': 3.2.4
      '@vitest/utils': 3.2.4
      chai: 5.2.0
      debug: 4.4.1
      expect-type: 1.2.1
      magic-string: 0.30.17
      pathe: 2.0.3
      picomatch: 4.0.3
      std-env: 3.9.0
      tinybench: 2.9.0
      tinyexec: 0.3.2
      tinyglobby: 0.2.14
      tinypool: 1.1.1
      tinyrainbow: 2.0.0
      vite: 6.3.5(@types/node@24.5.2)(jiti@2.4.2)(lightningcss@1.30.1)(tsx@4.19.3)(yaml@2.8.1)
      vite-node: 3.2.4(@types/node@24.5.2)(jiti@2.4.2)(lightningcss@1.30.1)(tsx@4.19.3)(yaml@2.8.1)
      why-is-node-running: 2.3.0
    optionalDependencies:
      '@types/debug': 4.1.12
      '@types/node': 24.5.2
      '@vitest/browser': 3.2.4(msw@2.10.2(@types/node@24.5.2)(typescript@5.8.3))(vite@6.3.6(@types/node@24.5.2)(jiti@2.4.2)(lightningcss@1.30.1)(tsx@4.19.3)(yaml@2.8.1))(vitest@3.2.4)
      jsdom: 27.0.0(canvas@3.2.0)(postcss@8.5.6)
    transitivePeerDependencies:
      - jiti
      - less
      - lightningcss
      - msw
      - sass
      - sass-embedded
      - stylus
      - sugarss
      - supports-color
      - terser
      - tsx
      - yaml

  vitest@3.2.4(@types/debug@4.1.12)(@types/node@24.5.2)(@vitest/browser@3.2.4)(jiti@2.5.1)(jsdom@27.0.0(canvas@3.2.0)(postcss@8.5.6))(lightningcss@1.30.1)(msw@2.10.2(@types/node@24.5.2)(typescript@5.8.3))(tsx@4.19.3)(yaml@2.8.1):
    dependencies:
      '@types/chai': 5.2.2
      '@vitest/expect': 3.2.4
      '@vitest/mocker': 3.2.4(msw@2.10.2(@types/node@24.5.2)(typescript@5.8.3))(vite@6.3.5(@types/node@24.5.2)(jiti@2.5.1)(lightningcss@1.30.1)(tsx@4.19.3)(yaml@2.8.1))
      '@vitest/pretty-format': 3.2.4
      '@vitest/runner': 3.2.4
      '@vitest/snapshot': 3.2.4
      '@vitest/spy': 3.2.4
      '@vitest/utils': 3.2.4
      chai: 5.2.0
      debug: 4.4.1
      expect-type: 1.2.1
      magic-string: 0.30.17
      pathe: 2.0.3
      picomatch: 4.0.3
      std-env: 3.9.0
      tinybench: 2.9.0
      tinyexec: 0.3.2
      tinyglobby: 0.2.14
      tinypool: 1.1.1
      tinyrainbow: 2.0.0
      vite: 6.3.5(@types/node@24.5.2)(jiti@2.5.1)(lightningcss@1.30.1)(tsx@4.19.3)(yaml@2.8.1)
      vite-node: 3.2.4(@types/node@24.5.2)(jiti@2.5.1)(lightningcss@1.30.1)(tsx@4.19.3)(yaml@2.8.1)
      why-is-node-running: 2.3.0
    optionalDependencies:
      '@types/debug': 4.1.12
      '@types/node': 24.5.2
      '@vitest/browser': 3.2.4(msw@2.10.2(@types/node@24.5.2)(typescript@5.8.3))(vite@6.3.5(@types/node@24.5.2)(jiti@2.5.1)(lightningcss@1.30.1)(tsx@4.19.3)(yaml@2.8.1))(vitest@3.2.4)
      jsdom: 27.0.0(canvas@3.2.0)(postcss@8.5.6)
    transitivePeerDependencies:
      - jiti
      - less
      - lightningcss
      - msw
      - sass
      - sass-embedded
      - stylus
      - sugarss
      - supports-color
      - terser
      - tsx
      - yaml

  volar-service-css@0.0.62(@volar/language-service@2.4.11):
    dependencies:
      vscode-css-languageservice: 6.3.2
      vscode-languageserver-textdocument: 1.0.12
      vscode-uri: 3.1.0
    optionalDependencies:
      '@volar/language-service': 2.4.11

  volar-service-emmet@0.0.62(@volar/language-service@2.4.11):
    dependencies:
      '@emmetio/css-parser': 0.4.0
      '@emmetio/html-matcher': 1.3.0
      '@vscode/emmet-helper': 2.11.0
      vscode-uri: 3.1.0
    optionalDependencies:
      '@volar/language-service': 2.4.11

  volar-service-html@0.0.62(@volar/language-service@2.4.11):
    dependencies:
      vscode-html-languageservice: 5.3.1
      vscode-languageserver-textdocument: 1.0.12
      vscode-uri: 3.1.0
    optionalDependencies:
      '@volar/language-service': 2.4.11

  volar-service-prettier@0.0.62(@volar/language-service@2.4.11)(prettier@3.5.3):
    dependencies:
      vscode-uri: 3.1.0
    optionalDependencies:
      '@volar/language-service': 2.4.11
      prettier: 3.5.3

  volar-service-typescript-twoslash-queries@0.0.62(@volar/language-service@2.4.11):
    dependencies:
      vscode-uri: 3.1.0
    optionalDependencies:
      '@volar/language-service': 2.4.11

  volar-service-typescript@0.0.62(@volar/language-service@2.4.11):
    dependencies:
      path-browserify: 1.0.1
      semver: 7.7.2
      typescript-auto-import-cache: 0.3.5
      vscode-languageserver-textdocument: 1.0.12
      vscode-nls: 5.2.0
      vscode-uri: 3.1.0
    optionalDependencies:
      '@volar/language-service': 2.4.11

  volar-service-yaml@0.0.62(@volar/language-service@2.4.11):
    dependencies:
      vscode-uri: 3.1.0
      yaml-language-server: 1.15.0
    optionalDependencies:
      '@volar/language-service': 2.4.11

  vscode-css-languageservice@6.3.2:
    dependencies:
      '@vscode/l10n': 0.0.18
      vscode-languageserver-textdocument: 1.0.12
      vscode-languageserver-types: 3.17.5
      vscode-uri: 3.1.0

  vscode-html-languageservice@5.3.1:
    dependencies:
      '@vscode/l10n': 0.0.18
      vscode-languageserver-textdocument: 1.0.12
      vscode-languageserver-types: 3.17.5
      vscode-uri: 3.1.0

  vscode-json-languageservice@4.1.8:
    dependencies:
      jsonc-parser: 3.3.1
      vscode-languageserver-textdocument: 1.0.12
      vscode-languageserver-types: 3.17.5
      vscode-nls: 5.2.0
      vscode-uri: 3.1.0

  vscode-jsonrpc@6.0.0: {}

  vscode-jsonrpc@8.2.0: {}

  vscode-languageserver-protocol@3.16.0:
    dependencies:
      vscode-jsonrpc: 6.0.0
      vscode-languageserver-types: 3.16.0

  vscode-languageserver-protocol@3.17.5:
    dependencies:
      vscode-jsonrpc: 8.2.0
      vscode-languageserver-types: 3.17.5

  vscode-languageserver-textdocument@1.0.12: {}

  vscode-languageserver-types@3.16.0: {}

  vscode-languageserver-types@3.17.5: {}

  vscode-languageserver@7.0.0:
    dependencies:
      vscode-languageserver-protocol: 3.16.0

  vscode-languageserver@9.0.1:
    dependencies:
      vscode-languageserver-protocol: 3.17.5

  vscode-nls@5.2.0: {}

  vscode-uri@3.1.0: {}

  w3c-xmlserializer@5.0.0:
    dependencies:
      xml-name-validator: 5.0.0

  wcwidth@1.0.1:
    dependencies:
      defaults: 1.0.4

  web-namespaces@2.0.1: {}

  webidl-conversions@3.0.1: {}

  webidl-conversions@4.0.2: {}

  webidl-conversions@8.0.0: {}

  webpack-virtual-modules@0.6.2: {}

  wesl@0.6.7:
    dependencies:
      mini-parse: 0.6.7

  wgpu-matrix@3.4.0: {}

  wgsl-wasm-transpiler-bundler@0.0.1: {}

  wgsl_reflect@https://codeload.github.com/mhawryluk/wgsl_reflect/tar.gz/85994fdc8d8a3abbb4f79baf3891e54eed0c1c63: {}

  whatwg-encoding@3.1.1:
    dependencies:
      iconv-lite: 0.6.3

  whatwg-mimetype@4.0.0: {}

  whatwg-url@15.1.0:
    dependencies:
      tr46: 6.0.0
      webidl-conversions: 8.0.0

  whatwg-url@5.0.0:
    dependencies:
      tr46: 0.0.3
      webidl-conversions: 3.0.1

  whatwg-url@7.1.0:
    dependencies:
      lodash.sortby: 4.7.0
      tr46: 1.0.1
      webidl-conversions: 4.0.2

  which-pm-runs@1.1.0: {}

  which@2.0.2:
    dependencies:
      isexe: 2.0.0

  why-is-node-running@2.3.0:
    dependencies:
      siginfo: 2.0.0
      stackback: 0.0.2

  wicked-good-xpath@1.3.0: {}

  widest-line@5.0.0:
    dependencies:
      string-width: 7.2.0

  wrap-ansi@6.2.0:
    dependencies:
      ansi-styles: 4.3.0
      string-width: 4.2.3
      strip-ansi: 6.0.1
    optional: true

  wrap-ansi@7.0.0:
    dependencies:
      ansi-styles: 4.3.0
      string-width: 4.2.3
      strip-ansi: 6.0.1

  wrap-ansi@8.1.0:
    dependencies:
      ansi-styles: 6.2.3
      string-width: 5.1.2
      strip-ansi: 7.1.2

  wrap-ansi@9.0.2:
    dependencies:
      ansi-styles: 6.2.3
      string-width: 7.2.0
      strip-ansi: 7.1.2

  wrappy@1.0.2: {}

  ws@8.18.3: {}

  xml-name-validator@5.0.0: {}

  xmlchars@2.2.0: {}

  xxhash-wasm@1.1.0: {}

  y18n@5.0.8: {}

  yallist@3.1.1: {}

  yallist@5.0.0: {}

  yaml-language-server@1.15.0:
    dependencies:
      ajv: 8.17.1
      lodash: 4.17.21
      request-light: 0.5.8
      vscode-json-languageservice: 4.1.8
      vscode-languageserver: 7.0.0
      vscode-languageserver-textdocument: 1.0.12
      vscode-languageserver-types: 3.17.5
      vscode-nls: 5.2.0
      vscode-uri: 3.1.0
      yaml: 2.2.2
    optionalDependencies:
      prettier: 2.8.7

  yaml@2.2.2: {}

  yaml@2.8.0: {}

  yaml@2.8.1: {}

  yargs-parser@20.2.9: {}

  yargs-parser@21.1.1: {}

  yargs@16.2.0:
    dependencies:
      cliui: 7.0.4
      escalade: 3.2.0
      get-caller-file: 2.0.5
      require-directory: 2.1.1
      string-width: 4.2.3
      y18n: 5.0.8
      yargs-parser: 20.2.9

  yargs@17.7.2:
    dependencies:
      cliui: 8.0.1
      escalade: 3.2.0
      get-caller-file: 2.0.5
      require-directory: 2.1.1
      string-width: 4.2.3
      y18n: 5.0.8
      yargs-parser: 21.1.1

  yocto-queue@0.1.0: {}

  yocto-queue@1.2.1: {}

  yocto-spinner@0.2.3:
    dependencies:
      yoctocolors: 2.1.2

  yoctocolors-cjs@2.1.3:
    optional: true

  yoctocolors@2.1.1: {}

  yoctocolors@2.1.2: {}

  zod-package-json@1.1.0:
    dependencies:
      zod: 3.25.76

  zod-to-json-schema@3.24.6(zod@3.25.76):
    dependencies:
      zod: 3.25.76

  zod-to-ts@1.2.0(typescript@5.8.3)(zod@3.25.76):
    dependencies:
      typescript: 5.8.3
      zod: 3.25.76

  zod@3.25.76: {}

  zwitch@2.0.4: {}<|MERGE_RESOLUTION|>--- conflicted
+++ resolved
@@ -201,16 +201,11 @@
         specifier: ^1.5.0
         version: 1.5.0
       monaco-editor:
-<<<<<<< HEAD
-        specifier: ^0.52.2
-        version: 0.52.2
+        specifier: ^0.53.0
+        version: 0.53.0
       morphcharts:
         specifier: ^1.3.2
         version: 1.3.2
-=======
-        specifier: ^0.53.0
-        version: 0.53.0
->>>>>>> 761dbcff
       motion:
         specifier: ^12.23.7
         version: 12.23.7(react-dom@19.1.0(react@19.1.0))(react@19.1.0)
