--- conflicted
+++ resolved
@@ -213,16 +213,11 @@
         specifier: ^1.3.2
         version: 1.3.2
       motion:
-<<<<<<< HEAD
-        specifier: ^12.23.7
-        version: 12.23.7(react-dom@19.1.0(react@19.1.0))(react@19.1.0)
+        specifier: ^12.23.24
+        version: 12.23.24(react-dom@19.1.0(react@19.1.0))(react@19.1.0)
       onnxruntime-web:
         specifier: 1.23.0-dev.20250917-21fbad8a65
         version: 1.23.0-dev.20250917-21fbad8a65
-=======
-        specifier: ^12.23.24
-        version: 12.23.24(react-dom@19.1.0(react@19.1.0))(react@19.1.0)
->>>>>>> a8aed2e9
       pathe:
         specifier: ^2.0.3
         version: 2.0.3
