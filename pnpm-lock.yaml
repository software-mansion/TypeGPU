--- conflicted
+++ resolved
@@ -71,7 +71,6 @@
       '@astrojs/tailwind':
         specifier: ^6.0.0
         version: 6.0.0(astro@5.3.1(@types/node@22.13.4)(jiti@2.4.2)(rollup@4.34.8)(tsx@4.19.3)(typescript@5.7.3)(yaml@2.7.0))(tailwindcss@3.4.17)
-<<<<<<< HEAD
       '@babel/standalone':
         specifier: ^7.26.6
         version: 7.26.9
@@ -81,8 +80,6 @@
       '@loaders.gl/obj':
         specifier: ^4.3.3
         version: 4.3.3(@loaders.gl/core@4.3.3)
-=======
->>>>>>> ff302cab
       '@monaco-editor/react':
         specifier: ^4.6.0
         version: 4.7.0(monaco-editor@0.52.2)(react-dom@19.0.0(react@19.0.0))(react@19.0.0)
