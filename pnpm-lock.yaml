lockfileVersion: '9.0'

settings:
  autoInstallPeers: true
  excludeLinksFromLockfile: false

catalogs:
  default:
    '@webgpu/types':
      specifier: ^0.1.54
      version: 0.1.54
    tsup:
      specifier: ^8.3.6
      version: 8.3.6
    typescript:
      specifier: ^5.7.3
      version: 5.7.3
    vitest:
      specifier: ^3.0.6
      version: 3.0.6

overrides:
  rollup: 4.34.8

importers:

  .:
    devDependencies:
      '@biomejs/biome':
        specifier: ^1.9.4
        version: 1.9.4
      '@types/node':
        specifier: ^22.13.4
        version: 22.13.4
      '@webgpu/types':
        specifier: 'catalog:'
        version: 0.1.54
      dpdm:
        specifier: ^3.14.0
        version: 3.14.0
      pkg-pr-new:
        specifier: ^0.0.39
        version: 0.0.39
      tsup:
        specifier: 'catalog:'
        version: 8.3.6(jiti@2.4.2)(postcss@8.5.2)(tsx@4.19.3)(typescript@5.7.3)(yaml@2.7.0)
      typescript:
        specifier: 'catalog:'
        version: 5.7.3
      vitest:
        specifier: 'catalog:'
        version: 3.0.6(@types/debug@4.1.12)(@types/node@22.13.4)(jiti@2.4.2)(tsx@4.19.3)(yaml@2.7.0)

  apps/typegpu-docs:
    dependencies:
      '@astrojs/check':
        specifier: ^0.9.4
        version: 0.9.4(typescript@5.7.3)
      '@astrojs/react':
        specifier: ^4.2.0
        version: 4.2.0(@types/node@22.13.4)(@types/react-dom@18.3.5(@types/react@18.3.18))(@types/react@18.3.18)(jiti@2.4.2)(react-dom@18.3.1(react@18.3.1))(react@18.3.1)(tsx@4.19.3)(yaml@2.7.0)
      '@astrojs/sitemap':
        specifier: ^3.2.1
        version: 3.2.1
      '@astrojs/starlight':
        specifier: ^0.32.0
        version: 0.32.0(astro@5.3.0(@types/node@22.13.4)(jiti@2.4.2)(rollup@4.34.8)(tsx@4.19.3)(typescript@5.7.3)(yaml@2.7.0))
      '@astrojs/starlight-tailwind':
        specifier: ^3.0.0
        version: 3.0.0(@astrojs/starlight@0.32.0(astro@5.3.0(@types/node@22.13.4)(jiti@2.4.2)(rollup@4.34.8)(tsx@4.19.3)(typescript@5.7.3)(yaml@2.7.0)))(@astrojs/tailwind@6.0.0(astro@5.3.0(@types/node@22.13.4)(jiti@2.4.2)(rollup@4.34.8)(tsx@4.19.3)(typescript@5.7.3)(yaml@2.7.0))(tailwindcss@3.4.17))(tailwindcss@3.4.17)
      '@astrojs/tailwind':
        specifier: ^6.0.0
        version: 6.0.0(astro@5.3.0(@types/node@22.13.4)(jiti@2.4.2)(rollup@4.34.8)(tsx@4.19.3)(typescript@5.7.3)(yaml@2.7.0))(tailwindcss@3.4.17)
      '@babel/standalone':
        specifier: ^7.26.6
        version: 7.26.9
      '@monaco-editor/react':
        specifier: ^4.6.0
        version: 4.7.0(monaco-editor@0.52.2)(react-dom@18.3.1(react@18.3.1))(react@18.3.1)
      '@radix-ui/react-select':
        specifier: ^2.1.1
        version: 2.1.6(@types/react-dom@18.3.5(@types/react@18.3.18))(@types/react@18.3.18)(react-dom@18.3.1(react@18.3.1))(react@18.3.1)
      '@radix-ui/react-slider':
        specifier: ^1.2.0
        version: 1.2.3(@types/react-dom@18.3.5(@types/react@18.3.18))(@types/react@18.3.18)(react-dom@18.3.1(react@18.3.1))(react@18.3.1)
      '@stackblitz/sdk':
        specifier: ^1.11.0
        version: 1.11.0
      '@types/dom-mediacapture-transform':
        specifier: ^0.1.9
        version: 0.1.10
      '@types/react':
        specifier: ^18.3.3
        version: 18.3.18
      '@types/react-dom':
        specifier: ^18.3.0
        version: 18.3.5(@types/react@18.3.18)
      astro:
        specifier: ^5.3.0
        version: 5.3.0(@types/node@22.13.4)(jiti@2.4.2)(rollup@4.34.8)(tsx@4.19.3)(typescript@5.7.3)(yaml@2.7.0)
      classnames:
        specifier: ^2.5.1
        version: 2.5.1
      expressive-code-twoslash:
        specifier: ^0.4.0
        version: 0.4.0(@expressive-code/core@0.40.2)(expressive-code@0.40.2)(typescript@5.7.3)
      jotai:
        specifier: ^2.8.4
        version: 2.12.1(@types/react@18.3.18)(react@18.3.1)
      jotai-location:
        specifier: ^0.5.5
        version: 0.5.5(jotai@2.12.1(@types/react@18.3.18)(react@18.3.1))
      lucide-react:
        specifier: ^0.475.0
        version: 0.475.0(react@18.3.1)
      lz-string:
        specifier: ^1.5.0
        version: 1.5.0
      monaco-editor:
        specifier: ^0.52.2
        version: 0.52.2
      motion:
        specifier: ^12.4.5
        version: 12.4.5(react-dom@18.3.1(react@18.3.1))(react@18.3.1)
      react:
        specifier: ^18.3.1
        version: 18.3.1
      react-dom:
        specifier: ^18.3.1
        version: 18.3.1(react@18.3.1)
      remeda:
        specifier: ^2.3.0
        version: 2.20.2
      sharp:
        specifier: ^0.32.5
        version: 0.32.6
      starlight-blog:
        specifier: ^0.17.2
        version: 0.17.2(@astrojs/starlight@0.32.0(astro@5.3.0(@types/node@22.13.4)(jiti@2.4.2)(rollup@4.34.8)(tsx@4.19.3)(typescript@5.7.3)(yaml@2.7.0)))(astro@5.3.0(@types/node@22.13.4)(jiti@2.4.2)(rollup@4.34.8)(tsx@4.19.3)(typescript@5.7.3)(yaml@2.7.0))
      starlight-typedoc:
        specifier: ^0.19.0
        version: 0.19.0(@astrojs/starlight@0.32.0(astro@5.3.0(@types/node@22.13.4)(jiti@2.4.2)(rollup@4.34.8)(tsx@4.19.3)(typescript@5.7.3)(yaml@2.7.0)))(typedoc-plugin-markdown@4.4.2(typedoc@0.27.7(typescript@5.7.3)))(typedoc@0.27.7(typescript@5.7.3))
      tailwindcss:
        specifier: ^3.4.6
        version: 3.4.17
      tinybench:
        specifier: ^3.1.0
        version: 3.1.1
      typed-binary:
        specifier: ^4.0.0
        version: 4.3.2
      typedoc:
        specifier: ^0.27.1
        version: 0.27.7(typescript@5.7.3)
      typedoc-plugin-markdown:
        specifier: ^4.3.0
        version: 4.4.2(typedoc@0.27.7(typescript@5.7.3))
      typegpu:
        specifier: workspace:*
        version: link:../../packages/typegpu
      typescript:
        specifier: 'catalog:'
        version: 5.7.3
      unplugin-typegpu:
        specifier: workspace:*
        version: link:../../packages/unplugin-typegpu
      wgpu-matrix:
        specifier: ^3.3.0
        version: 3.3.0
      zod:
        specifier: ^3.23.8
        version: 3.24.2
    devDependencies:
      '@types/babel__standalone':
        specifier: ^7.1.9
        version: 7.1.9
      '@types/babel__template':
        specifier: ^7.4.4
        version: 7.4.4
      '@types/babel__traverse':
        specifier: ^7.20.6
        version: 7.20.6
      '@webgpu/types':
        specifier: 'catalog:'
        version: 0.1.54
      astro-vtbot:
        specifier: ^2.0.6
        version: 2.0.6
      tailwindcss-motion:
        specifier: ^1.0.1
        version: 1.1.0(tailwindcss@3.4.17)

  packages/rollup-plugin:
    dependencies:
      unplugin-typegpu:
        specifier: workspace:^0.1.0-alpha.3
        version: link:../unplugin-typegpu
    devDependencies:
      '@typegpu/tgpu-dev-cli':
        specifier: workspace:*
        version: link:../tgpu-dev-cli
      rollup:
        specifier: 4.34.8
        version: 4.34.8
      tsup:
        specifier: ^8.3.6
        version: 8.3.6(jiti@2.4.2)(postcss@8.5.2)(tsx@4.19.3)(typescript@5.7.3)(yaml@2.7.0)
      typescript:
        specifier: ^5.7.3
        version: 5.7.3
    publishDirectory: dist

  packages/tgpu-dev-cli:
    dependencies:
      arg:
        specifier: ^5.0.2
        version: 5.0.2
      consola:
        specifier: ^3.4.0
        version: 3.4.0
      execa:
        specifier: ^9.5.2
        version: 9.5.2
      is-unicode-supported:
        specifier: ^2.1.0
        version: 2.1.0
      remeda:
        specifier: ^2.3.0
        version: 2.20.2

  packages/tgpu-gen:
    dependencies:
      arg:
        specifier: ^5.0.2
        version: 5.0.2
      chokidar:
        specifier: ^4.0.1
        version: 4.0.3
      glob:
        specifier: ^11.0.0
        version: 11.0.1
      remeda:
        specifier: ^2.3.0
        version: 2.20.2
      wgsl_reflect:
        specifier: git://github.com/mhawryluk/wgsl_reflect.git#85994fdc8d8a3abbb4f79baf3891e54eed0c1c63
        version: https://codeload.github.com/mhawryluk/wgsl_reflect/tar.gz/85994fdc8d8a3abbb4f79baf3891e54eed0c1c63
    devDependencies:
      vitest:
        specifier: 'catalog:'
        version: 3.0.6(@types/debug@4.1.12)(@types/node@22.13.4)(jiti@2.4.2)(tsx@4.19.3)(yaml@2.7.0)

  packages/tgpu-jit:
    dependencies:
      acorn:
        specifier: ^8.12.1
        version: 8.14.0
      tinyest:
        specifier: workspace:~0.1.0-alpha.2
        version: link:../tinyest
      tinyest-for-wgsl:
        specifier: workspace:~0.1.0-alpha.2
        version: link:../tinyest-for-wgsl
    devDependencies:
      '@typegpu/tgpu-dev-cli':
        specifier: workspace:*
        version: link:../tgpu-dev-cli
      tsup:
        specifier: 'catalog:'
        version: 8.3.6(jiti@2.4.2)(postcss@8.5.2)(tsx@4.19.3)(typescript@5.7.3)(yaml@2.7.0)
      typescript:
        specifier: 'catalog:'
        version: 5.7.3
      vitest:
        specifier: 'catalog:'
        version: 3.0.6(@types/debug@4.1.12)(@types/node@22.13.4)(jiti@2.4.2)(tsx@4.19.3)(yaml@2.7.0)
    publishDirectory: dist

  packages/tgpu-wgsl-parser:
    dependencies:
      nearley:
        specifier: ^2.20.1
        version: 2.20.1
    devDependencies:
      '@typegpu/tgpu-dev-cli':
        specifier: workspace:*
        version: link:../tgpu-dev-cli
      '@types/moo':
        specifier: ^0.5.9
        version: 0.5.10
      '@types/nearley':
        specifier: ^2.11.5
        version: 2.11.5
      '@webgpu/types':
        specifier: 'catalog:'
        version: 0.1.54
      moo:
        specifier: ^0.5.2
        version: 0.5.2
      tsup:
        specifier: 'catalog:'
        version: 8.3.6(jiti@2.4.2)(postcss@8.5.2)(tsx@4.19.3)(typescript@5.7.3)(yaml@2.7.0)
      tsx:
        specifier: ^4.16.2
        version: 4.19.3
      typescript:
        specifier: 'catalog:'
        version: 5.7.3
      vitest:
        specifier: 'catalog:'
        version: 3.0.6(@types/debug@4.1.12)(@types/node@22.13.4)(jiti@2.4.2)(tsx@4.19.3)(yaml@2.7.0)
    publishDirectory: dist

  packages/tinyest:
    devDependencies:
      '@typegpu/tgpu-dev-cli':
        specifier: workspace:*
        version: link:../tgpu-dev-cli
      tsup:
        specifier: 'catalog:'
        version: 8.3.6(jiti@2.4.2)(postcss@8.5.2)(tsx@4.19.3)(typescript@5.7.3)(yaml@2.7.0)
      typescript:
        specifier: 'catalog:'
        version: 5.7.3
    publishDirectory: dist

  packages/tinyest-for-wgsl:
    dependencies:
      tinyest:
        specifier: workspace:~0.1.0-alpha.2
        version: link:../tinyest
    devDependencies:
      '@babel/types':
        specifier: 7.26.5
        version: 7.26.5
      '@typegpu/tgpu-dev-cli':
        specifier: workspace:*
        version: link:../tgpu-dev-cli
      acorn:
        specifier: ^8.12.1
        version: 8.14.0
      tsup:
        specifier: 'catalog:'
        version: 8.3.6(jiti@2.4.2)(postcss@8.5.2)(tsx@4.19.3)(typescript@5.7.3)(yaml@2.7.0)
      typescript:
        specifier: 'catalog:'
        version: 5.7.3
    publishDirectory: dist

  packages/typegpu:
    dependencies:
      tinyest:
        specifier: workspace:~0.1.0-alpha.2
        version: link:../tinyest
      typed-binary:
        specifier: ^4.3.1
        version: 4.3.2
    devDependencies:
      '@typegpu/tgpu-dev-cli':
        specifier: workspace:*
        version: link:../tgpu-dev-cli
      '@types/node':
        specifier: ^22.13.4
        version: 22.13.4
      '@webgpu/types':
        specifier: 'catalog:'
        version: 0.1.54
      jiti:
        specifier: ^2.4.2
        version: 2.4.2
      tgpu-wgsl-parser:
        specifier: workspace:*
        version: link:../tgpu-wgsl-parser
      tsup:
        specifier: 'catalog:'
        version: 8.3.6(jiti@2.4.2)(postcss@8.5.2)(tsx@4.19.3)(typescript@5.7.3)(yaml@2.7.0)
      typescript:
        specifier: 'catalog:'
        version: 5.7.3
      unplugin-typegpu:
        specifier: workspace:*
        version: link:../unplugin-typegpu
      wgpu-matrix:
        specifier: ^3.3.0
        version: 3.3.0
    publishDirectory: dist

  packages/unplugin-typegpu:
    dependencies:
      '@babel/standalone':
        specifier: ^7.26.6
        version: 7.26.9
      estree-walker:
        specifier: ^3.0.3
        version: 3.0.3
      magic-string:
        specifier: ^0.30.11
        version: 0.30.17
      tinyest-for-wgsl:
        specifier: workspace:~0.1.0-alpha.2
        version: link:../tinyest-for-wgsl
      unplugin:
        specifier: ^2.2.0
        version: 2.2.0
    devDependencies:
      '@babel/template':
        specifier: ^7.25.9
        version: 7.26.9
      '@babel/types':
        specifier: ^7.26.5
        version: 7.26.5
      '@typegpu/tgpu-dev-cli':
        specifier: workspace:*
        version: link:../tgpu-dev-cli
      '@types/babel__standalone':
        specifier: ^7.1.9
        version: 7.1.9
      '@types/babel__template':
        specifier: ^7.4.4
        version: 7.4.4
      '@types/babel__traverse':
        specifier: ^7.20.6
        version: 7.20.6
      acorn:
        specifier: ^8.12.1
        version: 8.14.0
      rollup:
        specifier: 4.34.8
        version: 4.34.8
      tsup:
        specifier: 'catalog:'
        version: 8.3.6(jiti@2.4.2)(postcss@8.5.2)(tsx@4.19.3)(typescript@5.7.3)(yaml@2.7.0)
      typescript:
        specifier: 'catalog:'
        version: 5.7.3
    publishDirectory: dist

packages:

  '@alloc/quick-lru@5.2.0':
    resolution: {integrity: sha512-UrcABB+4bUrFABwbluTIBErXwvbsU/V7TZWfmbgJfbkwiBuziS9gxdODUyuiecfdGQ85jglMW6juS3+z5TsKLw==}
    engines: {node: '>=10'}

  '@ampproject/remapping@2.3.0':
    resolution: {integrity: sha512-30iZtAPgz+LTIYoeivqYo853f02jBYSd5uGnGpkFV0M3xOt9aN73erkgYAmZU43x4VfqcnLxW9Kpg3R5LC4YYw==}
    engines: {node: '>=6.0.0'}

  '@astrojs/check@0.9.4':
    resolution: {integrity: sha512-IOheHwCtpUfvogHHsvu0AbeRZEnjJg3MopdLddkJE70mULItS/Vh37BHcI00mcOJcH1vhD3odbpvWokpxam7xA==}
    hasBin: true
    peerDependencies:
      typescript: ^5.0.0

  '@astrojs/compiler@2.10.4':
    resolution: {integrity: sha512-86B3QGagP99MvSNwuJGiYSBHnh8nLvm2Q1IFI15wIUJJsPeQTO3eb2uwBmrqRsXykeR/mBzH8XCgz5AAt1BJrQ==}

  '@astrojs/internal-helpers@0.5.1':
    resolution: {integrity: sha512-M7rAge1n2+aOSxNvKUFa0u/KFn0W+sZy7EW91KOSERotm2Ti8qs+1K0xx3zbOxtAVrmJb5/J98eohVvvEqtNkw==}

  '@astrojs/language-server@2.15.4':
    resolution: {integrity: sha512-JivzASqTPR2bao9BWsSc/woPHH7OGSGc9aMxXL4U6egVTqBycB3ZHdBJPuOCVtcGLrzdWTosAqVPz1BVoxE0+A==}
    hasBin: true
    peerDependencies:
      prettier: ^3.0.0
      prettier-plugin-astro: '>=0.11.0'
    peerDependenciesMeta:
      prettier:
        optional: true
      prettier-plugin-astro:
        optional: true

  '@astrojs/markdown-remark@6.1.0':
    resolution: {integrity: sha512-emZNNSTPGgPc3V399Cazpp5+snogjaF04ocOSQn9vy3Kw/eIC4vTQjXOrWDEoSEy+AwPDZX9bQ4wd3bxhpmGgQ==}

  '@astrojs/mdx@4.0.8':
    resolution: {integrity: sha512-/aiLr2yQ55W9AbpyOgfMtFXk7g2t7XoWdC2Avps/NqxAx4aYONDLneX43D79QwgqdjFhin7o3cIPp/vVppMbaA==}
    engines: {node: ^18.17.1 || ^20.3.0 || >=22.0.0}
    peerDependencies:
      astro: ^5.0.0

  '@astrojs/prism@3.2.0':
    resolution: {integrity: sha512-GilTHKGCW6HMq7y3BUv9Ac7GMe/MO9gi9GW62GzKtth0SwukCu/qp2wLiGpEujhY+VVhaG9v7kv/5vFzvf4NYw==}
    engines: {node: ^18.17.1 || ^20.3.0 || >=22.0.0}

  '@astrojs/react@4.2.0':
    resolution: {integrity: sha512-2OccnYFK+mLuy9GpJqPM3BQGvvemnXNeww+nBVYFuiH04L7YIdfg4Gq0LT7v/BraiuADV5uTl9VhTDL/ZQPAhw==}
    engines: {node: ^18.17.1 || ^20.3.0 || >=22.0.0}
    peerDependencies:
      '@types/react': ^17.0.50 || ^18.0.21 || ^19.0.0
      '@types/react-dom': ^17.0.17 || ^18.0.6 || ^19.0.0
      react: ^17.0.2 || ^18.0.0 || ^19.0.0
      react-dom: ^17.0.2 || ^18.0.0 || ^19.0.0

  '@astrojs/rss@4.0.11':
    resolution: {integrity: sha512-3e3H8i6kc97KGnn9iaZBJpIkdoQi8MmR5zH5R+dWsfCM44lLTszOqy1OBfGGxDt56mpQkYVtZJWoxMyWuUZBfw==}

  '@astrojs/sitemap@3.2.1':
    resolution: {integrity: sha512-uxMfO8f7pALq0ADL6Lk68UV6dNYjJ2xGUzyjjVj60JLBs5a6smtlkBYv3tQ0DzoqwS7c9n4FUx5lgv0yPo/fgA==}

  '@astrojs/starlight-tailwind@3.0.0':
    resolution: {integrity: sha512-oYHG9RY+VaOSeAhheVZfm9HDA892qvcQA82VT86POYmg1OsgBuWwdf1ZbofV8iq/z5kO06ajcSdzhPE8lhEx8g==}
    peerDependencies:
      '@astrojs/starlight': '>=0.30.0'
      '@astrojs/tailwind': ^5.1.3
      tailwindcss: ^3.3.3

  '@astrojs/starlight@0.32.0':
    resolution: {integrity: sha512-RJ+zPeTBlfgZJA3cWl3Nml9RLQhYUupnE0obL3iVxvVKhoCwUJnxmKicPp9EBxSML0TK8X4CUpnEwiC7OtfYwg==}
    peerDependencies:
      astro: ^5.1.5

  '@astrojs/tailwind@6.0.0':
    resolution: {integrity: sha512-GbEK2/h0nvY8i6g1GZT5ddHAgj71lQIf34/j7+jPLhUti3xDxKcWElApDe2jWvqAaKl2oKEh045ITSm8mU9BVQ==}
    peerDependencies:
      astro: ^3.0.0 || ^4.0.0 || ^5.0.0
      tailwindcss: ^3.0.24

  '@astrojs/telemetry@3.2.0':
    resolution: {integrity: sha512-wxhSKRfKugLwLlr4OFfcqovk+LIFtKwLyGPqMsv+9/ibqqnW3Gv7tBhtKEb0gAyUAC4G9BTVQeQahqnQAhd6IQ==}
    engines: {node: ^18.17.1 || ^20.3.0 || >=22.0.0}

  '@astrojs/yaml2ts@0.2.2':
    resolution: {integrity: sha512-GOfvSr5Nqy2z5XiwqTouBBpy5FyI6DEe+/g/Mk5am9SjILN1S5fOEvYK0GuWHg98yS/dobP4m8qyqw/URW35fQ==}

  '@babel/code-frame@7.26.2':
    resolution: {integrity: sha512-RJlIHRueQgwWitWgF8OdFYGZX328Ax5BCemNGlqHfplnRT9ESi8JkFlvaVYbS+UubVY6dpv87Fs2u5M29iNFVQ==}
    engines: {node: '>=6.9.0'}

  '@babel/compat-data@7.26.8':
    resolution: {integrity: sha512-oH5UPLMWR3L2wEFLnFJ1TZXqHufiTKAiLfqw5zkhS4dKXLJ10yVztfil/twG8EDTA4F/tvVNw9nOl4ZMslB8rQ==}
    engines: {node: '>=6.9.0'}

  '@babel/core@7.26.9':
    resolution: {integrity: sha512-lWBYIrF7qK5+GjY5Uy+/hEgp8OJWOD/rpy74GplYRhEauvbHDeFB8t5hPOZxCZ0Oxf4Cc36tK51/l3ymJysrKw==}
    engines: {node: '>=6.9.0'}

  '@babel/generator@7.26.9':
    resolution: {integrity: sha512-kEWdzjOAUMW4hAyrzJ0ZaTOu9OmpyDIQicIh0zg0EEcEkYXZb2TjtBhnHi2ViX7PKwZqF4xwqfAm299/QMP3lg==}
    engines: {node: '>=6.9.0'}

  '@babel/helper-compilation-targets@7.26.5':
    resolution: {integrity: sha512-IXuyn5EkouFJscIDuFF5EsiSolseme1s0CZB+QxVugqJLYmKdxI1VfIBOst0SUu4rnk2Z7kqTwmoO1lp3HIfnA==}
    engines: {node: '>=6.9.0'}

  '@babel/helper-module-imports@7.25.9':
    resolution: {integrity: sha512-tnUA4RsrmflIM6W6RFTLFSXITtl0wKjgpnLgXyowocVPrbYrLUXSBXDgTs8BlbmIzIdlBySRQjINYs2BAkiLtw==}
    engines: {node: '>=6.9.0'}

  '@babel/helper-module-transforms@7.26.0':
    resolution: {integrity: sha512-xO+xu6B5K2czEnQye6BHA7DolFFmS3LB7stHZFaOLb1pAwO1HWLS8fXA+eh0A2yIvltPVmx3eNNDBJA2SLHXFw==}
    engines: {node: '>=6.9.0'}
    peerDependencies:
      '@babel/core': ^7.0.0

  '@babel/helper-plugin-utils@7.26.5':
    resolution: {integrity: sha512-RS+jZcRdZdRFzMyr+wcsaqOmld1/EqTghfaBGQQd/WnRdzdlvSZ//kF7U8VQTxf1ynZ4cjUcYgjVGx13ewNPMg==}
    engines: {node: '>=6.9.0'}

  '@babel/helper-string-parser@7.25.9':
    resolution: {integrity: sha512-4A/SCr/2KLd5jrtOMFzaKjVtAei3+2r/NChoBNoZ3EyP/+GlhoaEGoWOZUmFmoITP7zOJyHIMm+DYRd8o3PvHA==}
    engines: {node: '>=6.9.0'}

  '@babel/helper-validator-identifier@7.25.9':
    resolution: {integrity: sha512-Ed61U6XJc3CVRfkERJWDz4dJwKe7iLmmJsbOGu9wSloNSFttHV0I8g6UAgb7qnK5ly5bGLPd4oXZlxCdANBOWQ==}
    engines: {node: '>=6.9.0'}

  '@babel/helper-validator-option@7.25.9':
    resolution: {integrity: sha512-e/zv1co8pp55dNdEcCynfj9X7nyUKUXoUEwfXqaZt0omVOmDe9oOTdKStH4GmAw6zxMFs50ZayuMfHDKlO7Tfw==}
    engines: {node: '>=6.9.0'}

  '@babel/helpers@7.26.9':
    resolution: {integrity: sha512-Mz/4+y8udxBKdmzt/UjPACs4G3j5SshJJEFFKxlCGPydG4JAHXxjWjAwjd09tf6oINvl1VfMJo+nB7H2YKQ0dA==}
    engines: {node: '>=6.9.0'}

  '@babel/parser@7.26.9':
    resolution: {integrity: sha512-81NWa1njQblgZbQHxWHpxxCzNsa3ZwvFqpUg7P+NNUU6f3UU2jBEg4OlF/J6rl8+PQGh1q6/zWScd001YwcA5A==}
    engines: {node: '>=6.0.0'}
    hasBin: true

  '@babel/plugin-transform-react-jsx-self@7.25.9':
    resolution: {integrity: sha512-y8quW6p0WHkEhmErnfe58r7x0A70uKphQm8Sp8cV7tjNQwK56sNVK0M73LK3WuYmsuyrftut4xAkjjgU0twaMg==}
    engines: {node: '>=6.9.0'}
    peerDependencies:
      '@babel/core': ^7.0.0-0

  '@babel/plugin-transform-react-jsx-source@7.25.9':
    resolution: {integrity: sha512-+iqjT8xmXhhYv4/uiYd8FNQsraMFZIfxVSqxxVSZP0WbbSAWvBXAul0m/zu+7Vv4O/3WtApy9pmaTMiumEZgfg==}
    engines: {node: '>=6.9.0'}
    peerDependencies:
      '@babel/core': ^7.0.0-0

  '@babel/runtime@7.26.9':
    resolution: {integrity: sha512-aA63XwOkcl4xxQa3HjPMqOP6LiK0ZDv3mUPYEFXkpHbaFjtGggE1A61FjFzJnB+p7/oy2gA8E+rcBNl/zC1tMg==}
    engines: {node: '>=6.9.0'}

  '@babel/standalone@7.26.9':
    resolution: {integrity: sha512-UTeQKy0kzJwWRe55kT1uK4G9H6D0lS6G4207hCU/bDaOhA5t2aC0qHN6GmID0Axv3OFLNXm27NdqcWp+BXcGtA==}
    engines: {node: '>=6.9.0'}

  '@babel/template@7.26.9':
    resolution: {integrity: sha512-qyRplbeIpNZhmzOysF/wFMuP9sctmh2cFzRAZOn1YapxBsE1i9bJIY586R/WBLfLcmcBlM8ROBiQURnnNy+zfA==}
    engines: {node: '>=6.9.0'}

  '@babel/traverse@7.26.9':
    resolution: {integrity: sha512-ZYW7L+pL8ahU5fXmNbPF+iZFHCv5scFak7MZ9bwaRPLUhHh7QQEMjZUg0HevihoqCM5iSYHN61EyCoZvqC+bxg==}
    engines: {node: '>=6.9.0'}

  '@babel/types@7.26.5':
    resolution: {integrity: sha512-L6mZmwFDK6Cjh1nRCLXpa6no13ZIioJDz7mdkzHv399pThrTa/k0nUlNaenOeh2kWu/iaOQYElEpKPUswUa9Vg==}
    engines: {node: '>=6.9.0'}

  '@babel/types@7.26.9':
    resolution: {integrity: sha512-Y3IR1cRnOxOCDvMmNiym7XpXQ93iGDDPHx+Zj+NM+rg0fBaShfQLkg+hKPaZCEvg5N/LeCo4+Rj/i3FuJsIQaw==}
    engines: {node: '>=6.9.0'}

  '@biomejs/biome@1.9.4':
    resolution: {integrity: sha512-1rkd7G70+o9KkTn5KLmDYXihGoTaIGO9PIIN2ZB7UJxFrWw04CZHPYiMRjYsaDvVV7hP1dYNRLxSANLaBFGpog==}
    engines: {node: '>=14.21.3'}
    hasBin: true

  '@biomejs/cli-darwin-arm64@1.9.4':
    resolution: {integrity: sha512-bFBsPWrNvkdKrNCYeAp+xo2HecOGPAy9WyNyB/jKnnedgzl4W4Hb9ZMzYNbf8dMCGmUdSavlYHiR01QaYR58cw==}
    engines: {node: '>=14.21.3'}
    cpu: [arm64]
    os: [darwin]

  '@biomejs/cli-darwin-x64@1.9.4':
    resolution: {integrity: sha512-ngYBh/+bEedqkSevPVhLP4QfVPCpb+4BBe2p7Xs32dBgs7rh9nY2AIYUL6BgLw1JVXV8GlpKmb/hNiuIxfPfZg==}
    engines: {node: '>=14.21.3'}
    cpu: [x64]
    os: [darwin]

  '@biomejs/cli-linux-arm64-musl@1.9.4':
    resolution: {integrity: sha512-v665Ct9WCRjGa8+kTr0CzApU0+XXtRgwmzIf1SeKSGAv+2scAlW6JR5PMFo6FzqqZ64Po79cKODKf3/AAmECqA==}
    engines: {node: '>=14.21.3'}
    cpu: [arm64]
    os: [linux]

  '@biomejs/cli-linux-arm64@1.9.4':
    resolution: {integrity: sha512-fJIW0+LYujdjUgJJuwesP4EjIBl/N/TcOX3IvIHJQNsAqvV2CHIogsmA94BPG6jZATS4Hi+xv4SkBBQSt1N4/g==}
    engines: {node: '>=14.21.3'}
    cpu: [arm64]
    os: [linux]

  '@biomejs/cli-linux-x64-musl@1.9.4':
    resolution: {integrity: sha512-gEhi/jSBhZ2m6wjV530Yy8+fNqG8PAinM3oV7CyO+6c3CEh16Eizm21uHVsyVBEB6RIM8JHIl6AGYCv6Q6Q9Tg==}
    engines: {node: '>=14.21.3'}
    cpu: [x64]
    os: [linux]

  '@biomejs/cli-linux-x64@1.9.4':
    resolution: {integrity: sha512-lRCJv/Vi3Vlwmbd6K+oQ0KhLHMAysN8lXoCI7XeHlxaajk06u7G+UsFSO01NAs5iYuWKmVZjmiOzJ0OJmGsMwg==}
    engines: {node: '>=14.21.3'}
    cpu: [x64]
    os: [linux]

  '@biomejs/cli-win32-arm64@1.9.4':
    resolution: {integrity: sha512-tlbhLk+WXZmgwoIKwHIHEBZUwxml7bRJgk0X2sPyNR3S93cdRq6XulAZRQJ17FYGGzWne0fgrXBKpl7l4M87Hg==}
    engines: {node: '>=14.21.3'}
    cpu: [arm64]
    os: [win32]

  '@biomejs/cli-win32-x64@1.9.4':
    resolution: {integrity: sha512-8Y5wMhVIPaWe6jw2H+KlEm4wP/f7EW3810ZLmDlrEEy5KvBsb9ECEfu/kMWD484ijfQ8+nIi0giMgu9g1UAuuA==}
    engines: {node: '>=14.21.3'}
    cpu: [x64]
    os: [win32]

  '@ctrl/tinycolor@4.1.0':
    resolution: {integrity: sha512-WyOx8cJQ+FQus4Mm4uPIZA64gbk3Wxh0so5Lcii0aJifqwoVOlfFtorjLE0Hen4OYyHZMXDWqMmaQemBhgxFRQ==}
    engines: {node: '>=14'}

  '@emmetio/abbreviation@2.3.3':
    resolution: {integrity: sha512-mgv58UrU3rh4YgbE/TzgLQwJ3pFsHHhCLqY20aJq+9comytTXUDNGG/SMtSeMJdkpxgXSXunBGLD8Boka3JyVA==}

  '@emmetio/css-abbreviation@2.1.8':
    resolution: {integrity: sha512-s9yjhJ6saOO/uk1V74eifykk2CBYi01STTK3WlXWGOepyKa23ymJ053+DNQjpFcy1ingpaO7AxCcwLvHFY9tuw==}

  '@emmetio/css-parser@0.4.0':
    resolution: {integrity: sha512-z7wkxRSZgrQHXVzObGkXG+Vmj3uRlpM11oCZ9pbaz0nFejvCDmAiNDpY75+wgXOcffKpj4rzGtwGaZxfJKsJxw==}

  '@emmetio/html-matcher@1.3.0':
    resolution: {integrity: sha512-NTbsvppE5eVyBMuyGfVu2CRrLvo7J4YHb6t9sBFLyY03WYhXET37qA4zOYUjBWFCRHO7pS1B9khERtY0f5JXPQ==}

  '@emmetio/scanner@1.0.4':
    resolution: {integrity: sha512-IqRuJtQff7YHHBk4G8YZ45uB9BaAGcwQeVzgj/zj8/UdOhtQpEIupUhSk8dys6spFIWVZVeK20CzGEnqR5SbqA==}

  '@emmetio/stream-reader-utils@0.1.0':
    resolution: {integrity: sha512-ZsZ2I9Vzso3Ho/pjZFsmmZ++FWeEd/txqybHTm4OgaZzdS8V9V/YYWQwg5TC38Z7uLWUV1vavpLLbjJtKubR1A==}

  '@emmetio/stream-reader@2.2.0':
    resolution: {integrity: sha512-fXVXEyFA5Yv3M3n8sUGT7+fvecGrZP4k6FnWWMSZVQf69kAq0LLpaBQLGcPR30m3zMmKYhECP4k/ZkzvhEW5kw==}

  '@emnapi/runtime@1.3.1':
    resolution: {integrity: sha512-kEBmG8KyqtxJZv+ygbEim+KCGtIq1fC22Ms3S4ziXmYKm8uyoLX0MHONVKwp+9opg390VaKRNt4a7A9NwmpNhw==}

  '@esbuild/aix-ppc64@0.24.2':
    resolution: {integrity: sha512-thpVCb/rhxE/BnMLQ7GReQLLN8q9qbHmI55F4489/ByVg2aQaQ6kbcLb6FHkocZzQhxc4gx0sCk0tJkKBFzDhA==}
    engines: {node: '>=18'}
    cpu: [ppc64]
    os: [aix]

  '@esbuild/aix-ppc64@0.25.0':
    resolution: {integrity: sha512-O7vun9Sf8DFjH2UtqK8Ku3LkquL9SZL8OLY1T5NZkA34+wG3OQF7cl4Ql8vdNzM6fzBbYfLaiRLIOZ+2FOCgBQ==}
    engines: {node: '>=18'}
    cpu: [ppc64]
    os: [aix]

  '@esbuild/android-arm64@0.24.2':
    resolution: {integrity: sha512-cNLgeqCqV8WxfcTIOeL4OAtSmL8JjcN6m09XIgro1Wi7cF4t/THaWEa7eL5CMoMBdjoHOTh/vwTO/o2TRXIyzg==}
    engines: {node: '>=18'}
    cpu: [arm64]
    os: [android]

  '@esbuild/android-arm64@0.25.0':
    resolution: {integrity: sha512-grvv8WncGjDSyUBjN9yHXNt+cq0snxXbDxy5pJtzMKGmmpPxeAmAhWxXI+01lU5rwZomDgD3kJwulEnhTRUd6g==}
    engines: {node: '>=18'}
    cpu: [arm64]
    os: [android]

  '@esbuild/android-arm@0.24.2':
    resolution: {integrity: sha512-tmwl4hJkCfNHwFB3nBa8z1Uy3ypZpxqxfTQOcHX+xRByyYgunVbZ9MzUUfb0RxaHIMnbHagwAxuTL+tnNM+1/Q==}
    engines: {node: '>=18'}
    cpu: [arm]
    os: [android]

  '@esbuild/android-arm@0.25.0':
    resolution: {integrity: sha512-PTyWCYYiU0+1eJKmw21lWtC+d08JDZPQ5g+kFyxP0V+es6VPPSUhM6zk8iImp2jbV6GwjX4pap0JFbUQN65X1g==}
    engines: {node: '>=18'}
    cpu: [arm]
    os: [android]

  '@esbuild/android-x64@0.24.2':
    resolution: {integrity: sha512-B6Q0YQDqMx9D7rvIcsXfmJfvUYLoP722bgfBlO5cGvNVb5V/+Y7nhBE3mHV9OpxBf4eAS2S68KZztiPaWq4XYw==}
    engines: {node: '>=18'}
    cpu: [x64]
    os: [android]

  '@esbuild/android-x64@0.25.0':
    resolution: {integrity: sha512-m/ix7SfKG5buCnxasr52+LI78SQ+wgdENi9CqyCXwjVR2X4Jkz+BpC3le3AoBPYTC9NHklwngVXvbJ9/Akhrfg==}
    engines: {node: '>=18'}
    cpu: [x64]
    os: [android]

  '@esbuild/darwin-arm64@0.24.2':
    resolution: {integrity: sha512-kj3AnYWc+CekmZnS5IPu9D+HWtUI49hbnyqk0FLEJDbzCIQt7hg7ucF1SQAilhtYpIujfaHr6O0UHlzzSPdOeA==}
    engines: {node: '>=18'}
    cpu: [arm64]
    os: [darwin]

  '@esbuild/darwin-arm64@0.25.0':
    resolution: {integrity: sha512-mVwdUb5SRkPayVadIOI78K7aAnPamoeFR2bT5nszFUZ9P8UpK4ratOdYbZZXYSqPKMHfS1wdHCJk1P1EZpRdvw==}
    engines: {node: '>=18'}
    cpu: [arm64]
    os: [darwin]

  '@esbuild/darwin-x64@0.24.2':
    resolution: {integrity: sha512-WeSrmwwHaPkNR5H3yYfowhZcbriGqooyu3zI/3GGpF8AyUdsrrP0X6KumITGA9WOyiJavnGZUwPGvxvwfWPHIA==}
    engines: {node: '>=18'}
    cpu: [x64]
    os: [darwin]

  '@esbuild/darwin-x64@0.25.0':
    resolution: {integrity: sha512-DgDaYsPWFTS4S3nWpFcMn/33ZZwAAeAFKNHNa1QN0rI4pUjgqf0f7ONmXf6d22tqTY+H9FNdgeaAa+YIFUn2Rg==}
    engines: {node: '>=18'}
    cpu: [x64]
    os: [darwin]

  '@esbuild/freebsd-arm64@0.24.2':
    resolution: {integrity: sha512-UN8HXjtJ0k/Mj6a9+5u6+2eZ2ERD7Edt1Q9IZiB5UZAIdPnVKDoG7mdTVGhHJIeEml60JteamR3qhsr1r8gXvg==}
    engines: {node: '>=18'}
    cpu: [arm64]
    os: [freebsd]

  '@esbuild/freebsd-arm64@0.25.0':
    resolution: {integrity: sha512-VN4ocxy6dxefN1MepBx/iD1dH5K8qNtNe227I0mnTRjry8tj5MRk4zprLEdG8WPyAPb93/e4pSgi1SoHdgOa4w==}
    engines: {node: '>=18'}
    cpu: [arm64]
    os: [freebsd]

  '@esbuild/freebsd-x64@0.24.2':
    resolution: {integrity: sha512-TvW7wE/89PYW+IevEJXZ5sF6gJRDY/14hyIGFXdIucxCsbRmLUcjseQu1SyTko+2idmCw94TgyaEZi9HUSOe3Q==}
    engines: {node: '>=18'}
    cpu: [x64]
    os: [freebsd]

  '@esbuild/freebsd-x64@0.25.0':
    resolution: {integrity: sha512-mrSgt7lCh07FY+hDD1TxiTyIHyttn6vnjesnPoVDNmDfOmggTLXRv8Id5fNZey1gl/V2dyVK1VXXqVsQIiAk+A==}
    engines: {node: '>=18'}
    cpu: [x64]
    os: [freebsd]

  '@esbuild/linux-arm64@0.24.2':
    resolution: {integrity: sha512-7HnAD6074BW43YvvUmE/35Id9/NB7BeX5EoNkK9obndmZBUk8xmJJeU7DwmUeN7tkysslb2eSl6CTrYz6oEMQg==}
    engines: {node: '>=18'}
    cpu: [arm64]
    os: [linux]

  '@esbuild/linux-arm64@0.25.0':
    resolution: {integrity: sha512-9QAQjTWNDM/Vk2bgBl17yWuZxZNQIF0OUUuPZRKoDtqF2k4EtYbpyiG5/Dk7nqeK6kIJWPYldkOcBqjXjrUlmg==}
    engines: {node: '>=18'}
    cpu: [arm64]
    os: [linux]

  '@esbuild/linux-arm@0.24.2':
    resolution: {integrity: sha512-n0WRM/gWIdU29J57hJyUdIsk0WarGd6To0s+Y+LwvlC55wt+GT/OgkwoXCXvIue1i1sSNWblHEig00GBWiJgfA==}
    engines: {node: '>=18'}
    cpu: [arm]
    os: [linux]

  '@esbuild/linux-arm@0.25.0':
    resolution: {integrity: sha512-vkB3IYj2IDo3g9xX7HqhPYxVkNQe8qTK55fraQyTzTX/fxaDtXiEnavv9geOsonh2Fd2RMB+i5cbhu2zMNWJwg==}
    engines: {node: '>=18'}
    cpu: [arm]
    os: [linux]

  '@esbuild/linux-ia32@0.24.2':
    resolution: {integrity: sha512-sfv0tGPQhcZOgTKO3oBE9xpHuUqguHvSo4jl+wjnKwFpapx+vUDcawbwPNuBIAYdRAvIDBfZVvXprIj3HA+Ugw==}
    engines: {node: '>=18'}
    cpu: [ia32]
    os: [linux]

  '@esbuild/linux-ia32@0.25.0':
    resolution: {integrity: sha512-43ET5bHbphBegyeqLb7I1eYn2P/JYGNmzzdidq/w0T8E2SsYL1U6un2NFROFRg1JZLTzdCoRomg8Rvf9M6W6Gg==}
    engines: {node: '>=18'}
    cpu: [ia32]
    os: [linux]

  '@esbuild/linux-loong64@0.24.2':
    resolution: {integrity: sha512-CN9AZr8kEndGooS35ntToZLTQLHEjtVB5n7dl8ZcTZMonJ7CCfStrYhrzF97eAecqVbVJ7APOEe18RPI4KLhwQ==}
    engines: {node: '>=18'}
    cpu: [loong64]
    os: [linux]

  '@esbuild/linux-loong64@0.25.0':
    resolution: {integrity: sha512-fC95c/xyNFueMhClxJmeRIj2yrSMdDfmqJnyOY4ZqsALkDrrKJfIg5NTMSzVBr5YW1jf+l7/cndBfP3MSDpoHw==}
    engines: {node: '>=18'}
    cpu: [loong64]
    os: [linux]

  '@esbuild/linux-mips64el@0.24.2':
    resolution: {integrity: sha512-iMkk7qr/wl3exJATwkISxI7kTcmHKE+BlymIAbHO8xanq/TjHaaVThFF6ipWzPHryoFsesNQJPE/3wFJw4+huw==}
    engines: {node: '>=18'}
    cpu: [mips64el]
    os: [linux]

  '@esbuild/linux-mips64el@0.25.0':
    resolution: {integrity: sha512-nkAMFju7KDW73T1DdH7glcyIptm95a7Le8irTQNO/qtkoyypZAnjchQgooFUDQhNAy4iu08N79W4T4pMBwhPwQ==}
    engines: {node: '>=18'}
    cpu: [mips64el]
    os: [linux]

  '@esbuild/linux-ppc64@0.24.2':
    resolution: {integrity: sha512-shsVrgCZ57Vr2L8mm39kO5PPIb+843FStGt7sGGoqiiWYconSxwTiuswC1VJZLCjNiMLAMh34jg4VSEQb+iEbw==}
    engines: {node: '>=18'}
    cpu: [ppc64]
    os: [linux]

  '@esbuild/linux-ppc64@0.25.0':
    resolution: {integrity: sha512-NhyOejdhRGS8Iwv+KKR2zTq2PpysF9XqY+Zk77vQHqNbo/PwZCzB5/h7VGuREZm1fixhs4Q/qWRSi5zmAiO4Fw==}
    engines: {node: '>=18'}
    cpu: [ppc64]
    os: [linux]

  '@esbuild/linux-riscv64@0.24.2':
    resolution: {integrity: sha512-4eSFWnU9Hhd68fW16GD0TINewo1L6dRrB+oLNNbYyMUAeOD2yCK5KXGK1GH4qD/kT+bTEXjsyTCiJGHPZ3eM9Q==}
    engines: {node: '>=18'}
    cpu: [riscv64]
    os: [linux]

  '@esbuild/linux-riscv64@0.25.0':
    resolution: {integrity: sha512-5S/rbP5OY+GHLC5qXp1y/Mx//e92L1YDqkiBbO9TQOvuFXM+iDqUNG5XopAnXoRH3FjIUDkeGcY1cgNvnXp/kA==}
    engines: {node: '>=18'}
    cpu: [riscv64]
    os: [linux]

  '@esbuild/linux-s390x@0.24.2':
    resolution: {integrity: sha512-S0Bh0A53b0YHL2XEXC20bHLuGMOhFDO6GN4b3YjRLK//Ep3ql3erpNcPlEFed93hsQAjAQDNsvcK+hV90FubSw==}
    engines: {node: '>=18'}
    cpu: [s390x]
    os: [linux]

  '@esbuild/linux-s390x@0.25.0':
    resolution: {integrity: sha512-XM2BFsEBz0Fw37V0zU4CXfcfuACMrppsMFKdYY2WuTS3yi8O1nFOhil/xhKTmE1nPmVyvQJjJivgDT+xh8pXJA==}
    engines: {node: '>=18'}
    cpu: [s390x]
    os: [linux]

  '@esbuild/linux-x64@0.24.2':
    resolution: {integrity: sha512-8Qi4nQcCTbLnK9WoMjdC9NiTG6/E38RNICU6sUNqK0QFxCYgoARqVqxdFmWkdonVsvGqWhmm7MO0jyTqLqwj0Q==}
    engines: {node: '>=18'}
    cpu: [x64]
    os: [linux]

  '@esbuild/linux-x64@0.25.0':
    resolution: {integrity: sha512-9yl91rHw/cpwMCNytUDxwj2XjFpxML0y9HAOH9pNVQDpQrBxHy01Dx+vaMu0N1CKa/RzBD2hB4u//nfc+Sd3Cw==}
    engines: {node: '>=18'}
    cpu: [x64]
    os: [linux]

  '@esbuild/netbsd-arm64@0.24.2':
    resolution: {integrity: sha512-wuLK/VztRRpMt9zyHSazyCVdCXlpHkKm34WUyinD2lzK07FAHTq0KQvZZlXikNWkDGoT6x3TD51jKQ7gMVpopw==}
    engines: {node: '>=18'}
    cpu: [arm64]
    os: [netbsd]

  '@esbuild/netbsd-arm64@0.25.0':
    resolution: {integrity: sha512-RuG4PSMPFfrkH6UwCAqBzauBWTygTvb1nxWasEJooGSJ/NwRw7b2HOwyRTQIU97Hq37l3npXoZGYMy3b3xYvPw==}
    engines: {node: '>=18'}
    cpu: [arm64]
    os: [netbsd]

  '@esbuild/netbsd-x64@0.24.2':
    resolution: {integrity: sha512-VefFaQUc4FMmJuAxmIHgUmfNiLXY438XrL4GDNV1Y1H/RW3qow68xTwjZKfj/+Plp9NANmzbH5R40Meudu8mmw==}
    engines: {node: '>=18'}
    cpu: [x64]
    os: [netbsd]

  '@esbuild/netbsd-x64@0.25.0':
    resolution: {integrity: sha512-jl+qisSB5jk01N5f7sPCsBENCOlPiS/xptD5yxOx2oqQfyourJwIKLRA2yqWdifj3owQZCL2sn6o08dBzZGQzA==}
    engines: {node: '>=18'}
    cpu: [x64]
    os: [netbsd]

  '@esbuild/openbsd-arm64@0.24.2':
    resolution: {integrity: sha512-YQbi46SBct6iKnszhSvdluqDmxCJA+Pu280Av9WICNwQmMxV7nLRHZfjQzwbPs3jeWnuAhE9Jy0NrnJ12Oz+0A==}
    engines: {node: '>=18'}
    cpu: [arm64]
    os: [openbsd]

  '@esbuild/openbsd-arm64@0.25.0':
    resolution: {integrity: sha512-21sUNbq2r84YE+SJDfaQRvdgznTD8Xc0oc3p3iW/a1EVWeNj/SdUCbm5U0itZPQYRuRTW20fPMWMpcrciH2EJw==}
    engines: {node: '>=18'}
    cpu: [arm64]
    os: [openbsd]

  '@esbuild/openbsd-x64@0.24.2':
    resolution: {integrity: sha512-+iDS6zpNM6EnJyWv0bMGLWSWeXGN/HTaF/LXHXHwejGsVi+ooqDfMCCTerNFxEkM3wYVcExkeGXNqshc9iMaOA==}
    engines: {node: '>=18'}
    cpu: [x64]
    os: [openbsd]

  '@esbuild/openbsd-x64@0.25.0':
    resolution: {integrity: sha512-2gwwriSMPcCFRlPlKx3zLQhfN/2WjJ2NSlg5TKLQOJdV0mSxIcYNTMhk3H3ulL/cak+Xj0lY1Ym9ysDV1igceg==}
    engines: {node: '>=18'}
    cpu: [x64]
    os: [openbsd]

  '@esbuild/sunos-x64@0.24.2':
    resolution: {integrity: sha512-hTdsW27jcktEvpwNHJU4ZwWFGkz2zRJUz8pvddmXPtXDzVKTTINmlmga3ZzwcuMpUvLw7JkLy9QLKyGpD2Yxig==}
    engines: {node: '>=18'}
    cpu: [x64]
    os: [sunos]

  '@esbuild/sunos-x64@0.25.0':
    resolution: {integrity: sha512-bxI7ThgLzPrPz484/S9jLlvUAHYMzy6I0XiU1ZMeAEOBcS0VePBFxh1JjTQt3Xiat5b6Oh4x7UC7IwKQKIJRIg==}
    engines: {node: '>=18'}
    cpu: [x64]
    os: [sunos]

  '@esbuild/win32-arm64@0.24.2':
    resolution: {integrity: sha512-LihEQ2BBKVFLOC9ZItT9iFprsE9tqjDjnbulhHoFxYQtQfai7qfluVODIYxt1PgdoyQkz23+01rzwNwYfutxUQ==}
    engines: {node: '>=18'}
    cpu: [arm64]
    os: [win32]

  '@esbuild/win32-arm64@0.25.0':
    resolution: {integrity: sha512-ZUAc2YK6JW89xTbXvftxdnYy3m4iHIkDtK3CLce8wg8M2L+YZhIvO1DKpxrd0Yr59AeNNkTiic9YLf6FTtXWMw==}
    engines: {node: '>=18'}
    cpu: [arm64]
    os: [win32]

  '@esbuild/win32-ia32@0.24.2':
    resolution: {integrity: sha512-q+iGUwfs8tncmFC9pcnD5IvRHAzmbwQ3GPS5/ceCyHdjXubwQWI12MKWSNSMYLJMq23/IUCvJMS76PDqXe1fxA==}
    engines: {node: '>=18'}
    cpu: [ia32]
    os: [win32]

  '@esbuild/win32-ia32@0.25.0':
    resolution: {integrity: sha512-eSNxISBu8XweVEWG31/JzjkIGbGIJN/TrRoiSVZwZ6pkC6VX4Im/WV2cz559/TXLcYbcrDN8JtKgd9DJVIo8GA==}
    engines: {node: '>=18'}
    cpu: [ia32]
    os: [win32]

  '@esbuild/win32-x64@0.24.2':
    resolution: {integrity: sha512-7VTgWzgMGvup6aSqDPLiW5zHaxYJGTO4OokMjIlrCtf+VpEL+cXKtCvg723iguPYI5oaUNdS+/V7OU2gvXVWEg==}
    engines: {node: '>=18'}
    cpu: [x64]
    os: [win32]

  '@esbuild/win32-x64@0.25.0':
    resolution: {integrity: sha512-ZENoHJBxA20C2zFzh6AI4fT6RraMzjYw4xKWemRTRmRVtN9c5DcH9r/f2ihEkMjOW5eGgrwCslG/+Y/3bL+DHQ==}
    engines: {node: '>=18'}
    cpu: [x64]
    os: [win32]

  '@expressive-code/core@0.40.2':
    resolution: {integrity: sha512-gXY3v7jbgz6nWKvRpoDxK4AHUPkZRuJsM79vHX/5uhV9/qX6Qnctp/U/dMHog/LCVXcuOps+5nRmf1uxQVPb3w==}

  '@expressive-code/plugin-frames@0.40.2':
    resolution: {integrity: sha512-aLw5IlDlZWb10Jo/TTDCVsmJhKfZ7FJI83Zo9VDrV0OBlmHAg7klZqw68VDz7FlftIBVAmMby53/MNXPnMjTSQ==}

  '@expressive-code/plugin-shiki@0.40.2':
    resolution: {integrity: sha512-t2HMR5BO6GdDW1c1ISBTk66xO503e/Z8ecZdNcr6E4NpUfvY+MRje+LtrcvbBqMwWBBO8RpVKcam/Uy+1GxwKQ==}

  '@expressive-code/plugin-text-markers@0.40.2':
    resolution: {integrity: sha512-/XoLjD67K9nfM4TgDlXAExzMJp6ewFKxNpfUw4F7q5Ecy+IU3/9zQQG/O70Zy+RxYTwKGw2MA9kd7yelsxnSmw==}

  '@floating-ui/core@1.6.9':
    resolution: {integrity: sha512-uMXCuQ3BItDUbAMhIXw7UPXRfAlOAvZzdK9BWpE60MCn+Svt3aLn9jsPTi/WNGlRUu2uI0v5S7JiIUsbsvh3fw==}

  '@floating-ui/dom@1.6.13':
    resolution: {integrity: sha512-umqzocjDgNRGTuO7Q8CU32dkHkECqI8ZdMZ5Swb6QAM0t5rnlrN3lGo1hdpscRd3WS8T6DKYK4ephgIH9iRh3w==}

  '@floating-ui/react-dom@2.1.2':
    resolution: {integrity: sha512-06okr5cgPzMNBy+Ycse2A6udMi4bqwW/zgBF/rwjcNqWkyr82Mcg8b0vjX8OJpZFy/FKjJmw6wV7t44kK6kW7A==}
    peerDependencies:
      react: '>=16.8.0'
      react-dom: '>=16.8.0'

  '@floating-ui/utils@0.2.9':
    resolution: {integrity: sha512-MDWhGtE+eHw5JW7lq4qhc5yRLS11ERl1c7Z6Xd0a58DozHES6EnNNwUWbMiG4J9Cgj053Bhk8zvlhFYKVhULwg==}

  '@gerrit0/mini-shiki@1.27.2':
    resolution: {integrity: sha512-GeWyHz8ao2gBiUW4OJnQDxXQnFgZQwwQk05t/CVVgNBN7/rK8XZ7xY6YhLVv9tH3VppWWmr9DCl3MwemB/i+Og==}

  '@img/sharp-darwin-arm64@0.33.5':
    resolution: {integrity: sha512-UT4p+iz/2H4twwAoLCqfA9UH5pI6DggwKEGuaPy7nCVQ8ZsiY5PIcrRvD1DzuY3qYL07NtIQcWnBSY/heikIFQ==}
    engines: {node: ^18.17.0 || ^20.3.0 || >=21.0.0}
    cpu: [arm64]
    os: [darwin]

  '@img/sharp-darwin-x64@0.33.5':
    resolution: {integrity: sha512-fyHac4jIc1ANYGRDxtiqelIbdWkIuQaI84Mv45KvGRRxSAa7o7d1ZKAOBaYbnepLC1WqxfpimdeWfvqqSGwR2Q==}
    engines: {node: ^18.17.0 || ^20.3.0 || >=21.0.0}
    cpu: [x64]
    os: [darwin]

  '@img/sharp-libvips-darwin-arm64@1.0.4':
    resolution: {integrity: sha512-XblONe153h0O2zuFfTAbQYAX2JhYmDHeWikp1LM9Hul9gVPjFY427k6dFEcOL72O01QxQsWi761svJ/ev9xEDg==}
    cpu: [arm64]
    os: [darwin]

  '@img/sharp-libvips-darwin-x64@1.0.4':
    resolution: {integrity: sha512-xnGR8YuZYfJGmWPvmlunFaWJsb9T/AO2ykoP3Fz/0X5XV2aoYBPkX6xqCQvUTKKiLddarLaxpzNe+b1hjeWHAQ==}
    cpu: [x64]
    os: [darwin]

  '@img/sharp-libvips-linux-arm64@1.0.4':
    resolution: {integrity: sha512-9B+taZ8DlyyqzZQnoeIvDVR/2F4EbMepXMc/NdVbkzsJbzkUjhXv/70GQJ7tdLA4YJgNP25zukcxpX2/SueNrA==}
    cpu: [arm64]
    os: [linux]

  '@img/sharp-libvips-linux-arm@1.0.5':
    resolution: {integrity: sha512-gvcC4ACAOPRNATg/ov8/MnbxFDJqf/pDePbBnuBDcjsI8PssmjoKMAz4LtLaVi+OnSb5FK/yIOamqDwGmXW32g==}
    cpu: [arm]
    os: [linux]

  '@img/sharp-libvips-linux-s390x@1.0.4':
    resolution: {integrity: sha512-u7Wz6ntiSSgGSGcjZ55im6uvTrOxSIS8/dgoVMoiGE9I6JAfU50yH5BoDlYA1tcuGS7g/QNtetJnxA6QEsCVTA==}
    cpu: [s390x]
    os: [linux]

  '@img/sharp-libvips-linux-x64@1.0.4':
    resolution: {integrity: sha512-MmWmQ3iPFZr0Iev+BAgVMb3ZyC4KeFc3jFxnNbEPas60e1cIfevbtuyf9nDGIzOaW9PdnDciJm+wFFaTlj5xYw==}
    cpu: [x64]
    os: [linux]

  '@img/sharp-libvips-linuxmusl-arm64@1.0.4':
    resolution: {integrity: sha512-9Ti+BbTYDcsbp4wfYib8Ctm1ilkugkA/uscUn6UXK1ldpC1JjiXbLfFZtRlBhjPZ5o1NCLiDbg8fhUPKStHoTA==}
    cpu: [arm64]
    os: [linux]

  '@img/sharp-libvips-linuxmusl-x64@1.0.4':
    resolution: {integrity: sha512-viYN1KX9m+/hGkJtvYYp+CCLgnJXwiQB39damAO7WMdKWlIhmYTfHjwSbQeUK/20vY154mwezd9HflVFM1wVSw==}
    cpu: [x64]
    os: [linux]

  '@img/sharp-linux-arm64@0.33.5':
    resolution: {integrity: sha512-JMVv+AMRyGOHtO1RFBiJy/MBsgz0x4AWrT6QoEVVTyh1E39TrCUpTRI7mx9VksGX4awWASxqCYLCV4wBZHAYxA==}
    engines: {node: ^18.17.0 || ^20.3.0 || >=21.0.0}
    cpu: [arm64]
    os: [linux]

  '@img/sharp-linux-arm@0.33.5':
    resolution: {integrity: sha512-JTS1eldqZbJxjvKaAkxhZmBqPRGmxgu+qFKSInv8moZ2AmT5Yib3EQ1c6gp493HvrvV8QgdOXdyaIBrhvFhBMQ==}
    engines: {node: ^18.17.0 || ^20.3.0 || >=21.0.0}
    cpu: [arm]
    os: [linux]

  '@img/sharp-linux-s390x@0.33.5':
    resolution: {integrity: sha512-y/5PCd+mP4CA/sPDKl2961b+C9d+vPAveS33s6Z3zfASk2j5upL6fXVPZi7ztePZ5CuH+1kW8JtvxgbuXHRa4Q==}
    engines: {node: ^18.17.0 || ^20.3.0 || >=21.0.0}
    cpu: [s390x]
    os: [linux]

  '@img/sharp-linux-x64@0.33.5':
    resolution: {integrity: sha512-opC+Ok5pRNAzuvq1AG0ar+1owsu842/Ab+4qvU879ippJBHvyY5n2mxF1izXqkPYlGuP/M556uh53jRLJmzTWA==}
    engines: {node: ^18.17.0 || ^20.3.0 || >=21.0.0}
    cpu: [x64]
    os: [linux]

  '@img/sharp-linuxmusl-arm64@0.33.5':
    resolution: {integrity: sha512-XrHMZwGQGvJg2V/oRSUfSAfjfPxO+4DkiRh6p2AFjLQztWUuY/o8Mq0eMQVIY7HJ1CDQUJlxGGZRw1a5bqmd1g==}
    engines: {node: ^18.17.0 || ^20.3.0 || >=21.0.0}
    cpu: [arm64]
    os: [linux]

  '@img/sharp-linuxmusl-x64@0.33.5':
    resolution: {integrity: sha512-WT+d/cgqKkkKySYmqoZ8y3pxx7lx9vVejxW/W4DOFMYVSkErR+w7mf2u8m/y4+xHe7yY9DAXQMWQhpnMuFfScw==}
    engines: {node: ^18.17.0 || ^20.3.0 || >=21.0.0}
    cpu: [x64]
    os: [linux]

  '@img/sharp-wasm32@0.33.5':
    resolution: {integrity: sha512-ykUW4LVGaMcU9lu9thv85CbRMAwfeadCJHRsg2GmeRa/cJxsVY9Rbd57JcMxBkKHag5U/x7TSBpScF4U8ElVzg==}
    engines: {node: ^18.17.0 || ^20.3.0 || >=21.0.0}
    cpu: [wasm32]

  '@img/sharp-win32-ia32@0.33.5':
    resolution: {integrity: sha512-T36PblLaTwuVJ/zw/LaH0PdZkRz5rd3SmMHX8GSmR7vtNSP5Z6bQkExdSK7xGWyxLw4sUknBuugTelgw2faBbQ==}
    engines: {node: ^18.17.0 || ^20.3.0 || >=21.0.0}
    cpu: [ia32]
    os: [win32]

  '@img/sharp-win32-x64@0.33.5':
    resolution: {integrity: sha512-MpY/o8/8kj+EcnxwvrP4aTJSWw/aZ7JIGR4aBeZkZw5B7/Jn+tY9/VNwtcoGmdT7GfggGIU4kygOMSbYnOrAbg==}
    engines: {node: ^18.17.0 || ^20.3.0 || >=21.0.0}
    cpu: [x64]
    os: [win32]

  '@isaacs/cliui@8.0.2':
    resolution: {integrity: sha512-O8jcjabXaleOG9DQ0+ARXWZBTfnP4WNAqzuiJK7ll44AmxGKv/J2M4TPjxjY3znBCfvBXFzucm1twdyFybFqEA==}
    engines: {node: '>=12'}

  '@jridgewell/gen-mapping@0.3.8':
    resolution: {integrity: sha512-imAbBGkb+ebQyxKgzv5Hu2nmROxoDOXHh80evxdoXNOrvAnVx7zimzc1Oo5h9RlfV4vPXaE2iM5pOFbvOCClWA==}
    engines: {node: '>=6.0.0'}

  '@jridgewell/resolve-uri@3.1.2':
    resolution: {integrity: sha512-bRISgCIjP20/tbWSPWMEi54QVPRZExkuD9lJL+UIxUKtwVJA8wW1Trb1jMs1RFXo1CBTNZ/5hpC9QvmKWdopKw==}
    engines: {node: '>=6.0.0'}

  '@jridgewell/set-array@1.2.1':
    resolution: {integrity: sha512-R8gLRTZeyp03ymzP/6Lil/28tGeGEzhx1q2k703KGWRAI1VdvPIXdG70VJc2pAMw3NA6JKL5hhFu1sJX0Mnn/A==}
    engines: {node: '>=6.0.0'}

  '@jridgewell/sourcemap-codec@1.5.0':
    resolution: {integrity: sha512-gv3ZRaISU3fjPAgNsriBRqGWQL6quFx04YMPW/zD8XMLsU32mhCCbfbO6KZFLjvYpCZ8zyDEgqsgf+PwPaM7GQ==}

  '@jridgewell/trace-mapping@0.3.25':
    resolution: {integrity: sha512-vNk6aEwybGtawWmy/PzwnGDOjCkLWSD2wqvjGGAgOAwCGWySYXfYoxt00IJkTF+8Lb57DwOb3Aa0o9CApepiYQ==}

  '@jsdevtools/ez-spawn@3.0.4':
    resolution: {integrity: sha512-f5DRIOZf7wxogefH03RjMPMdBF7ADTWUMoOs9kaJo06EfwF+aFhMZMDZxHg/Xe12hptN9xoZjGso2fdjapBRIA==}
    engines: {node: '>=10'}

  '@mdx-js/mdx@3.1.0':
    resolution: {integrity: sha512-/QxEhPAvGwbQmy1Px8F899L5Uc2KZ6JtXwlCgJmjSTBedwOZkByYcBG4GceIGPXRDsmfxhHazuS+hlOShRLeDw==}

  '@monaco-editor/loader@1.5.0':
    resolution: {integrity: sha512-hKoGSM+7aAc7eRTRjpqAZucPmoNOC4UUbknb/VNoTkEIkCPhqV8LfbsgM1webRM7S/z21eHEx9Fkwx8Z/C/+Xw==}

  '@monaco-editor/react@4.7.0':
    resolution: {integrity: sha512-cyzXQCtO47ydzxpQtCGSQGOC8Gk3ZUeBXFAxD+CWXYFo5OqZyZUonFl0DwUlTyAfRHntBfw2p3w4s9R6oe1eCA==}
    peerDependencies:
      monaco-editor: '>= 0.25.0 < 1'
      react: ^16.8.0 || ^17.0.0 || ^18.0.0 || ^19.0.0
      react-dom: ^16.8.0 || ^17.0.0 || ^18.0.0 || ^19.0.0

  '@nodelib/fs.scandir@2.1.5':
    resolution: {integrity: sha512-vq24Bq3ym5HEQm2NKCr3yXDwjc7vTsEThRDnkp2DK9p1uqLR+DHurm/NOTo0KG7HYHU7eppKZj3MyqYuMBf62g==}
    engines: {node: '>= 8'}

  '@nodelib/fs.stat@2.0.5':
    resolution: {integrity: sha512-RkhPPp2zrqDAQA/2jNhnztcPAlv64XdhIp7a7454A5ovI7Bukxgt7MX7udwAu3zg1DcpPU0rz3VV1SeaqvY4+A==}
    engines: {node: '>= 8'}

  '@nodelib/fs.walk@1.2.8':
    resolution: {integrity: sha512-oGB+UxlgWcgQkgwo8GcEGwemoTFt3FIO9ababBmaGwXIoBKZ+GTy0pP185beGg7Llih/NSHSV2XAs1lnznocSg==}
    engines: {node: '>= 8'}

  '@octokit/action@6.1.0':
    resolution: {integrity: sha512-lo+nHx8kAV86bxvOVOI3vFjX3gXPd/L7guAUbvs3pUvnR2KC+R7yjBkA1uACt4gYhs4LcWP3AXSGQzsbeN2XXw==}
    engines: {node: '>= 18'}

  '@octokit/auth-action@4.1.0':
    resolution: {integrity: sha512-m+3t7K46IYyMk7Bl6/lF4Rv09GqDZjYmNg8IWycJ2Fa3YE3DE7vQcV6G2hUPmR9NDqenefNJwVtlisMjzymPiQ==}
    engines: {node: '>= 18'}

  '@octokit/auth-token@4.0.0':
    resolution: {integrity: sha512-tY/msAuJo6ARbK6SPIxZrPBms3xPbfwBrulZe0Wtr/DIY9lje2HeV1uoebShn6mx7SjCHif6EjMvoREj+gZ+SA==}
    engines: {node: '>= 18'}

  '@octokit/core@5.2.0':
    resolution: {integrity: sha512-1LFfa/qnMQvEOAdzlQymH0ulepxbxnCYAKJZfMci/5XJyIHWgEYnDmgnKakbTh7CH2tFQ5O60oYDvns4i9RAIg==}
    engines: {node: '>= 18'}

  '@octokit/endpoint@9.0.6':
    resolution: {integrity: sha512-H1fNTMA57HbkFESSt3Y9+FBICv+0jFceJFPWDePYlR/iMGrwM5ph+Dd4XRQs+8X+PUFURLQgX9ChPfhJ/1uNQw==}
    engines: {node: '>= 18'}

  '@octokit/graphql@7.1.0':
    resolution: {integrity: sha512-r+oZUH7aMFui1ypZnAvZmn0KSqAUgE1/tUXIWaqUCa1758ts/Jio84GZuzsvUkme98kv0WFY8//n0J1Z+vsIsQ==}
    engines: {node: '>= 18'}

  '@octokit/openapi-types@20.0.0':
    resolution: {integrity: sha512-EtqRBEjp1dL/15V7WiX5LJMIxxkdiGJnabzYx5Apx4FkQIFgAfKumXeYAqqJCj1s+BMX4cPFIFC4OLCR6stlnA==}

  '@octokit/openapi-types@23.0.1':
    resolution: {integrity: sha512-izFjMJ1sir0jn0ldEKhZ7xegCTj/ObmEDlEfpFrx4k/JyZSMRHbO3/rBwgE7f3m2DHt+RrNGIVw4wSmwnm3t/g==}

  '@octokit/plugin-paginate-rest@9.2.2':
    resolution: {integrity: sha512-u3KYkGF7GcZnSD/3UP0S7K5XUFT2FkOQdcfXZGZQPGv3lm4F2Xbf71lvjldr8c1H3nNbF+33cLEkWYbokGWqiQ==}
    engines: {node: '>= 18'}
    peerDependencies:
      '@octokit/core': '5'

  '@octokit/plugin-rest-endpoint-methods@10.4.1':
    resolution: {integrity: sha512-xV1b+ceKV9KytQe3zCVqjg+8GTGfDYwaT1ATU5isiUyVtlVAO3HNdzpS4sr4GBx4hxQ46s7ITtZrAsxG22+rVg==}
    engines: {node: '>= 18'}
    peerDependencies:
      '@octokit/core': '5'

  '@octokit/request-error@5.1.1':
    resolution: {integrity: sha512-v9iyEQJH6ZntoENr9/yXxjuezh4My67CBSu9r6Ve/05Iu5gNgnisNWOsoJHTP6k0Rr0+HQIpnH+kyammu90q/g==}
    engines: {node: '>= 18'}

  '@octokit/request@8.4.1':
    resolution: {integrity: sha512-qnB2+SY3hkCmBxZsR/MPCybNmbJe4KAlfWErXq+rBKkQJlbjdJeS85VI9r8UqeLYLvnAenU8Q1okM/0MBsAGXw==}
    engines: {node: '>= 18'}

  '@octokit/types@12.6.0':
    resolution: {integrity: sha512-1rhSOfRa6H9w4YwK0yrf5faDaDTb+yLyBUKOCV4xtCDB5VmIPqd/v9yr9o6SAzOAlRxMiRiCic6JVM1/kunVkw==}

  '@octokit/types@13.8.0':
    resolution: {integrity: sha512-x7DjTIbEpEWXK99DMd01QfWy0hd5h4EN+Q7shkdKds3otGQP+oWE/y0A76i1OvH9fygo4ddvNf7ZvF0t78P98A==}

  '@oslojs/encoding@1.1.0':
    resolution: {integrity: sha512-70wQhgYmndg4GCPxPPxPGevRKqTIJ2Nh4OkiMWmDAVYsTQ+Ta7Sq+rPevXyXGdzr30/qZBnyOalCszoMxlyldQ==}

  '@pagefind/darwin-arm64@1.3.0':
    resolution: {integrity: sha512-365BEGl6ChOsauRjyVpBjXybflXAOvoMROw3TucAROHIcdBvXk9/2AmEvGFU0r75+vdQI4LJdJdpH4Y6Yqaj4A==}
    cpu: [arm64]
    os: [darwin]

  '@pagefind/darwin-x64@1.3.0':
    resolution: {integrity: sha512-zlGHA23uuXmS8z3XxEGmbHpWDxXfPZ47QS06tGUq0HDcZjXjXHeLG+cboOy828QIV5FXsm9MjfkP5e4ZNbOkow==}
    cpu: [x64]
    os: [darwin]

  '@pagefind/default-ui@1.3.0':
    resolution: {integrity: sha512-CGKT9ccd3+oRK6STXGgfH+m0DbOKayX6QGlq38TfE1ZfUcPc5+ulTuzDbZUnMo+bubsEOIypm4Pl2iEyzZ1cNg==}

  '@pagefind/linux-arm64@1.3.0':
    resolution: {integrity: sha512-8lsxNAiBRUk72JvetSBXs4WRpYrQrVJXjlRRnOL6UCdBN9Nlsz0t7hWstRk36+JqHpGWOKYiuHLzGYqYAqoOnQ==}
    cpu: [arm64]
    os: [linux]

  '@pagefind/linux-x64@1.3.0':
    resolution: {integrity: sha512-hAvqdPJv7A20Ucb6FQGE6jhjqy+vZ6pf+s2tFMNtMBG+fzcdc91uTw7aP/1Vo5plD0dAOHwdxfkyw0ugal4kcQ==}
    cpu: [x64]
    os: [linux]

  '@pagefind/windows-x64@1.3.0':
    resolution: {integrity: sha512-BR1bIRWOMqkf8IoU576YDhij1Wd/Zf2kX/kCI0b2qzCKC8wcc2GQJaaRMCpzvCCrmliO4vtJ6RITp/AnoYUUmQ==}
    cpu: [x64]
    os: [win32]

  '@pkgjs/parseargs@0.11.0':
    resolution: {integrity: sha512-+1VkjdD0QBLPodGrJUeqarH8VAIvQODIbwh9XpP5Syisf7YoQgsJKPNFoqqLQlu+VQ/tVSshMR6loPMn8U+dPg==}
    engines: {node: '>=14'}

  '@radix-ui/number@1.1.0':
    resolution: {integrity: sha512-V3gRzhVNU1ldS5XhAPTom1fOIo4ccrjjJgmE+LI2h/WaFpHmx0MQApT+KZHnx8abG6Avtfcz4WoEciMnpFT3HQ==}

  '@radix-ui/primitive@1.1.1':
    resolution: {integrity: sha512-SJ31y+Q/zAyShtXJc8x83i9TYdbAfHZ++tUZnvjJJqFjzsdUnKsxPL6IEtBlxKkU7yzer//GQtZSV4GbldL3YA==}

  '@radix-ui/react-arrow@1.1.2':
    resolution: {integrity: sha512-G+KcpzXHq24iH0uGG/pF8LyzpFJYGD4RfLjCIBfGdSLXvjLHST31RUiRVrupIBMvIppMgSzQ6l66iAxl03tdlg==}
    peerDependencies:
      '@types/react': '*'
      '@types/react-dom': '*'
      react: ^16.8 || ^17.0 || ^18.0 || ^19.0 || ^19.0.0-rc
      react-dom: ^16.8 || ^17.0 || ^18.0 || ^19.0 || ^19.0.0-rc
    peerDependenciesMeta:
      '@types/react':
        optional: true
      '@types/react-dom':
        optional: true

  '@radix-ui/react-collection@1.1.2':
    resolution: {integrity: sha512-9z54IEKRxIa9VityapoEYMuByaG42iSy1ZXlY2KcuLSEtq8x4987/N6m15ppoMffgZX72gER2uHe1D9Y6Unlcw==}
    peerDependencies:
      '@types/react': '*'
      '@types/react-dom': '*'
      react: ^16.8 || ^17.0 || ^18.0 || ^19.0 || ^19.0.0-rc
      react-dom: ^16.8 || ^17.0 || ^18.0 || ^19.0 || ^19.0.0-rc
    peerDependenciesMeta:
      '@types/react':
        optional: true
      '@types/react-dom':
        optional: true

  '@radix-ui/react-compose-refs@1.1.1':
    resolution: {integrity: sha512-Y9VzoRDSJtgFMUCoiZBDVo084VQ5hfpXxVE+NgkdNsjiDBByiImMZKKhxMwCbdHvhlENG6a833CbFkOQvTricw==}
    peerDependencies:
      '@types/react': '*'
      react: ^16.8 || ^17.0 || ^18.0 || ^19.0 || ^19.0.0-rc
    peerDependenciesMeta:
      '@types/react':
        optional: true

  '@radix-ui/react-context@1.1.1':
    resolution: {integrity: sha512-UASk9zi+crv9WteK/NU4PLvOoL3OuE6BWVKNF6hPRBtYBDXQ2u5iu3O59zUlJiTVvkyuycnqrztsHVJwcK9K+Q==}
    peerDependencies:
      '@types/react': '*'
      react: ^16.8 || ^17.0 || ^18.0 || ^19.0 || ^19.0.0-rc
    peerDependenciesMeta:
      '@types/react':
        optional: true

  '@radix-ui/react-direction@1.1.0':
    resolution: {integrity: sha512-BUuBvgThEiAXh2DWu93XsT+a3aWrGqolGlqqw5VU1kG7p/ZH2cuDlM1sRLNnY3QcBS69UIz2mcKhMxDsdewhjg==}
    peerDependencies:
      '@types/react': '*'
      react: ^16.8 || ^17.0 || ^18.0 || ^19.0 || ^19.0.0-rc
    peerDependenciesMeta:
      '@types/react':
        optional: true

  '@radix-ui/react-dismissable-layer@1.1.5':
    resolution: {integrity: sha512-E4TywXY6UsXNRhFrECa5HAvE5/4BFcGyfTyK36gP+pAW1ed7UTK4vKwdr53gAJYwqbfCWC6ATvJa3J3R/9+Qrg==}
    peerDependencies:
      '@types/react': '*'
      '@types/react-dom': '*'
      react: ^16.8 || ^17.0 || ^18.0 || ^19.0 || ^19.0.0-rc
      react-dom: ^16.8 || ^17.0 || ^18.0 || ^19.0 || ^19.0.0-rc
    peerDependenciesMeta:
      '@types/react':
        optional: true
      '@types/react-dom':
        optional: true

  '@radix-ui/react-focus-guards@1.1.1':
    resolution: {integrity: sha512-pSIwfrT1a6sIoDASCSpFwOasEwKTZWDw/iBdtnqKO7v6FeOzYJ7U53cPzYFVR3geGGXgVHaH+CdngrrAzqUGxg==}
    peerDependencies:
      '@types/react': '*'
      react: ^16.8 || ^17.0 || ^18.0 || ^19.0 || ^19.0.0-rc
    peerDependenciesMeta:
      '@types/react':
        optional: true

  '@radix-ui/react-focus-scope@1.1.2':
    resolution: {integrity: sha512-zxwE80FCU7lcXUGWkdt6XpTTCKPitG1XKOwViTxHVKIJhZl9MvIl2dVHeZENCWD9+EdWv05wlaEkRXUykU27RA==}
    peerDependencies:
      '@types/react': '*'
      '@types/react-dom': '*'
      react: ^16.8 || ^17.0 || ^18.0 || ^19.0 || ^19.0.0-rc
      react-dom: ^16.8 || ^17.0 || ^18.0 || ^19.0 || ^19.0.0-rc
    peerDependenciesMeta:
      '@types/react':
        optional: true
      '@types/react-dom':
        optional: true

  '@radix-ui/react-id@1.1.0':
    resolution: {integrity: sha512-EJUrI8yYh7WOjNOqpoJaf1jlFIH2LvtgAl+YcFqNCa+4hj64ZXmPkAKOFs/ukjz3byN6bdb/AVUqHkI8/uWWMA==}
    peerDependencies:
      '@types/react': '*'
      react: ^16.8 || ^17.0 || ^18.0 || ^19.0 || ^19.0.0-rc
    peerDependenciesMeta:
      '@types/react':
        optional: true

  '@radix-ui/react-popper@1.2.2':
    resolution: {integrity: sha512-Rvqc3nOpwseCyj/rgjlJDYAgyfw7OC1tTkKn2ivhaMGcYt8FSBlahHOZak2i3QwkRXUXgGgzeEe2RuqeEHuHgA==}
    peerDependencies:
      '@types/react': '*'
      '@types/react-dom': '*'
      react: ^16.8 || ^17.0 || ^18.0 || ^19.0 || ^19.0.0-rc
      react-dom: ^16.8 || ^17.0 || ^18.0 || ^19.0 || ^19.0.0-rc
    peerDependenciesMeta:
      '@types/react':
        optional: true
      '@types/react-dom':
        optional: true

  '@radix-ui/react-portal@1.1.4':
    resolution: {integrity: sha512-sn2O9k1rPFYVyKd5LAJfo96JlSGVFpa1fS6UuBJfrZadudiw5tAmru+n1x7aMRQ84qDM71Zh1+SzK5QwU0tJfA==}
    peerDependencies:
      '@types/react': '*'
      '@types/react-dom': '*'
      react: ^16.8 || ^17.0 || ^18.0 || ^19.0 || ^19.0.0-rc
      react-dom: ^16.8 || ^17.0 || ^18.0 || ^19.0 || ^19.0.0-rc
    peerDependenciesMeta:
      '@types/react':
        optional: true
      '@types/react-dom':
        optional: true

  '@radix-ui/react-primitive@2.0.2':
    resolution: {integrity: sha512-Ec/0d38EIuvDF+GZjcMU/Ze6MxntVJYO/fRlCPhCaVUyPY9WTalHJw54tp9sXeJo3tlShWpy41vQRgLRGOuz+w==}
    peerDependencies:
      '@types/react': '*'
      '@types/react-dom': '*'
      react: ^16.8 || ^17.0 || ^18.0 || ^19.0 || ^19.0.0-rc
      react-dom: ^16.8 || ^17.0 || ^18.0 || ^19.0 || ^19.0.0-rc
    peerDependenciesMeta:
      '@types/react':
        optional: true
      '@types/react-dom':
        optional: true

  '@radix-ui/react-select@2.1.6':
    resolution: {integrity: sha512-T6ajELxRvTuAMWH0YmRJ1qez+x4/7Nq7QIx7zJ0VK3qaEWdnWpNbEDnmWldG1zBDwqrLy5aLMUWcoGirVj5kMg==}
    peerDependencies:
      '@types/react': '*'
      '@types/react-dom': '*'
      react: ^16.8 || ^17.0 || ^18.0 || ^19.0 || ^19.0.0-rc
      react-dom: ^16.8 || ^17.0 || ^18.0 || ^19.0 || ^19.0.0-rc
    peerDependenciesMeta:
      '@types/react':
        optional: true
      '@types/react-dom':
        optional: true

  '@radix-ui/react-slider@1.2.3':
    resolution: {integrity: sha512-nNrLAWLjGESnhqBqcCNW4w2nn7LxudyMzeB6VgdyAnFLC6kfQgnAjSL2v6UkQTnDctJBlxrmxfplWS4iYjdUTw==}
    peerDependencies:
      '@types/react': '*'
      '@types/react-dom': '*'
      react: ^16.8 || ^17.0 || ^18.0 || ^19.0 || ^19.0.0-rc
      react-dom: ^16.8 || ^17.0 || ^18.0 || ^19.0 || ^19.0.0-rc
    peerDependenciesMeta:
      '@types/react':
        optional: true
      '@types/react-dom':
        optional: true

  '@radix-ui/react-slot@1.1.2':
    resolution: {integrity: sha512-YAKxaiGsSQJ38VzKH86/BPRC4rh+b1Jpa+JneA5LRE7skmLPNAyeG8kPJj/oo4STLvlrs8vkf/iYyc3A5stYCQ==}
    peerDependencies:
      '@types/react': '*'
      react: ^16.8 || ^17.0 || ^18.0 || ^19.0 || ^19.0.0-rc
    peerDependenciesMeta:
      '@types/react':
        optional: true

  '@radix-ui/react-use-callback-ref@1.1.0':
    resolution: {integrity: sha512-CasTfvsy+frcFkbXtSJ2Zu9JHpN8TYKxkgJGWbjiZhFivxaeW7rMeZt7QELGVLaYVfFMsKHjb7Ak0nMEe+2Vfw==}
    peerDependencies:
      '@types/react': '*'
      react: ^16.8 || ^17.0 || ^18.0 || ^19.0 || ^19.0.0-rc
    peerDependenciesMeta:
      '@types/react':
        optional: true

  '@radix-ui/react-use-controllable-state@1.1.0':
    resolution: {integrity: sha512-MtfMVJiSr2NjzS0Aa90NPTnvTSg6C/JLCV7ma0W6+OMV78vd8OyRpID+Ng9LxzsPbLeuBnWBA1Nq30AtBIDChw==}
    peerDependencies:
      '@types/react': '*'
      react: ^16.8 || ^17.0 || ^18.0 || ^19.0 || ^19.0.0-rc
    peerDependenciesMeta:
      '@types/react':
        optional: true

  '@radix-ui/react-use-escape-keydown@1.1.0':
    resolution: {integrity: sha512-L7vwWlR1kTTQ3oh7g1O0CBF3YCyyTj8NmhLR+phShpyA50HCfBFKVJTpshm9PzLiKmehsrQzTYTpX9HvmC9rhw==}
    peerDependencies:
      '@types/react': '*'
      react: ^16.8 || ^17.0 || ^18.0 || ^19.0 || ^19.0.0-rc
    peerDependenciesMeta:
      '@types/react':
        optional: true

  '@radix-ui/react-use-layout-effect@1.1.0':
    resolution: {integrity: sha512-+FPE0rOdziWSrH9athwI1R0HDVbWlEhd+FR+aSDk4uWGmSJ9Z54sdZVDQPZAinJhJXwfT+qnj969mCsT2gfm5w==}
    peerDependencies:
      '@types/react': '*'
      react: ^16.8 || ^17.0 || ^18.0 || ^19.0 || ^19.0.0-rc
    peerDependenciesMeta:
      '@types/react':
        optional: true

  '@radix-ui/react-use-previous@1.1.0':
    resolution: {integrity: sha512-Z/e78qg2YFnnXcW88A4JmTtm4ADckLno6F7OXotmkQfeuCVaKuYzqAATPhVzl3delXE7CxIV8shofPn3jPc5Og==}
    peerDependencies:
      '@types/react': '*'
      react: ^16.8 || ^17.0 || ^18.0 || ^19.0 || ^19.0.0-rc
    peerDependenciesMeta:
      '@types/react':
        optional: true

  '@radix-ui/react-use-rect@1.1.0':
    resolution: {integrity: sha512-0Fmkebhr6PiseyZlYAOtLS+nb7jLmpqTrJyv61Pe68MKYW6OWdRE2kI70TaYY27u7H0lajqM3hSMMLFq18Z7nQ==}
    peerDependencies:
      '@types/react': '*'
      react: ^16.8 || ^17.0 || ^18.0 || ^19.0 || ^19.0.0-rc
    peerDependenciesMeta:
      '@types/react':
        optional: true

  '@radix-ui/react-use-size@1.1.0':
    resolution: {integrity: sha512-XW3/vWuIXHa+2Uwcc2ABSfcCledmXhhQPlGbfcRXbiUQI5Icjcg19BGCZVKKInYbvUCut/ufbbLLPFC5cbb1hw==}
    peerDependencies:
      '@types/react': '*'
      react: ^16.8 || ^17.0 || ^18.0 || ^19.0 || ^19.0.0-rc
    peerDependenciesMeta:
      '@types/react':
        optional: true

  '@radix-ui/react-visually-hidden@1.1.2':
    resolution: {integrity: sha512-1SzA4ns2M1aRlvxErqhLHsBHoS5eI5UUcI2awAMgGUp4LoaoWOKYmvqDY2s/tltuPkh3Yk77YF/r3IRj+Amx4Q==}
    peerDependencies:
      '@types/react': '*'
      '@types/react-dom': '*'
      react: ^16.8 || ^17.0 || ^18.0 || ^19.0 || ^19.0.0-rc
      react-dom: ^16.8 || ^17.0 || ^18.0 || ^19.0 || ^19.0.0-rc
    peerDependenciesMeta:
      '@types/react':
        optional: true
      '@types/react-dom':
        optional: true

  '@radix-ui/rect@1.1.0':
    resolution: {integrity: sha512-A9+lCBZoaMJlVKcRBz2YByCG+Cp2t6nAnMnNba+XiWxnj6r4JUFqfsgwocMBZU9LPtdxC6wB56ySYpc7LQIoJg==}

  '@rollup/pluginutils@5.1.4':
    resolution: {integrity: sha512-USm05zrsFxYLPdWWq+K3STlWiT/3ELn3RcV5hJMghpeAIhxfsUIg6mt12CBJBInWMV4VneoV7SfGv8xIwo2qNQ==}
    engines: {node: '>=14.0.0'}
    peerDependencies:
      rollup: 4.34.8
    peerDependenciesMeta:
      rollup:
        optional: true

  '@rollup/rollup-android-arm-eabi@4.34.8':
    resolution: {integrity: sha512-q217OSE8DTp8AFHuNHXo0Y86e1wtlfVrXiAlwkIvGRQv9zbc6mE3sjIVfwI8sYUyNxwOg0j/Vm1RKM04JcWLJw==}
    cpu: [arm]
    os: [android]

  '@rollup/rollup-android-arm64@4.34.8':
    resolution: {integrity: sha512-Gigjz7mNWaOL9wCggvoK3jEIUUbGul656opstjaUSGC3eT0BM7PofdAJaBfPFWWkXNVAXbaQtC99OCg4sJv70Q==}
    cpu: [arm64]
    os: [android]

  '@rollup/rollup-darwin-arm64@4.34.8':
    resolution: {integrity: sha512-02rVdZ5tgdUNRxIUrFdcMBZQoaPMrxtwSb+/hOfBdqkatYHR3lZ2A2EGyHq2sGOd0Owk80oV3snlDASC24He3Q==}
    cpu: [arm64]
    os: [darwin]

  '@rollup/rollup-darwin-x64@4.34.8':
    resolution: {integrity: sha512-qIP/elwR/tq/dYRx3lgwK31jkZvMiD6qUtOycLhTzCvrjbZ3LjQnEM9rNhSGpbLXVJYQ3rq39A6Re0h9tU2ynw==}
    cpu: [x64]
    os: [darwin]

  '@rollup/rollup-freebsd-arm64@4.34.8':
    resolution: {integrity: sha512-IQNVXL9iY6NniYbTaOKdrlVP3XIqazBgJOVkddzJlqnCpRi/yAeSOa8PLcECFSQochzqApIOE1GHNu3pCz+BDA==}
    cpu: [arm64]
    os: [freebsd]

  '@rollup/rollup-freebsd-x64@4.34.8':
    resolution: {integrity: sha512-TYXcHghgnCqYFiE3FT5QwXtOZqDj5GmaFNTNt3jNC+vh22dc/ukG2cG+pi75QO4kACohZzidsq7yKTKwq/Jq7Q==}
    cpu: [x64]
    os: [freebsd]

  '@rollup/rollup-linux-arm-gnueabihf@4.34.8':
    resolution: {integrity: sha512-A4iphFGNkWRd+5m3VIGuqHnG3MVnqKe7Al57u9mwgbyZ2/xF9Jio72MaY7xxh+Y87VAHmGQr73qoKL9HPbXj1g==}
    cpu: [arm]
    os: [linux]

  '@rollup/rollup-linux-arm-musleabihf@4.34.8':
    resolution: {integrity: sha512-S0lqKLfTm5u+QTxlFiAnb2J/2dgQqRy/XvziPtDd1rKZFXHTyYLoVL58M/XFwDI01AQCDIevGLbQrMAtdyanpA==}
    cpu: [arm]
    os: [linux]

  '@rollup/rollup-linux-arm64-gnu@4.34.8':
    resolution: {integrity: sha512-jpz9YOuPiSkL4G4pqKrus0pn9aYwpImGkosRKwNi+sJSkz+WU3anZe6hi73StLOQdfXYXC7hUfsQlTnjMd3s1A==}
    cpu: [arm64]
    os: [linux]

  '@rollup/rollup-linux-arm64-musl@4.34.8':
    resolution: {integrity: sha512-KdSfaROOUJXgTVxJNAZ3KwkRc5nggDk+06P6lgi1HLv1hskgvxHUKZ4xtwHkVYJ1Rep4GNo+uEfycCRRxht7+Q==}
    cpu: [arm64]
    os: [linux]

  '@rollup/rollup-linux-loongarch64-gnu@4.34.8':
    resolution: {integrity: sha512-NyF4gcxwkMFRjgXBM6g2lkT58OWztZvw5KkV2K0qqSnUEqCVcqdh2jN4gQrTn/YUpAcNKyFHfoOZEer9nwo6uQ==}
    cpu: [loong64]
    os: [linux]

  '@rollup/rollup-linux-powerpc64le-gnu@4.34.8':
    resolution: {integrity: sha512-LMJc999GkhGvktHU85zNTDImZVUCJ1z/MbAJTnviiWmmjyckP5aQsHtcujMjpNdMZPT2rQEDBlJfubhs3jsMfw==}
    cpu: [ppc64]
    os: [linux]

  '@rollup/rollup-linux-riscv64-gnu@4.34.8':
    resolution: {integrity: sha512-xAQCAHPj8nJq1PI3z8CIZzXuXCstquz7cIOL73HHdXiRcKk8Ywwqtx2wrIy23EcTn4aZ2fLJNBB8d0tQENPCmw==}
    cpu: [riscv64]
    os: [linux]

  '@rollup/rollup-linux-s390x-gnu@4.34.8':
    resolution: {integrity: sha512-DdePVk1NDEuc3fOe3dPPTb+rjMtuFw89gw6gVWxQFAuEqqSdDKnrwzZHrUYdac7A7dXl9Q2Vflxpme15gUWQFA==}
    cpu: [s390x]
    os: [linux]

  '@rollup/rollup-linux-x64-gnu@4.34.8':
    resolution: {integrity: sha512-8y7ED8gjxITUltTUEJLQdgpbPh1sUQ0kMTmufRF/Ns5tI9TNMNlhWtmPKKHCU0SilX+3MJkZ0zERYYGIVBYHIA==}
    cpu: [x64]
    os: [linux]

  '@rollup/rollup-linux-x64-musl@4.34.8':
    resolution: {integrity: sha512-SCXcP0ZpGFIe7Ge+McxY5zKxiEI5ra+GT3QRxL0pMMtxPfpyLAKleZODi1zdRHkz5/BhueUrYtYVgubqe9JBNQ==}
    cpu: [x64]
    os: [linux]

  '@rollup/rollup-win32-arm64-msvc@4.34.8':
    resolution: {integrity: sha512-YHYsgzZgFJzTRbth4h7Or0m5O74Yda+hLin0irAIobkLQFRQd1qWmnoVfwmKm9TXIZVAD0nZ+GEb2ICicLyCnQ==}
    cpu: [arm64]
    os: [win32]

  '@rollup/rollup-win32-ia32-msvc@4.34.8':
    resolution: {integrity: sha512-r3NRQrXkHr4uWy5TOjTpTYojR9XmF0j/RYgKCef+Ag46FWUTltm5ziticv8LdNsDMehjJ543x/+TJAek/xBA2w==}
    cpu: [ia32]
    os: [win32]

  '@rollup/rollup-win32-x64-msvc@4.34.8':
    resolution: {integrity: sha512-U0FaE5O1BCpZSeE6gBl3c5ObhePQSfk9vDRToMmTkbhCOgW4jqvtS5LGyQ76L1fH8sM0keRp4uDTsbjiUyjk0g==}
    cpu: [x64]
    os: [win32]

  '@sec-ant/readable-stream@0.4.1':
    resolution: {integrity: sha512-831qok9r2t8AlxLko40y2ebgSDhenenCatLVeW/uBtnHPyhHOvG0C7TvfgecV+wHzIm5KUICgzmVpWS+IMEAeg==}

  '@shikijs/core@1.29.2':
    resolution: {integrity: sha512-vju0lY9r27jJfOY4Z7+Rt/nIOjzJpZ3y+nYpqtUZInVoXQ/TJZcfGnNOGnKjFdVZb8qexiCuSlZRKcGfhhTTZQ==}

  '@shikijs/engine-javascript@1.29.2':
    resolution: {integrity: sha512-iNEZv4IrLYPv64Q6k7EPpOCE/nuvGiKl7zxdq0WFuRPF5PAE9PRo2JGq/d8crLusM59BRemJ4eOqrFrC4wiQ+A==}

  '@shikijs/engine-oniguruma@1.29.2':
    resolution: {integrity: sha512-7iiOx3SG8+g1MnlzZVDYiaeHe7Ez2Kf2HrJzdmGwkRisT7r4rak0e655AcM/tF9JG/kg5fMNYlLLKglbN7gBqA==}

  '@shikijs/langs@1.29.2':
    resolution: {integrity: sha512-FIBA7N3LZ+223U7cJDUYd5shmciFQlYkFXlkKVaHsCPgfVLiO+e12FmQE6Tf9vuyEsFe3dIl8qGWKXgEHL9wmQ==}

  '@shikijs/themes@1.29.2':
    resolution: {integrity: sha512-i9TNZlsq4uoyqSbluIcZkmPL9Bfi3djVxRnofUHwvx/h6SRW3cwgBC5SML7vsDcWyukY0eCzVN980rqP6qNl9g==}

  '@shikijs/types@1.29.2':
    resolution: {integrity: sha512-VJjK0eIijTZf0QSTODEXCqinjBn0joAHQ+aPSBzrv4O2d/QSbsMw+ZeSRx03kV34Hy7NzUvV/7NqfYGRLrASmw==}

  '@shikijs/vscode-textmate@10.0.2':
    resolution: {integrity: sha512-83yeghZ2xxin3Nj8z1NMd/NCuca+gsYXswywDy5bHvwlWL8tpTQmzGeUuHd9FC3E/SBEMvzJRwWEOz5gGes9Qg==}

  '@sindresorhus/merge-streams@4.0.0':
    resolution: {integrity: sha512-tlqY9xq5ukxTUZBmoOp+m61cqwQD5pHJtFY3Mn8CA8ps6yghLH/Hw8UPdqg4OLmFW3IFlcXnQNmo/dh8HzXYIQ==}
    engines: {node: '>=18'}

  '@stackblitz/sdk@1.11.0':
    resolution: {integrity: sha512-DFQGANNkEZRzFk1/rDP6TcFdM82ycHE+zfl9C/M/jXlH68jiqHWHFMQURLELoD8koxvu/eW5uhg94NSAZlYrUQ==}

  '@types/acorn@4.0.6':
    resolution: {integrity: sha512-veQTnWP+1D/xbxVrPC3zHnCZRjSrKfhbMUlEA43iMZLu7EsnTtkJklIuwrCPbOi8YkvDQAiW05VQQFvvz9oieQ==}

  '@types/babel__core@7.20.5':
    resolution: {integrity: sha512-qoQprZvz5wQFJwMDqeseRXWv3rqMvhgpbXFfVyWhbx9X47POIA6i/+dXefEmZKoAgOaTdaIgNSMqMIU61yRyzA==}

  '@types/babel__generator@7.6.8':
    resolution: {integrity: sha512-ASsj+tpEDsEiFr1arWrlN6V3mdfjRMZt6LtK/Vp/kreFLnr5QH5+DhvD5nINYZXzwJvXeGq+05iUXcAzVrqWtw==}

  '@types/babel__standalone@7.1.9':
    resolution: {integrity: sha512-IcCNPLqpevUD7UpV8QB0uwQPOyoOKACFf0YtYWRHcmxcakaje4Q7dbG2+jMqxw/I8Zk0NHvEps66WwS7z/UaaA==}

  '@types/babel__template@7.4.4':
    resolution: {integrity: sha512-h/NUaSyG5EyxBIp8YRxo4RMe2/qQgvyowRwVMzhYhBCONbW8PUsg4lkFMrhgZhUe5z3L3MiLDuvyJ/CaPa2A8A==}

  '@types/babel__traverse@7.20.6':
    resolution: {integrity: sha512-r1bzfrm0tomOI8g1SzvCaQHo6Lcv6zu0EA+W2kHrt8dyrHQxGzBBL4kdkzIS+jBMV+EYcMAEAqXqYaLJq5rOZg==}

  '@types/cookie@0.6.0':
    resolution: {integrity: sha512-4Kh9a6B2bQciAhf7FSuMRRkUWecJgJu9nPnx3yzpsfXX/c50REIqpHY4C82bXP90qrLtXtkDxTZosYO3UpOwlA==}

  '@types/debug@4.1.12':
    resolution: {integrity: sha512-vIChWdVG3LG1SMxEvI/AK+FWJthlrqlTu7fbrlywTkkaONwk/UAGaULXRlf8vkzFBLVm0zkMdCquhL5aOjhXPQ==}

  '@types/dom-mediacapture-transform@0.1.10':
    resolution: {integrity: sha512-zUxMN2iShu7p3Fz5sqfvLp93qW/3sLs+RwXWWOkMb969hsuoVqUUokqrENjXqTMNmEEcVXKoHuMMbIGcWyrVVA==}

  '@types/dom-webcodecs@0.1.13':
    resolution: {integrity: sha512-O5hkiFIcjjszPIYyUSyvScyvrBoV3NOEEZx/pMlsu44TKzWNkLVBBxnxJz42in5n3QIolYOcBYFCPZZ0h8SkwQ==}

  '@types/estree-jsx@1.0.5':
    resolution: {integrity: sha512-52CcUVNFyfb1A2ALocQw/Dd1BQFNmSdkuC3BkZ6iqhdMfQz7JWOFRuJFloOzjk+6WijU56m9oKXFAXc7o3Towg==}

  '@types/estree@1.0.6':
    resolution: {integrity: sha512-AYnb1nQyY49te+VRAVgmzfcgjYS91mY5P0TKUDCLEM+gNnA+3T6rWITXRLYCpahpqSQbN5cE+gHpnPyXjHWxcw==}

  '@types/hast@3.0.4':
    resolution: {integrity: sha512-WPs+bbQw5aCj+x6laNGWLH3wviHtoCv/P3+otBhbOhJgG8qtpdAMlTCxLtsTWA7LH1Oh/bFCHsBn0TPS5m30EQ==}

  '@types/js-yaml@4.0.9':
    resolution: {integrity: sha512-k4MGaQl5TGo/iipqb2UDG2UwjXziSWkh0uysQelTlJpX1qGlpUZYm8PnO4DxG1qBomtJUdYJ6qR6xdIah10JLg==}

  '@types/mdast@4.0.4':
    resolution: {integrity: sha512-kGaNbPh1k7AFzgpud/gMdvIm5xuECykRR+JnWKQno9TAXVa6WIVCGTPvYGekIDL4uwCZQSYbUxNBSb1aUo79oA==}

  '@types/mdx@2.0.13':
    resolution: {integrity: sha512-+OWZQfAYyio6YkJb3HLxDrvnx6SWWDbC0zVPfBRzUk0/nqoDyf6dNxQi3eArPe8rJ473nobTMQ/8Zk+LxJ+Yuw==}

  '@types/moo@0.5.10':
    resolution: {integrity: sha512-W6KzyZjXUYpwQfLK1O1UDzqcqYlul+lO7Bt71luyIIyNlOZwJaNeWWdqFs1C/f2hohZvUFHMk6oFNe9Rg48DbA==}

  '@types/ms@2.1.0':
    resolution: {integrity: sha512-GsCCIZDE/p3i96vtEqx+7dBUGXrc7zeSK3wwPHIaRThS+9OhWIXRqzs4d6k1SVU8g91DrNRWxWUGhp5KXQb2VA==}

  '@types/nearley@2.11.5':
    resolution: {integrity: sha512-dM7TrN0bVxGGXTYGx4YhGear8ysLO5SOuouAWM9oltjQ3m9oYa13qi8Z1DJp5zxVMPukvQdsrnZmgzpeuTSEQA==}

  '@types/nlcst@2.0.3':
    resolution: {integrity: sha512-vSYNSDe6Ix3q+6Z7ri9lyWqgGhJTmzRjZRqyq15N0Z/1/UnVsno9G/N40NBijoYx2seFDIl0+B2mgAb9mezUCA==}

  '@types/node@17.0.45':
    resolution: {integrity: sha512-w+tIMs3rq2afQdsPJlODhoUEKzFP1ayaoyl1CcnwtIlsVe7K7bA1NGm4s3PraqTLlXnbIN84zuBlxBWo1u9BLw==}

  '@types/node@22.13.4':
    resolution: {integrity: sha512-ywP2X0DYtX3y08eFVx5fNIw7/uIv8hYUKgXoK8oayJlLnKcRfEYCxWMVE1XagUdVtCJlZT1AU4LXEABW+L1Peg==}

  '@types/prop-types@15.7.14':
    resolution: {integrity: sha512-gNMvNH49DJ7OJYv+KAKn0Xp45p8PLl6zo2YnvDIbTd4J6MER2BmWN49TG7n9LvkyihINxeKW8+3bfS2yDC9dzQ==}

  '@types/react-dom@18.3.5':
    resolution: {integrity: sha512-P4t6saawp+b/dFrUr2cvkVsfvPguwsxtH6dNIYRllMsefqFzkZk5UIjzyDOv5g1dXIPdG4Sp1yCR4Z6RCUsG/Q==}
    peerDependencies:
      '@types/react': ^18.0.0

  '@types/react@18.3.18':
    resolution: {integrity: sha512-t4yC+vtgnkYjNSKlFx1jkAhH8LgTo2N/7Qvi83kdEaUtMDiwpbLAktKDaAMlRcJ5eSxZkH74eEGt1ky31d7kfQ==}

  '@types/sax@1.2.7':
    resolution: {integrity: sha512-rO73L89PJxeYM3s3pPPjiPgVVcymqU490g0YO5n5By0k2Erzj6tay/4lr1CHAAU4JyOWd1rpQ8bCf6cZfHU96A==}

  '@types/unist@2.0.11':
    resolution: {integrity: sha512-CmBKiL6NNo/OqgmMn95Fk9Whlp2mtvIv+KNpQKN2F4SjvrEesubTRWGYSg+BnWZOnlCaSTU1sMpsBOzgbYhnsA==}

  '@types/unist@3.0.3':
    resolution: {integrity: sha512-ko/gIFJRv177XgZsZcBwnqJN5x/Gien8qNOn0D5bQU/zAzVf9Zt3BlcUiLqhV9y4ARk0GbT3tnUiPNgnTXzc/Q==}

  '@typescript/vfs@1.6.1':
    resolution: {integrity: sha512-JwoxboBh7Oz1v38tPbkrZ62ZXNHAk9bJ7c9x0eI5zBfBnBYGhURdbnh7Z4smN/MV48Y5OCcZb58n972UtbazsA==}
    peerDependencies:
      typescript: '*'

  '@ungap/structured-clone@1.3.0':
    resolution: {integrity: sha512-WmoN8qaIAo7WTYWbAZuG8PYEhn5fkz7dZrqTBZ7dtt//lL2Gwms1IcnQ5yHqjDfX8Ft5j4YzDM23f87zBfDe9g==}

  '@vitejs/plugin-react@4.3.4':
    resolution: {integrity: sha512-SCCPBJtYLdE8PX/7ZQAs1QAZ8Jqwih+0VBLum1EGqmCCQal+MIUqLCzj3ZUy8ufbC0cAM4LRlSTm7IQJwWT4ug==}
    engines: {node: ^14.18.0 || >=16.0.0}
    peerDependencies:
      vite: ^4.2.0 || ^5.0.0 || ^6.0.0

  '@vitest/expect@3.0.6':
    resolution: {integrity: sha512-zBduHf/ja7/QRX4HdP1DSq5XrPgdN+jzLOwaTq/0qZjYfgETNFCKf9nOAp2j3hmom3oTbczuUzrzg9Hafh7hNg==}

  '@vitest/mocker@3.0.6':
    resolution: {integrity: sha512-KPztr4/tn7qDGZfqlSPQoF2VgJcKxnDNhmfR3VgZ6Fy1bO8T9Fc1stUiTXtqz0yG24VpD00pZP5f8EOFknjNuQ==}
    peerDependencies:
      msw: ^2.4.9
      vite: ^5.0.0 || ^6.0.0
    peerDependenciesMeta:
      msw:
        optional: true
      vite:
        optional: true

  '@vitest/pretty-format@3.0.6':
    resolution: {integrity: sha512-Zyctv3dbNL+67qtHfRnUE/k8qxduOamRfAL1BurEIQSyOEFffoMvx2pnDSSbKAAVxY0Ej2J/GH2dQKI0W2JyVg==}

  '@vitest/runner@3.0.6':
    resolution: {integrity: sha512-JopP4m/jGoaG1+CBqubV/5VMbi7L+NQCJTu1J1Pf6YaUbk7bZtaq5CX7p+8sY64Sjn1UQ1XJparHfcvTTdu9cA==}

  '@vitest/snapshot@3.0.6':
    resolution: {integrity: sha512-qKSmxNQwT60kNwwJHMVwavvZsMGXWmngD023OHSgn873pV0lylK7dwBTfYP7e4URy5NiBCHHiQGA9DHkYkqRqg==}

  '@vitest/spy@3.0.6':
    resolution: {integrity: sha512-HfOGx/bXtjy24fDlTOpgiAEJbRfFxoX3zIGagCqACkFKKZ/TTOE6gYMKXlqecvxEndKFuNHcHqP081ggZ2yM0Q==}

  '@vitest/utils@3.0.6':
    resolution: {integrity: sha512-18ktZpf4GQFTbf9jK543uspU03Q2qya7ZGya5yiZ0Gx0nnnalBvd5ZBislbl2EhLjM8A8rt4OilqKG7QwcGkvQ==}

  '@volar/kit@2.4.11':
    resolution: {integrity: sha512-ups5RKbMzMCr6RKafcCqDRnJhJDNWqo2vfekwOAj6psZ15v5TlcQFQAyokQJ3wZxVkzxrQM+TqTRDENfQEXpmA==}
    peerDependencies:
      typescript: '*'

  '@volar/language-core@2.4.11':
    resolution: {integrity: sha512-lN2C1+ByfW9/JRPpqScuZt/4OrUUse57GLI6TbLgTIqBVemdl1wNcZ1qYGEo2+Gw8coYLgCy7SuKqn6IrQcQgg==}

  '@volar/language-server@2.4.11':
    resolution: {integrity: sha512-W9P8glH1M8LGREJ7yHRCANI5vOvTrRO15EMLdmh5WNF9sZYSEbQxiHKckZhvGIkbeR1WAlTl3ORTrJXUghjk7g==}

  '@volar/language-service@2.4.11':
    resolution: {integrity: sha512-KIb6g8gjUkS2LzAJ9bJCLIjfsJjeRtmXlu7b2pDFGD3fNqdbC53cCAKzgWDs64xtQVKYBU13DLWbtSNFtGuMLQ==}

  '@volar/source-map@2.4.11':
    resolution: {integrity: sha512-ZQpmafIGvaZMn/8iuvCFGrW3smeqkq/IIh9F1SdSx9aUl0J4Iurzd6/FhmjNO5g2ejF3rT45dKskgXWiofqlZQ==}

  '@volar/typescript@2.4.11':
    resolution: {integrity: sha512-2DT+Tdh88Spp5PyPbqhyoYavYCPDsqbHLFwcUI9K1NlY1YgUJvujGdrqUp0zWxnW7KWNTr3xSpMuv2WnaTKDAw==}

  '@vscode/emmet-helper@2.11.0':
    resolution: {integrity: sha512-QLxjQR3imPZPQltfbWRnHU6JecWTF1QSWhx3GAKQpslx7y3Dp6sIIXhKjiUJ/BR9FX8PVthjr9PD6pNwOJfAzw==}

  '@vscode/l10n@0.0.18':
    resolution: {integrity: sha512-KYSIHVmslkaCDyw013pphY+d7x1qV8IZupYfeIfzNA+nsaWHbn5uPuQRvdRFsa9zFzGeudPuoGoZ1Op4jrJXIQ==}

  '@vtbag/cam-shaft@1.0.5':
    resolution: {integrity: sha512-fQIS4v8KmZ8t2FzfijAroX5i4s4KC1bgNoTZlrusBwXU5jaU6CxG6iFPgkPYRXre6tKzI0/aQTjPt03dyCY0ew==}

  '@vtbag/element-crossing@1.1.0':
    resolution: {integrity: sha512-1YL609KPwhHUKRrVNfoogQCVJPfFrE5DubOLcCJZLHVCjWZ2ZAPcaq1wR2OP6nXD0Ok9JLX41YsEtYBYzw6CxQ==}

  '@vtbag/inspection-chamber@1.0.21':
    resolution: {integrity: sha512-7TWv9W7Nx5Dkp6Uak9gcLuaF3v10ErEuCcSiUbkN8GTvgjuAIHuV5EKTg+dI1wd7JRoWU840Jf4Avxa+yNyUmw==}

  '@vtbag/turn-signal@1.3.0':
    resolution: {integrity: sha512-2Dj5sHjCrdDclGInN8K2pGCwlWmhT53jIqKL7sJLOFYKJlDSTz+LcC/JJFYNDPr7US001Aum51QtCcz1FXbvHw==}

  '@webgpu/types@0.1.54':
    resolution: {integrity: sha512-81oaalC8LFrXjhsczomEQ0u3jG+TqE6V9QHLA8GNZq/Rnot0KDugu3LhSYSlie8tSdooAN1Hov05asrUUp9qgg==}

  acorn-jsx@5.3.2:
    resolution: {integrity: sha512-rq9s+JNhf0IChjtDXxllJ7g41oZk5SlXtp0LHwyA5cejwn7vKmKp4pPri6YEePv2PU65sAsegbXtIinmDFDXgQ==}
    peerDependencies:
      acorn: ^6.0.0 || ^7.0.0 || ^8.0.0

  acorn@8.14.0:
    resolution: {integrity: sha512-cl669nCJTZBsL97OF4kUQm5g5hC2uihk0NxY3WENAC0TYdILVkAyHymAntgxGkl7K+t0cXIrH5siy5S4XkFycA==}
    engines: {node: '>=0.4.0'}
    hasBin: true

  ajv@8.17.1:
    resolution: {integrity: sha512-B/gBuNg5SiMTrPkC+A2+cW0RszwxYmn6VYxB/inlBStS5nx6xHIt/ehKRhIMhqusl7a8LjQoZnjCs5vhwxOQ1g==}

  ansi-align@3.0.1:
    resolution: {integrity: sha512-IOfwwBF5iczOjp/WeY4YxyjqAFMQoZufdQWDd19SEExbVLNXqvpzSJ/M7Za4/sCPmQ0+GRquoA7bGcINcxew6w==}

  ansi-regex@5.0.1:
    resolution: {integrity: sha512-quJQXlTSUGL2LH9SUXo8VwsY4soanhgo6LNSm84E1LBcE8s3O0wpdiRzyR9z/ZZJMlMWv37qOOb9pdJlMUEKFQ==}
    engines: {node: '>=8'}

  ansi-regex@6.1.0:
    resolution: {integrity: sha512-7HSX4QQb4CspciLpVFwyRe79O3xsIZDDLER21kERQ71oaPodF8jL725AgJMFAYbooIqolJoRLuM81SpeUkpkvA==}
    engines: {node: '>=12'}

  ansi-styles@4.3.0:
    resolution: {integrity: sha512-zbB9rCJAT1rbjiVDb2hqKFHNYLxgtk8NURxZ3IZwD3F6NtxbXZQCnnSi1Lkx+IDohdPlFp222wVALIheZJQSEg==}
    engines: {node: '>=8'}

  ansi-styles@6.2.1:
    resolution: {integrity: sha512-bN798gFfQX+viw3R7yrGWRqnrN2oRkEkUjjl4JNn4E8GxxbjtG3FbrEIIY3l8/hrwUwIeCZvi4QuOTP4MErVug==}
    engines: {node: '>=12'}

  any-promise@1.3.0:
    resolution: {integrity: sha512-7UvmKalWRt1wgjL1RrGxoSJW/0QZFIegpeGvZG9kjp8vrRu55XTHbwnqq2GpXm9uLbcuhxm3IqX9OB4MZR1b2A==}

  anymatch@3.1.3:
    resolution: {integrity: sha512-KMReFUr0B4t+D+OBkjR3KYqvocp2XaSzO55UcB6mgQMd3KbcE+mWTyvVV7D/zsdEbNnV6acZUutkiHQXvTr1Rw==}
    engines: {node: '>= 8'}

  arg@5.0.2:
    resolution: {integrity: sha512-PYjyFOLKQ9y57JvQ6QLo8dAgNqswh8M1RMJYdQduT6xbWSgK36P/Z/v+p888pM69jMMfS8Xd8F6I1kQ/I9HUGg==}

  argparse@1.0.10:
    resolution: {integrity: sha512-o5Roy6tNG4SL/FOkCAN6RzjiakZS25RLYFrcMttJqbdd8BWrnA+fGz57iN5Pb06pvBGvl5gQ0B48dJlslXvoTg==}

  argparse@2.0.1:
    resolution: {integrity: sha512-8+9WqebbFzpX9OR+Wa6O29asIogeRMzcGtAINdpMHHyAg10f05aSFVBbcEqGf/PXw1EjAZ+q2/bEBg3DvurK3Q==}

  aria-hidden@1.2.4:
    resolution: {integrity: sha512-y+CcFFwelSXpLZk/7fMB2mUbGtX9lKycf1MWJ7CaTIERyitVlyQx6C+sxcROU2BAJ24OiZyK+8wj2i8AlBoS3A==}
    engines: {node: '>=10'}

  aria-query@5.3.2:
    resolution: {integrity: sha512-COROpnaoap1E2F000S62r6A60uHZnmlvomhfyT2DlTcrY1OrBKn2UhH7qn5wTC9zMvD0AY7csdPSNwKP+7WiQw==}
    engines: {node: '>= 0.4'}

  array-iterate@2.0.1:
    resolution: {integrity: sha512-I1jXZMjAgCMmxT4qxXfPXa6SthSoE8h6gkSI9BGGNv8mP8G/v0blc+qFnZu6K42vTOiuME596QaLO0TP3Lk0xg==}

  assertion-error@2.0.1:
    resolution: {integrity: sha512-Izi8RQcffqCeNVgFigKli1ssklIbpHnCYc6AknXGYoB6grJqyeby7jv12JUQgmTAnIDnbck1uxksT4dzN3PWBA==}
    engines: {node: '>=12'}

  astring@1.9.0:
    resolution: {integrity: sha512-LElXdjswlqjWrPpJFg1Fx4wpkOCxj1TDHlSV4PlaRxHGWko024xICaa97ZkMfs6DRKlCguiAI+rbXv5GWwXIkg==}
    hasBin: true

  astro-expressive-code@0.40.2:
    resolution: {integrity: sha512-yJMQId0yXSAbW9I6yqvJ3FcjKzJ8zRL7elbJbllkv1ZJPlsI0NI83Pxn1YL1IapEM347EvOOkSW2GL+2+NO61w==}
    peerDependencies:
      astro: ^4.0.0-beta || ^5.0.0-beta || ^3.3.0

  astro-remote@0.3.3:
    resolution: {integrity: sha512-ufS/aOBXQKAe6hZ5NbiHUsC01o0ZcEwS+nNhd/mr1avLV+NbgYJEbwY8VRorzLs/GH5COOTaxl2795DkGIUTcw==}
    engines: {node: '>=18.14.1'}

  astro-vtbot@2.0.6:
    resolution: {integrity: sha512-5S9PChJDVgvZXK+MdoXH+Q9dN5htznvzR1CoPbMrFydEOtGrGwP7amYEXHjvNPVT1HodtYGzzSp3In76esJkjA==}

  astro@5.3.0:
    resolution: {integrity: sha512-e88l/Yk/6enR/ZDddLbqtM+oblBFk5mneNSmNesyVYGL/6Dj4UA67GPAZOk79VxT5dbLlclZSyyw/wlxN1aj3A==}
    engines: {node: ^18.17.1 || ^20.3.0 || >=22.0.0, npm: '>=9.6.5', pnpm: '>=7.1.0'}
    hasBin: true

  autoprefixer@10.4.20:
    resolution: {integrity: sha512-XY25y5xSv/wEoqzDyXXME4AFfkZI0P23z6Fs3YgymDnKJkCGOnkL0iTxCa85UTqaSgfcqyf3UA6+c7wUvx/16g==}
    engines: {node: ^10 || ^12 || >=14}
    hasBin: true
    peerDependencies:
      postcss: ^8.1.0

  axobject-query@4.1.0:
    resolution: {integrity: sha512-qIj0G9wZbMGNLjLmg1PT6v2mE9AH2zlnADJD/2tC6E00hgmhUOfEB6greHPAfLRSufHqROIUTkw6E+M3lH0PTQ==}
    engines: {node: '>= 0.4'}

  b4a@1.6.7:
    resolution: {integrity: sha512-OnAYlL5b7LEkALw87fUVafQw5rVR9RjwGd4KUwNQ6DrrNmaVaUCgLipfVlzrPQ4tWOR9P0IXGNOx50jYCCdSJg==}

  bail@2.0.2:
    resolution: {integrity: sha512-0xO6mYd7JB2YesxDKplafRpsiOzPt9V02ddPCLbY1xYGPOX24NTyN50qnUxgCPcSoYMhKpAuBTjQoRZCAkUDRw==}

  balanced-match@1.0.2:
    resolution: {integrity: sha512-3oSeUO0TMV67hN1AmbXsK4yaqU7tjiHlbxRDZOpH0KW9+CeX4bRAaX0Anxt0tx2MrpRpWwQaPwIlISEJhYU5Pw==}

  bare-events@2.5.4:
    resolution: {integrity: sha512-+gFfDkR8pj4/TrWCGUGWmJIkBwuxPS5F+a5yWjOHQt2hHvNZd5YLzadjmDUtFmMM4y429bnKLa8bYBMHcYdnQA==}

  bare-fs@4.0.1:
    resolution: {integrity: sha512-ilQs4fm/l9eMfWY2dY0WCIUplSUp7U0CT1vrqMg1MUdeZl4fypu5UP0XcDBK5WBQPJAKP1b7XEodISmekH/CEg==}
    engines: {bare: '>=1.7.0'}

  bare-os@3.4.0:
    resolution: {integrity: sha512-9Ous7UlnKbe3fMi7Y+qh0DwAup6A1JkYgPnjvMDNOlmnxNRQvQ/7Nst+OnUQKzk0iAT0m9BisbDVp9gCv8+ETA==}
    engines: {bare: '>=1.6.0'}

  bare-path@3.0.0:
    resolution: {integrity: sha512-tyfW2cQcB5NN8Saijrhqn0Zh7AnFNsnczRcuWODH0eYAXBsJ5gVxAUuNr7tsHSC6IZ77cA0SitzT+s47kot8Mw==}

  bare-stream@2.6.5:
    resolution: {integrity: sha512-jSmxKJNJmHySi6hC42zlZnq00rga4jjxcgNZjY9N5WlOe/iOoGRtdwGsHzQv2RlH2KOYMwGUXhf2zXd32BA9RA==}
    peerDependencies:
      bare-buffer: '*'
      bare-events: '*'
    peerDependenciesMeta:
      bare-buffer:
        optional: true
      bare-events:
        optional: true

  base-64@1.0.0:
    resolution: {integrity: sha512-kwDPIFCGx0NZHog36dj+tHiwP4QMzsZ3AgMViUBKI0+V5n4U0ufTCUMhnQ04diaRI8EX/QcPfql7zlhZ7j4zgg==}

  base64-js@1.5.1:
    resolution: {integrity: sha512-AKpaYlHn8t4SVbOHCy+b5+KKgvR4vrsD8vbvrbiQJps7fKDTkjkDry6ji0rUJjC0kzbNePLwzxq8iypo41qeWA==}

  bcp-47-match@2.0.3:
    resolution: {integrity: sha512-JtTezzbAibu8G0R9op9zb3vcWZd9JF6M0xOYGPn0fNCd7wOpRB1mU2mH9T8gaBGbAAyIIVgB2G7xG0GP98zMAQ==}

  bcp-47@2.1.0:
    resolution: {integrity: sha512-9IIS3UPrvIa1Ej+lVDdDwO7zLehjqsaByECw0bu2RRGP73jALm6FYbzI5gWbgHLvNdkvfXB5YrSbocZdOS0c0w==}

  before-after-hook@2.2.3:
    resolution: {integrity: sha512-NzUnlZexiaH/46WDhANlyR2bXRopNg4F/zuSA3OpZnllCUgRaOF2znDioDWrmbNVsuZk6l9pMquQB38cfBZwkQ==}

  binary-extensions@2.3.0:
    resolution: {integrity: sha512-Ceh+7ox5qe7LJuLHoY0feh3pHuUDHAcRUeyL2VYghZwfpkNIy/+8Ocg0a3UuSoYzavmylwuLWQOf3hl0jjMMIw==}
    engines: {node: '>=8'}

  bl@4.1.0:
    resolution: {integrity: sha512-1W07cM9gS6DcLperZfFSj+bWLtaPGSOHWhPiGzXmvVJbRLdG82sH/Kn8EtW1VqWVA54AKf2h5k5BbnIbwF3h6w==}

  boolbase@1.0.0:
    resolution: {integrity: sha512-JZOSA7Mo9sNGB8+UjSgzdLtokWAky1zbztM3WRLCbZ70/3cTANmQmOdR7y2g+J0e2WXywy1yS468tY+IruqEww==}

  boxen@8.0.1:
    resolution: {integrity: sha512-F3PH5k5juxom4xktynS7MoFY+NUWH5LC4CnH11YB8NPew+HLpmBLCybSAEyb2F+4pRXhuhWqFesoQd6DAyc2hw==}
    engines: {node: '>=18'}

  brace-expansion@2.0.1:
    resolution: {integrity: sha512-XnAIvQ8eM+kC6aULx6wuQiwVsnzsi9d3WxzV3FpWTGA19F621kwdbsAcFKXgKUHZWsy+mY6iL1sHTxWEFCytDA==}

  braces@3.0.3:
    resolution: {integrity: sha512-yQbXgO/OSZVD2IsiLlro+7Hf6Q18EJrKSEsdoMzKePKXct3gvD8oLcOQdIzGupr5Fj+EDe8gO/lxc1BzfMpxvA==}
    engines: {node: '>=8'}

  browserslist@4.24.4:
    resolution: {integrity: sha512-KDi1Ny1gSePi1vm0q4oxSF8b4DR44GF4BbmS2YdhPLOEqd8pDviZOGH/GsmRwoWJ2+5Lr085X7naowMwKHDG1A==}
    engines: {node: ^6 || ^7 || ^8 || ^9 || ^10 || ^11 || ^12 || >=13.7}
    hasBin: true

  buffer@5.7.1:
    resolution: {integrity: sha512-EHcyIPBQ4BSGlvjB16k5KgAJ27CIsHY/2JBmCRReo48y9rQ3MaUzWX3KVlBa4U7MyX02HdVj0K7C3WaB3ju7FQ==}

  bundle-require@5.1.0:
    resolution: {integrity: sha512-3WrrOuZiyaaZPWiEt4G3+IffISVC9HYlWueJEBWED4ZH4aIAC2PnkdnuRrR94M+w6yGWn4AglWtJtBI8YqvgoA==}
    engines: {node: ^12.20.0 || ^14.13.1 || >=16.0.0}
    peerDependencies:
      esbuild: '>=0.18'

  cac@6.7.14:
    resolution: {integrity: sha512-b6Ilus+c3RrdDk+JhLKUAQfzzgLEPy6wcXqS7f/xe1EETvsDP6GORG7SFuOs6cID5YkqchW/LXZbX5bc8j7ZcQ==}
    engines: {node: '>=8'}

  call-me-maybe@1.0.2:
    resolution: {integrity: sha512-HpX65o1Hnr9HH25ojC1YGs7HCQLq0GCOibSaWER0eNpgJ/Z1MZv2mTc7+xh6WOPxbRVcmgbv4hGU+uSQ/2xFZQ==}

  camelcase-css@2.0.1:
    resolution: {integrity: sha512-QOSvevhslijgYwRx6Rv7zKdMF8lbRmx+uQGx2+vDc+KI/eBnsy9kit5aj23AgGu3pa4t9AgwbnXWqS+iOY+2aA==}
    engines: {node: '>= 6'}

  camelcase@8.0.0:
    resolution: {integrity: sha512-8WB3Jcas3swSvjIeA2yvCJ+Miyz5l1ZmB6HFb9R1317dt9LCQoswg/BGrmAmkWVEszSrrg4RwmO46qIm2OEnSA==}
    engines: {node: '>=16'}

  caniuse-lite@1.0.30001700:
    resolution: {integrity: sha512-2S6XIXwaE7K7erT8dY+kLQcpa5ms63XlRkMkReXjle+kf6c5g38vyMl+Z5y8dSxOFDhcFe+nxnn261PLxBSQsQ==}

  ccount@2.0.1:
    resolution: {integrity: sha512-eyrF0jiFpY+3drT6383f1qhkbGsLSifNAjA61IUjZjmLCWjItY6LB9ft9YhoDgwfmclB2zhu51Lc7+95b8NRAg==}

  chai@5.2.0:
    resolution: {integrity: sha512-mCuXncKXk5iCLhfhwTc0izo0gtEmpz5CtG2y8GiOINBlMVS6v8TMRc5TaLWKS6692m9+dVVfzgeVxR5UxWHTYw==}
    engines: {node: '>=12'}

  chalk@4.1.2:
    resolution: {integrity: sha512-oKnbhFyRIXpUuez8iBMmyEa4nbj4IOQyuhc/wy9kY7/WVPcwIO9VA668Pu8RkO7+0G76SLROeyw9CpQ061i4mA==}
    engines: {node: '>=10'}

  chalk@5.4.1:
    resolution: {integrity: sha512-zgVZuo2WcZgfUEmsn6eO3kINexW8RAE4maiQ8QNs8CtpPCSyMiYsULR3HQYkm3w8FIA3SberyMJMSldGsW+U3w==}
    engines: {node: ^12.17.0 || ^14.13 || >=16.0.0}

  character-entities-html4@2.1.0:
    resolution: {integrity: sha512-1v7fgQRj6hnSwFpq1Eu0ynr/CDEw0rXo2B61qXrLNdHZmPKgb7fqS1a2JwF0rISo9q77jDI8VMEHoApn8qDoZA==}

  character-entities-legacy@3.0.0:
    resolution: {integrity: sha512-RpPp0asT/6ufRm//AJVwpViZbGM/MkjQFxJccQRHmISF/22NBtsHqAWmL+/pmkPWoIUJdWyeVleTl1wydHATVQ==}

  character-entities@2.0.2:
    resolution: {integrity: sha512-shx7oQ0Awen/BRIdkjkvz54PnEEI/EjwXDSIZp86/KKdbafHh1Df/RYGBhn4hbe2+uKC9FnT5UCEdyPz3ai9hQ==}

  character-reference-invalid@2.0.1:
    resolution: {integrity: sha512-iBZ4F4wRbyORVsu0jPV7gXkOsGYjGHPmAyv+HiHG8gi5PtC9KI2j1+v8/tlibRvjoWX027ypmG/n0HtO5t7unw==}

  check-error@2.1.1:
    resolution: {integrity: sha512-OAlb+T7V4Op9OwdkjmguYRqncdlx5JiofwOAUkmTF+jNdHwzTaTs4sRAGpzLF3oOz5xAyDGrPgeIDFQmDOTiJw==}
    engines: {node: '>= 16'}

  chokidar@3.6.0:
    resolution: {integrity: sha512-7VT13fmjotKpGipCW9JEQAusEPE+Ei8nl6/g4FBAmIm0GOOLMua9NDDo/DWp0ZAxCr3cPq5ZpBqmPAQgDda2Pw==}
    engines: {node: '>= 8.10.0'}

  chokidar@4.0.3:
    resolution: {integrity: sha512-Qgzu8kfBvo+cA4962jnP1KkS6Dop5NS6g7R5LFYJr4b8Ub94PPQXUksCw9PvXoeXPRRddRNC5C1JQUR2SMGtnA==}
    engines: {node: '>= 14.16.0'}

  chownr@1.1.4:
    resolution: {integrity: sha512-jJ0bqzaylmJtVnNgzTeSOs8DPavpbYgEr/b0YL8/2GO3xJEhInFmhKMUnEJQjZumK7KXGFhUy89PrsJWlakBVg==}

  ci-info@4.1.0:
    resolution: {integrity: sha512-HutrvTNsF48wnxkzERIXOe5/mlcfFcbfCmwcg6CJnizbSue78AbDt+1cgl26zwn61WFxhcPykPfZrbqjGmBb4A==}
    engines: {node: '>=8'}

  classnames@2.5.1:
    resolution: {integrity: sha512-saHYOzhIQs6wy2sVxTM6bUDsQO4F50V9RQ22qBpEdCW+I+/Wmke2HOl6lS6dTpdxVhb88/I6+Hs+438c3lfUow==}

  cli-boxes@3.0.0:
    resolution: {integrity: sha512-/lzGpEWL/8PfI0BmBOPRwp0c/wFNX1RdUML3jK/RcSBA9T8mZDdQpqYBKtCFTOfQbwPqWEOpjqW+Fnayc0969g==}
    engines: {node: '>=10'}

  cli-cursor@3.1.0:
    resolution: {integrity: sha512-I/zHAwsKf9FqGoXM4WWRACob9+SNukZTd94DWF57E4toouRulbCxcUh6RKUEOQlYTHJnzkPMySvPNaaSLNfLZw==}
    engines: {node: '>=8'}

  cli-spinners@2.9.2:
    resolution: {integrity: sha512-ywqV+5MmyL4E7ybXgKys4DugZbX0FC6LnwrhjuykIjnK9k8OQacQ7axGKnjDXWNhns0xot3bZI5h55H8yo9cJg==}
    engines: {node: '>=6'}

  cliui@8.0.1:
    resolution: {integrity: sha512-BSeNnyus75C4//NQ9gQt1/csTXyo/8Sb+afLAkzAptFuMsod9HFokGNudZpi/oQV73hnVK+sR+5PVRMd+Dr7YQ==}
    engines: {node: '>=12'}

  clone@1.0.4:
    resolution: {integrity: sha512-JQHZ2QMW6l3aH/j6xCqQThY/9OH4D/9ls34cgkUBiEeocRTU04tHfKPBsUK1PqZCUQM7GiA0IIXJSuXHI64Kbg==}
    engines: {node: '>=0.8'}

  clsx@2.1.1:
    resolution: {integrity: sha512-eYm0QWBtUrBWZWG0d386OGAw16Z995PiOVo2B7bjWSbHedGl5e0ZWaq65kOGgUSNesEIDkB9ISbTg/JK9dhCZA==}
    engines: {node: '>=6'}

  collapse-white-space@2.1.0:
    resolution: {integrity: sha512-loKTxY1zCOuG4j9f6EPnuyyYkf58RnhhWTvRoZEokgB+WbdXehfjFviyOVYkqzEWz1Q5kRiZdBYS5SwxbQYwzw==}

  color-convert@2.0.1:
    resolution: {integrity: sha512-RRECPsj7iu/xb5oKYcsFHSppFNnsj/52OVTRKb4zP5onXwVF3zVmmToNcOfGC+CRDpfK/U584fMg38ZHCaElKQ==}
    engines: {node: '>=7.0.0'}

  color-name@1.1.4:
    resolution: {integrity: sha512-dOy+3AuW3a2wNbZHIuMZpTcgjGuLU/uBL/ubcZF9OXbDo8ff4O8yVp5Bf0efS8uEoYo5q4Fx7dY9OgQGXgAsQA==}

  color-string@1.9.1:
    resolution: {integrity: sha512-shrVawQFojnZv6xM40anx4CkoDP+fZsw/ZerEMsW/pyzsRbElpsL/DBVW7q3ExxwusdNXI3lXpuhEZkzs8p5Eg==}

  color@4.2.3:
    resolution: {integrity: sha512-1rXeuUUiGGrykh+CeBdu5Ie7OJwinCgQY0bc7GCRxy5xVHy+moaqkpL/jqQq0MtQOeYcrqEz4abc5f0KtU7W4A==}
    engines: {node: '>=12.5.0'}

  comma-separated-tokens@2.0.3:
    resolution: {integrity: sha512-Fu4hJdvzeylCfQPp9SGWidpzrMs7tTrlu6Vb8XGaRGck8QSNZJJp538Wrb60Lax4fPwR64ViY468OIUTbRlGZg==}

  commander@2.20.3:
    resolution: {integrity: sha512-GpVkmM8vF2vQUkj2LvZmD35JxeJOLCwJ9cUkugyk2nuhbv3+mJvpLYYt+0+USMxE+oj+ey/lJEnhZw75x/OMcQ==}

  commander@4.1.1:
    resolution: {integrity: sha512-NOKm8xhkzAjzFx8B2v5OAHT+u5pRQc2UCa2Vq9jYL/31o2wi9mxBA7LIFs3sV5VSC49z6pEhfbMULvShKj26WA==}
    engines: {node: '>= 6'}

  common-ancestor-path@1.0.1:
    resolution: {integrity: sha512-L3sHRo1pXXEqX8VU28kfgUY+YGsk09hPqZiZmLacNib6XNTCM8ubYeT7ryXQw8asB1sKgcU5lkB7ONug08aB8w==}

  confbox@0.1.8:
    resolution: {integrity: sha512-RMtmw0iFkeR4YV+fUOSucriAQNb9g8zFR52MWCtl+cCZOFRNL6zeB395vPzFhEjjn4fMxXudmELnl/KF/WrK6w==}

  consola@3.4.0:
    resolution: {integrity: sha512-EiPU8G6dQG0GFHNR8ljnZFki/8a+cQwEQ+7wpxdChl02Q8HXlwEZWD5lqAF8vC2sEC3Tehr8hy7vErz88LHyUA==}
    engines: {node: ^14.18.0 || >=16.10.0}

  convert-source-map@2.0.0:
    resolution: {integrity: sha512-Kvp459HrV2FEJ1CAsi1Ku+MY3kasH19TFykTz2xWmMeq6bk2NU3XXvfJ+Q61m0xktWwt+1HSYf3JZsTms3aRJg==}

  cookie-es@1.2.2:
    resolution: {integrity: sha512-+W7VmiVINB+ywl1HGXJXmrqkOhpKrIiVZV6tQuV54ZyQC7MMuBt81Vc336GMLoHBq5hV/F9eXgt5Mnx0Rha5Fg==}

  cookie@0.7.2:
    resolution: {integrity: sha512-yki5XnKuf750l50uGTllt6kKILY4nQ1eNIQatoXEByZ5dWgnKqbnqmTrBE5B4N7lrMJKQ2ytWMiTO2o0v6Ew/w==}
    engines: {node: '>= 0.6'}

  cross-spawn@7.0.6:
    resolution: {integrity: sha512-uV2QOWP2nWzsy2aMp8aRibhi9dlzF5Hgh5SHaB9OiTGEyDTiJJyx0uy51QXdyWbtAHNua4XJzUKca3OzKUd3vA==}
    engines: {node: '>= 8'}

  crossws@0.3.4:
    resolution: {integrity: sha512-uj0O1ETYX1Bh6uSgktfPvwDiPYGQ3aI4qVsaC/LWpkIzGj1nUYm5FK3K+t11oOlpN01lGbprFCH4wBlKdJjVgw==}

  css-selector-parser@3.0.5:
    resolution: {integrity: sha512-3itoDFbKUNx1eKmVpYMFyqKX04Ww9osZ+dLgrk6GEv6KMVeXUhUnp4I5X+evw+u3ZxVU6RFXSSRxlTeMh8bA+g==}

  cssesc@3.0.0:
    resolution: {integrity: sha512-/Tb/JcjK111nNScGob5MNtsntNM1aCNUDipB/TkwZFhyDrrE47SOx/18wF2bbjgc3ZzCSKW1T5nt5EbFoAz/Vg==}
    engines: {node: '>=4'}
    hasBin: true

  csstype@3.1.3:
    resolution: {integrity: sha512-M1uQkMl8rQK/szD0LNhtqxIPLpimGm8sOBwU7lLnCpSbTyY3yeU1Vc7l4KT5zT4s/yOxHH5O7tIuuLOCnLADRw==}

  debug@4.4.0:
    resolution: {integrity: sha512-6WTZ/IxCY/T6BALoZHaE4ctp9xm+Z5kY/pzYaCHRFeyVhojxlrm+46y68HA6hr0TcwEssoxNiDEUJQjfPZ/RYA==}
    engines: {node: '>=6.0'}
    peerDependencies:
      supports-color: '*'
    peerDependenciesMeta:
      supports-color:
        optional: true

  decode-named-character-reference@1.0.2:
    resolution: {integrity: sha512-O8x12RzrUF8xyVcY0KJowWsmaJxQbmy0/EtnNtHRpsOcT7dFk5W598coHqBVpmWo1oQQfsCqfCmkZN5DJrZVdg==}

  decode-uri-component@0.4.1:
    resolution: {integrity: sha512-+8VxcR21HhTy8nOt6jf20w0c9CADrw1O8d+VZ/YzzCt4bJ3uBjw+D1q2osAB8RnpwwaeYBxy0HyKQxD5JBMuuQ==}
    engines: {node: '>=14.16'}

  decompress-response@6.0.0:
    resolution: {integrity: sha512-aW35yZM6Bb/4oJlZncMH2LCoZtJXTRxES17vE3hoRiowU2kWHaJKFkSBDnDR+cm9J+9QhXmREyIfv0pji9ejCQ==}
    engines: {node: '>=10'}

  deep-eql@5.0.2:
    resolution: {integrity: sha512-h5k/5U50IJJFpzfL6nO9jaaumfjO/f2NjK/oYB2Djzm4p9L+3T9qWpZqZ2hAbLPuuYq9wrU08WQyBTL5GbPk5Q==}
    engines: {node: '>=6'}

  deep-extend@0.6.0:
    resolution: {integrity: sha512-LOHxIOaPYdHlJRtCQfDIVZtfw/ufM8+rVj649RIHzcm/vGwQRXFt6OPqIFWsm2XEMrNIEtWR64sY1LEKD2vAOA==}
    engines: {node: '>=4.0.0'}

  defaults@1.0.4:
    resolution: {integrity: sha512-eFuaLoy/Rxalv2kr+lqMlUnrDWV+3j4pljOIJgLIhI058IQfWJ7vXhyEIHu+HtC738klGALYxOKDO0bQP3tg8A==}

  defu@6.1.4:
    resolution: {integrity: sha512-mEQCMmwJu317oSz8CwdIOdwf3xMif1ttiM8LTufzc3g6kR+9Pe236twL8j3IYT1F7GfRgGcW6MWxzZjLIkuHIg==}

  deprecation@2.3.1:
    resolution: {integrity: sha512-xmHIy4F3scKVwMsQ4WnVaS8bHOx0DmVwRywosKhaILI0ywMDWPtBSku2HNxRvF7jtwDRsoEwYQSfbxj8b7RlJQ==}

  dequal@2.0.3:
    resolution: {integrity: sha512-0je+qPKHEMohvfRTCEo3CrPG6cAzAYgmzKyxRiYSSDkS6eGJdyVJm7WaYA5ECaAD9wLB2T4EEeymA5aFVcYXCA==}
    engines: {node: '>=6'}

  destr@2.0.3:
    resolution: {integrity: sha512-2N3BOUU4gYMpTP24s5rF5iP7BDr7uNTCs4ozw3kf/eKfvWSIu93GEBi5m427YoyJoeOzQ5smuu4nNAPGb8idSQ==}

  detect-libc@2.0.3:
    resolution: {integrity: sha512-bwy0MGW55bG41VqxxypOsdSdGqLwXPI/focwgTYCFMbdUiBAxLg9CFzG08sz2aqzknwiX7Hkl0bQENjg8iLByw==}
    engines: {node: '>=8'}

  detect-node-es@1.1.0:
    resolution: {integrity: sha512-ypdmJU/TbBby2Dxibuv7ZLW3Bs1QEmM7nHjEANfohJLvE0XVujisn1qPJcZxg+qDucsr+bP6fLD1rPS3AhJ7EQ==}

  deterministic-object-hash@2.0.2:
    resolution: {integrity: sha512-KxektNH63SrbfUyDiwXqRb1rLwKt33AmMv+5Nhsw1kqZ13SJBRTgZHtGbE+hH3a1mVW1cz+4pqSWVPAtLVXTzQ==}
    engines: {node: '>=18'}

  devalue@5.1.1:
    resolution: {integrity: sha512-maua5KUiapvEwiEAe+XnlZ3Rh0GD+qI1J/nb9vrJc3muPXvcF/8gXYTWF76+5DAqHyDUtOIImEuo0YKE9mshVw==}

  devlop@1.1.0:
    resolution: {integrity: sha512-RWmIqhcFf1lRYBvNmr7qTNuyCt/7/ns2jbpp1+PalgE/rDQcBT0fioSMUpJ93irlUhC5hrg4cYqe6U+0ImW0rA==}

  didyoumean@1.2.2:
    resolution: {integrity: sha512-gxtyfqMg7GKyhQmb056K7M3xszy/myH8w+B4RT+QXBQsvAOdc3XymqDDPHx1BgPgsdAA5SIifona89YtRATDzw==}

  diff@5.2.0:
    resolution: {integrity: sha512-uIFDxqpRZGZ6ThOk84hEfqWoHx2devRFvpTZcTHur85vImfaxUbTW9Ryh4CpCuDnToOP1CEtXKIgytHBPVff5A==}
    engines: {node: '>=0.3.1'}

  direction@2.0.1:
    resolution: {integrity: sha512-9S6m9Sukh1cZNknO1CWAr2QAWsbKLafQiyM5gZ7VgXHeuaoUwffKN4q6NC4A/Mf9iiPlOXQEKW/Mv/mh9/3YFA==}
    hasBin: true

  discontinuous-range@1.0.0:
    resolution: {integrity: sha512-c68LpLbO+7kP/b1Hr1qs8/BJ09F5khZGTxqxZuhzxpmwJKOgRFHJWIb9/KmqnqHhLdO55aOxFH/EGBvUQbL/RQ==}

  dlv@1.1.3:
    resolution: {integrity: sha512-+HlytyjlPKnIG8XuRG8WvmBP8xs8P71y+SKKS6ZXWoEgLuePxtDoUEiH7WkdePWrQ5JBpE6aoVqfZfJUQkjXwA==}

  dpdm@3.14.0:
    resolution: {integrity: sha512-YJzsFSyEtj88q5eTELg3UWU7TVZkG1dpbF4JDQ3t1b07xuzXmdoGeSz9TKOke1mUuOpWlk4q+pBh+aHzD6GBTg==}
    hasBin: true

  dset@3.1.4:
    resolution: {integrity: sha512-2QF/g9/zTaPDc3BjNcVTGoBbXBgYfMTTceLaYcFJ/W9kggFUkhxD/hMEeuLKbugyef9SqAx8cpgwlIP/jinUTA==}
    engines: {node: '>=4'}

  eastasianwidth@0.2.0:
    resolution: {integrity: sha512-I88TYZWc9XiYHRQ4/3c5rjjfgkjhLyW2luGIheGERbNQ6OY7yTybanSpDXZa8y7VUP9YmDcYa+eyq4ca7iLqWA==}

  electron-to-chromium@1.5.102:
    resolution: {integrity: sha512-eHhqaja8tE/FNpIiBrvBjFV/SSKpyWHLvxuR9dPTdo+3V9ppdLmFB7ZZQ98qNovcngPLYIz0oOBF9P0FfZef5Q==}

  emmet@2.4.11:
    resolution: {integrity: sha512-23QPJB3moh/U9sT4rQzGgeyyGIrcM+GH5uVYg2C6wZIxAIJq7Ng3QLT79tl8FUwDXhyq9SusfknOrofAKqvgyQ==}

  emoji-regex-xs@1.0.0:
    resolution: {integrity: sha512-LRlerrMYoIDrT6jgpeZ2YYl/L8EulRTt5hQcYjy5AInh7HWXKimpqx68aknBFpGL2+/IcogTcaydJEgaTmOpDg==}

  emoji-regex@10.4.0:
    resolution: {integrity: sha512-EC+0oUMY1Rqm4O6LLrgjtYDvcVYTy7chDnM4Q7030tP4Kwj3u/pR6gP9ygnp2CJMK5Gq+9Q2oqmrFJAz01DXjw==}

  emoji-regex@8.0.0:
    resolution: {integrity: sha512-MSjYzcWNOA0ewAHpz0MxpYFvwg6yjy1NG3xteoqz644VCo/RPgnr1/GGt+ic3iJTzQ8Eu3TdM14SawnVUmGE6A==}

  emoji-regex@9.2.2:
    resolution: {integrity: sha512-L18DaJsXSUk2+42pv8mLs5jJT2hqFkFE4j21wOmgbUqsZ2hL72NsUU785g9RXgo3s0ZNgVl42TiHp3ZtOv/Vyg==}

  end-of-stream@1.4.4:
    resolution: {integrity: sha512-+uw1inIHVPQoaVuHzRyXd21icM+cnt4CzD5rW+NC1wjOUSTOs+Te7FOv7AhN7vS9x/oIyhLP5PR1H+phQAHu5Q==}

  entities@4.5.0:
    resolution: {integrity: sha512-V0hjH4dGPh9Ao5p0MoRY6BVqtwCjhz6vI5LT8AJ55H+4g9/4vbHx1I54fS0XuclLhDHArPQCiMjDxjaL8fPxhw==}
    engines: {node: '>=0.12'}

  es-module-lexer@1.6.0:
    resolution: {integrity: sha512-qqnD1yMU6tk/jnaMosogGySTZP8YtUgAffA9nMN+E/rjxcfRQ6IEk7IiozUjgxKoFHBGjTLnrHB/YC45r/59EQ==}

  esast-util-from-estree@2.0.0:
    resolution: {integrity: sha512-4CyanoAudUSBAn5K13H4JhsMH6L9ZP7XbLVe/dKybkxMO7eDyLsT8UHl9TRNrU2Gr9nz+FovfSIjuXWJ81uVwQ==}

  esast-util-from-js@2.0.1:
    resolution: {integrity: sha512-8Ja+rNJ0Lt56Pcf3TAmpBZjmx8ZcK5Ts4cAzIOjsjevg9oSXJnl6SUQ2EevU8tv3h6ZLWmoKL5H4fgWvdvfETw==}

  esbuild@0.24.2:
    resolution: {integrity: sha512-+9egpBW8I3CD5XPe0n6BfT5fxLzxrlDzqydF3aviG+9ni1lDC/OvMHcxqEFV0+LANZG5R1bFMWfUrjVsdwxJvA==}
    engines: {node: '>=18'}
    hasBin: true

  esbuild@0.25.0:
    resolution: {integrity: sha512-BXq5mqc8ltbaN34cDqWuYKyNhX8D/Z0J1xdtdQ8UcIIIyJyz+ZMKUt58tF3SrZ85jcfN/PZYhjR5uDQAYNVbuw==}
    engines: {node: '>=18'}
    hasBin: true

  escalade@3.2.0:
    resolution: {integrity: sha512-WUj2qlxaQtO4g6Pq5c29GTcWGDyd8itL8zTlipgECz3JesAiiOKotd8JU6otB3PACgG6xkJUyVhboMS+bje/jA==}
    engines: {node: '>=6'}

  escape-string-regexp@5.0.0:
    resolution: {integrity: sha512-/veY75JbMK4j1yjvuUxuVsiS/hr/4iHs9FTT6cgTexxdE0Ly/glccBAkloH/DofkjRbZU3bnoj38mOmhkZ0lHw==}
    engines: {node: '>=12'}

  esprima@4.0.1:
    resolution: {integrity: sha512-eGuFFw7Upda+g4p+QHvnW0RyTX/SVeJBDM/gCtMARO0cLuT2HcEKnTPvhjV6aGeqrCB/sbNop0Kszm0jsaWU4A==}
    engines: {node: '>=4'}
    hasBin: true

  estree-util-attach-comments@3.0.0:
    resolution: {integrity: sha512-cKUwm/HUcTDsYh/9FgnuFqpfquUbwIqwKM26BVCGDPVgvaCl/nDCCjUfiLlx6lsEZ3Z4RFxNbOQ60pkaEwFxGw==}

  estree-util-build-jsx@3.0.1:
    resolution: {integrity: sha512-8U5eiL6BTrPxp/CHbs2yMgP8ftMhR5ww1eIKoWRMlqvltHF8fZn5LRDvTKuxD3DUn+shRbLGqXemcP51oFCsGQ==}

  estree-util-is-identifier-name@3.0.0:
    resolution: {integrity: sha512-hFtqIDZTIUZ9BXLb8y4pYGyk6+wekIivNVTcmvk8NoOh+VeRn5y6cEHzbURrWbfp1fIqdVipilzj+lfaadNZmg==}

  estree-util-scope@1.0.0:
    resolution: {integrity: sha512-2CAASclonf+JFWBNJPndcOpA8EMJwa0Q8LUFJEKqXLW6+qBvbFZuF5gItbQOs/umBUkjviCSDCbBwU2cXbmrhQ==}

  estree-util-to-js@2.0.0:
    resolution: {integrity: sha512-WDF+xj5rRWmD5tj6bIqRi6CkLIXbbNQUcxQHzGysQzvHmdYG2G7p/Tf0J0gpxGgkeMZNTIjT/AoSvC9Xehcgdg==}

  estree-util-visit@2.0.0:
    resolution: {integrity: sha512-m5KgiH85xAhhW8Wta0vShLcUvOsh3LLPI2YVwcbio1l7E09NTLL1EyMZFM1OyWowoH0skScNbhOPl4kcBgzTww==}

  estree-walker@2.0.2:
    resolution: {integrity: sha512-Rfkk/Mp/DL7JVje3u18FxFujQlTNR2q6QfMSMB7AvCBx91NGj/ba3kCfza0f6dVDbw7YlRf/nDrn7pQrCCyQ/w==}

  estree-walker@3.0.3:
    resolution: {integrity: sha512-7RUKfXgSMMkzt6ZuXmqapOurLGPPfgj6l9uRZ7lRGolvk0y2yocc35LdcxKC5PQZdn2DMqioAQ2NoWcrTKmm6g==}

  eventemitter3@5.0.1:
    resolution: {integrity: sha512-GWkBvjiSZK87ELrYOSESUYeVIc9mvLLf/nXalMOS5dYrgZq9o5OVkbZAVM06CVxYsCwH9BDZFPlQTlPA1j4ahA==}

  execa@9.5.2:
    resolution: {integrity: sha512-EHlpxMCpHWSAh1dgS6bVeoLAXGnJNdR93aabr4QCGbzOM73o5XmRfM/e5FUqsw3aagP8S8XEWUWFAxnRBnAF0Q==}
    engines: {node: ^18.19.0 || >=20.5.0}

  expand-template@2.0.3:
    resolution: {integrity: sha512-XYfuKMvj4O35f/pOXLObndIRvyQ+/+6AhODh+OKWj9S9498pHHn/IMszH+gt0fBCRWMNfk1ZSp5x3AifmnI2vg==}
    engines: {node: '>=6'}

  expect-type@1.1.0:
    resolution: {integrity: sha512-bFi65yM+xZgk+u/KRIpekdSYkTB5W1pEf0Lt8Q8Msh7b+eQ7LXVtIB1Bkm4fvclDEL1b2CZkMhv2mOeF8tMdkA==}
    engines: {node: '>=12.0.0'}

  expressive-code-twoslash@0.4.0:
    resolution: {integrity: sha512-7HffO04pYLNHX0P8/8xX+pdgWYpFWdP9/gYi7dAH1nSAxO1W7pQHW4Ly6OXD3fs4SChkGP/PWkE4oLo6CeXTfg==}
    peerDependencies:
      '@expressive-code/core': ^0.40.0
      expressive-code: ^0.40.0
      typescript: ^5.7

  expressive-code@0.40.2:
    resolution: {integrity: sha512-1zIda2rB0qiDZACawzw2rbdBQiWHBT56uBctS+ezFe5XMAaFaHLnnSYND/Kd+dVzO9HfCXRDpzH3d+3fvOWRcw==}

  extend@3.0.2:
    resolution: {integrity: sha512-fjquC59cD7CyW6urNXK0FBufkZcoiGG80wTuPujX590cB5Ttln20E2UB4S/WARVqhXffZl2LNgS+gQdPIIim/g==}

  fast-deep-equal@3.1.3:
    resolution: {integrity: sha512-f3qQ9oQy9j2AhBe/H9VC91wLmKBCCU/gDOnKNAYG5hswO7BLKj09Hc5HYNz9cGI++xlpDCIgDaitVs03ATR84Q==}

  fast-fifo@1.3.2:
    resolution: {integrity: sha512-/d9sfos4yxzpwkDkuN7k2SqFKtYNmCTzgfEpz82x34IM9/zc8KGxQoXg1liNC/izpRM/MBdt44Nmx41ZWqk+FQ==}

  fast-glob@3.3.3:
    resolution: {integrity: sha512-7MptL8U0cqcFdzIzwOTHoilX9x5BrNqye7Z/LuC7kCMRio1EMSyqRK3BEAUD7sXRq4iT4AzTVuZdhgQ2TCvYLg==}
    engines: {node: '>=8.6.0'}

  fast-uri@3.0.6:
    resolution: {integrity: sha512-Atfo14OibSv5wAp4VWNsFYE1AchQRTv9cBGWET4pZWHzYshFSS9NQI6I57rdKn9croWVMbYFbLhJ+yJvmZIIHw==}

  fast-xml-parser@4.5.2:
    resolution: {integrity: sha512-xmnYV9o0StIz/0ArdzmWTxn9oDy0lH8Z80/8X/TD2EUQKXY4DHxoT9mYBqgGIG17DgddCJtH1M6DriMbalNsAA==}
    hasBin: true

  fastq@1.19.0:
    resolution: {integrity: sha512-7SFSRCNjBQIZH/xZR3iy5iQYR8aGBE0h3VG6/cwlbrpdciNYBMotQav8c1XI3HjHH+NikUpP53nPdlZSdWmFzA==}

  fdir@6.4.3:
    resolution: {integrity: sha512-PMXmW2y1hDDfTSRc9gaXIuCCRpuoz3Kaz8cUelp3smouvfT632ozg2vrT6lJsHKKOF59YLbOGfAWGUcKEfRMQw==}
    peerDependencies:
      picomatch: ^3 || ^4
    peerDependenciesMeta:
      picomatch:
        optional: true

  figures@6.1.0:
    resolution: {integrity: sha512-d+l3qxjSesT4V7v2fh+QnmFnUWv9lSpjarhShNTgBOfA0ttejbQUAlHLitbjkoRiDulW0OPoQPYIGhIC8ohejg==}
    engines: {node: '>=18'}

  fill-range@7.1.1:
    resolution: {integrity: sha512-YsGpe3WHLK8ZYi4tWDg2Jy3ebRz2rXowDxnld4bkQB00cc/1Zw9AWnC0i9ztDJitivtQvaI9KaLyKrc+hBW0yg==}
    engines: {node: '>=8'}

  filter-obj@5.1.0:
    resolution: {integrity: sha512-qWeTREPoT7I0bifpPUXtxkZJ1XJzxWtfoWWkdVGqa+eCr3SHW/Ocp89o8vLvbUuQnadybJpjOKu4V+RwO6sGng==}
    engines: {node: '>=14.16'}

  find-up-simple@1.0.0:
    resolution: {integrity: sha512-q7Us7kcjj2VMePAa02hDAF6d+MzsdsAWEwYyOpwUtlerRBkOEPBCRZrAV4XfcSN8fHAgaD0hP7miwoay6DCprw==}
    engines: {node: '>=18'}

  find-up@4.1.0:
    resolution: {integrity: sha512-PpOwAdQ/YlXQ2vj8a3h8IipDuYRi3wceVQQGYWxNINccq40Anw7BlsEXCMbt1Zt+OLA6Fq9suIpIWD0OsnISlw==}
    engines: {node: '>=8'}

  find-yarn-workspace-root2@1.2.16:
    resolution: {integrity: sha512-hr6hb1w8ePMpPVUK39S4RlwJzi+xPLuVuG8XlwXU3KD5Yn3qgBWVfy3AzNlDhWvE1EORCE65/Qm26rFQt3VLVA==}

  flattie@1.1.1:
    resolution: {integrity: sha512-9UbaD6XdAL97+k/n+N7JwX46K/M6Zc6KcFYskrYL8wbBV/Uyk0CTAMY0VT+qiK5PM7AIc9aTWYtq65U7T+aCNQ==}
    engines: {node: '>=8'}

  foreground-child@3.3.0:
    resolution: {integrity: sha512-Ld2g8rrAyMYFXBhEqMz8ZAHBi4J4uS1i/CxGMDnjyFWddMXLVcDp051DZfu+t7+ab7Wv6SMqpWmyFIj5UbfFvg==}
    engines: {node: '>=14'}

  fraction.js@4.3.7:
    resolution: {integrity: sha512-ZsDfxO51wGAXREY55a7la9LScWpwv9RxIrYABrlvOFBlH/ShPnrtsXeuUIfXKKOVicNxQ+o8JTbJvjS4M89yew==}

  framer-motion@12.4.5:
    resolution: {integrity: sha512-9+8wglyIJFeUpVg4U8Ohvoo5x7zmvRqawWXhEUThcYdwL/5A1/OkLvQo68Zz5taUE11HKG/Ex+LPaN2+fMkRdA==}
    peerDependencies:
      '@emotion/is-prop-valid': '*'
      react: ^18.0.0 || ^19.0.0
      react-dom: ^18.0.0 || ^19.0.0
    peerDependenciesMeta:
      '@emotion/is-prop-valid':
        optional: true
      react:
        optional: true
      react-dom:
        optional: true

  fs-constants@1.0.0:
    resolution: {integrity: sha512-y6OAwoSIf7FyjMIv94u+b5rdheZEjzR63GTyZJm5qh4Bi+2YgwLCcI/fPFZkL5PSixOt6ZNKm+w+Hfp/Bciwow==}

  fs-extra@11.3.0:
    resolution: {integrity: sha512-Z4XaCL6dUDHfP/jT25jJKMmtxvuwbkrD1vNSMFlo9lNLY2c5FHYSQgHPRZUjAB26TpDEoW9HCOgplrdbaPV/ew==}
    engines: {node: '>=14.14'}

  fsevents@2.3.3:
    resolution: {integrity: sha512-5xoDfX+fL7faATnagmWPpbFtwh/R77WmMMqqHGS65C3vvB0YHrgF+B1YmZ3441tMj5n63k0212XNoJwzlhffQw==}
    engines: {node: ^8.16.0 || ^10.6.0 || >=11.0.0}
    os: [darwin]

  function-bind@1.1.2:
    resolution: {integrity: sha512-7XHNxH7qX9xG5mIwxkhumTox/MIRNcOgDrxWsMt2pAr23WHp6MrRlN7FBSFpCpr+oVO0F744iUgR82nJMfG2SA==}

  gensync@1.0.0-beta.2:
    resolution: {integrity: sha512-3hN7NaskYvMDLQY55gnW3NQ+mesEAepTqlg+VEbj7zzqEMBVNhzcGYYeqFo/TlYz6eQiFcp1HcsCZO+nGgS8zg==}
    engines: {node: '>=6.9.0'}

  get-caller-file@2.0.5:
    resolution: {integrity: sha512-DyFP3BM/3YHTQOCUL/w0OZHR0lpKeGrxotcHWcqNEdnltqFwXVfhEBQ94eIo34AfQpo0rGki4cyIiftY06h2Fg==}
    engines: {node: 6.* || 8.* || >= 10.*}

  get-east-asian-width@1.3.0:
    resolution: {integrity: sha512-vpeMIQKxczTD/0s2CdEWHcb0eeJe6TFjxb+J5xgX7hScxqrGuyjmv4c1D4A/gelKfyox0gJJwIHF+fLjeaM8kQ==}
    engines: {node: '>=18'}

  get-nonce@1.0.1:
    resolution: {integrity: sha512-FJhYRoDaiatfEkUK8HKlicmu/3SGFD51q3itKDGoSTysQJBnfOcxU5GxnhE1E6soB76MbT0MBtnKJuXyAx+96Q==}
    engines: {node: '>=6'}

  get-stream@9.0.1:
    resolution: {integrity: sha512-kVCxPF3vQM/N0B1PmoqVUqgHP+EeVjmZSQn+1oCRPxd2P21P2F19lIgbR3HBosbB1PUhOAoctJnfEn2GbN2eZA==}
    engines: {node: '>=18'}

  get-tsconfig@4.10.0:
    resolution: {integrity: sha512-kGzZ3LWWQcGIAmg6iWvXn0ei6WDtV26wzHRMwDSzmAbcXrTEXxHy6IehI6/4eT6VRKyMP1eF1VqwrVUmE/LR7A==}

  github-from-package@0.0.0:
    resolution: {integrity: sha512-SyHy3T1v2NUXn29OsWdxmK6RwHD+vkj3v8en8AOBZ1wBQ/hCAQ5bAQTD02kW4W9tUp/3Qh6J8r9EvntiyCmOOw==}

  github-slugger@2.0.0:
    resolution: {integrity: sha512-IaOQ9puYtjrkq7Y0Ygl9KDZnrf/aiUJYUpVf89y8kyaxbRG7Y1SrX/jaumrv81vc61+kiMempujsM3Yw7w5qcw==}

  glob-parent@5.1.2:
    resolution: {integrity: sha512-AOIgSQCepiJYwP3ARnGx+5VnTu2HBYdzbGP45eLw1vr3zB3vZLeyed1sC9hnbcOc9/SrMyM5RPQrkGz4aS9Zow==}
    engines: {node: '>= 6'}

  glob-parent@6.0.2:
    resolution: {integrity: sha512-XxwI8EOhVQgWp6iDL+3b0r86f4d6AX6zSU55HfB4ydCEuXLXc5FcYeOu+nnGftS4TEju/11rt4KJPTMgbfmv4A==}
    engines: {node: '>=10.13.0'}

  glob@10.4.5:
    resolution: {integrity: sha512-7Bv8RF0k6xjo7d4A/PxYLbUCfb6c+Vpd2/mB2yRDlew7Jb5hEXiCD9ibfO7wpk8i4sevK6DFny9h7EYbM3/sHg==}
    hasBin: true

  glob@11.0.1:
    resolution: {integrity: sha512-zrQDm8XPnYEKawJScsnM0QzobJxlT/kHOOlRTio8IH/GrmxRE5fjllkzdaHclIuNjUQTJYH2xHNIGfdpJkDJUw==}
    engines: {node: 20 || >=22}
    hasBin: true

  globals@11.12.0:
    resolution: {integrity: sha512-WOBp/EEGUiIsJSp7wcv/y6MO+lV9UoncWqxuFfm8eBwzWNgyfBd6Gz+IeKQ9jCmyhoH99g15M3T+QaVHFjizVA==}
    engines: {node: '>=4'}

  graceful-fs@4.2.11:
    resolution: {integrity: sha512-RbJ5/jmFcNNCcDV5o9eTnBLJ/HszWV0P73bc+Ff4nS/rJj+YaS6IGyiOL0VoBYX+l1Wrl3k63h/KrH+nhJ0XvQ==}

  h3@1.15.0:
    resolution: {integrity: sha512-OsjX4JW8J4XGgCgEcad20pepFQWnuKH+OwkCJjogF3C+9AZ1iYdtB4hX6vAb5DskBiu5ljEXqApINjR8CqoCMQ==}

  has-flag@4.0.0:
    resolution: {integrity: sha512-EykJT/Q1KjTWctppgIAgfSO0tKVuZUjhgMr17kqTumMl6Afv3EISleU7qZUzoXDFTAHTDC4NOoG/ZxU3EvlMPQ==}
    engines: {node: '>=8'}

  hasown@2.0.2:
    resolution: {integrity: sha512-0hJU9SCPvmMzIBdZFqNPXWa6dqh7WdH0cII9y+CyS8rG3nL48Bclra9HmKhVVUHyPWNH5Y7xDwAB7bfgSjkUMQ==}
    engines: {node: '>= 0.4'}

  hast-util-embedded@3.0.0:
    resolution: {integrity: sha512-naH8sld4Pe2ep03qqULEtvYr7EjrLK2QHY8KJR6RJkTUjPGObe1vnx585uzem2hGra+s1q08DZZpfgDVYRbaXA==}

  hast-util-format@1.1.0:
    resolution: {integrity: sha512-yY1UDz6bC9rDvCWHpx12aIBGRG7krurX0p0Fm6pT547LwDIZZiNr8a+IHDogorAdreULSEzP82Nlv5SZkHZcjA==}

  hast-util-from-html@2.0.3:
    resolution: {integrity: sha512-CUSRHXyKjzHov8yKsQjGOElXy/3EKpyX56ELnkHH34vDVw1N1XSQ1ZcAvTyAPtGqLTuKP/uxM+aLkSPqF/EtMw==}

  hast-util-from-parse5@8.0.2:
    resolution: {integrity: sha512-SfMzfdAi/zAoZ1KkFEyyeXBn7u/ShQrfd675ZEE9M3qj+PMFX05xubzRyF76CCSJu8au9jgVxDV1+okFvgZU4A==}

  hast-util-has-property@3.0.0:
    resolution: {integrity: sha512-MNilsvEKLFpV604hwfhVStK0usFY/QmM5zX16bo7EjnAEGofr5YyI37kzopBlZJkHD4t887i+q/C8/tr5Q94cA==}

  hast-util-is-body-ok-link@3.0.1:
    resolution: {integrity: sha512-0qpnzOBLztXHbHQenVB8uNuxTnm/QBFUOmdOSsEn7GnBtyY07+ENTWVFBAnXd/zEgd9/SUG3lRY7hSIBWRgGpQ==}

  hast-util-is-element@3.0.0:
    resolution: {integrity: sha512-Val9mnv2IWpLbNPqc/pUem+a7Ipj2aHacCwgNfTiK0vJKl0LF+4Ba4+v1oPHFpf3bLYmreq0/l3Gud9S5OH42g==}

  hast-util-minify-whitespace@1.0.1:
    resolution: {integrity: sha512-L96fPOVpnclQE0xzdWb/D12VT5FabA7SnZOUMtL1DbXmYiHJMXZvFkIZfiMmTCNJHUeO2K9UYNXoVyfz+QHuOw==}

  hast-util-parse-selector@4.0.0:
    resolution: {integrity: sha512-wkQCkSYoOGCRKERFWcxMVMOcYE2K1AaNLU8DXS9arxnLOUEWbOXKXiJUNzEpqZ3JOKpnha3jkFrumEjVliDe7A==}

  hast-util-phrasing@3.0.1:
    resolution: {integrity: sha512-6h60VfI3uBQUxHqTyMymMZnEbNl1XmEGtOxxKYL7stY2o601COo62AWAYBQR9lZbYXYSBoxag8UpPRXK+9fqSQ==}

  hast-util-raw@9.1.0:
    resolution: {integrity: sha512-Y8/SBAHkZGoNkpzqqfCldijcuUKh7/su31kEBp67cFY09Wy0mTRgtsLYsiIxMJxlu0f6AA5SUTbDR8K0rxnbUw==}

  hast-util-select@6.0.3:
    resolution: {integrity: sha512-OVRQlQ1XuuLP8aFVLYmC2atrfWHS5UD3shonxpnyrjcCkwtvmt/+N6kYJdcY4mkMJhxp4kj2EFIxQ9kvkkt/eQ==}

  hast-util-to-estree@3.1.1:
    resolution: {integrity: sha512-IWtwwmPskfSmma9RpzCappDUitC8t5jhAynHhc1m2+5trOgsrp7txscUSavc5Ic8PATyAjfrCK1wgtxh2cICVQ==}

  hast-util-to-html@9.0.4:
    resolution: {integrity: sha512-wxQzXtdbhiwGAUKrnQJXlOPmHnEehzphwkK7aluUPQ+lEc1xefC8pblMgpp2w5ldBTEfveRIrADcrhGIWrlTDA==}

  hast-util-to-jsx-runtime@2.3.2:
    resolution: {integrity: sha512-1ngXYb+V9UT5h+PxNRa1O1FYguZK/XL+gkeqvp7EdHlB9oHUG0eYRo/vY5inBdcqo3RkPMC58/H94HvkbfGdyg==}

  hast-util-to-parse5@8.0.0:
    resolution: {integrity: sha512-3KKrV5ZVI8if87DVSi1vDeByYrkGzg4mEfeu4alwgmmIeARiBLKCZS2uw5Gb6nU9x9Yufyj3iudm6i7nl52PFw==}

  hast-util-to-string@3.0.1:
    resolution: {integrity: sha512-XelQVTDWvqcl3axRfI0xSeoVKzyIFPwsAGSLIsKdJKQMXDYJS4WYrBNF/8J7RdhIcFI2BOHgAifggsvsxp/3+A==}

  hast-util-to-text@4.0.2:
    resolution: {integrity: sha512-KK6y/BN8lbaq654j7JgBydev7wuNMcID54lkRav1P0CaE1e47P72AWWPiGKXTJU271ooYzcvTAn/Zt0REnvc7A==}

  hast-util-whitespace@3.0.0:
    resolution: {integrity: sha512-88JUN06ipLwsnv+dVn+OIYOvAuvBMy/Qoi6O7mQHxdPXpjy+Cd6xRkWwux7DKO+4sYILtLBRIKgsdpS2gQc7qw==}

  hastscript@9.0.0:
    resolution: {integrity: sha512-jzaLBGavEDKHrc5EfFImKN7nZKKBdSLIdGvCwDZ9TfzbF2ffXiov8CKE445L2Z1Ek2t/m4SKQ2j6Ipv7NyUolw==}

  html-escaper@3.0.3:
    resolution: {integrity: sha512-RuMffC89BOWQoY0WKGpIhn5gX3iI54O6nRA0yC124NYVtzjmFWBIiFd8M0x+ZdX0P9R4lADg1mgP8C7PxGOWuQ==}

  html-void-elements@3.0.0:
    resolution: {integrity: sha512-bEqo66MRXsUGxWHV5IP0PUiAWwoEjba4VCzg0LjFJBpchPaTfyfCKTG6bc5F8ucKec3q5y6qOdGyYTSBEvhCrg==}

  html-whitespace-sensitive-tag-names@3.0.1:
    resolution: {integrity: sha512-q+310vW8zmymYHALr1da4HyXUQ0zgiIwIicEfotYPWGN0OJVEN/58IJ3A4GBYcEq3LGAZqKb+ugvP0GNB9CEAA==}

  http-cache-semantics@4.1.1:
    resolution: {integrity: sha512-er295DKPVsV82j5kw1Gjt+ADA/XYHsajl82cGNQG2eyoPkvgUhX+nDIyelzhIWbbsXP39EHcI6l5tYs2FYqYXQ==}

  human-signals@8.0.0:
    resolution: {integrity: sha512-/1/GPCpDUCCYwlERiYjxoczfP0zfvZMU/OWgQPMya9AbAE24vseigFdhAMObpc8Q4lc/kjutPfUddDYyAmejnA==}
    engines: {node: '>=18.18.0'}

  i18next@23.16.8:
    resolution: {integrity: sha512-06r/TitrM88Mg5FdUXAKL96dJMzgqLE5dv3ryBAra4KCwD9mJ4ndOTS95ZuymIGoE+2hzfdaMak2X11/es7ZWg==}

  ieee754@1.2.1:
    resolution: {integrity: sha512-dcyqhDvX1C46lXZcVqCpK+FtMRQVdIMN6/Df5js2zouUsqG7I6sFxitIC+7KYK29KdXOLHdu9zL4sFnoVQnqaA==}

  ignore@5.3.2:
    resolution: {integrity: sha512-hsBTNUqQTDwkWtcdYI2i06Y/nUBEsNEDJKjWdigLvegy8kDuJAS8uRlpkkcQpyEXL0Z/pjDy5HBmMjRCJ2gq+g==}
    engines: {node: '>= 4'}

  import-meta-resolve@4.1.0:
    resolution: {integrity: sha512-I6fiaX09Xivtk+THaMfAwnA3MVA5Big1WHF1Dfx9hFuvNIWpXnorlkzhcQf6ehrqQiiZECRt1poOAkPmer3ruw==}

  inherits@2.0.4:
    resolution: {integrity: sha512-k/vGaX4/Yla3WzyMCvTQOXYeIHvqOKtnqBduzTHpzpQZzAskKMhZ2K+EnBiSM9zGSoIFeMpXKxa4dYeZIQqewQ==}

  ini@1.3.8:
    resolution: {integrity: sha512-JV/yugV2uzW5iMRSiZAyDtQd+nxtUnjeLt0acNdw98kKLrvuRVyB80tsREOE7yvGVgalhZ6RNXCmEHkUKBKxew==}

  inline-style-parser@0.2.4:
    resolution: {integrity: sha512-0aO8FkhNZlj/ZIbNi7Lxxr12obT7cL1moPfE4tg1LkX7LlLfC6DeX4l2ZEud1ukP9jNQyNnfzQVqwbwmAATY4Q==}

  iron-webcrypto@1.2.1:
    resolution: {integrity: sha512-feOM6FaSr6rEABp/eDfVseKyTMDt+KGpeB35SkVn9Tyn0CqvVsY3EwI0v5i8nMHyJnzCIQf7nsy3p41TPkJZhg==}

  is-alphabetical@2.0.1:
    resolution: {integrity: sha512-FWyyY60MeTNyeSRpkM2Iry0G9hpr7/9kD40mD/cGQEuilcZYS4okz8SN2Q6rLCJ8gbCt6fN+rC+6tMGS99LaxQ==}

  is-alphanumerical@2.0.1:
    resolution: {integrity: sha512-hmbYhX/9MUMF5uh7tOXyK/n0ZvWpad5caBA17GsC6vyuCqaWliRG5K1qS9inmUhEMaOBIW7/whAnSwveW/LtZw==}

  is-arrayish@0.3.2:
    resolution: {integrity: sha512-eVRqCvVlZbuw3GrM63ovNSNAeA1K16kaR/LRY/92w0zxQ5/1YzwblUX652i4Xs9RwAGjW9d9y6X88t8OaAJfWQ==}

  is-binary-path@2.1.0:
    resolution: {integrity: sha512-ZMERYes6pDydyuGidse7OsHxtbI7WVeUEozgR/g7rd0xUimYNlvZRE/K2MgZTjWy725IfelLeVcEM97mmtRGXw==}
    engines: {node: '>=8'}

  is-core-module@2.16.1:
    resolution: {integrity: sha512-UfoeMA6fIJ8wTYFEUjelnaGI67v6+N7qXJEvQuIGa99l4xsCruSYOVSQ0uPANn4dAzm8lkYPaKLrrijLq7x23w==}
    engines: {node: '>= 0.4'}

  is-decimal@2.0.1:
    resolution: {integrity: sha512-AAB9hiomQs5DXWcRB1rqsxGUstbRroFOPPVAomNk/3XHR5JyEZChOyTWe2oayKnsSsr/kcGqF+z6yuH6HHpN0A==}

  is-docker@3.0.0:
    resolution: {integrity: sha512-eljcgEDlEns/7AXFosB5K/2nCM4P7FQPkGc/DWLy5rmFEWvZayGrik1d9/QIY5nJ4f9YsVvBkA6kJpHn9rISdQ==}
    engines: {node: ^12.20.0 || ^14.13.1 || >=16.0.0}
    hasBin: true

  is-extglob@2.1.1:
    resolution: {integrity: sha512-SbKbANkN603Vi4jEZv49LeVJMn4yGwsbzZworEoyEiutsN3nJYdbO36zfhGJ6QEDpOZIFkDtnq5JRxmvl3jsoQ==}
    engines: {node: '>=0.10.0'}

  is-fullwidth-code-point@3.0.0:
    resolution: {integrity: sha512-zymm5+u+sCsSWyD9qNaejV3DFvhCKclKdizYaJUuHA83RLjb7nSuGnddCHGv0hk+KY7BMAlsWeK4Ueg6EV6XQg==}
    engines: {node: '>=8'}

  is-glob@4.0.3:
    resolution: {integrity: sha512-xelSayHH36ZgE7ZWhli7pW34hNbNl8Ojv5KVmkJD4hBdD3th8Tfk9vYasLM+mXWOZhFkgZfxhLSnrwRr4elSSg==}
    engines: {node: '>=0.10.0'}

  is-hexadecimal@2.0.1:
    resolution: {integrity: sha512-DgZQp241c8oO6cA1SbTEWiXeoxV42vlcJxgH+B3hi1AiqqKruZR3ZGF8In3fj4+/y/7rHvlOZLZtgJ/4ttYGZg==}

  is-inside-container@1.0.0:
    resolution: {integrity: sha512-KIYLCCJghfHZxqjYBE7rEy0OBuTd5xCHS7tHVgvCLkx7StIoaxwNW3hCALgEUjFfeRk+MG/Qxmp/vtETEF3tRA==}
    engines: {node: '>=14.16'}
    hasBin: true

  is-interactive@1.0.0:
    resolution: {integrity: sha512-2HvIEKRoqS62guEC+qBjpvRubdX910WCMuJTZ+I9yvqKU2/12eSL549HMwtabb4oupdj2sMP50k+XJfB/8JE6w==}
    engines: {node: '>=8'}

  is-number@7.0.0:
    resolution: {integrity: sha512-41Cifkg6e8TylSpdtTpeLVMqvSBEVzTttHvERD741+pnZ8ANv0004MRL43QKPDlK9cGvNp6NZWZUBlbGXYxxng==}
    engines: {node: '>=0.12.0'}

  is-plain-obj@4.1.0:
    resolution: {integrity: sha512-+Pgi+vMuUNkJyExiMBt5IlFoMyKnr5zhJ4Uspz58WOhBF5QoIZkFyNHIbBAtHwzVAgk5RtndVNsDRN61/mmDqg==}
    engines: {node: '>=12'}

  is-stream@4.0.1:
    resolution: {integrity: sha512-Dnz92NInDqYckGEUJv689RbRiTSEHCQ7wOVeALbkOz999YpqT46yMRIGtSNl2iCL1waAZSx40+h59NV/EwzV/A==}
    engines: {node: '>=18'}

  is-unicode-supported@0.1.0:
    resolution: {integrity: sha512-knxG2q4UC3u8stRGyAVJCOdxFmv5DZiRcdlIaAQXAbSfJya+OhopNotLQrstBhququ4ZpuKbDc/8S6mgXgPFPw==}
    engines: {node: '>=10'}

  is-unicode-supported@2.1.0:
    resolution: {integrity: sha512-mE00Gnza5EEB3Ds0HfMyllZzbBrmLOX3vfWoj9A9PEnTfratQ/BcaJOuMhnkhjXvb2+FkY3VuHqtAGpTPmglFQ==}
    engines: {node: '>=18'}

  is-wsl@3.1.0:
    resolution: {integrity: sha512-UcVfVfaK4Sc4m7X3dUSoHoozQGBEFeDC+zVo06t98xe8CzHSZZBekNXH+tu0NalHolcJ/QAGqS46Hef7QXBIMw==}
    engines: {node: '>=16'}

  isbinaryfile@5.0.4:
    resolution: {integrity: sha512-YKBKVkKhty7s8rxddb40oOkuP0NbaeXrQvLin6QMHL7Ypiy2RW9LwOVrVgZRyOrhQlayMd9t+D8yDy8MKFTSDQ==}
    engines: {node: '>= 18.0.0'}

  isexe@2.0.0:
    resolution: {integrity: sha512-RHxMLp9lnKHGHRng9QFhRCMbYAcVpn69smSGcq3f36xjgVVWThj4qqLbTLlq7Ssj8B+fIQ1EuCEGI2lKsyQeIw==}

  jackspeak@3.4.3:
    resolution: {integrity: sha512-OGlZQpz2yfahA/Rd1Y8Cd9SIEsqvXkLVoSw/cgwhnhFMDbsQFeZYoJJ7bIZBS9BcamUW96asq/npPWugM+RQBw==}

  jackspeak@4.0.3:
    resolution: {integrity: sha512-oSwM7q8PTHQWuZAlp995iPpPJ4Vkl7qT0ZRD+9duL9j2oBy6KcTfyxc8mEuHJYC+z/kbps80aJLkaNzTOrf/kw==}
    engines: {node: 20 || >=22}

  jiti@1.21.7:
    resolution: {integrity: sha512-/imKNG4EbWNrVjoNC/1H5/9GFy+tqjGBHCaSsN+P2RnPqjsLmv6UD3Ej+Kj8nBWaRAwyk7kK5ZUc+OEatnTR3A==}
    hasBin: true

  jiti@2.4.2:
    resolution: {integrity: sha512-rg9zJN+G4n2nfJl5MW3BMygZX56zKPNVEYYqq7adpmMh4Jn2QNEwhvQlFy6jPVdcod7txZtKHWnyZiA3a0zP7A==}
    hasBin: true

  jotai-location@0.5.5:
    resolution: {integrity: sha512-6QW/7W9IJHjhbn7gRgAw4sC30k0/G6JiC4uPlKi8ZPZGYk7R7r9PyMD2eVhL4XSxxag89JxS1iSyr6BIXsB4Sw==}
    peerDependencies:
      jotai: '>=1.11.0'

  jotai@2.12.1:
    resolution: {integrity: sha512-VUW0nMPYIru5g89tdxwr9ftiVdc/nGV9jvHISN8Ucx+m1vI9dBeHemfqYzEuw5XSkmYjD/MEyApN9k6yrATsZQ==}
    engines: {node: '>=12.20.0'}
    peerDependencies:
      '@types/react': '>=17.0.0'
      react: '>=17.0.0'
    peerDependenciesMeta:
      '@types/react':
        optional: true
      react:
        optional: true

  joycon@3.1.1:
    resolution: {integrity: sha512-34wB/Y7MW7bzjKRjUKTa46I2Z7eV62Rkhva+KkopW7Qvv/OSWBqvkSY7vusOPrNuZcUG3tApvdVgNB8POj3SPw==}
    engines: {node: '>=10'}

  js-tokens@4.0.0:
    resolution: {integrity: sha512-RdJUflcE3cUzKiMqQgsCu06FPu9UdIJO0beYbPhHN4k6apgJtifcoCtT9bcxOpYBtpD2kCM6Sbzg4CausW/PKQ==}

  js-yaml@3.14.1:
    resolution: {integrity: sha512-okMH7OXXJ7YrN9Ok3/SXrnu4iX9yOk+25nqX4imS2npuvTYDmo/QEZoqwZkYaIDk3jVvBOTOIEgEhaLOynBS9g==}
    hasBin: true

  js-yaml@4.1.0:
    resolution: {integrity: sha512-wpxZs9NoxZaJESJGIZTyDEaYpl0FKSA+FB9aJiyemKhMwkxQg63h4T1KJgUGHpTqPDNRcmmYLugrRjJlBtWvRA==}
    hasBin: true

  jsesc@3.1.0:
    resolution: {integrity: sha512-/sM3dO2FOzXjKQhJuo0Q173wf2KOo8t4I8vHy6lF9poUp7bKT0/NHE8fPX23PwfhnykfqnC2xRxOnVw5XuGIaA==}
    engines: {node: '>=6'}
    hasBin: true

  json-schema-traverse@1.0.0:
    resolution: {integrity: sha512-NM8/P9n3XjXhIZn1lLhkFaACTOURQXjWhV4BA/RnOv8xvgqtqpAX9IO4mRQxSx1Rlo4tqzeqb0sOlruaOy3dug==}

  json5@2.2.3:
    resolution: {integrity: sha512-XmOWe7eyHYH14cLdVPoyg+GOH3rYX++KpzrylJwSW98t3Nk+U8XOl8FWKOgwtzdb8lXGf6zYwDUzeHMWfxasyg==}
    engines: {node: '>=6'}
    hasBin: true

  jsonc-parser@2.3.1:
    resolution: {integrity: sha512-H8jvkz1O50L3dMZCsLqiuB2tA7muqbSg1AtGEkN0leAqGjsUzDJir3Zwr02BhqdcITPg3ei3mZ+HjMocAknhhg==}

  jsonc-parser@3.3.1:
    resolution: {integrity: sha512-HUgH65KyejrUFPvHFPbqOY0rsFip3Bo5wb4ngvdi1EpCYWUQDC5V+Y7mZws+DLkr4M//zQJoanu1SP+87Dv1oQ==}

  jsonfile@6.1.0:
    resolution: {integrity: sha512-5dgndWOriYSm5cnYaJNhalLNDKOqFwyDB/rr1E9ZsGciGvKPs8R2xYGCacuf3z6K1YKDz182fd+fY3cn3pMqXQ==}

  kleur@3.0.3:
    resolution: {integrity: sha512-eTIzlVOSUR+JxdDFepEYcBMtZ9Qqdef+rnzWdRZuMbOywu5tO2w2N7rqjoANZ5k9vywhL6Br1VRjUIgTQx4E8w==}
    engines: {node: '>=6'}

  kleur@4.1.5:
    resolution: {integrity: sha512-o+NO+8WrRiQEE4/7nwRJhN1HWpVmJm511pBHUxPLtp0BUISzlBplORYSmTclCnJvQq2tKu/sgl3xVpkc7ZWuQQ==}
    engines: {node: '>=6'}

  klona@2.0.6:
    resolution: {integrity: sha512-dhG34DXATL5hSxJbIexCft8FChFXtmskoZYnoPWjXQuebWYCNkVeV3KkGegCK9CP1oswI/vQibS2GY7Em/sJJA==}
    engines: {node: '>= 8'}

  lilconfig@3.1.3:
    resolution: {integrity: sha512-/vlFKAoH5Cgt3Ie+JLhRbwOsCQePABiU3tJ1egGvyQ+33R/vcwM2Zl2QR/LzjsBeItPt3oSVXapn+m4nQDvpzw==}
    engines: {node: '>=14'}

  lines-and-columns@1.2.4:
    resolution: {integrity: sha512-7ylylesZQ/PV29jhEDl3Ufjo6ZX7gCqJr5F7PKrqc93v7fzSymt1BpwEU8nAUXs8qzzvqhbjhK5QZg6Mt/HkBg==}

  linkify-it@5.0.0:
    resolution: {integrity: sha512-5aHCbzQRADcdP+ATqnDuhhJ/MRIqDkZX5pyjFHRRysS8vZ5AbqGEoFIb6pYHPZ+L/OC2Lc+xT8uHVVR5CAK/wQ==}

  load-tsconfig@0.2.5:
    resolution: {integrity: sha512-IXO6OCs9yg8tMKzfPZ1YmheJbZCiEsnBdcB03l0OcfK9prKnJb96siuHCr5Fl37/yo9DnKU+TLpxzTUspw9shg==}
    engines: {node: ^12.20.0 || ^14.13.1 || >=16.0.0}

  load-yaml-file@0.2.0:
    resolution: {integrity: sha512-OfCBkGEw4nN6JLtgRidPX6QxjBQGQf72q3si2uvqyFEMbycSFFHwAZeXx6cJgFM9wmLrf9zBwCP3Ivqa+LLZPw==}
    engines: {node: '>=6'}

  locate-path@5.0.0:
    resolution: {integrity: sha512-t7hw9pI+WvuwNJXwk5zVHpyhIqzg2qTlklJOf0mVxGSbe3Fp2VieZcduNYjaLDoy6p9uGpQEGWG87WpMKlNq8g==}
    engines: {node: '>=8'}

  lodash.sortby@4.7.0:
    resolution: {integrity: sha512-HDWXG8isMntAyRF5vZ7xKuEvOhT4AhlRt/3czTSjvGUxjYCBVRQY48ViDHyfYz9VIoBkW4TMGQNapx+l3RUwdA==}

  lodash@4.17.21:
    resolution: {integrity: sha512-v2kDEe57lecTulaDIuNTPy3Ry4gLGJ6Z1O3vE1krgXZNrsQ+LFTGHVxVjcXPs17LhbZVGedAJv8XZ1tvj5FvSg==}

  log-symbols@4.1.0:
    resolution: {integrity: sha512-8XPvpAA8uyhfteu8pIvQxpJZ7SYYdpUivZpGy6sFsBuKRY/7rQGavedeB8aK+Zkyq6upMFVL/9AW6vOYzfRyLg==}
    engines: {node: '>=10'}

  longest-streak@3.1.0:
    resolution: {integrity: sha512-9Ri+o0JYgehTaVBBDoMqIl8GXtbWg711O3srftcHhZ0dqnETqLaoIK0x17fUw9rFSlK/0NlsKe0Ahhyl5pXE2g==}

  loose-envify@1.4.0:
    resolution: {integrity: sha512-lyuxPGr/Wfhrlem2CL/UcnUc1zcqKAImBDzukY7Y5F/yQiNdko6+fRLevlw1HgMySw7f611UIY408EtxRSoK3Q==}
    hasBin: true

  loupe@3.1.3:
    resolution: {integrity: sha512-kkIp7XSkP78ZxJEsSxW3712C6teJVoeHHwgo9zJ380de7IYyJ2ISlxojcH2pC5OFLewESmnRi/+XCDIEEVyoug==}

  lru-cache@10.4.3:
    resolution: {integrity: sha512-JNAzZcXrCt42VGLuYz0zfAzDfAvJWW6AfYlDBQyDV5DClI2m5sAmK+OIO7s59XfsRsWHp02jAJrRadPRGTt6SQ==}

  lru-cache@11.0.2:
    resolution: {integrity: sha512-123qHRfJBmo2jXDbo/a5YOQrJoHF/GNQTLzQ5+IdK5pWpceK17yRc6ozlWd25FxvGKQbIUs91fDFkXmDHTKcyA==}
    engines: {node: 20 || >=22}

  lru-cache@5.1.1:
    resolution: {integrity: sha512-KpNARQA3Iwv+jTA0utUVVbrh+Jlrr1Fv0e56GGzAFOXN7dk/FviaDW8LHmK52DlcH4WP2n6gI8vN1aesBFgo9w==}

  lucide-react@0.475.0:
    resolution: {integrity: sha512-NJzvVu1HwFVeZ+Gwq2q00KygM1aBhy/ZrhY9FsAgJtpB+E4R7uxRk9M2iKvHa6/vNxZydIB59htha4c2vvwvVg==}
    peerDependencies:
      react: ^16.5.1 || ^17.0.0 || ^18.0.0 || ^19.0.0

  lunr@2.3.9:
    resolution: {integrity: sha512-zTU3DaZaF3Rt9rhN3uBMGQD3dD2/vFQqnvZCDv4dl5iOzq2IZQqTxu90r4E5J+nP70J3ilqVCrbho2eWaeW8Ow==}

  lz-string@1.5.0:
    resolution: {integrity: sha512-h5bgJWpxJNswbU7qCrV0tIKQCaS3blPDrqKWx+QxzuzL1zGUzij9XCWLrSLsJPu5t+eWA/ycetzYAO5IOMcWAQ==}
    hasBin: true

  magic-string@0.30.17:
    resolution: {integrity: sha512-sNPKHvyjVf7gyjwS4xGTaW/mCnF8wnjtifKBEhxfZ7E/S8tQ0rssrwGNn6q8JH/ohItJfSQp9mBtQYuTlH5QnA==}

  magicast@0.3.5:
    resolution: {integrity: sha512-L0WhttDl+2BOsybvEOLK7fW3UA0OQ0IQ2d6Zl2x/a6vVRs3bAY0ECOSHHeL5jD+SbOpOCUEi0y1DgHEn9Qn1AQ==}

  markdown-extensions@2.0.0:
    resolution: {integrity: sha512-o5vL7aDWatOTX8LzaS1WMoaoxIiLRQJuIKKe2wAw6IeULDHaqbiqiggmx+pKvZDb1Sj+pE46Sn1T7lCqfFtg1Q==}
    engines: {node: '>=16'}

  markdown-it@14.1.0:
    resolution: {integrity: sha512-a54IwgWPaeBCAAsv13YgmALOF1elABB08FxO9i+r4VFk5Vl4pKokRPeX8u5TCgSsPi6ec1otfLjdOpVcgbpshg==}
    hasBin: true

  markdown-table@3.0.4:
    resolution: {integrity: sha512-wiYz4+JrLyb/DqW2hkFJxP7Vd7JuTDm77fvbM8VfEQdmSMqcImWeeRbHwZjBjIFki/VaMK2BhFi7oUUZeM5bqw==}

  marked-footnote@1.2.4:
    resolution: {integrity: sha512-DB2Kl+wFh6YwZd70qABMY6WUkG1UuyqoNTFoDfGyG79Pz24neYtLBkB+45a7o72V7gkfvbC3CGzIYFobxfMT1Q==}
    peerDependencies:
      marked: '>=7.0.0'

  marked-plaintify@1.1.1:
    resolution: {integrity: sha512-r3kMKArhfo2H3lD4ctFq/OJTzM0uNvXHh7FBTI1hMDpf4Ac1djjtq4g8NfTBWMxWLmaEz3KL1jCkLygik3gExA==}
    peerDependencies:
      marked: '>=13.0.0'

  marked-smartypants@1.1.9:
    resolution: {integrity: sha512-VPeuaUr5IWptI7nJdgQ9ugrLWYGv13NdzEXTtKY3cmB4aRWOI2RzhLlf+xQp6Wnob9SAPO2sNVlfSJr+nflk/A==}
    peerDependencies:
      marked: '>=4 <16'

  marked@12.0.2:
    resolution: {integrity: sha512-qXUm7e/YKFoqFPYPa3Ukg9xlI5cyAtGmyEIzMfW//m6kXwCy2Ps9DYf5ioijFKQ8qyuscrHoY04iJGctu2Kg0Q==}
    engines: {node: '>= 18'}
    hasBin: true

  marked@15.0.7:
    resolution: {integrity: sha512-dgLIeKGLx5FwziAnsk4ONoGwHwGPJzselimvlVskE9XLN4Orv9u2VA3GWw/lYUqjfA0rUT/6fqKwfZJapP9BEg==}
    engines: {node: '>= 18'}
    hasBin: true

  mdast-util-definitions@6.0.0:
    resolution: {integrity: sha512-scTllyX6pnYNZH/AIp/0ePz6s4cZtARxImwoPJ7kS42n+MnVsI4XbnG6d4ibehRIldYMWM2LD7ImQblVhUejVQ==}

  mdast-util-directive@3.1.0:
    resolution: {integrity: sha512-I3fNFt+DHmpWCYAT7quoM6lHf9wuqtI+oCOfvILnoicNIqjh5E3dEJWiXuYME2gNe8vl1iMQwyUHa7bgFmak6Q==}

  mdast-util-find-and-replace@3.0.2:
    resolution: {integrity: sha512-Tmd1Vg/m3Xz43afeNxDIhWRtFZgM2VLyaf4vSTYwudTyeuTneoL3qtWMA5jeLyz/O1vDJmmV4QuScFCA2tBPwg==}

  mdast-util-from-markdown@2.0.2:
    resolution: {integrity: sha512-uZhTV/8NBuw0WHkPTrCqDOl0zVe1BIng5ZtHoDk49ME1qqcjYmmLmOf0gELgcRMxN4w2iuIeVso5/6QymSrgmA==}

  mdast-util-gfm-autolink-literal@2.0.1:
    resolution: {integrity: sha512-5HVP2MKaP6L+G6YaxPNjuL0BPrq9orG3TsrZ9YXbA3vDw/ACI4MEsnoDpn6ZNm7GnZgtAcONJyPhOP8tNJQavQ==}

  mdast-util-gfm-footnote@2.1.0:
    resolution: {integrity: sha512-sqpDWlsHn7Ac9GNZQMeUzPQSMzR6Wv0WKRNvQRg0KqHh02fpTz69Qc1QSseNX29bhz1ROIyNyxExfawVKTm1GQ==}

  mdast-util-gfm-strikethrough@2.0.0:
    resolution: {integrity: sha512-mKKb915TF+OC5ptj5bJ7WFRPdYtuHv0yTRxK2tJvi+BDqbkiG7h7u/9SI89nRAYcmap2xHQL9D+QG/6wSrTtXg==}

  mdast-util-gfm-table@2.0.0:
    resolution: {integrity: sha512-78UEvebzz/rJIxLvE7ZtDd/vIQ0RHv+3Mh5DR96p7cS7HsBhYIICDBCu8csTNWNO6tBWfqXPWekRuj2FNOGOZg==}

  mdast-util-gfm-task-list-item@2.0.0:
    resolution: {integrity: sha512-IrtvNvjxC1o06taBAVJznEnkiHxLFTzgonUdy8hzFVeDun0uTjxxrRGVaNFqkU1wJR3RBPEfsxmU6jDWPofrTQ==}

  mdast-util-gfm@3.1.0:
    resolution: {integrity: sha512-0ulfdQOM3ysHhCJ1p06l0b0VKlhU0wuQs3thxZQagjcjPrlFRqY215uZGHHJan9GEAXd9MbfPjFJz+qMkVR6zQ==}

  mdast-util-mdx-expression@2.0.1:
    resolution: {integrity: sha512-J6f+9hUp+ldTZqKRSg7Vw5V6MqjATc+3E4gf3CFNcuZNWD8XdyI6zQ8GqH7f8169MM6P7hMBRDVGnn7oHB9kXQ==}

  mdast-util-mdx-jsx@3.2.0:
    resolution: {integrity: sha512-lj/z8v0r6ZtsN/cGNNtemmmfoLAFZnjMbNyLzBafjzikOM+glrjNHPlf6lQDOTccj9n5b0PPihEBbhneMyGs1Q==}

  mdast-util-mdx@3.0.0:
    resolution: {integrity: sha512-JfbYLAW7XnYTTbUsmpu0kdBUVe+yKVJZBItEjwyYJiDJuZ9w4eeaqks4HQO+R7objWgS2ymV60GYpI14Ug554w==}

  mdast-util-mdxjs-esm@2.0.1:
    resolution: {integrity: sha512-EcmOpxsZ96CvlP03NghtH1EsLtr0n9Tm4lPUJUBccV9RwUOneqSycg19n5HGzCf+10LozMRSObtVr3ee1WoHtg==}

  mdast-util-phrasing@4.1.0:
    resolution: {integrity: sha512-TqICwyvJJpBwvGAMZjj4J2n0X8QWp21b9l0o7eXyVJ25YNWYbJDVIyD1bZXE6WtV6RmKJVYmQAKWa0zWOABz2w==}

  mdast-util-to-hast@13.2.0:
    resolution: {integrity: sha512-QGYKEuUsYT9ykKBCMOEDLsU5JRObWQusAolFMeko/tYPufNkRffBAQjIE+99jbA87xv6FgmjLtwjh9wBWajwAA==}

  mdast-util-to-markdown@2.1.2:
    resolution: {integrity: sha512-xj68wMTvGXVOKonmog6LwyJKrYXZPvlwabaryTjLh9LuvovB/KAH+kvi8Gjj+7rJjsFi23nkUxRQv1KqSroMqA==}

  mdast-util-to-string@4.0.0:
    resolution: {integrity: sha512-0H44vDimn51F0YwvxSJSm0eCDOJTRlmN0R1yBh4HLj9wiV1Dn0QoXGbvFAWj2hSItVTlCmBF1hqKlIyUBVFLPg==}

  mdurl@2.0.0:
    resolution: {integrity: sha512-Lf+9+2r+Tdp5wXDXC4PcIBjTDtq4UKjCPMQhKIuzpJNW0b96kVqSwW0bT7FhRSfmAiFYgP+SCRvdrDozfh0U5w==}

  merge2@1.4.1:
    resolution: {integrity: sha512-8q7VEgMJW4J8tcfVPy8g09NcQwZdbwFEqhe/WZkoIzjn/3TGDwtOCYtXGxA3O8tPzpczCCDgv+P2P5y00ZJOOg==}
    engines: {node: '>= 8'}

  micromark-core-commonmark@2.0.2:
    resolution: {integrity: sha512-FKjQKbxd1cibWMM1P9N+H8TwlgGgSkWZMmfuVucLCHaYqeSvJ0hFeHsIa65pA2nYbes0f8LDHPMrd9X7Ujxg9w==}

  micromark-extension-directive@3.0.2:
    resolution: {integrity: sha512-wjcXHgk+PPdmvR58Le9d7zQYWy+vKEU9Se44p2CrCDPiLr2FMyiT4Fyb5UFKFC66wGB3kPlgD7q3TnoqPS7SZA==}

  micromark-extension-gfm-autolink-literal@2.1.0:
    resolution: {integrity: sha512-oOg7knzhicgQ3t4QCjCWgTmfNhvQbDDnJeVu9v81r7NltNCVmhPy1fJRX27pISafdjL+SVc4d3l48Gb6pbRypw==}

  micromark-extension-gfm-footnote@2.1.0:
    resolution: {integrity: sha512-/yPhxI1ntnDNsiHtzLKYnE3vf9JZ6cAisqVDauhp4CEHxlb4uoOTxOCJ+9s51bIB8U1N1FJ1RXOKTIlD5B/gqw==}

  micromark-extension-gfm-strikethrough@2.1.0:
    resolution: {integrity: sha512-ADVjpOOkjz1hhkZLlBiYA9cR2Anf8F4HqZUO6e5eDcPQd0Txw5fxLzzxnEkSkfnD0wziSGiv7sYhk/ktvbf1uw==}

  micromark-extension-gfm-table@2.1.1:
    resolution: {integrity: sha512-t2OU/dXXioARrC6yWfJ4hqB7rct14e8f7m0cbI5hUmDyyIlwv5vEtooptH8INkbLzOatzKuVbQmAYcbWoyz6Dg==}

  micromark-extension-gfm-tagfilter@2.0.0:
    resolution: {integrity: sha512-xHlTOmuCSotIA8TW1mDIM6X2O1SiX5P9IuDtqGonFhEK0qgRI4yeC6vMxEV2dgyr2TiD+2PQ10o+cOhdVAcwfg==}

  micromark-extension-gfm-task-list-item@2.1.0:
    resolution: {integrity: sha512-qIBZhqxqI6fjLDYFTBIa4eivDMnP+OZqsNwmQ3xNLE4Cxwc+zfQEfbs6tzAo2Hjq+bh6q5F+Z8/cksrLFYWQQw==}

  micromark-extension-gfm@3.0.0:
    resolution: {integrity: sha512-vsKArQsicm7t0z2GugkCKtZehqUm31oeGBV/KVSorWSy8ZlNAv7ytjFhvaryUiCUJYqs+NoE6AFhpQvBTM6Q4w==}

  micromark-extension-mdx-expression@3.0.0:
    resolution: {integrity: sha512-sI0nwhUDz97xyzqJAbHQhp5TfaxEvZZZ2JDqUo+7NvyIYG6BZ5CPPqj2ogUoPJlmXHBnyZUzISg9+oUmU6tUjQ==}

  micromark-extension-mdx-jsx@3.0.1:
    resolution: {integrity: sha512-vNuFb9czP8QCtAQcEJn0UJQJZA8Dk6DXKBqx+bg/w0WGuSxDxNr7hErW89tHUY31dUW4NqEOWwmEUNhjTFmHkg==}

  micromark-extension-mdx-md@2.0.0:
    resolution: {integrity: sha512-EpAiszsB3blw4Rpba7xTOUptcFeBFi+6PY8VnJ2hhimH+vCQDirWgsMpz7w1XcZE7LVrSAUGb9VJpG9ghlYvYQ==}

  micromark-extension-mdxjs-esm@3.0.0:
    resolution: {integrity: sha512-DJFl4ZqkErRpq/dAPyeWp15tGrcrrJho1hKK5uBS70BCtfrIFg81sqcTVu3Ta+KD1Tk5vAtBNElWxtAa+m8K9A==}

  micromark-extension-mdxjs@3.0.0:
    resolution: {integrity: sha512-A873fJfhnJ2siZyUrJ31l34Uqwy4xIFmvPY1oj+Ean5PHcPBYzEsvqvWGaWcfEIr11O5Dlw3p2y0tZWpKHDejQ==}

  micromark-factory-destination@2.0.1:
    resolution: {integrity: sha512-Xe6rDdJlkmbFRExpTOmRj9N3MaWmbAgdpSrBQvCFqhezUn4AHqJHbaEnfbVYYiexVSs//tqOdY/DxhjdCiJnIA==}

  micromark-factory-label@2.0.1:
    resolution: {integrity: sha512-VFMekyQExqIW7xIChcXn4ok29YE3rnuyveW3wZQWWqF4Nv9Wk5rgJ99KzPvHjkmPXF93FXIbBp6YdW3t71/7Vg==}

  micromark-factory-mdx-expression@2.0.2:
    resolution: {integrity: sha512-5E5I2pFzJyg2CtemqAbcyCktpHXuJbABnsb32wX2U8IQKhhVFBqkcZR5LRm1WVoFqa4kTueZK4abep7wdo9nrw==}

  micromark-factory-space@2.0.1:
    resolution: {integrity: sha512-zRkxjtBxxLd2Sc0d+fbnEunsTj46SWXgXciZmHq0kDYGnck/ZSGj9/wULTV95uoeYiK5hRXP2mJ98Uo4cq/LQg==}

  micromark-factory-title@2.0.1:
    resolution: {integrity: sha512-5bZ+3CjhAd9eChYTHsjy6TGxpOFSKgKKJPJxr293jTbfry2KDoWkhBb6TcPVB4NmzaPhMs1Frm9AZH7OD4Cjzw==}

  micromark-factory-whitespace@2.0.1:
    resolution: {integrity: sha512-Ob0nuZ3PKt/n0hORHyvoD9uZhr+Za8sFoP+OnMcnWK5lngSzALgQYKMr9RJVOWLqQYuyn6ulqGWSXdwf6F80lQ==}

  micromark-util-character@2.1.1:
    resolution: {integrity: sha512-wv8tdUTJ3thSFFFJKtpYKOYiGP2+v96Hvk4Tu8KpCAsTMs6yi+nVmGh1syvSCsaxz45J6Jbw+9DD6g97+NV67Q==}

  micromark-util-chunked@2.0.1:
    resolution: {integrity: sha512-QUNFEOPELfmvv+4xiNg2sRYeS/P84pTW0TCgP5zc9FpXetHY0ab7SxKyAQCNCc1eK0459uoLI1y5oO5Vc1dbhA==}

  micromark-util-classify-character@2.0.1:
    resolution: {integrity: sha512-K0kHzM6afW/MbeWYWLjoHQv1sgg2Q9EccHEDzSkxiP/EaagNzCm7T/WMKZ3rjMbvIpvBiZgwR3dKMygtA4mG1Q==}

  micromark-util-combine-extensions@2.0.1:
    resolution: {integrity: sha512-OnAnH8Ujmy59JcyZw8JSbK9cGpdVY44NKgSM7E9Eh7DiLS2E9RNQf0dONaGDzEG9yjEl5hcqeIsj4hfRkLH/Bg==}

  micromark-util-decode-numeric-character-reference@2.0.2:
    resolution: {integrity: sha512-ccUbYk6CwVdkmCQMyr64dXz42EfHGkPQlBj5p7YVGzq8I7CtjXZJrubAYezf7Rp+bjPseiROqe7G6foFd+lEuw==}

  micromark-util-decode-string@2.0.1:
    resolution: {integrity: sha512-nDV/77Fj6eH1ynwscYTOsbK7rR//Uj0bZXBwJZRfaLEJ1iGBR6kIfNmlNqaqJf649EP0F3NWNdeJi03elllNUQ==}

  micromark-util-encode@2.0.1:
    resolution: {integrity: sha512-c3cVx2y4KqUnwopcO9b/SCdo2O67LwJJ/UyqGfbigahfegL9myoEFoDYZgkT7f36T0bLrM9hZTAaAyH+PCAXjw==}

  micromark-util-events-to-acorn@2.0.2:
    resolution: {integrity: sha512-Fk+xmBrOv9QZnEDguL9OI9/NQQp6Hz4FuQ4YmCb/5V7+9eAh1s6AYSvL20kHkD67YIg7EpE54TiSlcsf3vyZgA==}

  micromark-util-html-tag-name@2.0.1:
    resolution: {integrity: sha512-2cNEiYDhCWKI+Gs9T0Tiysk136SnR13hhO8yW6BGNyhOC4qYFnwF1nKfD3HFAIXA5c45RrIG1ub11GiXeYd1xA==}

  micromark-util-normalize-identifier@2.0.1:
    resolution: {integrity: sha512-sxPqmo70LyARJs0w2UclACPUUEqltCkJ6PhKdMIDuJ3gSf/Q+/GIe3WKl0Ijb/GyH9lOpUkRAO2wp0GVkLvS9Q==}

  micromark-util-resolve-all@2.0.1:
    resolution: {integrity: sha512-VdQyxFWFT2/FGJgwQnJYbe1jjQoNTS4RjglmSjTUlpUMa95Htx9NHeYW4rGDJzbjvCsl9eLjMQwGeElsqmzcHg==}

  micromark-util-sanitize-uri@2.0.1:
    resolution: {integrity: sha512-9N9IomZ/YuGGZZmQec1MbgxtlgougxTodVwDzzEouPKo3qFWvymFHWcnDi2vzV1ff6kas9ucW+o3yzJK9YB1AQ==}

  micromark-util-subtokenize@2.0.4:
    resolution: {integrity: sha512-N6hXjrin2GTJDe3MVjf5FuXpm12PGm80BrUAeub9XFXca8JZbP+oIwY4LJSVwFUCL1IPm/WwSVUN7goFHmSGGQ==}

  micromark-util-symbol@2.0.1:
    resolution: {integrity: sha512-vs5t8Apaud9N28kgCrRUdEed4UJ+wWNvicHLPxCa9ENlYuAY31M0ETy5y1vA33YoNPDFTghEbnh6efaE8h4x0Q==}

  micromark-util-types@2.0.1:
    resolution: {integrity: sha512-534m2WhVTddrcKVepwmVEVnUAmtrx9bfIjNoQHRqfnvdaHQiFytEhJoTgpWJvDEXCO5gLTQh3wYC1PgOJA4NSQ==}

  micromark@4.0.1:
    resolution: {integrity: sha512-eBPdkcoCNvYcxQOAKAlceo5SNdzZWfF+FcSupREAzdAh9rRmE239CEQAiTwIgblwnoM8zzj35sZ5ZwvSEOF6Kw==}

  micromatch@4.0.8:
    resolution: {integrity: sha512-PXwfBhYu0hBCPw8Dn0E+WDYb7af3dSLVWKi3HGv84IdF4TyFoC0ysxFd0Goxw7nSv4T/PzEJQxsYsEiFCKo2BA==}
    engines: {node: '>=8.6'}

  mimic-fn@2.1.0:
    resolution: {integrity: sha512-OqbOk5oEQeAZ8WXWydlu9HJjz9WVdEIvamMCcXmuqUYjTknH/sqsWvhQ3vgwKFRR1HpjvNBKQ37nbJgYzGqGcg==}
    engines: {node: '>=6'}

  mimic-response@3.1.0:
    resolution: {integrity: sha512-z0yWI+4FDrrweS8Zmt4Ej5HdJmky15+L2e6Wgn3+iK5fWzb6T3fhNFq2+MeTRb064c6Wr4N/wv0DzQTjNzHNGQ==}
    engines: {node: '>=10'}

  minimatch@10.0.1:
    resolution: {integrity: sha512-ethXTt3SGGR+95gudmqJ1eNhRO7eGEGIgYA9vnPatK4/etz2MEVDno5GMCibdMTuBMyElzIlgxMna3K94XDIDQ==}
    engines: {node: 20 || >=22}

  minimatch@9.0.5:
    resolution: {integrity: sha512-G6T0ZX48xgozx7587koeX9Ys2NYy6Gmv//P89sEte9V9whIapMNF4idKxnW2QtCcLiTWlb/wfCabAtAFWhhBow==}
    engines: {node: '>=16 || 14 >=14.17'}

  minimist@1.2.8:
    resolution: {integrity: sha512-2yyAR8qBkN3YuheJanUpWC5U3bb5osDywNB8RzDVlDwDHbocAJveqqj1u8+SVD7jkWT4yvsHCpWqqWqAxb0zCA==}

  minipass@7.1.2:
    resolution: {integrity: sha512-qOOzS1cBTWYF4BH8fVePDBOO9iptMnGUEZwNc/cMWnTV2nVLZ7VoNWEPHkYczZA0pdoA7dl6e7FL659nX9S2aw==}
    engines: {node: '>=16 || 14 >=14.17'}

  mkdirp-classic@0.5.3:
    resolution: {integrity: sha512-gKLcREMhtuZRwRAfqP3RFW+TK4JqApVBtOIftVgjuABpAtpxhPGaDcfvbhNvD0B8iD1oUr/txX35NjcaY6Ns/A==}

  mlly@1.7.4:
    resolution: {integrity: sha512-qmdSIPC4bDJXgZTCR7XosJiNKySV7O215tsPtDN9iEO/7q/76b/ijtgRu/+epFXSJhijtTCCGp3DWS549P3xKw==}

  monaco-editor@0.52.2:
    resolution: {integrity: sha512-GEQWEZmfkOGLdd3XK8ryrfWz3AIP8YymVXiPHEdewrUq7mh0qrKrfHLNCXcbB6sTnMLnOZ3ztSiKcciFUkIJwQ==}

  moo@0.5.2:
    resolution: {integrity: sha512-iSAJLHYKnX41mKcJKjqvnAN9sf0LMDTXDEvFv+ffuRR9a1MIuXLjMNL6EsnDHSkKLTWNqQQ5uo61P4EbU4NU+Q==}

  motion-dom@12.4.5:
    resolution: {integrity: sha512-Q2xmhuyYug1CGTo0jdsL05EQ4RhIYXlggFS/yPhQQRNzbrhjKQ1tbjThx5Plv68aX31LsUQRq4uIkuDxdO5vRQ==}

  motion-utils@12.0.0:
    resolution: {integrity: sha512-MNFiBKbbqnmvOjkPyOKgHUp3Q6oiokLkI1bEwm5QA28cxMZrv0CbbBGDNmhF6DIXsi1pCQBSs0dX8xjeER1tmA==}

  motion@12.4.5:
    resolution: {integrity: sha512-z6fue+RKrOnj/5usGuteIuKHQs+89lOUpTLCwBrk9nl0/GcCDZQZevVan38DhTbru9k2aWH8eyY9qU/qnvUz8g==}
    peerDependencies:
      '@emotion/is-prop-valid': '*'
      react: ^18.0.0 || ^19.0.0
      react-dom: ^18.0.0 || ^19.0.0
    peerDependenciesMeta:
      '@emotion/is-prop-valid':
        optional: true
      react:
        optional: true
      react-dom:
        optional: true

  mrmime@2.0.1:
    resolution: {integrity: sha512-Y3wQdFg2Va6etvQ5I82yUhGdsKrcYox6p7FfL1LbK2J4V01F9TGlepTIhnK24t7koZibmg82KGglhA1XK5IsLQ==}
    engines: {node: '>=10'}

  ms@2.1.3:
    resolution: {integrity: sha512-6FlzubTLZG3J2a/NVCAleEhjzq5oxgHyaCU9yYXvcLsvoVaHJq/s5xXI6/XXP6tz7R9xAOtHnSO/tXtF3WRTlA==}

  muggle-string@0.4.1:
    resolution: {integrity: sha512-VNTrAak/KhO2i8dqqnqnAHOa3cYBwXEZe9h+D5h/1ZqFSTEFHdM65lR7RoIqq3tBBYavsOXV84NoHXZ0AkPyqQ==}

  mz@2.7.0:
    resolution: {integrity: sha512-z81GNO7nnYMEhrGh9LeymoE4+Yr0Wn5McHIZMK5cfQCl+NDX08sCZgUc9/6MHni9IWuFLm1Z3HTCXu2z9fN62Q==}

  nanoid@3.3.8:
    resolution: {integrity: sha512-WNLf5Sd8oZxOm+TzppcYk8gVOgP+l58xNy58D0nbUnOxOWRWvlcCV4kUF7ltmI6PsrLl/BgKEyS4mqsGChFN0w==}
    engines: {node: ^10 || ^12 || ^13.7 || ^14 || >=15.0.1}
    hasBin: true

  napi-build-utils@2.0.0:
    resolution: {integrity: sha512-GEbrYkbfF7MoNaoh2iGG84Mnf/WZfB0GdGEsM8wz7Expx/LlWf5U8t9nvJKXSp3qr5IsEbK04cBGhol/KwOsWA==}

  nearley@2.20.1:
    resolution: {integrity: sha512-+Mc8UaAebFzgV+KpI5n7DasuuQCHA89dmwm7JXw3TV43ukfNQ9DnBH3Mdb2g/I4Fdxc26pwimBWvjIw0UAILSQ==}
    hasBin: true

  neotraverse@0.6.18:
    resolution: {integrity: sha512-Z4SmBUweYa09+o6pG+eASabEpP6QkQ70yHj351pQoEXIs8uHbaU2DWVmzBANKgflPa47A50PtB2+NgRpQvr7vA==}
    engines: {node: '>= 10'}

  nlcst-to-string@4.0.0:
    resolution: {integrity: sha512-YKLBCcUYKAg0FNlOBT6aI91qFmSiFKiluk655WzPF+DDMA02qIyy8uiRqI8QXtcFpEvll12LpL5MXqEmAZ+dcA==}

  node-abi@3.74.0:
    resolution: {integrity: sha512-c5XK0MjkGBrQPGYG24GBADZud0NCbznxNx0ZkS+ebUTrmV1qTDxPxSL8zEAPURXSbLRWVexxmP4986BziahL5w==}
    engines: {node: '>=10'}

  node-addon-api@6.1.0:
    resolution: {integrity: sha512-+eawOlIgy680F0kBzPUNFhMZGtJ1YmqM6l4+Crf4IkImjYrO/mqPwRMh352g23uIaQKFItcQ64I7KMaJxHgAVA==}

  node-fetch-native@1.6.6:
    resolution: {integrity: sha512-8Mc2HhqPdlIfedsuZoc3yioPuzp6b+L5jRCRY1QzuWZh2EGJVQrGppC6V6cF0bLdbW0+O2YpqCA25aF/1lvipQ==}

  node-mock-http@1.0.0:
    resolution: {integrity: sha512-0uGYQ1WQL1M5kKvGRXWQ3uZCHtLTO8hln3oBjIusM75WoesZ909uQJs/Hb946i2SS+Gsrhkaa6iAO17jRIv6DQ==}

  node-releases@2.0.19:
    resolution: {integrity: sha512-xxOWJsBKtzAq7DY0J+DTzuz58K8e7sJbdgwkbMWQe8UYB6ekmsQ45q0M/tJDsGaZmbC+l7n57UV8Hl5tHxO9uw==}

  normalize-path@3.0.0:
    resolution: {integrity: sha512-6eZs5Ls3WtCisHWp9S2GUy8dqkpGi4BVSz3GaqiE6ezub0512ESztXUwUB6C6IKbQkY2Pnb/mD4WYojCRwcwLA==}
    engines: {node: '>=0.10.0'}

  normalize-range@0.1.2:
    resolution: {integrity: sha512-bdok/XvKII3nUpklnV6P2hxtMNrCboOjAcyBuQnWEhO665FwrSNRxU+AqpsyvO6LgGYPspN+lu5CLtw4jPRKNA==}
    engines: {node: '>=0.10.0'}

  npm-run-path@6.0.0:
    resolution: {integrity: sha512-9qny7Z9DsQU8Ou39ERsPU4OZQlSTP47ShQzuKZ6PRXpYLtIFgl/DEBYEXKlvcEa+9tHVcK8CF81Y2V72qaZhWA==}
    engines: {node: '>=18'}

  nth-check@2.1.1:
    resolution: {integrity: sha512-lqjrjmaOoAnWfMmBPL+XNnynZh2+swxiX3WUE0s4yEHI6m+AwrK2UZOimIRl3X/4QctVqS8AiZjFqyOGrMXb/w==}

  object-assign@4.1.1:
    resolution: {integrity: sha512-rJgTQnkUnH1sFw8yT6VSU3zD3sWmu6sZhIseY8VX+GRu3P6F7Fu+JNDoXfklElbLJSnc3FUQHVe4cU5hj+BcUg==}
    engines: {node: '>=0.10.0'}

  object-hash@3.0.0:
    resolution: {integrity: sha512-RSn9F68PjH9HqtltsSnqYC1XXoWe9Bju5+213R98cNGttag9q9yAOTzdbsqvIa7aNm5WffBZFpWYr2aWrklWAw==}
    engines: {node: '>= 6'}

  ofetch@1.4.1:
    resolution: {integrity: sha512-QZj2DfGplQAr2oj9KzceK9Hwz6Whxazmn85yYeVuS3u9XTMOGMRx0kO95MQ+vLsj/S/NwBDMMLU5hpxvI6Tklw==}

  ohash@1.1.4:
    resolution: {integrity: sha512-FlDryZAahJmEF3VR3w1KogSEdWX3WhA5GPakFx4J81kEAiHyLMpdLLElS8n8dfNadMgAne/MywcvmogzscVt4g==}

  once@1.4.0:
    resolution: {integrity: sha512-lNaJgI+2Q5URQBkccEKHTQOPaXdUxnZZElQTZY0MFUAuaEqe1E+Nyvgdz/aIyNi6Z9MzO5dv1H8n58/GELp3+w==}

  onetime@5.1.2:
    resolution: {integrity: sha512-kbpaSSGJTWdAY5KPVeMOKXSrPtr8C8C7wodJbcsd51jRnmD+GZu8Y0VoU6Dm5Z4vWr0Ig/1NKuWRKf7j5aaYSg==}
    engines: {node: '>=6'}

  oniguruma-to-es@2.3.0:
    resolution: {integrity: sha512-bwALDxriqfKGfUufKGGepCzu9x7nJQuoRoAFp4AnwehhC2crqrDIAP/uN2qdlsAvSMpeRC3+Yzhqc7hLmle5+g==}

  ora@5.4.1:
    resolution: {integrity: sha512-5b6Y85tPxZZ7QytO+BQzysW31HJku27cRIlkbAXaNx+BdcVi+LlRFmVXzeF6a7JCwJpyw5c4b+YSVImQIrBpuQ==}
    engines: {node: '>=10'}

  p-limit@2.3.0:
    resolution: {integrity: sha512-//88mFWSJx8lxCzwdAABTJL2MyWB12+eIY7MDL2SqLmAkeKU9qxRvWuSyTjm3FUmpBEMuFfckAIqEaVGUDxb6w==}
    engines: {node: '>=6'}

  p-limit@6.2.0:
    resolution: {integrity: sha512-kuUqqHNUqoIWp/c467RI4X6mmyuojY5jGutNU0wVTmEOOfcuwLqyMVoAi9MKi2Ak+5i9+nhmrK4ufZE8069kHA==}
    engines: {node: '>=18'}

  p-locate@4.1.0:
    resolution: {integrity: sha512-R79ZZ/0wAxKGu3oYMlz8jy/kbhsNrS7SKZ7PxEHBgJ5+F2mtFW2fK2cOtBh1cHYkQsbzFV7I+EoRKe6Yt0oK7A==}
    engines: {node: '>=8'}

  p-queue@8.1.0:
    resolution: {integrity: sha512-mxLDbbGIBEXTJL0zEx8JIylaj3xQ7Z/7eEVjcF9fJX4DBiH9oqe+oahYnlKKxm0Ci9TlWTyhSHgygxMxjIB2jw==}
    engines: {node: '>=18'}

  p-timeout@6.1.4:
    resolution: {integrity: sha512-MyIV3ZA/PmyBN/ud8vV9XzwTrNtR4jFrObymZYnZqMmW0zA8Z17vnT0rBgFE/TlohB+YCHqXMgZzb3Csp49vqg==}
    engines: {node: '>=14.16'}

  p-try@2.2.0:
    resolution: {integrity: sha512-R4nPAVTAU0B9D35/Gk3uJf/7XYbQcyohSKdvAxIRSNghFl4e71hVoGnBNQz9cWaXxO2I10KTC+3jMdvvoKw6dQ==}
    engines: {node: '>=6'}

  package-json-from-dist@1.0.1:
    resolution: {integrity: sha512-UEZIS3/by4OC8vL3P2dTXRETpebLI2NiI5vIrjaD/5UtrkFX/tNbwjTSRAGC/+7CAo2pIcBaRgWmcBBHcsaCIw==}

  pagefind@1.3.0:
    resolution: {integrity: sha512-8KPLGT5g9s+olKMRTU9LFekLizkVIu9tes90O1/aigJ0T5LmyPqTzGJrETnSw3meSYg58YH7JTzhTTW/3z6VAw==}
    hasBin: true

  parse-entities@4.0.2:
    resolution: {integrity: sha512-GG2AQYWoLgL877gQIKeRPGO1xF9+eG1ujIb5soS5gPvLQ1y2o8FL90w2QWNdf9I361Mpp7726c+lj3U0qK1uGw==}

  parse-latin@7.0.0:
    resolution: {integrity: sha512-mhHgobPPua5kZ98EF4HWiH167JWBfl4pvAIXXdbaVohtK7a6YBOy56kvhCqduqyo/f3yrHFWmqmiMg/BkBkYYQ==}

  parse-ms@4.0.0:
    resolution: {integrity: sha512-TXfryirbmq34y8QBwgqCVLi+8oA3oWx2eAnSn62ITyEhEYaWRlVZ2DvMM9eZbMs/RfxPu/PK/aBLyGj4IrqMHw==}
    engines: {node: '>=18'}

  parse5@7.2.1:
    resolution: {integrity: sha512-BuBYQYlv1ckiPdQi/ohiivi9Sagc9JG+Ozs0r7b/0iK3sKmrb0b9FdWdBbOdx6hBCM/F9Ir82ofnBhtZOjCRPQ==}

  path-browserify@1.0.1:
    resolution: {integrity: sha512-b7uo2UCUOYZcnF/3ID0lulOJi/bafxa1xPe7ZPsammBSpjSWQkjNxlt635YGS2MiR9GjvuXCtz2emr3jbsz98g==}

  path-exists@4.0.0:
    resolution: {integrity: sha512-ak9Qy5Q7jYb2Wwcey5Fpvg2KoAc/ZIhLSLOSBmRmygPsGwkVVt0fZa0qrtMz+m6tJTAHfZQ8FnmB4MG4LWy7/w==}
    engines: {node: '>=8'}

  path-key@3.1.1:
    resolution: {integrity: sha512-ojmeN0qd+y0jszEtoY48r0Peq5dwMEkIlCOu6Q5f41lfkswXuKtYrhgoTpLnyIcHm24Uhqx+5Tqm2InSwLhE6Q==}
    engines: {node: '>=8'}

  path-key@4.0.0:
    resolution: {integrity: sha512-haREypq7xkM7ErfgIyA0z+Bj4AGKlMSdlQE2jvJo6huWD1EdkKYV+G/T4nq0YEF2vgTT8kqMFKo1uHn950r4SQ==}
    engines: {node: '>=12'}

  path-parse@1.0.7:
    resolution: {integrity: sha512-LDJzPVEEEPR+y48z93A0Ed0yXb8pAByGWo/k5YYdYgpY2/2EsOsksJrq7lOHxryrVOn1ejG6oAp8ahvOIQD8sw==}

  path-scurry@1.11.1:
    resolution: {integrity: sha512-Xa4Nw17FS9ApQFJ9umLiJS4orGjm7ZzwUrwamcGQuHSzDyth9boKDaycYdDcZDuqYATXw4HFXgaqWTctW/v1HA==}
    engines: {node: '>=16 || 14 >=14.18'}

  path-scurry@2.0.0:
    resolution: {integrity: sha512-ypGJsmGtdXUOeM5u93TyeIEfEhM6s+ljAhrk5vAvSx8uyY/02OvrZnA0YNGUrPXfpJMgI1ODd3nwz8Npx4O4cg==}
    engines: {node: 20 || >=22}

  pathe@2.0.3:
    resolution: {integrity: sha512-WUjGcAqP1gQacoQe+OBJsFA7Ld4DyXuUIjZ5cc75cLHvJ7dtNsTugphxIADwspS+AraAUePCKrSVtPLFj/F88w==}

  pathval@2.0.0:
    resolution: {integrity: sha512-vE7JKRyES09KiunauX7nd2Q9/L7lhok4smP9RZTDeD4MVs72Dp2qNFVz39Nz5a0FVEW0BJR6C0DYrq6unoziZA==}
    engines: {node: '>= 14.16'}

  picocolors@1.1.1:
    resolution: {integrity: sha512-xceH2snhtb5M9liqDsmEw56le376mTZkEX/jEb/RxNFyegNul7eNslCXP9FDj/Lcu0X8KEyMceP2ntpaHrDEVA==}

  picomatch@2.3.1:
    resolution: {integrity: sha512-JU3teHTNjmE2VCGFzuY8EXzCDVwEqB2a8fsIvwaStHhAWJEeVd1o1QD80CU6+ZdEXXSLbSsuLwJjkCBWqRQUVA==}
    engines: {node: '>=8.6'}

  picomatch@4.0.2:
    resolution: {integrity: sha512-M7BAV6Rlcy5u+m6oPhAPFgJTzAioX/6B0DxyvDlo9l8+T3nLKbrczg2WLUyzd45L8RqfUMyGPzekbMvX2Ldkwg==}
    engines: {node: '>=12'}

  pify@2.3.0:
    resolution: {integrity: sha512-udgsAY+fTnvv7kI7aaxbqwWNb0AHiB0qBO89PZKPkoTmGOgdbrHDKD+0B2X4uTfJ/FT1R09r9gTsjUjNJotuog==}
    engines: {node: '>=0.10.0'}

  pify@4.0.1:
    resolution: {integrity: sha512-uB80kBFb/tfd68bVleG9T5GGsGPjJrLAUpR5PZIrhBnIaRTQRjqdJSsIKkOP6OAIFbj7GOrcudc5pNjZ+geV2g==}
    engines: {node: '>=6'}

  pirates@4.0.6:
    resolution: {integrity: sha512-saLsH7WeYYPiD25LDuLRRY/i+6HaPYr6G1OUlN39otzkSTxKnubR9RTxS3/Kk50s1g2JTgFwWQDQyplC5/SHZg==}
    engines: {node: '>= 6'}

  pkg-dir@4.2.0:
    resolution: {integrity: sha512-HRDzbaKjC+AOWVXxAU/x54COGeIv9eb+6CkDSQoNTt4XyWoIJvuPsXizxu/Fr23EiekbtZwmh1IcIG/l/a10GQ==}
    engines: {node: '>=8'}

  pkg-pr-new@0.0.39:
    resolution: {integrity: sha512-ItcsHK+4uO0qmjK4RNs6vTWv3xFhbPZd5U6RoYbxRURWNZfH7KvpyqRzaw4GR7de/IjkdHVZHCzQkjnp3VOVdg==}
    hasBin: true

  pkg-types@1.3.1:
    resolution: {integrity: sha512-/Jm5M4RvtBFVkKWRu2BLUTNP8/M2a+UwuAX+ae4770q1qVGtfjG+WTCupoZixokjmHiry8uI+dlY8KXYV5HVVQ==}

  postcss-import@15.1.0:
    resolution: {integrity: sha512-hpr+J05B2FVYUAXHeK1YyI267J/dDDhMU6B6civm8hSY1jYJnBXxzKDKDswzJmtLHryrjhnDjqqp/49t8FALew==}
    engines: {node: '>=14.0.0'}
    peerDependencies:
      postcss: ^8.0.0

  postcss-js@4.0.1:
    resolution: {integrity: sha512-dDLF8pEO191hJMtlHFPRa8xsizHaM82MLfNkUHdUtVEV3tgTp5oj+8qbEqYM57SLfc74KSbw//4SeJma2LRVIw==}
    engines: {node: ^12 || ^14 || >= 16}
    peerDependencies:
      postcss: ^8.4.21

  postcss-load-config@4.0.2:
    resolution: {integrity: sha512-bSVhyJGL00wMVoPUzAVAnbEoWyqRxkjv64tUl427SKnPrENtq6hJwUojroMz2VB+Q1edmi4IfrAPpami5VVgMQ==}
    engines: {node: '>= 14'}
    peerDependencies:
      postcss: '>=8.0.9'
      ts-node: '>=9.0.0'
    peerDependenciesMeta:
      postcss:
        optional: true
      ts-node:
        optional: true

  postcss-load-config@6.0.1:
    resolution: {integrity: sha512-oPtTM4oerL+UXmx+93ytZVN82RrlY/wPUV8IeDxFrzIjXOLF1pN+EmKPLbubvKHT2HC20xXsCAH2Z+CKV6Oz/g==}
    engines: {node: '>= 18'}
    peerDependencies:
      jiti: '>=1.21.0'
      postcss: '>=8.0.9'
      tsx: ^4.8.1
      yaml: ^2.4.2
    peerDependenciesMeta:
      jiti:
        optional: true
      postcss:
        optional: true
      tsx:
        optional: true
      yaml:
        optional: true

  postcss-nested@6.2.0:
    resolution: {integrity: sha512-HQbt28KulC5AJzG+cZtj9kvKB93CFCdLvog1WFLf1D+xmMvPGlBstkpTEZfK5+AN9hfJocyBFCNiqyS48bpgzQ==}
    engines: {node: '>=12.0'}
    peerDependencies:
      postcss: ^8.2.14

  postcss-selector-parser@6.1.2:
    resolution: {integrity: sha512-Q8qQfPiZ+THO/3ZrOrO0cJJKfpYCagtMUkXbnEfmgUjwXg6z/WBeOyS9APBBPCTSiDV+s4SwQGu8yFsiMRIudg==}
    engines: {node: '>=4'}

  postcss-value-parser@4.2.0:
    resolution: {integrity: sha512-1NNCs6uurfkVbeXG4S8JFT9t19m45ICnif8zWLd5oPSZ50QnwMfK+H3jv408d4jw/7Bttv5axS5IiHoLaVNHeQ==}

  postcss@8.5.2:
    resolution: {integrity: sha512-MjOadfU3Ys9KYoX0AdkBlFEF1Vx37uCCeN4ZHnmwm9FfpbsGWMZeBLMmmpY+6Ocqod7mkdZ0DT31OlbsFrLlkA==}
    engines: {node: ^10 || ^12 || >=14}

  prebuild-install@7.1.3:
    resolution: {integrity: sha512-8Mf2cbV7x1cXPUILADGI3wuhfqWvtiLA1iclTDbFRZkgRQS0NqsPZphna9V+HyTEadheuPmjaJMsbzKQFOzLug==}
    engines: {node: '>=10'}
    hasBin: true

  preferred-pm@4.1.1:
    resolution: {integrity: sha512-rU+ZAv1Ur9jAUZtGPebQVQPzdGhNzaEiQ7VL9+cjsAWPHFYOccNXPNiev1CCDSOg/2j7UujM7ojNhpkuILEVNQ==}
    engines: {node: '>=18.12'}

  prettier@2.8.7:
    resolution: {integrity: sha512-yPngTo3aXUUmyuTjeTUT75txrf+aMh9FiD7q9ZE/i6r0bPb22g4FsE6Y338PQX1bmfy08i9QQCB7/rcUAVntfw==}
    engines: {node: '>=10.13.0'}
    hasBin: true

  pretty-ms@9.2.0:
    resolution: {integrity: sha512-4yf0QO/sllf/1zbZWYnvWw3NxCQwLXKzIj0G849LSufP15BXKM0rbD2Z3wVnkMfjdn/CB0Dpp444gYAACdsplg==}
    engines: {node: '>=18'}

  prismjs@1.29.0:
    resolution: {integrity: sha512-Kx/1w86q/epKcmte75LNrEoT+lX8pBpavuAbvJWRXar7Hz8jrtF+e3vY751p0R8H9HdArwaCTNDDzHg/ScJK1Q==}
    engines: {node: '>=6'}

  prompts@2.4.2:
    resolution: {integrity: sha512-NxNv/kLguCA7p3jE8oL2aEBsrJWgAakBpgmgK6lpPWV+WuOmY6r2/zbAVnP+T8bQlA0nzHXSJSJW0Hq7ylaD2Q==}
    engines: {node: '>= 6'}

  property-information@6.5.0:
    resolution: {integrity: sha512-PgTgs/BlvHxOu8QuEN7wi5A0OmXaBcHpmCSTehcs6Uuu9IkDIEo13Hy7n898RHfrQ49vKCoGeWZSaAK01nwVig==}

  pump@3.0.2:
    resolution: {integrity: sha512-tUPXtzlGM8FE3P0ZL6DVs/3P58k9nk8/jZeQCurTJylQA8qFYzHFfhBJkuqyE0FifOsQ0uKWekiZ5g8wtr28cw==}

  punycode.js@2.3.1:
    resolution: {integrity: sha512-uxFIHU0YlHYhDQtV4R9J6a52SLx28BCjT+4ieh7IGbgwVJWO+km431c4yRlREUAsAmt/uMjQUyQHNEPf0M39CA==}
    engines: {node: '>=6'}

  punycode@2.3.1:
    resolution: {integrity: sha512-vYt7UD1U9Wg6138shLtLOvdAu+8DsC/ilFtEVHcH+wydcSpNE20AfSOduf6MkRFahL5FY7X1oU7nKVZFtfq8Fg==}
    engines: {node: '>=6'}

  query-registry@3.0.1:
    resolution: {integrity: sha512-M9RxRITi2mHMVPU5zysNjctUT8bAPx6ltEXo/ir9+qmiM47Y7f0Ir3+OxUO5OjYAWdicBQRew7RtHtqUXydqlg==}
    engines: {node: '>=20'}

  query-string@9.1.1:
    resolution: {integrity: sha512-MWkCOVIcJP9QSKU52Ngow6bsAWAPlPK2MludXvcrS2bGZSl+T1qX9MZvRIkqUIkGLJquMJHWfsT6eRqUpp4aWg==}
    engines: {node: '>=18'}

  queue-microtask@1.2.3:
    resolution: {integrity: sha512-NuaNSa6flKT5JaSYQzJok04JzTL1CA6aGhv5rfLW3PgqA+M2ChpZQnAC8h8i4ZFkBS8X5RqkDBHA7r4hej3K9A==}

  quick-lru@7.0.0:
    resolution: {integrity: sha512-MX8gB7cVYTrYcFfAnfLlhRd0+Toyl8yX8uBx1MrX7K0jegiz9TumwOK27ldXrgDlHRdVi+MqU9Ssw6dr4BNreg==}
    engines: {node: '>=18'}

  radix3@1.1.2:
    resolution: {integrity: sha512-b484I/7b8rDEdSDKckSSBA8knMpcdsXudlE/LNL639wFoHKwLbEkQFZHWEYwDC0wa0FKUcCY+GAF73Z7wxNVFA==}

  railroad-diagrams@1.0.0:
    resolution: {integrity: sha512-cz93DjNeLY0idrCNOH6PviZGRN9GJhsdm9hpn1YCS879fj4W+x5IFJhhkRZcwVgMmFF7R82UA/7Oh+R8lLZg6A==}

  randexp@0.4.6:
    resolution: {integrity: sha512-80WNmd9DA0tmZrw9qQa62GPPWfuXJknrmVmLcxvq4uZBdYqb1wYoKTmnlGUchvVWe0XiLupYkBoXVOxz3C8DYQ==}
    engines: {node: '>=0.12'}

  rc@1.2.8:
    resolution: {integrity: sha512-y3bGgqKj3QBdxLbLkomlohkvsA8gdAiUQlSBJnBhfn+BPxg4bc62d8TcBW15wavDfgexCgccckhcZvywyQYPOw==}
    hasBin: true

  react-dom@18.3.1:
    resolution: {integrity: sha512-5m4nQKp+rZRb09LNH59GM4BxTh9251/ylbKIbpe7TpGxfJ+9kv6BLkLBXIjjspbgbnIBNqlI23tRnTWT0snUIw==}
    peerDependencies:
      react: ^18.3.1

  react-refresh@0.14.2:
    resolution: {integrity: sha512-jCvmsr+1IUSMUyzOkRcvnVbX3ZYC6g9TDrDbFuFmRDq7PD4yaGbLKNQL6k2jnArV8hjYxh7hVhAZB6s9HDGpZA==}
    engines: {node: '>=0.10.0'}

  react-remove-scroll-bar@2.3.8:
    resolution: {integrity: sha512-9r+yi9+mgU33AKcj6IbT9oRCO78WriSj6t/cF8DWBZJ9aOGPOTEDvdUDz1FwKim7QXWwmHqtdHnRJfhAxEG46Q==}
    engines: {node: '>=10'}
    peerDependencies:
      '@types/react': '*'
      react: ^16.8.0 || ^17.0.0 || ^18.0.0 || ^19.0.0
    peerDependenciesMeta:
      '@types/react':
        optional: true

  react-remove-scroll@2.6.3:
    resolution: {integrity: sha512-pnAi91oOk8g8ABQKGF5/M9qxmmOPxaAnopyTHYfqYEwJhyFrbbBtHuSgtKEoH0jpcxx5o3hXqH1mNd9/Oi+8iQ==}
    engines: {node: '>=10'}
    peerDependencies:
      '@types/react': '*'
      react: ^16.8.0 || ^17.0.0 || ^18.0.0 || ^19.0.0 || ^19.0.0-rc
    peerDependenciesMeta:
      '@types/react':
        optional: true

  react-style-singleton@2.2.3:
    resolution: {integrity: sha512-b6jSvxvVnyptAiLjbkWLE/lOnR4lfTtDAl+eUC7RZy+QQWc6wRzIV2CE6xBuMmDxc2qIihtDCZD5NPOFl7fRBQ==}
    engines: {node: '>=10'}
    peerDependencies:
      '@types/react': '*'
      react: ^16.8.0 || ^17.0.0 || ^18.0.0 || ^19.0.0 || ^19.0.0-rc
    peerDependenciesMeta:
      '@types/react':
        optional: true

  react@18.3.1:
    resolution: {integrity: sha512-wS+hAgJShR0KhEvPJArfuPVN1+Hz1t0Y6n5jLrGQbkb4urgPE/0Rve+1kMB1v/oWgHgm4WIcV+i7F2pTVj+2iQ==}
    engines: {node: '>=0.10.0'}

  read-cache@1.0.0:
    resolution: {integrity: sha512-Owdv/Ft7IjOgm/i0xvNDZ1LrRANRfew4b2prF3OWMQLxLfu3bS8FVhCsrSCMK4lR56Y9ya+AThoTpDCTxCmpRA==}

  readable-stream@3.6.2:
    resolution: {integrity: sha512-9u/sniCrY3D5WdsERHzHE4G2YCXqoG5FTHUiCC4SIbr6XcLZBY05ya9EKjYek9O5xOAwjGq+1JdGBAS7Q9ScoA==}
    engines: {node: '>= 6'}

  readdirp@3.6.0:
    resolution: {integrity: sha512-hOS089on8RduqdbhvQ5Z37A0ESjsqz6qnRcffsMU3495FuTdqSm+7bhJ29JvIOsBDEEnan5DPu9t3To9VRlMzA==}
    engines: {node: '>=8.10.0'}

  readdirp@4.1.2:
    resolution: {integrity: sha512-GDhwkLfywWL2s6vEjyhri+eXmfH6j1L7JE27WhqLeYzoh/A3DBaYGEj2H/HFZCn/kMfim73FXxEJTw06WtxQwg==}
    engines: {node: '>= 14.18.0'}

  recma-build-jsx@1.0.0:
    resolution: {integrity: sha512-8GtdyqaBcDfva+GUKDr3nev3VpKAhup1+RvkMvUxURHpW7QyIvk9F5wz7Vzo06CEMSilw6uArgRqhpiUcWp8ew==}

  recma-jsx@1.0.0:
    resolution: {integrity: sha512-5vwkv65qWwYxg+Atz95acp8DMu1JDSqdGkA2Of1j6rCreyFUE/gp15fC8MnGEuG1W68UKjM6x6+YTWIh7hZM/Q==}

  recma-parse@1.0.0:
    resolution: {integrity: sha512-OYLsIGBB5Y5wjnSnQW6t3Xg7q3fQ7FWbw/vcXtORTnyaSFscOtABg+7Pnz6YZ6c27fG1/aN8CjfwoUEUIdwqWQ==}

  recma-stringify@1.0.0:
    resolution: {integrity: sha512-cjwII1MdIIVloKvC9ErQ+OgAtwHBmcZ0Bg4ciz78FtbT8In39aAYbaA7zvxQ61xVMSPE8WxhLwLbhif4Js2C+g==}

  regenerator-runtime@0.14.1:
    resolution: {integrity: sha512-dYnhHh0nJoMfnkZs6GmmhFknAGRrLznOu5nc9ML+EJxGvrx6H7teuevqVqCuPcPK//3eDrrjQhehXVx9cnkGdw==}

  regex-recursion@5.1.1:
    resolution: {integrity: sha512-ae7SBCbzVNrIjgSbh7wMznPcQel1DNlDtzensnFxpiNpXt1U2ju/bHugH422r+4LAVS1FpW1YCwilmnNsjum9w==}

  regex-utilities@2.3.0:
    resolution: {integrity: sha512-8VhliFJAWRaUiVvREIiW2NXXTmHs4vMNnSzuJVhscgmGav3g9VDxLrQndI3dZZVVdp0ZO/5v0xmX516/7M9cng==}

  regex@5.1.1:
    resolution: {integrity: sha512-dN5I359AVGPnwzJm2jN1k0W9LPZ+ePvoOeVMMfqIMFz53sSwXkxaJoxr50ptnsC771lK95BnTrVSZxq0b9yCGw==}

  rehype-expressive-code@0.40.2:
    resolution: {integrity: sha512-+kn+AMGCrGzvtH8Q5lC6Y5lnmTV/r33fdmi5QU/IH1KPHKobKr5UnLwJuqHv5jBTSN/0v2wLDS7RTM73FVzqmQ==}

  rehype-format@5.0.1:
    resolution: {integrity: sha512-zvmVru9uB0josBVpr946OR8ui7nJEdzZobwLOOqHb/OOD88W0Vk2SqLwoVOj0fM6IPCCO6TaV9CvQvJMWwukFQ==}

  rehype-parse@9.0.1:
    resolution: {integrity: sha512-ksCzCD0Fgfh7trPDxr2rSylbwq9iYDkSn8TCDmEJ49ljEUBxDVCzCHv7QNzZOfODanX4+bWQ4WZqLCRWYLfhag==}

  rehype-raw@7.0.0:
    resolution: {integrity: sha512-/aE8hCfKlQeA8LmyeyQvQF3eBiLRGNlfBJEvWH7ivp9sBqs7TNqBL5X3v157rM4IFETqDnIOO+z5M/biZbo9Ww==}

  rehype-recma@1.0.0:
    resolution: {integrity: sha512-lqA4rGUf1JmacCNWWZx0Wv1dHqMwxzsDWYMTowuplHF3xH0N/MmrZ/G3BDZnzAkRmxDadujCjaKM2hqYdCBOGw==}

  rehype-stringify@10.0.1:
    resolution: {integrity: sha512-k9ecfXHmIPuFVI61B9DeLPN0qFHfawM6RsuX48hoqlaKSF61RskNjSm1lI8PhBEM0MRdLxVVm4WmTqJQccH9mA==}

  rehype@13.0.2:
    resolution: {integrity: sha512-j31mdaRFrwFRUIlxGeuPXXKWQxet52RBQRvCmzl5eCefn/KGbomK5GMHNMsOJf55fgo3qw5tST5neDuarDYR2A==}

  remark-directive@3.0.1:
    resolution: {integrity: sha512-gwglrEQEZcZYgVyG1tQuA+h58EZfq5CSULw7J90AFuCTyib1thgHPoqQ+h9iFvU6R+vnZ5oNFQR5QKgGpk741A==}

  remark-gfm@4.0.1:
    resolution: {integrity: sha512-1quofZ2RQ9EWdeN34S79+KExV1764+wCUGop5CPL1WGdD0ocPpu91lzPGbwWMECpEpd42kJGQwzRfyov9j4yNg==}

  remark-mdx@3.1.0:
    resolution: {integrity: sha512-Ngl/H3YXyBV9RcRNdlYsZujAmhsxwzxpDzpDEhFBVAGthS4GDgnctpDjgFl/ULx5UEDzqtW1cyBSNKqYYrqLBA==}

  remark-parse@11.0.0:
    resolution: {integrity: sha512-FCxlKLNGknS5ba/1lmpYijMUzX2esxW5xQqjWxw2eHFfS2MSdaHVINFmhjo+qN1WhZhNimq0dZATN9pH0IDrpA==}

  remark-rehype@11.1.1:
    resolution: {integrity: sha512-g/osARvjkBXb6Wo0XvAeXQohVta8i84ACbenPpoSsxTOQH/Ae0/RGP4WZgnMH5pMLpsj4FG7OHmcIcXxpza8eQ==}

  remark-smartypants@3.0.2:
    resolution: {integrity: sha512-ILTWeOriIluwEvPjv67v7Blgrcx+LZOkAUVtKI3putuhlZm84FnqDORNXPPm+HY3NdZOMhyDwZ1E+eZB/Df5dA==}
    engines: {node: '>=16.0.0'}

  remark-stringify@11.0.0:
    resolution: {integrity: sha512-1OSmLd3awB/t8qdoEOMazZkNsfVTeY4fTsgzcQFdXNq8ToTN4ZGwrMnlda4K6smTFKD+GRV6O48i6Z4iKgPPpw==}

  remeda@2.20.2:
    resolution: {integrity: sha512-38pfm5aUq6mUkNYbt7TdY2WEk9mSqRVV+6UsoTjabwmbu8obLbh8sYYSX2WQ3W4u6EYp3XxUKqIiwGFZu+OY9g==}

  request-light@0.5.8:
    resolution: {integrity: sha512-3Zjgh+8b5fhRJBQZoy+zbVKpAQGLyka0MPgW3zruTF4dFFJ8Fqcfu9YsAvi/rvdcaTeWG3MkbZv4WKxAn/84Lg==}

  request-light@0.7.0:
    resolution: {integrity: sha512-lMbBMrDoxgsyO+yB3sDcrDuX85yYt7sS8BfQd11jtbW/z5ZWgLZRcEGLsLoYw7I0WSUGQBs8CC8ScIxkTX1+6Q==}

  require-directory@2.1.1:
    resolution: {integrity: sha512-fGxEI7+wsG9xrvdjsrlmL22OMTTiHRwAMroiEeMgq8gzoLC/PQr7RsRDSTLUg/bZAZtF+TVIkHc6/4RIKrui+Q==}
    engines: {node: '>=0.10.0'}

  require-from-string@2.0.2:
    resolution: {integrity: sha512-Xf0nWe6RseziFMu+Ap9biiUbmplq6S9/p+7w7YXP/JBHhrUDDUhwa+vANyubuqfZWTveU//DYVGsDG7RKL/vEw==}
    engines: {node: '>=0.10.0'}

  resolve-from@5.0.0:
    resolution: {integrity: sha512-qYg9KP24dD5qka9J47d0aVky0N+b4fTU89LN9iDnjB5waksiC49rvMB0PrUJQGoTmH50XPiqOvAjDfaijGxYZw==}
    engines: {node: '>=8'}

  resolve-pkg-maps@1.0.0:
    resolution: {integrity: sha512-seS2Tj26TBVOC2NIc2rOe2y2ZO7efxITtLZcGSOnHHNOQ7CkiUBfw0Iw2ck6xkIhPwLhKNLS8BO+hEpngQlqzw==}

  resolve@1.22.10:
    resolution: {integrity: sha512-NPRy+/ncIMeDlTAsuqwKIiferiawhefFJtkNSW0qZJEqMEb+qBt/77B/jGeeek+F0uOeN05CDa6HXbbIgtVX4w==}
    engines: {node: '>= 0.4'}
    hasBin: true

  restore-cursor@3.1.0:
    resolution: {integrity: sha512-l+sSefzHpj5qimhFSE5a8nufZYAM3sBSVMAPtYkmC+4EH2anSGaEMXSD0izRQbu9nfyQ9y5JrVmp7E8oZrUjvA==}
    engines: {node: '>=8'}

  ret@0.1.15:
    resolution: {integrity: sha512-TTlYpa+OL+vMMNG24xSlQGEJ3B/RzEfUlLct7b5G/ytav+wPrplCpVMFuwzXbkecJrb6IYo1iFb0S9v37754mg==}
    engines: {node: '>=0.12'}

  retext-latin@4.0.0:
    resolution: {integrity: sha512-hv9woG7Fy0M9IlRQloq/N6atV82NxLGveq+3H2WOi79dtIYWN8OaxogDm77f8YnVXJL2VD3bbqowu5E3EMhBYA==}

  retext-smartypants@6.2.0:
    resolution: {integrity: sha512-kk0jOU7+zGv//kfjXEBjdIryL1Acl4i9XNkHxtM7Tm5lFiCog576fjNC9hjoR7LTKQ0DsPWy09JummSsH1uqfQ==}

  retext-stringify@4.0.0:
    resolution: {integrity: sha512-rtfN/0o8kL1e+78+uxPTqu1Klt0yPzKuQ2BfWwwfgIUSayyzxpM1PJzkKt4V8803uB9qSy32MvI7Xep9khTpiA==}

  retext@9.0.0:
    resolution: {integrity: sha512-sbMDcpHCNjvlheSgMfEcVrZko3cDzdbe1x/e7G66dFp0Ff7Mldvi2uv6JkJQzdRcvLYE8CA8Oe8siQx8ZOgTcA==}

  reusify@1.0.4:
    resolution: {integrity: sha512-U9nH88a3fc/ekCF1l0/UP1IosiuIjyTh7hBvXVMHYgVcfGvt897Xguj2UOLDeI5BG2m7/uwyaLVT6fbtCwTyzw==}
    engines: {iojs: '>=1.0.0', node: '>=0.10.0'}

  rollup@4.34.8:
    resolution: {integrity: sha512-489gTVMzAYdiZHFVA/ig/iYFllCcWFHMvUHI1rpFmkoUtRlQxqh6/yiNqnYibjMZ2b/+FUQwldG+aLsEt6bglQ==}
    engines: {node: '>=18.0.0', npm: '>=8.0.0'}
    hasBin: true

  run-parallel@1.2.0:
    resolution: {integrity: sha512-5l4VyZR86LZ/lDxZTR6jqL8AFE2S0IFLMP26AbjsLVADxHdhB/c0GUsH+y39UfCi3dzz8OlQuPmnaJOMoDHQBA==}

  safe-buffer@5.2.1:
    resolution: {integrity: sha512-rp3So07KcdmmKbGvgaNxQSJr7bGVSVk5S9Eq1F+ppbRo70+YeaDxkw5Dd8NPN+GD6bjnYm2VuPuCXmpuYvmCXQ==}

  sax@1.4.1:
    resolution: {integrity: sha512-+aWOz7yVScEGoKNd4PA10LZ8sk0A/z5+nXQG5giUO5rprX9jgYsTdov9qCchZiPIZezbZH+jRut8nPodFAX4Jg==}

  scheduler@0.23.2:
    resolution: {integrity: sha512-UOShsPwz7NrMUqhR6t0hWjFduvOzbtv7toDH1/hIrfRNIDBnnBWd0CwJTGvTpngVlmwGCdP9/Zl/tVrDqcuYzQ==}

  semver@6.3.1:
    resolution: {integrity: sha512-BR7VvDCVHO+q2xBEWskxS6DJE1qRnb7DxzUrogb71CWoSficBxYsiAGd+Kl0mmq/MprG9yArRkyrQxTO6XjMzA==}
    hasBin: true

  semver@7.7.1:
    resolution: {integrity: sha512-hlq8tAfn0m/61p4BVRcPzIGr6LKiMwo4VM6dGi6pt4qcRkmNzTcWq6eCEjEh+qXjkMDvPlOFFSGwQjoEa6gyMA==}
    engines: {node: '>=10'}
    hasBin: true

  sharp@0.32.6:
    resolution: {integrity: sha512-KyLTWwgcR9Oe4d9HwCwNM2l7+J0dUQwn/yf7S0EnTtb0eVS4RxO0eUSvxPtzT4F3SY+C4K6fqdv/DO27sJ/v/w==}
    engines: {node: '>=14.15.0'}

  sharp@0.33.5:
    resolution: {integrity: sha512-haPVm1EkS9pgvHrQ/F3Xy+hgcuMV0Wm9vfIBSiwZ05k+xgb0PkBQpGsAA/oWdDobNaZTH5ppvHtzCFbnSEwHVw==}
    engines: {node: ^18.17.0 || ^20.3.0 || >=21.0.0}

  shebang-command@2.0.0:
    resolution: {integrity: sha512-kHxr2zZpYtdmrN1qDjrrX/Z1rR1kG8Dx+gkpK1G4eXmvXswmcE1hTWBWYUzlraYw1/yZp6YuDY77YtvbN0dmDA==}
    engines: {node: '>=8'}

  shebang-regex@3.0.0:
    resolution: {integrity: sha512-7++dFhtcx3353uBaq8DDR4NuxBetBzC7ZQOhmTQInHEd6bSrXdiEyzCvG07Z44UYdLShWUyXt5M/yhz8ekcb1A==}
    engines: {node: '>=8'}

  shiki@1.29.2:
    resolution: {integrity: sha512-njXuliz/cP+67jU2hukkxCNuH1yUi4QfdZZY+sMr5PPrIyXSu5iTb/qYC4BiWWB0vZ+7TbdvYUCeL23zpwCfbg==}

  siginfo@2.0.0:
    resolution: {integrity: sha512-ybx0WO1/8bSBLEWXZvEd7gMW3Sn3JFlW3TvX1nREbDLRNQNaeNN8WK0meBwPdAaOI7TtRRRJn/Es1zhrrCHu7g==}

  signal-exit@3.0.7:
    resolution: {integrity: sha512-wnD2ZE+l+SPC/uoS0vXeE9L1+0wuaMqKlfz9AMUo38JsyLSBWSFcHR1Rri62LZc12vLr1gb3jl7iwQhgwpAbGQ==}

  signal-exit@4.1.0:
    resolution: {integrity: sha512-bzyZ1e88w9O1iNJbKnOlvYTrWPDl46O1bG0D3XInv+9tkPrxrN8jUUTiFlDkkmKWgn1M6CfIA13SuGqOa9Korw==}
    engines: {node: '>=14'}

  simple-concat@1.0.1:
    resolution: {integrity: sha512-cSFtAPtRhljv69IK0hTVZQ+OfE9nePi/rtJmw5UjHeVyVroEqJXP1sFztKUy1qU+xvz3u/sfYJLa947b7nAN2Q==}

  simple-get@4.0.1:
    resolution: {integrity: sha512-brv7p5WgH0jmQJr1ZDDfKDOSeWWg+OVypG99A/5vYGPqJ6pxiaHLy8nxtFjBA7oMa01ebA9gfh1uMCFqOuXxvA==}

  simple-swizzle@0.2.2:
    resolution: {integrity: sha512-JA//kQgZtbuY83m+xT+tXJkmJncGMTFT+C+g2h2R9uxkYIrE2yy9sgmcLhCnw57/WSD+Eh3J97FPEDFnbXnDUg==}

  sisteransi@1.0.5:
    resolution: {integrity: sha512-bLGGlR1QxBcynn2d5YmDX4MGjlZvy2MRBDRNHLJ8VI6l6+9FUiyTFNJ0IveOSP0bcXgVDPRcfGqA0pjaqUpfVg==}

  sitemap@8.0.0:
    resolution: {integrity: sha512-+AbdxhM9kJsHtruUF39bwS/B0Fytw6Fr1o4ZAIAEqA6cke2xcoO2GleBw9Zw7nRzILVEgz7zBM5GiTJjie1G9A==}
    engines: {node: '>=14.0.0', npm: '>=6.0.0'}
    hasBin: true

  smartypants@0.2.2:
    resolution: {integrity: sha512-TzobUYoEft/xBtb2voRPryAUIvYguG0V7Tt3de79I1WfXgCwelqVsGuZSnu3GFGRZhXR90AeEYIM+icuB/S06Q==}
    hasBin: true

  smol-toml@1.3.1:
    resolution: {integrity: sha512-tEYNll18pPKHroYSmLLrksq233j021G0giwW7P3D24jC54pQ5W5BXMsQ/Mvw1OJCmEYDgY+lrzT+3nNUtoNfXQ==}
    engines: {node: '>= 18'}

  source-map-js@1.2.1:
    resolution: {integrity: sha512-UXWMKhLOwVKb728IUtQPXxfYU+usdybtUrK/8uGE8CQMvrhOpwvzDBwj0QhSL7MQc7vIsISBG8VQ8+IDQxpfQA==}
    engines: {node: '>=0.10.0'}

  source-map@0.7.4:
    resolution: {integrity: sha512-l3BikUxvPOcn5E74dZiq5BGsTb5yEwhaTSzccU6t4sDOH8NWJCstKO5QT2CvtFoK6F0saL7p9xHAqHOlCPJygA==}
    engines: {node: '>= 8'}

  source-map@0.8.0-beta.0:
    resolution: {integrity: sha512-2ymg6oRBpebeZi9UUNsgQ89bhx01TcTkmNTGnNO88imTmbSgy4nfujrgVEFKWpMTEGA11EDkTt7mqObTPdigIA==}
    engines: {node: '>= 8'}

  space-separated-tokens@2.0.2:
    resolution: {integrity: sha512-PEGlAwrG8yXGXRjW32fGbg66JAlOAwbObuqVoJpv/mRgoWDQfgH1wDPvtzWyUSNAXBGSk8h755YDbbcEy3SH2Q==}

  split-on-first@3.0.0:
    resolution: {integrity: sha512-qxQJTx2ryR0Dw0ITYyekNQWpz6f8dGd7vffGNflQQ3Iqj9NJ6qiZ7ELpZsJ/QBhIVAiDfXdag3+Gp8RvWa62AA==}
    engines: {node: '>=12'}

  sprintf-js@1.0.3:
    resolution: {integrity: sha512-D9cPgkvLlV3t3IzL0D0YLvGA9Ahk4PcvVwUbN0dSGr1aP0Nrt4AEnTUbuGvquEC0mA64Gqt1fzirlRs5ibXx8g==}

  stackback@0.0.2:
    resolution: {integrity: sha512-1XMJE5fQo1jGH6Y/7ebnwPOBEkIEnT4QF32d5R1+VXdXveM0IBMJt8zfaxX1P3QhVwrYe+576+jkANtSS2mBbw==}

  starlight-blog@0.17.2:
    resolution: {integrity: sha512-X8qfp2JN/vN5G6+VUkRBM2h85Ej1o4L/Vh/Z3WNeK+QBj8/05L80msXl2mZyKW7SW4oDSkC5U7agaf1/L2zcnQ==}
    engines: {node: '>=18.17.1'}
    peerDependencies:
      '@astrojs/starlight': '>=0.32.0'

  starlight-typedoc@0.19.0:
    resolution: {integrity: sha512-NR1A3XjxEl8hS3xKaw7TutuFMaEYmMstgZNmSNAnAzav1dZtMoZsp3KM+S4Tr+5kYCR1v0DlF+ESouOn8Nl5Dw==}
    engines: {node: '>=18.17.1'}
    peerDependencies:
      '@astrojs/starlight': '>=0.32.0'
      typedoc: '>=0.26.5'
      typedoc-plugin-markdown: '>=4.1.1'

  state-local@1.0.7:
    resolution: {integrity: sha512-HTEHMNieakEnoe33shBYcZ7NX83ACUjCu8c40iOGEZsngj9zRnkqS9j1pqQPXwobB0ZcVTk27REb7COQ0UR59w==}

  std-env@3.8.0:
    resolution: {integrity: sha512-Bc3YwwCB+OzldMxOXJIIvC6cPRWr/LxOp48CdQTOkPyk/t4JWWJbrilwBd7RJzKV8QW7tJkcgAmeuLLJugl5/w==}

  stream-replace-string@2.0.0:
    resolution: {integrity: sha512-TlnjJ1C0QrmxRNrON00JvaFFlNh5TTG00APw23j74ET7gkQpTASi6/L2fuiav8pzK715HXtUeClpBTw2NPSn6w==}

  streamx@2.22.0:
    resolution: {integrity: sha512-sLh1evHOzBy/iWRiR6d1zRcLao4gGZr3C1kzNz4fopCOKJb6xD9ub8Mpi9Mr1R6id5o43S+d93fI48UC5uM9aw==}

  string-argv@0.3.2:
    resolution: {integrity: sha512-aqD2Q0144Z+/RqG52NeHEkZauTAUWJO8c6yTftGJKO3Tja5tUgIfmIl6kExvhtxSDP7fXB6DvzkfMpCd/F3G+Q==}
    engines: {node: '>=0.6.19'}

  string-width@4.2.3:
    resolution: {integrity: sha512-wKyQRQpjJ0sIp62ErSZdGsjMJWsap5oRNihHhu6G7JVO/9jIB6UyevL+tXuOqrng8j/cxKTWyWUwvSTriiZz/g==}
    engines: {node: '>=8'}

  string-width@5.1.2:
    resolution: {integrity: sha512-HnLOCR3vjcY8beoNLtcjZ5/nxn2afmME6lhrDrebokqMap+XbeW8n9TXpPDOqdGK5qcI3oT0GKTW6wC7EMiVqA==}
    engines: {node: '>=12'}

  string-width@7.2.0:
    resolution: {integrity: sha512-tsaTIkKW9b4N+AEj+SVA+WhJzV7/zMhcSu78mLKWSk7cXMOSHsBKFWUs0fWwq8QyK3MgJBQRX6Gbi4kYbdvGkQ==}
    engines: {node: '>=18'}

  string_decoder@1.3.0:
    resolution: {integrity: sha512-hkRX8U1WjJFd8LsDJ2yQ/wWWxaopEsABU1XfkM8A+j0+85JAGppt16cr1Whg6KIbb4okU6Mql6BOj+uup/wKeA==}

  stringify-entities@4.0.4:
    resolution: {integrity: sha512-IwfBptatlO+QCJUo19AqvrPNqlVMpW9YEL2LIVY+Rpv2qsjCGxaDLNRgeGsQWJhfItebuJhsGSLjaBbNSQ+ieg==}

  strip-ansi@6.0.1:
    resolution: {integrity: sha512-Y38VPSHcqkFrCpFnQ9vuSXmquuv5oXOKpGeT6aGrr3o3Gc9AlVa6JBfUSOCnbxGGZF+/0ooI7KrPuUSztUdU5A==}
    engines: {node: '>=8'}

  strip-ansi@7.1.0:
    resolution: {integrity: sha512-iq6eVVI64nQQTRYq2KtEg2d2uU7LElhTJwsH4YzIHZshxlgZms/wIc4VoDQTlG/IvVIrBKG06CrZnp0qv7hkcQ==}
    engines: {node: '>=12'}

  strip-bom@3.0.0:
    resolution: {integrity: sha512-vavAMRXOgBVNF6nyEEmL3DBK19iRpDcoIwW+swQ+CbGiu7lju6t+JklA1MHweoWtadgt4ISVUsXLyDq34ddcwA==}
    engines: {node: '>=4'}

  strip-final-newline@4.0.0:
    resolution: {integrity: sha512-aulFJcD6YK8V1G7iRB5tigAP4TsHBZZrOV8pjV++zdUwmeV8uzbY7yn6h9MswN62adStNZFuCIx4haBnRuMDaw==}
    engines: {node: '>=18'}

  strip-json-comments@2.0.1:
    resolution: {integrity: sha512-4gB8na07fecVVkOI6Rs4e7T6NOTki5EmL7TUduTs6bu3EdnSycntVJ4re8kgZA+wx9IueI2Y11bfbgwtzuE0KQ==}
    engines: {node: '>=0.10.0'}

  strnum@1.0.5:
    resolution: {integrity: sha512-J8bbNyKKXl5qYcR36TIO8W3mVGVHrmmxsd5PAItGkmyzwJvybiw2IVq5nqd0i4LSNSkB/sx9VHllbfFdr9k1JA==}

  style-to-object@1.0.8:
    resolution: {integrity: sha512-xT47I/Eo0rwJmaXC4oilDGDWLohVhR6o/xAQcPQN8q6QBuZVL8qMYL85kLmST5cPjAorwvqIA4qXTRQoYHaL6g==}

  sucrase@3.35.0:
    resolution: {integrity: sha512-8EbVDiu9iN/nESwxeSxDKe0dunta1GOlHufmSSXxMD2z2/tMZpDMpvXQGsc+ajGo8y2uYUmixaSRUc/QPoQ0GA==}
    engines: {node: '>=16 || 14 >=14.17'}
    hasBin: true

  supports-color@7.2.0:
    resolution: {integrity: sha512-qpCAvRl9stuOHveKsn7HncJRvv501qIacKzQlO/+Lwxc9+0q2wLyv4Dfvt80/DPn2pqOBsJdDiogXGR9+OvwRw==}
    engines: {node: '>=8'}

  supports-preserve-symlinks-flag@1.0.0:
    resolution: {integrity: sha512-ot0WnXS9fgdkgIcePe6RHNk1WA8+muPa6cSjeR3V8K27q9BB1rTE3R1p7Hv0z1ZyAc8s6Vvv8DIyWf681MAt0w==}
    engines: {node: '>= 0.4'}

  tailwindcss-motion@1.1.0:
    resolution: {integrity: sha512-0lK6rA4+367ffJdi1TtB72GlMCxJi2TP/xRiHc6An5pZSlU6WfIHhSvLxpcGilGZfBrOqc2q4woH1DEP/lCNbQ==}
    peerDependencies:
      tailwindcss: '>=3.0.0 || insiders'

  tailwindcss@3.4.17:
    resolution: {integrity: sha512-w33E2aCvSDP0tW9RZuNXadXlkHXqFzSkQew/aIa2i/Sj8fThxwovwlXHSPXTbAHwEIhBFXAedUhP2tueAKP8Og==}
    engines: {node: '>=14.0.0'}
    hasBin: true

  tar-fs@2.1.2:
    resolution: {integrity: sha512-EsaAXwxmx8UB7FRKqeozqEPop69DXcmYwTQwXvyAPF352HJsPdkVhvTaDPYqfNgruveJIJy3TA2l+2zj8LJIJA==}

  tar-fs@3.0.8:
    resolution: {integrity: sha512-ZoROL70jptorGAlgAYiLoBLItEKw/fUxg9BSYK/dF/GAGYFJOJJJMvjPAKDJraCXFwadD456FCuvLWgfhMsPwg==}

  tar-stream@2.2.0:
    resolution: {integrity: sha512-ujeqbceABgwMZxEJnk2HDY2DlnUZ+9oEcb1KzTVfYHio0UE6dG71n60d8D2I4qNvleWrrXpmjpt7vZeF1LnMZQ==}
    engines: {node: '>=6'}

  tar-stream@3.1.7:
    resolution: {integrity: sha512-qJj60CXt7IU1Ffyc3NJMjh6EkuCFej46zUqJ4J7pqYlThyd9bO0XBTmcOIhSzZJVWfsLks0+nle/j538YAW9RQ==}

  text-decoder@1.2.3:
    resolution: {integrity: sha512-3/o9z3X0X0fTupwsYvR03pJ/DjWuqqrfwBgTQzdWDiQSm9KitAyz/9WqsT2JQW7KV2m+bC2ol/zqpW37NHxLaA==}

  thenify-all@1.6.0:
    resolution: {integrity: sha512-RNxQH/qI8/t3thXJDwcstUO4zeqo64+Uy/+sNVRBx4Xn2OX+OZ9oP+iJnNFqplFra2ZUVeKCSa2oVWi3T4uVmA==}
    engines: {node: '>=0.8'}

  thenify@3.3.1:
    resolution: {integrity: sha512-RVZSIV5IG10Hk3enotrhvz0T9em6cyHBLkH/YAZuKqd8hRkKhSfCGIcP2KUY0EPxndzANBmNllzWPwak+bheSw==}

  tinybench@2.9.0:
    resolution: {integrity: sha512-0+DUvqWMValLmha6lr4kD8iAMK1HzV0/aKnCtWb9v9641TnP/MFb7Pc2bxoxQjTXAErryXVgUOfv2YqNllqGeg==}

  tinybench@3.1.1:
    resolution: {integrity: sha512-74pmf47HY/bHqamcCMGris+1AtGGsqTZ3Hc/UK4QvSmRuf/9PIF9753+c8XBh7JfX2r9KeZtVjOYjd6vFpc0qQ==}
    engines: {node: '>=18.0.0'}

  tinyexec@0.3.2:
    resolution: {integrity: sha512-KQQR9yN7R5+OSwaK0XQoj22pwHoTlgYqmUscPYoknOoWCWfj/5/ABTMRi69FrKU5ffPVh5QcFikpWJI/P1ocHA==}

  tinyglobby@0.2.11:
    resolution: {integrity: sha512-32TmKeeKUahv0Go8WmQgiEp9Y21NuxjwjqiRC1nrUB51YacfSwuB44xgXD+HdIppmMRgjQNPdrHyA6vIybYZ+g==}
    engines: {node: '>=12.0.0'}

  tinypool@1.0.2:
    resolution: {integrity: sha512-al6n+QEANGFOMf/dmUMsuS5/r9B06uwlyNjZZql/zv8J7ybHCgoihBNORZCY2mzUuAnomQa2JdhyHKzZxPCrFA==}
    engines: {node: ^18.0.0 || >=20.0.0}

  tinyrainbow@2.0.0:
    resolution: {integrity: sha512-op4nsTR47R6p0vMUUoYl/a+ljLFVtlfaXkLQmqfLR1qHma1h/ysYk4hEXZ880bf2CYgTskvTa/e196Vd5dDQXw==}
    engines: {node: '>=14.0.0'}

  tinyspy@3.0.2:
    resolution: {integrity: sha512-n1cw8k1k0x4pgA2+9XrOkFydTerNcJ1zWCO5Nn9scWHTD+5tp8dghT2x1uduQePZTZgd3Tupf+x9BxJjeJi77Q==}
    engines: {node: '>=14.0.0'}

  to-regex-range@5.0.1:
    resolution: {integrity: sha512-65P7iz6X5yEr1cwcgvQxbbIw7Uk3gOy5dIdtZ4rDveLqhrdJP+Li/Hx6tyK0NEb+2GCyneCMJiGqrADCSNk8sQ==}
    engines: {node: '>=8.0'}

  tr46@1.0.1:
    resolution: {integrity: sha512-dTpowEjclQ7Kgx5SdBkqRzVhERQXov8/l9Ft9dVM9fmg0W0KQSVaXX9T4i6twCPNtYiZM53lpSSUAwJbFPOHxA==}

  tree-kill@1.2.2:
    resolution: {integrity: sha512-L0Orpi8qGpRG//Nd+H90vFB+3iHnue1zSSGmNOOCh1GLJ7rUKVwV2HvijphGQS2UmhUZewS9VgvxYIdgr+fG1A==}
    hasBin: true

  trim-lines@3.0.1:
    resolution: {integrity: sha512-kRj8B+YHZCc9kQYdWfJB2/oUl9rA99qbowYYBtr4ui4mZyAQ2JpvVBd/6U2YloATfqBhBTSMhTpgBHtU0Mf3Rg==}

  trough@2.2.0:
    resolution: {integrity: sha512-tmMpK00BjZiUyVyvrBK7knerNgmgvcV/KLVyuma/SC+TQN167GrMRciANTz09+k3zW8L8t60jWO1GpfkZdjTaw==}

  ts-interface-checker@0.1.13:
    resolution: {integrity: sha512-Y/arvbn+rrz3JCKl9C4kVNfTfSm2/mEp5FSz5EsZSANGPSlQrpRI5M4PKF+mJnE52jOO90PnPSc3Ur3bTQw0gA==}

  tsconfck@3.1.5:
    resolution: {integrity: sha512-CLDfGgUp7XPswWnezWwsCRxNmgQjhYq3VXHM0/XIRxhVrKw0M1if9agzryh1QS3nxjCROvV+xWxoJO1YctzzWg==}
    engines: {node: ^18 || >=20}
    hasBin: true
    peerDependencies:
      typescript: ^5.0.0
    peerDependenciesMeta:
      typescript:
        optional: true

  tslib@2.8.1:
    resolution: {integrity: sha512-oJFu94HQb+KVduSUQL7wnpmqnfmLsOA/nAh6b6EH0wCEoK0/mPeXU6c3wKDV83MkOuHPRHtSXKKU99IBazS/2w==}

  tsup@8.3.6:
    resolution: {integrity: sha512-XkVtlDV/58S9Ye0JxUUTcrQk4S+EqlOHKzg6Roa62rdjL1nGWNUstG0xgI4vanHdfIpjP448J8vlN0oK6XOJ5g==}
    engines: {node: '>=18'}
    hasBin: true
    peerDependencies:
      '@microsoft/api-extractor': ^7.36.0
      '@swc/core': ^1
      postcss: ^8.4.12
      typescript: '>=4.5.0'
    peerDependenciesMeta:
      '@microsoft/api-extractor':
        optional: true
      '@swc/core':
        optional: true
      postcss:
        optional: true
      typescript:
        optional: true

  tsx@4.19.3:
    resolution: {integrity: sha512-4H8vUNGNjQ4V2EOoGw005+c+dGuPSnhpPBPHBtsZdGZBk/iJb4kguGlPWaZTZ3q5nMtFOEsY0nRDlh9PJyd6SQ==}
    engines: {node: '>=18.0.0'}
    hasBin: true

  tunnel-agent@0.6.0:
    resolution: {integrity: sha512-McnNiV1l8RYeY8tBgEpuodCC1mLUdbSN+CYBL7kJsJNInOP8UjDDEwdk6Mw60vdLLrr5NHKZhMAOSrR2NZuQ+w==}

  twoslash-protocol@0.2.12:
    resolution: {integrity: sha512-5qZLXVYfZ9ABdjqbvPc4RWMr7PrpPaaDSeaYY55vl/w1j6H6kzsWK/urAEIXlzYlyrFmyz1UbwIt+AA0ck+wbg==}

  twoslash@0.2.12:
    resolution: {integrity: sha512-tEHPASMqi7kqwfJbkk7hc/4EhlrKCSLcur+TcvYki3vhIfaRMXnXjaYFgXpoZRbT6GdprD4tGuVBEmTpUgLBsw==}
    peerDependencies:
      typescript: '*'

  type-detect@4.1.0:
    resolution: {integrity: sha512-Acylog8/luQ8L7il+geoSxhEkazvkslg7PSNKOX59mbB9cOveP5aq9h74Y7YU8yDpJwetzQQrfIwtf4Wp4LKcw==}
    engines: {node: '>=4'}

  type-fest@4.35.0:
    resolution: {integrity: sha512-2/AwEFQDFEy30iOLjrvHDIH7e4HEWH+f1Yl1bI5XMqzuoCUqwYCdxachgsgv0og/JdVZUhbfjcJAoHj5L1753A==}
    engines: {node: '>=16'}

  typed-binary@4.3.2:
    resolution: {integrity: sha512-HT3pIBM2njCZUmeczDaQUUErGiM6GXFCqMsHegE12HCoBtvHCkfR10JJni0TeGOTnLilTd6YFyj+YhflqQDrDQ==}

  typedoc-plugin-markdown@4.4.2:
    resolution: {integrity: sha512-kJVkU2Wd+AXQpyL6DlYXXRrfNrHrEIUgiABWH8Z+2Lz5Sq6an4dQ/hfvP75bbokjNDUskOdFlEEm/0fSVyC7eg==}
    engines: {node: '>= 18'}
    peerDependencies:
      typedoc: 0.27.x

  typedoc@0.27.7:
    resolution: {integrity: sha512-K/JaUPX18+61W3VXek1cWC5gwmuLvYTOXJzBvD9W7jFvbPnefRnCHQCEPw7MSNrP/Hj7JJrhZtDDLKdcYm6ucg==}
    engines: {node: '>= 18'}
    hasBin: true
    peerDependencies:
      typescript: 5.0.x || 5.1.x || 5.2.x || 5.3.x || 5.4.x || 5.5.x || 5.6.x || 5.7.x

  typesafe-path@0.2.2:
    resolution: {integrity: sha512-OJabfkAg1WLZSqJAJ0Z6Sdt3utnbzr/jh+NAHoyWHJe8CMSy79Gm085094M9nvTPy22KzTVn5Zq5mbapCI/hPA==}

  typescript-auto-import-cache@0.3.5:
    resolution: {integrity: sha512-fAIveQKsoYj55CozUiBoj4b/7WpN0i4o74wiGY5JVUEoD0XiqDk1tJqTEjgzL2/AizKQrXxyRosSebyDzBZKjw==}

  typescript@5.7.3:
    resolution: {integrity: sha512-84MVSjMEHP+FQRPy3pX9sTVV/INIex71s9TL2Gm5FG/WG1SqXeKyZ0k7/blY/4FdOzI12CBy1vGc4og/eus0fw==}
    engines: {node: '>=14.17'}
    hasBin: true

  uc.micro@2.1.0:
    resolution: {integrity: sha512-ARDJmphmdvUk6Glw7y9DQ2bFkKBHwQHLi2lsaH6PPmz/Ka9sFOBsBluozhDltWmnv9u/cF6Rt87znRTPV+yp/A==}

  ufo@1.5.4:
    resolution: {integrity: sha512-UsUk3byDzKd04EyoZ7U4DOlxQaD14JUKQl6/P7wiX4FNvUfm3XL246n9W5AmqwW5RSFJ27NAuM0iLscAOYUiGQ==}

  ultrahtml@1.5.3:
    resolution: {integrity: sha512-GykOvZwgDWZlTQMtp5jrD4BVL+gNn2NVlVafjcFUJ7taY20tqYdwdoWBFy6GBJsNTZe1GkGPkSl5knQAjtgceg==}

  uncrypto@0.1.3:
    resolution: {integrity: sha512-Ql87qFHB3s/De2ClA9e0gsnS6zXG27SkTiSJwjCc9MebbfapQfuPzumMIUMi38ezPZVNFcHI9sUIepeQfw8J8Q==}

  undici-types@6.20.0:
    resolution: {integrity: sha512-Ny6QZ2Nju20vw1SRHe3d9jVu6gJ+4e3+MMpqu7pqE5HT6WsTSlce++GQmK5UXS8mzV8DSYHrQH+Xrf2jVcuKNg==}

  undici@6.21.1:
    resolution: {integrity: sha512-q/1rj5D0/zayJB2FraXdaWxbhWiNKDvu8naDT2dl1yTlvJp4BLtOcp2a5BvgGNQpYYJzau7tf1WgKv3b+7mqpQ==}
    engines: {node: '>=18.17'}

  unicorn-magic@0.3.0:
    resolution: {integrity: sha512-+QBBXBCvifc56fsbuxZQ6Sic3wqqc3WWaqxs58gvJrcOuN83HGTCwz3oS5phzU9LthRNE9VrJCFCLUgHeeFnfA==}
    engines: {node: '>=18'}

  unified@11.0.5:
    resolution: {integrity: sha512-xKvGhPWw3k84Qjh8bI3ZeJjqnyadK+GEFtazSfZv/rKeTkTjOJho6mFqh2SM96iIcZokxiOpg78GazTSg8+KHA==}

  unist-util-find-after@5.0.0:
    resolution: {integrity: sha512-amQa0Ep2m6hE2g72AugUItjbuM8X8cGQnFoHk0pGfrFeT9GZhzN5SW8nRsiGKK7Aif4CrACPENkA6P/Lw6fHGQ==}

  unist-util-is@6.0.0:
    resolution: {integrity: sha512-2qCTHimwdxLfz+YzdGfkqNlH0tLi9xjTnHddPmJwtIG9MGsdbutfTc4P+haPD7l7Cjxf/WZj+we5qfVPvvxfYw==}

  unist-util-modify-children@4.0.0:
    resolution: {integrity: sha512-+tdN5fGNddvsQdIzUF3Xx82CU9sMM+fA0dLgR9vOmT0oPT2jH+P1nd5lSqfCfXAw+93NhcXNY2qqvTUtE4cQkw==}

  unist-util-position-from-estree@2.0.0:
    resolution: {integrity: sha512-KaFVRjoqLyF6YXCbVLNad/eS4+OfPQQn2yOd7zF/h5T/CSL2v8NpN6a5TPvtbXthAGw5nG+PuTtq+DdIZr+cRQ==}

  unist-util-position@5.0.0:
    resolution: {integrity: sha512-fucsC7HjXvkB5R3kTCO7kUjRdrS0BJt3M/FPxmHMBOm8JQi2BsHAHFsy27E0EolP8rp0NzXsJ+jNPyDWvOJZPA==}

  unist-util-remove-position@5.0.0:
    resolution: {integrity: sha512-Hp5Kh3wLxv0PHj9m2yZhhLt58KzPtEYKQQ4yxfYFEO7EvHwzyDYnduhHnY1mDxoqr7VUwVuHXk9RXKIiYS1N8Q==}

  unist-util-stringify-position@4.0.0:
    resolution: {integrity: sha512-0ASV06AAoKCDkS2+xw5RXJywruurpbC4JZSm7nr7MOt1ojAzvyyaO+UxZf18j8FCF6kmzCZKcAgN/yu2gm2XgQ==}

  unist-util-visit-children@3.0.0:
    resolution: {integrity: sha512-RgmdTfSBOg04sdPcpTSD1jzoNBjt9a80/ZCzp5cI9n1qPzLZWF9YdvWGN2zmTumP1HWhXKdUWexjy/Wy/lJ7tA==}

  unist-util-visit-parents@6.0.1:
    resolution: {integrity: sha512-L/PqWzfTP9lzzEa6CKs0k2nARxTdZduw3zyh8d2NVBnsyvHjSX4TWse388YrrQKbvI8w20fGjGlhgT96WwKykw==}

  unist-util-visit@5.0.0:
    resolution: {integrity: sha512-MR04uvD+07cwl/yhVuVWAtw+3GOR/knlL55Nd/wAdblk27GCVt3lqpTivy/tkJcZoNPzTwS1Y+KMojlLDhoTzg==}

  universal-user-agent@6.0.1:
    resolution: {integrity: sha512-yCzhz6FN2wU1NiiQRogkTQszlQSlpWaw8SvVegAc+bDxbzHgh1vX8uIe8OYyMH6DwH+sdTJsgMl36+mSMdRJIQ==}

  universalify@2.0.1:
    resolution: {integrity: sha512-gptHNQghINnc/vTGIk0SOFGFNXw7JVrlRUtConJRlvaw6DuX0wO5Jeko9sWrMBhh+PsYAZ7oXAiOnf/UKogyiw==}
    engines: {node: '>= 10.0.0'}

  unplugin@2.2.0:
    resolution: {integrity: sha512-m1ekpSwuOT5hxkJeZGRxO7gXbXT3gF26NjQ7GdVHoLoF8/nopLcd/QfPigpCy7i51oFHiRJg/CyHhj4vs2+KGw==}
    engines: {node: '>=18.12.0'}

  unstorage@1.14.4:
    resolution: {integrity: sha512-1SYeamwuYeQJtJ/USE1x4l17LkmQBzg7deBJ+U9qOBoHo15d1cDxG4jM31zKRgF7pG0kirZy4wVMX6WL6Zoscg==}
    peerDependencies:
      '@azure/app-configuration': ^1.8.0
      '@azure/cosmos': ^4.2.0
      '@azure/data-tables': ^13.3.0
      '@azure/identity': ^4.5.0
      '@azure/keyvault-secrets': ^4.9.0
      '@azure/storage-blob': ^12.26.0
      '@capacitor/preferences': ^6.0.3
      '@deno/kv': '>=0.8.4'
      '@netlify/blobs': ^6.5.0 || ^7.0.0 || ^8.1.0
      '@planetscale/database': ^1.19.0
      '@upstash/redis': ^1.34.3
      '@vercel/blob': '>=0.27.0'
      '@vercel/kv': ^1.0.1
      aws4fetch: ^1.0.20
      db0: '>=0.2.1'
      idb-keyval: ^6.2.1
      ioredis: ^5.4.2
      uploadthing: ^7.4.1
    peerDependenciesMeta:
      '@azure/app-configuration':
        optional: true
      '@azure/cosmos':
        optional: true
      '@azure/data-tables':
        optional: true
      '@azure/identity':
        optional: true
      '@azure/keyvault-secrets':
        optional: true
      '@azure/storage-blob':
        optional: true
      '@capacitor/preferences':
        optional: true
      '@deno/kv':
        optional: true
      '@netlify/blobs':
        optional: true
      '@planetscale/database':
        optional: true
      '@upstash/redis':
        optional: true
      '@vercel/blob':
        optional: true
      '@vercel/kv':
        optional: true
      aws4fetch:
        optional: true
      db0:
        optional: true
      idb-keyval:
        optional: true
      ioredis:
        optional: true
      uploadthing:
        optional: true

  update-browserslist-db@1.1.2:
    resolution: {integrity: sha512-PPypAm5qvlD7XMZC3BujecnaOxwhrtoFR+Dqkk5Aa/6DssiH0ibKoketaj9w8LP7Bont1rYeoV5plxD7RTEPRg==}
    hasBin: true
    peerDependencies:
      browserslist: '>= 4.21.0'

  url-join@5.0.0:
    resolution: {integrity: sha512-n2huDr9h9yzd6exQVnH/jU5mr+Pfx08LRXXZhkLLetAMESRj+anQsTAh940iMrIetKAmry9coFuZQ2jY8/p3WA==}
    engines: {node: ^12.20.0 || ^14.13.1 || >=16.0.0}

  use-callback-ref@1.3.3:
    resolution: {integrity: sha512-jQL3lRnocaFtu3V00JToYz/4QkNWswxijDaCVNZRiRTO3HQDLsdu1ZtmIUvV4yPp+rvWm5j0y0TG/S61cuijTg==}
    engines: {node: '>=10'}
    peerDependencies:
      '@types/react': '*'
      react: ^16.8.0 || ^17.0.0 || ^18.0.0 || ^19.0.0 || ^19.0.0-rc
    peerDependenciesMeta:
      '@types/react':
        optional: true

  use-sidecar@1.1.3:
    resolution: {integrity: sha512-Fedw0aZvkhynoPYlA5WXrMCAMm+nSWdZt6lzJQ7Ok8S6Q+VsHmHpRWndVRJ8Be0ZbkfPc5LRYH+5XrzXcEeLRQ==}
    engines: {node: '>=10'}
    peerDependencies:
      '@types/react': '*'
      react: ^16.8.0 || ^17.0.0 || ^18.0.0 || ^19.0.0 || ^19.0.0-rc
    peerDependenciesMeta:
      '@types/react':
        optional: true

  util-deprecate@1.0.2:
    resolution: {integrity: sha512-EPD5q1uXyFxJpCrLnCc1nHnq3gOa6DZBocAIiI2TaSCA7VCJ1UJDMagCzIkXNsUYfD1daK//LTEQ8xiIbrHtcw==}

  validate-npm-package-name@5.0.1:
    resolution: {integrity: sha512-OljLrQ9SQdOUqTaQxqL5dEfZWrXExyyWsozYlAWFawPVNuD83igl7uJD2RTkNMbniIYgt8l81eCJGIdQF7avLQ==}
    engines: {node: ^14.17.0 || ^16.13.0 || >=18.0.0}

  vfile-location@5.0.3:
    resolution: {integrity: sha512-5yXvWDEgqeiYiBe1lbxYF7UMAIm/IcopxMHrMQDq3nvKcjPKIhZklUKL+AE7J7uApI4kwe2snsK+eI6UTj9EHg==}

  vfile-message@4.0.2:
    resolution: {integrity: sha512-jRDZ1IMLttGj41KcZvlrYAaI3CfqpLpfpf+Mfig13viT6NKvRzWZ+lXz0Y5D60w6uJIBAOGq9mSHf0gktF0duw==}

  vfile@6.0.3:
    resolution: {integrity: sha512-KzIbH/9tXat2u30jf+smMwFCsno4wHVdNmzFyL+T/L3UGqqk6JKfVqOFOZEpZSHADH1k40ab6NUIXZq422ov3Q==}

  vite-node@3.0.6:
    resolution: {integrity: sha512-s51RzrTkXKJrhNbUzQRsarjmAae7VmMPAsRT7lppVpIg6mK3zGthP9Hgz0YQQKuNcF+Ii7DfYk3Fxz40jRmePw==}
    engines: {node: ^18.0.0 || ^20.0.0 || >=22.0.0}
    hasBin: true

  vite@6.1.1:
    resolution: {integrity: sha512-4GgM54XrwRfrOp297aIYspIti66k56v16ZnqHvrIM7mG+HjDlAwS7p+Srr7J6fGvEdOJ5JcQ/D9T7HhtdXDTzA==}
    engines: {node: ^18.0.0 || ^20.0.0 || >=22.0.0}
    hasBin: true
    peerDependencies:
      '@types/node': ^18.0.0 || ^20.0.0 || >=22.0.0
      jiti: '>=1.21.0'
      less: '*'
      lightningcss: ^1.21.0
      sass: '*'
      sass-embedded: '*'
      stylus: '*'
      sugarss: '*'
      terser: ^5.16.0
      tsx: ^4.8.1
      yaml: ^2.4.2
    peerDependenciesMeta:
      '@types/node':
        optional: true
      jiti:
        optional: true
      less:
        optional: true
      lightningcss:
        optional: true
      sass:
        optional: true
      sass-embedded:
        optional: true
      stylus:
        optional: true
      sugarss:
        optional: true
      terser:
        optional: true
      tsx:
        optional: true
      yaml:
        optional: true

  vitefu@1.0.5:
    resolution: {integrity: sha512-h4Vflt9gxODPFNGPwp4zAMZRpZR7eslzwH2c5hn5kNZ5rhnKyRJ50U+yGCdc2IRaBs8O4haIgLNGrV5CrpMsCA==}
    peerDependencies:
      vite: ^3.0.0 || ^4.0.0 || ^5.0.0 || ^6.0.0
    peerDependenciesMeta:
      vite:
        optional: true

  vitest@3.0.6:
    resolution: {integrity: sha512-/iL1Sc5VeDZKPDe58oGK4HUFLhw6b5XdY1MYawjuSaDA4sEfYlY9HnS6aCEG26fX+MgUi7MwlduTBHHAI/OvMA==}
    engines: {node: ^18.0.0 || ^20.0.0 || >=22.0.0}
    hasBin: true
    peerDependencies:
      '@edge-runtime/vm': '*'
      '@types/debug': ^4.1.12
      '@types/node': ^18.0.0 || ^20.0.0 || >=22.0.0
      '@vitest/browser': 3.0.6
      '@vitest/ui': 3.0.6
      happy-dom: '*'
      jsdom: '*'
    peerDependenciesMeta:
      '@edge-runtime/vm':
        optional: true
      '@types/debug':
        optional: true
      '@types/node':
        optional: true
      '@vitest/browser':
        optional: true
      '@vitest/ui':
        optional: true
      happy-dom:
        optional: true
      jsdom:
        optional: true

  volar-service-css@0.0.62:
    resolution: {integrity: sha512-JwNyKsH3F8PuzZYuqPf+2e+4CTU8YoyUHEHVnoXNlrLe7wy9U3biomZ56llN69Ris7TTy/+DEX41yVxQpM4qvg==}
    peerDependencies:
      '@volar/language-service': ~2.4.0
    peerDependenciesMeta:
      '@volar/language-service':
        optional: true

  volar-service-emmet@0.0.62:
    resolution: {integrity: sha512-U4dxWDBWz7Pi4plpbXf4J4Z/ss6kBO3TYrACxWNsE29abu75QzVS0paxDDhI6bhqpbDFXlpsDhZ9aXVFpnfGRQ==}
    peerDependencies:
      '@volar/language-service': ~2.4.0
    peerDependenciesMeta:
      '@volar/language-service':
        optional: true

  volar-service-html@0.0.62:
    resolution: {integrity: sha512-Zw01aJsZRh4GTGUjveyfEzEqpULQUdQH79KNEiKVYHZyuGtdBRYCHlrus1sueSNMxwwkuF5WnOHfvBzafs8yyQ==}
    peerDependencies:
      '@volar/language-service': ~2.4.0
    peerDependenciesMeta:
      '@volar/language-service':
        optional: true

  volar-service-prettier@0.0.62:
    resolution: {integrity: sha512-h2yk1RqRTE+vkYZaI9KYuwpDfOQRrTEMvoHol0yW4GFKc75wWQRrb5n/5abDrzMPrkQbSip8JH2AXbvrRtYh4w==}
    peerDependencies:
      '@volar/language-service': ~2.4.0
      prettier: ^2.2 || ^3.0
    peerDependenciesMeta:
      '@volar/language-service':
        optional: true
      prettier:
        optional: true

  volar-service-typescript-twoslash-queries@0.0.62:
    resolution: {integrity: sha512-KxFt4zydyJYYI0kFAcWPTh4u0Ha36TASPZkAnNY784GtgajerUqM80nX/W1d0wVhmcOFfAxkVsf/Ed+tiYU7ng==}
    peerDependencies:
      '@volar/language-service': ~2.4.0
    peerDependenciesMeta:
      '@volar/language-service':
        optional: true

  volar-service-typescript@0.0.62:
    resolution: {integrity: sha512-p7MPi71q7KOsH0eAbZwPBiKPp9B2+qrdHAd6VY5oTo9BUXatsOAdakTm9Yf0DUj6uWBAaOT01BSeVOPwucMV1g==}
    peerDependencies:
      '@volar/language-service': ~2.4.0
    peerDependenciesMeta:
      '@volar/language-service':
        optional: true

  volar-service-yaml@0.0.62:
    resolution: {integrity: sha512-k7gvv7sk3wa+nGll3MaSKyjwQsJjIGCHFjVkl3wjaSP2nouKyn9aokGmqjrl39mi88Oy49giog2GkZH526wjig==}
    peerDependencies:
      '@volar/language-service': ~2.4.0
    peerDependenciesMeta:
      '@volar/language-service':
        optional: true

  vscode-css-languageservice@6.3.2:
    resolution: {integrity: sha512-GEpPxrUTAeXWdZWHev1OJU9lz2Q2/PPBxQ2TIRmLGvQiH3WZbqaNoute0n0ewxlgtjzTW3AKZT+NHySk5Rf4Eg==}

  vscode-html-languageservice@5.3.1:
    resolution: {integrity: sha512-ysUh4hFeW/WOWz/TO9gm08xigiSsV/FOAZ+DolgJfeLftna54YdmZ4A+lIn46RbdO3/Qv5QHTn1ZGqmrXQhZyA==}

  vscode-json-languageservice@4.1.8:
    resolution: {integrity: sha512-0vSpg6Xd9hfV+eZAaYN63xVVMOTmJ4GgHxXnkLCh+9RsQBkWKIghzLhW2B9ebfG+LQQg8uLtsQ2aUKjTgE+QOg==}
    engines: {npm: '>=7.0.0'}

  vscode-jsonrpc@6.0.0:
    resolution: {integrity: sha512-wnJA4BnEjOSyFMvjZdpiOwhSq9uDoK8e/kpRJDTaMYzwlkrhG1fwDIZI94CLsLzlCK5cIbMMtFlJlfR57Lavmg==}
    engines: {node: '>=8.0.0 || >=10.0.0'}

  vscode-jsonrpc@8.2.0:
    resolution: {integrity: sha512-C+r0eKJUIfiDIfwJhria30+TYWPtuHJXHtI7J0YlOmKAo7ogxP20T0zxB7HZQIFhIyvoBPwWskjxrvAtfjyZfA==}
    engines: {node: '>=14.0.0'}

  vscode-languageserver-protocol@3.16.0:
    resolution: {integrity: sha512-sdeUoAawceQdgIfTI+sdcwkiK2KU+2cbEYA0agzM2uqaUy2UpnnGHtWTHVEtS0ES4zHU0eMFRGN+oQgDxlD66A==}

  vscode-languageserver-protocol@3.17.5:
    resolution: {integrity: sha512-mb1bvRJN8SVznADSGWM9u/b07H7Ecg0I3OgXDuLdn307rl/J3A9YD6/eYOssqhecL27hK1IPZAsaqh00i/Jljg==}

  vscode-languageserver-textdocument@1.0.12:
    resolution: {integrity: sha512-cxWNPesCnQCcMPeenjKKsOCKQZ/L6Tv19DTRIGuLWe32lyzWhihGVJ/rcckZXJxfdKCFvRLS3fpBIsV/ZGX4zA==}

  vscode-languageserver-types@3.16.0:
    resolution: {integrity: sha512-k8luDIWJWyenLc5ToFQQMaSrqCHiLwyKPHKPQZ5zz21vM+vIVUSvsRpcbiECH4WR88K2XZqc4ScRcZ7nk/jbeA==}

  vscode-languageserver-types@3.17.5:
    resolution: {integrity: sha512-Ld1VelNuX9pdF39h2Hgaeb5hEZM2Z3jUrrMgWQAu82jMtZp7p3vJT3BzToKtZI7NgQssZje5o0zryOrhQvzQAg==}

  vscode-languageserver@7.0.0:
    resolution: {integrity: sha512-60HTx5ID+fLRcgdHfmz0LDZAXYEV68fzwG0JWwEPBode9NuMYTIxuYXPg4ngO8i8+Ou0lM7y6GzaYWbiDL0drw==}
    hasBin: true

  vscode-languageserver@9.0.1:
    resolution: {integrity: sha512-woByF3PDpkHFUreUa7Hos7+pUWdeWMXRd26+ZX2A8cFx6v/JPTtd4/uN0/jB6XQHYaOlHbio03NTHCqrgG5n7g==}
    hasBin: true

  vscode-nls@5.2.0:
    resolution: {integrity: sha512-RAaHx7B14ZU04EU31pT+rKz2/zSl7xMsfIZuo8pd+KZO6PXtQmpevpq3vxvWNcrGbdmhM/rr5Uw5Mz+NBfhVng==}

  vscode-uri@3.1.0:
    resolution: {integrity: sha512-/BpdSx+yCQGnCvecbyXdxHDkuk55/G3xwnC0GqY4gmQ3j+A+g8kzzgB4Nk/SINjqn6+waqw3EgbVF2QKExkRxQ==}

  wcwidth@1.0.1:
    resolution: {integrity: sha512-XHPEwS0q6TaxcvG85+8EYkbiCux2XtWG2mkc47Ng2A77BQu9+DqIOJldST4HgPkuea7dvKSj5VgX3P1d4rW8Tg==}

  web-namespaces@2.0.1:
    resolution: {integrity: sha512-bKr1DkiNa2krS7qxNtdrtHAmzuYGFQLiQ13TsorsdT6ULTkPLKuu5+GsFpDlg6JFjUTwX2DyhMPG2be8uPrqsQ==}

  webidl-conversions@4.0.2:
    resolution: {integrity: sha512-YQ+BmxuTgd6UXZW3+ICGfyqRyHXVlD5GtQr5+qjiNW7bF0cqrzX500HVXPBOvgXb5YnzDd+h0zqyv61KUD7+Sg==}

  webpack-virtual-modules@0.6.2:
    resolution: {integrity: sha512-66/V2i5hQanC51vBQKPH4aI8NMAcBW59FVBs+rC7eGHupMyfn34q7rZIE+ETlJ+XTevqfUhVVBgSUNSW2flEUQ==}

  wgpu-matrix@3.3.0:
    resolution: {integrity: sha512-MRdywXdzTwX9pVbO5Z/oRX9l7464Wkfv28glG1c7t7s5v/0Dvts6yV8b4AOTOTl1UDGq9KUEAoSN6KW5P12ruQ==}

  wgsl_reflect@https://codeload.github.com/mhawryluk/wgsl_reflect/tar.gz/85994fdc8d8a3abbb4f79baf3891e54eed0c1c63:
    resolution: {tarball: https://codeload.github.com/mhawryluk/wgsl_reflect/tar.gz/85994fdc8d8a3abbb4f79baf3891e54eed0c1c63}
    version: 1.0.14

  whatwg-url@7.1.0:
    resolution: {integrity: sha512-WUu7Rg1DroM7oQvGWfOiAK21n74Gg+T4elXEQYkOhtyLeWiJFoOGLXPKI/9gzIie9CtwVLm8wtw6YJdKyxSjeg==}

  which-pm-runs@1.1.0:
    resolution: {integrity: sha512-n1brCuqClxfFfq/Rb0ICg9giSZqCS+pLtccdag6C2HyufBrh3fBOiy9nb6ggRMvWOVH5GrdJskj5iGTZNxd7SA==}
    engines: {node: '>=4'}

  which-pm@3.0.1:
    resolution: {integrity: sha512-v2JrMq0waAI4ju1xU5x3blsxBBMgdgZve580iYMN5frDaLGjbA24fok7wKCsya8KLVO19Ju4XDc5+zTZCJkQfg==}
    engines: {node: '>=18.12'}

  which@2.0.2:
    resolution: {integrity: sha512-BLI3Tl1TW3Pvl70l3yq3Y64i+awpwXqsGBYWkkqMtnbXgrMD+yj7rhW0kuEDxzJaYXGjEW5ogapKNMEKNMjibA==}
    engines: {node: '>= 8'}
    hasBin: true

  why-is-node-running@2.3.0:
    resolution: {integrity: sha512-hUrmaWBdVDcxvYqnyh09zunKzROWjbZTiNy8dBEjkS7ehEDQibXJ7XvlmtbwuTclUiIyN+CyXQD4Vmko8fNm8w==}
    engines: {node: '>=8'}
    hasBin: true

  widest-line@5.0.0:
    resolution: {integrity: sha512-c9bZp7b5YtRj2wOe6dlj32MK+Bx/M/d+9VB2SHM1OtsUHR0aV0tdP6DWh/iMt0kWi1t5g1Iudu6hQRNd1A4PVA==}
    engines: {node: '>=18'}

  wrap-ansi@7.0.0:
    resolution: {integrity: sha512-YVGIj2kamLSTxw6NsZjoBxfSwsn0ycdesmc4p+Q21c5zPuZ1pl+NfxVdxPtdHvmNVOQ6XSYG4AUtyt/Fi7D16Q==}
    engines: {node: '>=10'}

  wrap-ansi@8.1.0:
    resolution: {integrity: sha512-si7QWI6zUMq56bESFvagtmzMdGOtoxfR+Sez11Mobfc7tm+VkUckk9bW2UeffTGVUbOksxmSw0AA2gs8g71NCQ==}
    engines: {node: '>=12'}

  wrap-ansi@9.0.0:
    resolution: {integrity: sha512-G8ura3S+3Z2G+mkgNRq8dqaFZAuxfsxpBB8OCTGRTCtp+l/v9nbFNmCUP1BZMts3G1142MsZfn6eeUKrr4PD1Q==}
    engines: {node: '>=18'}

  wrappy@1.0.2:
    resolution: {integrity: sha512-l4Sp/DRseor9wL6EvV2+TuQn63dMkPjZ/sp9XkghTEbV9KlPS1xUsZ3u7/IQO4wxtcFB4bgpQPRcR3QCvezPcQ==}

  xxhash-wasm@1.1.0:
    resolution: {integrity: sha512-147y/6YNh+tlp6nd/2pWq38i9h6mz/EuQ6njIrmW8D1BS5nCqs0P6DG+m6zTGnNz5I+uhZ0SHxBs9BsPrwcKDA==}

  y18n@5.0.8:
    resolution: {integrity: sha512-0pfFzegeDWJHJIAmTLRP2DwHjdF5s7jo9tuztdQxAhINCdvS+3nGINqPd00AphqJR/0LhANUS6/+7SCb98YOfA==}
    engines: {node: '>=10'}

  yallist@3.1.1:
    resolution: {integrity: sha512-a4UGQaWPH59mOXUYnAG2ewncQS4i4F43Tv3JoAM+s2VDAmS9NsK8GpDMLrCHPksFT7h3K6TOoUNn2pb7RoXx4g==}

  yaml-language-server@1.15.0:
    resolution: {integrity: sha512-N47AqBDCMQmh6mBLmI6oqxryHRzi33aPFPsJhYy3VTUGCdLHYjGh4FZzpUjRlphaADBBkDmnkM/++KNIOHi5Rw==}
    hasBin: true

  yaml@2.2.2:
    resolution: {integrity: sha512-CBKFWExMn46Foo4cldiChEzn7S7SRV+wqiluAb6xmueD/fGyRHIhX8m14vVGgeFWjN540nKCNVj6P21eQjgTuA==}
    engines: {node: '>= 14'}

  yaml@2.7.0:
    resolution: {integrity: sha512-+hSoy/QHluxmC9kCIJyL/uyFmLmc+e5CFR5Wa+bpIhIj85LVb9ZH2nVnqrHoSvKogwODv0ClqZkmiSSaIH5LTA==}
    engines: {node: '>= 14'}
    hasBin: true

  yargs-parser@21.1.1:
    resolution: {integrity: sha512-tVpsJW7DdjecAiFpbIB1e3qxIQsE6NoPc5/eTdrbbIC4h0LVsWhnoa3g+m2HclBIujHzsxZ4VJVA+GUuc2/LBw==}
    engines: {node: '>=12'}

  yargs@17.7.2:
    resolution: {integrity: sha512-7dSzzRQ++CKnNI/krKnYRV7JKKPUXMEh61soaHKg9mrWEhzFWhFnxPxGl+69cD1Ou63C13NUPCnmIcrvqCuM6w==}
    engines: {node: '>=12'}

  yocto-queue@1.1.1:
    resolution: {integrity: sha512-b4JR1PFR10y1mKjhHY9LaGo6tmrgjit7hxVIeAmyMw3jegXR4dhYqLaQF5zMXZxY7tLpMyJeLjr1C4rLmkVe8g==}
    engines: {node: '>=12.20'}

  yocto-spinner@0.2.0:
    resolution: {integrity: sha512-Qu6WAqNLGleB687CCGcmgHIo8l+J19MX/32UrSMfbf/4L8gLoxjpOYoiHT1asiWyqvjRZbgvOhLlvne6E5Tbdw==}
    engines: {node: '>=18.19'}

  yoctocolors@2.1.1:
    resolution: {integrity: sha512-GQHQqAopRhwU8Kt1DDM8NjibDXHC8eoh1erhGAJPEyveY9qqVeXvVikNKrDz69sHowPMorbPUrH/mx8c50eiBQ==}
    engines: {node: '>=18'}

  zod-package-json@1.1.0:
    resolution: {integrity: sha512-RvEsa3W/NCqEBMtnoE09GRVelA3IqRcKaijEiM6CEGsD19qLurf0HjrYMHwOqImOszlLL0ja63DPJeeU4pm7oQ==}
    engines: {node: '>=20'}

  zod-to-json-schema@3.24.1:
    resolution: {integrity: sha512-3h08nf3Vw3Wl3PK+q3ow/lIil81IT2Oa7YpQyUUDsEWbXveMesdfK1xBd2RhCkynwZndAxixji/7SYJJowr62w==}
    peerDependencies:
      zod: ^3.24.1

  zod-to-ts@1.2.0:
    resolution: {integrity: sha512-x30XE43V+InwGpvTySRNz9kB7qFU8DlyEy7BsSTCHPH1R0QasMmHWZDCzYm6bVXtj/9NNJAZF3jW8rzFvH5OFA==}
    peerDependencies:
      typescript: ^4.9.4 || ^5.0.2
      zod: ^3

  zod@3.24.2:
    resolution: {integrity: sha512-lY7CDW43ECgW9u1TcT3IoXHflywfVqDYze4waEz812jR/bZ8FHDsl7pFQoSZTz5N+2NqRXs8GBwnAwo3ZNxqhQ==}

  zwitch@2.0.4:
    resolution: {integrity: sha512-bXE4cR/kVZhKZX/RjPEflHaKVhUVl85noU3v6b8apfQEc1x4A+zBxjZ4lN8LqGd6WZ3dl98pY4o717VFmoPp+A==}

snapshots:

  '@alloc/quick-lru@5.2.0': {}

  '@ampproject/remapping@2.3.0':
    dependencies:
      '@jridgewell/gen-mapping': 0.3.8
      '@jridgewell/trace-mapping': 0.3.25

  '@astrojs/check@0.9.4(typescript@5.7.3)':
    dependencies:
      '@astrojs/language-server': 2.15.4(typescript@5.7.3)
      chokidar: 4.0.3
      kleur: 4.1.5
      typescript: 5.7.3
      yargs: 17.7.2
    transitivePeerDependencies:
      - prettier
      - prettier-plugin-astro

  '@astrojs/compiler@2.10.4': {}

  '@astrojs/internal-helpers@0.5.1': {}

  '@astrojs/language-server@2.15.4(typescript@5.7.3)':
    dependencies:
      '@astrojs/compiler': 2.10.4
      '@astrojs/yaml2ts': 0.2.2
      '@jridgewell/sourcemap-codec': 1.5.0
      '@volar/kit': 2.4.11(typescript@5.7.3)
      '@volar/language-core': 2.4.11
      '@volar/language-server': 2.4.11
      '@volar/language-service': 2.4.11
      fast-glob: 3.3.3
      muggle-string: 0.4.1
      volar-service-css: 0.0.62(@volar/language-service@2.4.11)
      volar-service-emmet: 0.0.62(@volar/language-service@2.4.11)
      volar-service-html: 0.0.62(@volar/language-service@2.4.11)
      volar-service-prettier: 0.0.62(@volar/language-service@2.4.11)
      volar-service-typescript: 0.0.62(@volar/language-service@2.4.11)
      volar-service-typescript-twoslash-queries: 0.0.62(@volar/language-service@2.4.11)
      volar-service-yaml: 0.0.62(@volar/language-service@2.4.11)
      vscode-html-languageservice: 5.3.1
      vscode-uri: 3.1.0
    transitivePeerDependencies:
      - typescript

  '@astrojs/markdown-remark@6.1.0':
    dependencies:
      '@astrojs/prism': 3.2.0
      github-slugger: 2.0.0
      hast-util-from-html: 2.0.3
      hast-util-to-text: 4.0.2
      import-meta-resolve: 4.1.0
      js-yaml: 4.1.0
      mdast-util-definitions: 6.0.0
      rehype-raw: 7.0.0
      rehype-stringify: 10.0.1
      remark-gfm: 4.0.1
      remark-parse: 11.0.0
      remark-rehype: 11.1.1
      remark-smartypants: 3.0.2
      shiki: 1.29.2
      smol-toml: 1.3.1
      unified: 11.0.5
      unist-util-remove-position: 5.0.0
      unist-util-visit: 5.0.0
      unist-util-visit-parents: 6.0.1
      vfile: 6.0.3
    transitivePeerDependencies:
      - supports-color

  '@astrojs/mdx@4.0.8(astro@5.3.0(@types/node@22.13.4)(jiti@2.4.2)(rollup@4.34.8)(tsx@4.19.3)(typescript@5.7.3)(yaml@2.7.0))':
    dependencies:
      '@astrojs/markdown-remark': 6.1.0
      '@mdx-js/mdx': 3.1.0(acorn@8.14.0)
      acorn: 8.14.0
      astro: 5.3.0(@types/node@22.13.4)(jiti@2.4.2)(rollup@4.34.8)(tsx@4.19.3)(typescript@5.7.3)(yaml@2.7.0)
      es-module-lexer: 1.6.0
      estree-util-visit: 2.0.0
      hast-util-to-html: 9.0.4
      kleur: 4.1.5
      rehype-raw: 7.0.0
      remark-gfm: 4.0.1
      remark-smartypants: 3.0.2
      source-map: 0.7.4
      unist-util-visit: 5.0.0
      vfile: 6.0.3
    transitivePeerDependencies:
      - supports-color

  '@astrojs/prism@3.2.0':
    dependencies:
      prismjs: 1.29.0

  '@astrojs/react@4.2.0(@types/node@22.13.4)(@types/react-dom@18.3.5(@types/react@18.3.18))(@types/react@18.3.18)(jiti@2.4.2)(react-dom@18.3.1(react@18.3.1))(react@18.3.1)(tsx@4.19.3)(yaml@2.7.0)':
    dependencies:
      '@types/react': 18.3.18
      '@types/react-dom': 18.3.5(@types/react@18.3.18)
      '@vitejs/plugin-react': 4.3.4(vite@6.1.1(@types/node@22.13.4)(jiti@2.4.2)(tsx@4.19.3)(yaml@2.7.0))
      react: 18.3.1
      react-dom: 18.3.1(react@18.3.1)
      ultrahtml: 1.5.3
      vite: 6.1.1(@types/node@22.13.4)(jiti@2.4.2)(tsx@4.19.3)(yaml@2.7.0)
    transitivePeerDependencies:
      - '@types/node'
      - jiti
      - less
      - lightningcss
      - sass
      - sass-embedded
      - stylus
      - sugarss
      - supports-color
      - terser
      - tsx
      - yaml

  '@astrojs/rss@4.0.11':
    dependencies:
      fast-xml-parser: 4.5.2
      kleur: 4.1.5

  '@astrojs/sitemap@3.2.1':
    dependencies:
      sitemap: 8.0.0
      stream-replace-string: 2.0.0
      zod: 3.24.2

  '@astrojs/starlight-tailwind@3.0.0(@astrojs/starlight@0.32.0(astro@5.3.0(@types/node@22.13.4)(jiti@2.4.2)(rollup@4.34.8)(tsx@4.19.3)(typescript@5.7.3)(yaml@2.7.0)))(@astrojs/tailwind@6.0.0(astro@5.3.0(@types/node@22.13.4)(jiti@2.4.2)(rollup@4.34.8)(tsx@4.19.3)(typescript@5.7.3)(yaml@2.7.0))(tailwindcss@3.4.17))(tailwindcss@3.4.17)':
    dependencies:
      '@astrojs/starlight': 0.32.0(astro@5.3.0(@types/node@22.13.4)(jiti@2.4.2)(rollup@4.34.8)(tsx@4.19.3)(typescript@5.7.3)(yaml@2.7.0))
      '@astrojs/tailwind': 6.0.0(astro@5.3.0(@types/node@22.13.4)(jiti@2.4.2)(rollup@4.34.8)(tsx@4.19.3)(typescript@5.7.3)(yaml@2.7.0))(tailwindcss@3.4.17)
      tailwindcss: 3.4.17

  '@astrojs/starlight@0.32.0(astro@5.3.0(@types/node@22.13.4)(jiti@2.4.2)(rollup@4.34.8)(tsx@4.19.3)(typescript@5.7.3)(yaml@2.7.0))':
    dependencies:
      '@astrojs/mdx': 4.0.8(astro@5.3.0(@types/node@22.13.4)(jiti@2.4.2)(rollup@4.34.8)(tsx@4.19.3)(typescript@5.7.3)(yaml@2.7.0))
      '@astrojs/sitemap': 3.2.1
      '@pagefind/default-ui': 1.3.0
      '@types/hast': 3.0.4
      '@types/js-yaml': 4.0.9
      '@types/mdast': 4.0.4
      astro: 5.3.0(@types/node@22.13.4)(jiti@2.4.2)(rollup@4.34.8)(tsx@4.19.3)(typescript@5.7.3)(yaml@2.7.0)
      astro-expressive-code: 0.40.2(astro@5.3.0(@types/node@22.13.4)(jiti@2.4.2)(rollup@4.34.8)(tsx@4.19.3)(typescript@5.7.3)(yaml@2.7.0))
      bcp-47: 2.1.0
      hast-util-from-html: 2.0.3
      hast-util-select: 6.0.3
      hast-util-to-string: 3.0.1
      hastscript: 9.0.0
      i18next: 23.16.8
      js-yaml: 4.1.0
      klona: 2.0.6
      mdast-util-directive: 3.1.0
      mdast-util-to-markdown: 2.1.2
      mdast-util-to-string: 4.0.0
      pagefind: 1.3.0
      rehype: 13.0.2
      rehype-format: 5.0.1
      remark-directive: 3.0.1
      unified: 11.0.5
      unist-util-visit: 5.0.0
      vfile: 6.0.3
    transitivePeerDependencies:
      - supports-color

  '@astrojs/tailwind@6.0.0(astro@5.3.0(@types/node@22.13.4)(jiti@2.4.2)(rollup@4.34.8)(tsx@4.19.3)(typescript@5.7.3)(yaml@2.7.0))(tailwindcss@3.4.17)':
    dependencies:
      astro: 5.3.0(@types/node@22.13.4)(jiti@2.4.2)(rollup@4.34.8)(tsx@4.19.3)(typescript@5.7.3)(yaml@2.7.0)
      autoprefixer: 10.4.20(postcss@8.5.2)
      postcss: 8.5.2
      postcss-load-config: 4.0.2(postcss@8.5.2)
      tailwindcss: 3.4.17
    transitivePeerDependencies:
      - ts-node

  '@astrojs/telemetry@3.2.0':
    dependencies:
      ci-info: 4.1.0
      debug: 4.4.0
      dlv: 1.1.3
      dset: 3.1.4
      is-docker: 3.0.0
      is-wsl: 3.1.0
      which-pm-runs: 1.1.0
    transitivePeerDependencies:
      - supports-color

  '@astrojs/yaml2ts@0.2.2':
    dependencies:
      yaml: 2.7.0

  '@babel/code-frame@7.26.2':
    dependencies:
      '@babel/helper-validator-identifier': 7.25.9
      js-tokens: 4.0.0
      picocolors: 1.1.1

  '@babel/compat-data@7.26.8': {}

  '@babel/core@7.26.9':
    dependencies:
      '@ampproject/remapping': 2.3.0
      '@babel/code-frame': 7.26.2
      '@babel/generator': 7.26.9
      '@babel/helper-compilation-targets': 7.26.5
      '@babel/helper-module-transforms': 7.26.0(@babel/core@7.26.9)
      '@babel/helpers': 7.26.9
      '@babel/parser': 7.26.9
      '@babel/template': 7.26.9
      '@babel/traverse': 7.26.9
      '@babel/types': 7.26.9
      convert-source-map: 2.0.0
      debug: 4.4.0
      gensync: 1.0.0-beta.2
      json5: 2.2.3
      semver: 6.3.1
    transitivePeerDependencies:
      - supports-color

  '@babel/generator@7.26.9':
    dependencies:
      '@babel/parser': 7.26.9
      '@babel/types': 7.26.9
      '@jridgewell/gen-mapping': 0.3.8
      '@jridgewell/trace-mapping': 0.3.25
      jsesc: 3.1.0

  '@babel/helper-compilation-targets@7.26.5':
    dependencies:
      '@babel/compat-data': 7.26.8
      '@babel/helper-validator-option': 7.25.9
      browserslist: 4.24.4
      lru-cache: 5.1.1
      semver: 6.3.1

  '@babel/helper-module-imports@7.25.9':
    dependencies:
      '@babel/traverse': 7.26.9
      '@babel/types': 7.26.5
    transitivePeerDependencies:
      - supports-color

  '@babel/helper-module-transforms@7.26.0(@babel/core@7.26.9)':
    dependencies:
      '@babel/core': 7.26.9
      '@babel/helper-module-imports': 7.25.9
      '@babel/helper-validator-identifier': 7.25.9
      '@babel/traverse': 7.26.9
    transitivePeerDependencies:
      - supports-color

  '@babel/helper-plugin-utils@7.26.5': {}

  '@babel/helper-string-parser@7.25.9': {}

  '@babel/helper-validator-identifier@7.25.9': {}

  '@babel/helper-validator-option@7.25.9': {}

  '@babel/helpers@7.26.9':
    dependencies:
      '@babel/template': 7.26.9
      '@babel/types': 7.26.9

  '@babel/parser@7.26.9':
    dependencies:
      '@babel/types': 7.26.9

  '@babel/plugin-transform-react-jsx-self@7.25.9(@babel/core@7.26.9)':
    dependencies:
      '@babel/core': 7.26.9
      '@babel/helper-plugin-utils': 7.26.5

  '@babel/plugin-transform-react-jsx-source@7.25.9(@babel/core@7.26.9)':
    dependencies:
      '@babel/core': 7.26.9
      '@babel/helper-plugin-utils': 7.26.5

  '@babel/runtime@7.26.9':
    dependencies:
      regenerator-runtime: 0.14.1

  '@babel/standalone@7.26.9': {}

  '@babel/template@7.26.9':
    dependencies:
      '@babel/code-frame': 7.26.2
      '@babel/parser': 7.26.9
      '@babel/types': 7.26.9

  '@babel/traverse@7.26.9':
    dependencies:
      '@babel/code-frame': 7.26.2
      '@babel/generator': 7.26.9
      '@babel/parser': 7.26.9
      '@babel/template': 7.26.9
      '@babel/types': 7.26.9
      debug: 4.4.0
      globals: 11.12.0
    transitivePeerDependencies:
      - supports-color

  '@babel/types@7.26.5':
    dependencies:
      '@babel/helper-string-parser': 7.25.9
      '@babel/helper-validator-identifier': 7.25.9

  '@babel/types@7.26.9':
    dependencies:
      '@babel/helper-string-parser': 7.25.9
      '@babel/helper-validator-identifier': 7.25.9

  '@biomejs/biome@1.9.4':
    optionalDependencies:
      '@biomejs/cli-darwin-arm64': 1.9.4
      '@biomejs/cli-darwin-x64': 1.9.4
      '@biomejs/cli-linux-arm64': 1.9.4
      '@biomejs/cli-linux-arm64-musl': 1.9.4
      '@biomejs/cli-linux-x64': 1.9.4
      '@biomejs/cli-linux-x64-musl': 1.9.4
      '@biomejs/cli-win32-arm64': 1.9.4
      '@biomejs/cli-win32-x64': 1.9.4

  '@biomejs/cli-darwin-arm64@1.9.4':
    optional: true

  '@biomejs/cli-darwin-x64@1.9.4':
    optional: true

  '@biomejs/cli-linux-arm64-musl@1.9.4':
    optional: true

  '@biomejs/cli-linux-arm64@1.9.4':
    optional: true

  '@biomejs/cli-linux-x64-musl@1.9.4':
    optional: true

  '@biomejs/cli-linux-x64@1.9.4':
    optional: true

  '@biomejs/cli-win32-arm64@1.9.4':
    optional: true

  '@biomejs/cli-win32-x64@1.9.4':
    optional: true

  '@ctrl/tinycolor@4.1.0': {}

  '@emmetio/abbreviation@2.3.3':
    dependencies:
      '@emmetio/scanner': 1.0.4

  '@emmetio/css-abbreviation@2.1.8':
    dependencies:
      '@emmetio/scanner': 1.0.4

  '@emmetio/css-parser@0.4.0':
    dependencies:
      '@emmetio/stream-reader': 2.2.0
      '@emmetio/stream-reader-utils': 0.1.0

  '@emmetio/html-matcher@1.3.0':
    dependencies:
      '@emmetio/scanner': 1.0.4

  '@emmetio/scanner@1.0.4': {}

  '@emmetio/stream-reader-utils@0.1.0': {}

  '@emmetio/stream-reader@2.2.0': {}

  '@emnapi/runtime@1.3.1':
    dependencies:
      tslib: 2.8.1
    optional: true

  '@esbuild/aix-ppc64@0.24.2':
    optional: true

  '@esbuild/aix-ppc64@0.25.0':
    optional: true

  '@esbuild/android-arm64@0.24.2':
    optional: true

  '@esbuild/android-arm64@0.25.0':
    optional: true

  '@esbuild/android-arm@0.24.2':
    optional: true

  '@esbuild/android-arm@0.25.0':
    optional: true

  '@esbuild/android-x64@0.24.2':
    optional: true

  '@esbuild/android-x64@0.25.0':
    optional: true

  '@esbuild/darwin-arm64@0.24.2':
    optional: true

  '@esbuild/darwin-arm64@0.25.0':
    optional: true

  '@esbuild/darwin-x64@0.24.2':
    optional: true

  '@esbuild/darwin-x64@0.25.0':
    optional: true

  '@esbuild/freebsd-arm64@0.24.2':
    optional: true

  '@esbuild/freebsd-arm64@0.25.0':
    optional: true

  '@esbuild/freebsd-x64@0.24.2':
    optional: true

  '@esbuild/freebsd-x64@0.25.0':
    optional: true

  '@esbuild/linux-arm64@0.24.2':
    optional: true

  '@esbuild/linux-arm64@0.25.0':
    optional: true

  '@esbuild/linux-arm@0.24.2':
    optional: true

  '@esbuild/linux-arm@0.25.0':
    optional: true

  '@esbuild/linux-ia32@0.24.2':
    optional: true

  '@esbuild/linux-ia32@0.25.0':
    optional: true

  '@esbuild/linux-loong64@0.24.2':
    optional: true

  '@esbuild/linux-loong64@0.25.0':
    optional: true

  '@esbuild/linux-mips64el@0.24.2':
    optional: true

  '@esbuild/linux-mips64el@0.25.0':
    optional: true

  '@esbuild/linux-ppc64@0.24.2':
    optional: true

  '@esbuild/linux-ppc64@0.25.0':
    optional: true

  '@esbuild/linux-riscv64@0.24.2':
    optional: true

  '@esbuild/linux-riscv64@0.25.0':
    optional: true

  '@esbuild/linux-s390x@0.24.2':
    optional: true

  '@esbuild/linux-s390x@0.25.0':
    optional: true

  '@esbuild/linux-x64@0.24.2':
    optional: true

  '@esbuild/linux-x64@0.25.0':
    optional: true

  '@esbuild/netbsd-arm64@0.24.2':
    optional: true

  '@esbuild/netbsd-arm64@0.25.0':
    optional: true

  '@esbuild/netbsd-x64@0.24.2':
    optional: true

  '@esbuild/netbsd-x64@0.25.0':
    optional: true

  '@esbuild/openbsd-arm64@0.24.2':
    optional: true

  '@esbuild/openbsd-arm64@0.25.0':
    optional: true

  '@esbuild/openbsd-x64@0.24.2':
    optional: true

  '@esbuild/openbsd-x64@0.25.0':
    optional: true

  '@esbuild/sunos-x64@0.24.2':
    optional: true

  '@esbuild/sunos-x64@0.25.0':
    optional: true

  '@esbuild/win32-arm64@0.24.2':
    optional: true

  '@esbuild/win32-arm64@0.25.0':
    optional: true

  '@esbuild/win32-ia32@0.24.2':
    optional: true

  '@esbuild/win32-ia32@0.25.0':
    optional: true

  '@esbuild/win32-x64@0.24.2':
    optional: true

  '@esbuild/win32-x64@0.25.0':
    optional: true

  '@expressive-code/core@0.40.2':
    dependencies:
      '@ctrl/tinycolor': 4.1.0
      hast-util-select: 6.0.3
      hast-util-to-html: 9.0.4
      hast-util-to-text: 4.0.2
      hastscript: 9.0.0
      postcss: 8.5.2
      postcss-nested: 6.2.0(postcss@8.5.2)
      unist-util-visit: 5.0.0
      unist-util-visit-parents: 6.0.1

  '@expressive-code/plugin-frames@0.40.2':
    dependencies:
      '@expressive-code/core': 0.40.2

  '@expressive-code/plugin-shiki@0.40.2':
    dependencies:
      '@expressive-code/core': 0.40.2
      shiki: 1.29.2

  '@expressive-code/plugin-text-markers@0.40.2':
    dependencies:
      '@expressive-code/core': 0.40.2

  '@floating-ui/core@1.6.9':
    dependencies:
      '@floating-ui/utils': 0.2.9

  '@floating-ui/dom@1.6.13':
    dependencies:
      '@floating-ui/core': 1.6.9
      '@floating-ui/utils': 0.2.9

  '@floating-ui/react-dom@2.1.2(react-dom@18.3.1(react@18.3.1))(react@18.3.1)':
    dependencies:
      '@floating-ui/dom': 1.6.13
      react: 18.3.1
      react-dom: 18.3.1(react@18.3.1)

  '@floating-ui/utils@0.2.9': {}

  '@gerrit0/mini-shiki@1.27.2':
    dependencies:
      '@shikijs/engine-oniguruma': 1.29.2
      '@shikijs/types': 1.29.2
      '@shikijs/vscode-textmate': 10.0.2

  '@img/sharp-darwin-arm64@0.33.5':
    optionalDependencies:
      '@img/sharp-libvips-darwin-arm64': 1.0.4
    optional: true

  '@img/sharp-darwin-x64@0.33.5':
    optionalDependencies:
      '@img/sharp-libvips-darwin-x64': 1.0.4
    optional: true

  '@img/sharp-libvips-darwin-arm64@1.0.4':
    optional: true

  '@img/sharp-libvips-darwin-x64@1.0.4':
    optional: true

  '@img/sharp-libvips-linux-arm64@1.0.4':
    optional: true

  '@img/sharp-libvips-linux-arm@1.0.5':
    optional: true

  '@img/sharp-libvips-linux-s390x@1.0.4':
    optional: true

  '@img/sharp-libvips-linux-x64@1.0.4':
    optional: true

  '@img/sharp-libvips-linuxmusl-arm64@1.0.4':
    optional: true

  '@img/sharp-libvips-linuxmusl-x64@1.0.4':
    optional: true

  '@img/sharp-linux-arm64@0.33.5':
    optionalDependencies:
      '@img/sharp-libvips-linux-arm64': 1.0.4
    optional: true

  '@img/sharp-linux-arm@0.33.5':
    optionalDependencies:
      '@img/sharp-libvips-linux-arm': 1.0.5
    optional: true

  '@img/sharp-linux-s390x@0.33.5':
    optionalDependencies:
      '@img/sharp-libvips-linux-s390x': 1.0.4
    optional: true

  '@img/sharp-linux-x64@0.33.5':
    optionalDependencies:
      '@img/sharp-libvips-linux-x64': 1.0.4
    optional: true

  '@img/sharp-linuxmusl-arm64@0.33.5':
    optionalDependencies:
      '@img/sharp-libvips-linuxmusl-arm64': 1.0.4
    optional: true

  '@img/sharp-linuxmusl-x64@0.33.5':
    optionalDependencies:
      '@img/sharp-libvips-linuxmusl-x64': 1.0.4
    optional: true

  '@img/sharp-wasm32@0.33.5':
    dependencies:
      '@emnapi/runtime': 1.3.1
    optional: true

  '@img/sharp-win32-ia32@0.33.5':
    optional: true

  '@img/sharp-win32-x64@0.33.5':
    optional: true

  '@isaacs/cliui@8.0.2':
    dependencies:
      string-width: 5.1.2
      string-width-cjs: string-width@4.2.3
      strip-ansi: 7.1.0
      strip-ansi-cjs: strip-ansi@6.0.1
      wrap-ansi: 8.1.0
      wrap-ansi-cjs: wrap-ansi@7.0.0

  '@jridgewell/gen-mapping@0.3.8':
    dependencies:
      '@jridgewell/set-array': 1.2.1
      '@jridgewell/sourcemap-codec': 1.5.0
      '@jridgewell/trace-mapping': 0.3.25

  '@jridgewell/resolve-uri@3.1.2': {}

  '@jridgewell/set-array@1.2.1': {}

  '@jridgewell/sourcemap-codec@1.5.0': {}

  '@jridgewell/trace-mapping@0.3.25':
    dependencies:
      '@jridgewell/resolve-uri': 3.1.2
      '@jridgewell/sourcemap-codec': 1.5.0

  '@jsdevtools/ez-spawn@3.0.4':
    dependencies:
      call-me-maybe: 1.0.2
      cross-spawn: 7.0.6
      string-argv: 0.3.2
      type-detect: 4.1.0

  '@mdx-js/mdx@3.1.0(acorn@8.14.0)':
    dependencies:
      '@types/estree': 1.0.6
      '@types/estree-jsx': 1.0.5
      '@types/hast': 3.0.4
      '@types/mdx': 2.0.13
      collapse-white-space: 2.1.0
      devlop: 1.1.0
      estree-util-is-identifier-name: 3.0.0
      estree-util-scope: 1.0.0
      estree-walker: 3.0.3
      hast-util-to-jsx-runtime: 2.3.2
      markdown-extensions: 2.0.0
      recma-build-jsx: 1.0.0
      recma-jsx: 1.0.0(acorn@8.14.0)
      recma-stringify: 1.0.0
      rehype-recma: 1.0.0
      remark-mdx: 3.1.0
      remark-parse: 11.0.0
      remark-rehype: 11.1.1
      source-map: 0.7.4
      unified: 11.0.5
      unist-util-position-from-estree: 2.0.0
      unist-util-stringify-position: 4.0.0
      unist-util-visit: 5.0.0
      vfile: 6.0.3
    transitivePeerDependencies:
      - acorn
      - supports-color

  '@monaco-editor/loader@1.5.0':
    dependencies:
      state-local: 1.0.7

  '@monaco-editor/react@4.7.0(monaco-editor@0.52.2)(react-dom@18.3.1(react@18.3.1))(react@18.3.1)':
    dependencies:
      '@monaco-editor/loader': 1.5.0
      monaco-editor: 0.52.2
      react: 18.3.1
      react-dom: 18.3.1(react@18.3.1)

  '@nodelib/fs.scandir@2.1.5':
    dependencies:
      '@nodelib/fs.stat': 2.0.5
      run-parallel: 1.2.0

  '@nodelib/fs.stat@2.0.5': {}

  '@nodelib/fs.walk@1.2.8':
    dependencies:
      '@nodelib/fs.scandir': 2.1.5
      fastq: 1.19.0

  '@octokit/action@6.1.0':
    dependencies:
      '@octokit/auth-action': 4.1.0
      '@octokit/core': 5.2.0
      '@octokit/plugin-paginate-rest': 9.2.2(@octokit/core@5.2.0)
      '@octokit/plugin-rest-endpoint-methods': 10.4.1(@octokit/core@5.2.0)
      '@octokit/types': 12.6.0
      undici: 6.21.1

  '@octokit/auth-action@4.1.0':
    dependencies:
      '@octokit/auth-token': 4.0.0
      '@octokit/types': 13.8.0

  '@octokit/auth-token@4.0.0': {}

  '@octokit/core@5.2.0':
    dependencies:
      '@octokit/auth-token': 4.0.0
      '@octokit/graphql': 7.1.0
      '@octokit/request': 8.4.1
      '@octokit/request-error': 5.1.1
      '@octokit/types': 13.8.0
      before-after-hook: 2.2.3
      universal-user-agent: 6.0.1

  '@octokit/endpoint@9.0.6':
    dependencies:
      '@octokit/types': 13.8.0
      universal-user-agent: 6.0.1

  '@octokit/graphql@7.1.0':
    dependencies:
      '@octokit/request': 8.4.1
      '@octokit/types': 13.8.0
      universal-user-agent: 6.0.1

  '@octokit/openapi-types@20.0.0': {}

  '@octokit/openapi-types@23.0.1': {}

  '@octokit/plugin-paginate-rest@9.2.2(@octokit/core@5.2.0)':
    dependencies:
      '@octokit/core': 5.2.0
      '@octokit/types': 12.6.0

  '@octokit/plugin-rest-endpoint-methods@10.4.1(@octokit/core@5.2.0)':
    dependencies:
      '@octokit/core': 5.2.0
      '@octokit/types': 12.6.0

  '@octokit/request-error@5.1.1':
    dependencies:
      '@octokit/types': 13.8.0
      deprecation: 2.3.1
      once: 1.4.0

  '@octokit/request@8.4.1':
    dependencies:
      '@octokit/endpoint': 9.0.6
      '@octokit/request-error': 5.1.1
      '@octokit/types': 13.8.0
      universal-user-agent: 6.0.1

  '@octokit/types@12.6.0':
    dependencies:
      '@octokit/openapi-types': 20.0.0

  '@octokit/types@13.8.0':
    dependencies:
      '@octokit/openapi-types': 23.0.1

  '@oslojs/encoding@1.1.0': {}

  '@pagefind/darwin-arm64@1.3.0':
    optional: true

  '@pagefind/darwin-x64@1.3.0':
    optional: true

  '@pagefind/default-ui@1.3.0': {}

  '@pagefind/linux-arm64@1.3.0':
    optional: true

  '@pagefind/linux-x64@1.3.0':
    optional: true

  '@pagefind/windows-x64@1.3.0':
    optional: true

  '@pkgjs/parseargs@0.11.0':
    optional: true

  '@radix-ui/number@1.1.0': {}

  '@radix-ui/primitive@1.1.1': {}

  '@radix-ui/react-arrow@1.1.2(@types/react-dom@18.3.5(@types/react@18.3.18))(@types/react@18.3.18)(react-dom@18.3.1(react@18.3.1))(react@18.3.1)':
    dependencies:
      '@radix-ui/react-primitive': 2.0.2(@types/react-dom@18.3.5(@types/react@18.3.18))(@types/react@18.3.18)(react-dom@18.3.1(react@18.3.1))(react@18.3.1)
      react: 18.3.1
      react-dom: 18.3.1(react@18.3.1)
    optionalDependencies:
      '@types/react': 18.3.18
      '@types/react-dom': 18.3.5(@types/react@18.3.18)

  '@radix-ui/react-collection@1.1.2(@types/react-dom@18.3.5(@types/react@18.3.18))(@types/react@18.3.18)(react-dom@18.3.1(react@18.3.1))(react@18.3.1)':
    dependencies:
      '@radix-ui/react-compose-refs': 1.1.1(@types/react@18.3.18)(react@18.3.1)
      '@radix-ui/react-context': 1.1.1(@types/react@18.3.18)(react@18.3.1)
      '@radix-ui/react-primitive': 2.0.2(@types/react-dom@18.3.5(@types/react@18.3.18))(@types/react@18.3.18)(react-dom@18.3.1(react@18.3.1))(react@18.3.1)
      '@radix-ui/react-slot': 1.1.2(@types/react@18.3.18)(react@18.3.1)
      react: 18.3.1
      react-dom: 18.3.1(react@18.3.1)
    optionalDependencies:
      '@types/react': 18.3.18
      '@types/react-dom': 18.3.5(@types/react@18.3.18)

  '@radix-ui/react-compose-refs@1.1.1(@types/react@18.3.18)(react@18.3.1)':
    dependencies:
      react: 18.3.1
    optionalDependencies:
      '@types/react': 18.3.18

  '@radix-ui/react-context@1.1.1(@types/react@18.3.18)(react@18.3.1)':
    dependencies:
      react: 18.3.1
    optionalDependencies:
      '@types/react': 18.3.18

  '@radix-ui/react-direction@1.1.0(@types/react@18.3.18)(react@18.3.1)':
    dependencies:
      react: 18.3.1
    optionalDependencies:
      '@types/react': 18.3.18

  '@radix-ui/react-dismissable-layer@1.1.5(@types/react-dom@18.3.5(@types/react@18.3.18))(@types/react@18.3.18)(react-dom@18.3.1(react@18.3.1))(react@18.3.1)':
    dependencies:
      '@radix-ui/primitive': 1.1.1
      '@radix-ui/react-compose-refs': 1.1.1(@types/react@18.3.18)(react@18.3.1)
      '@radix-ui/react-primitive': 2.0.2(@types/react-dom@18.3.5(@types/react@18.3.18))(@types/react@18.3.18)(react-dom@18.3.1(react@18.3.1))(react@18.3.1)
      '@radix-ui/react-use-callback-ref': 1.1.0(@types/react@18.3.18)(react@18.3.1)
      '@radix-ui/react-use-escape-keydown': 1.1.0(@types/react@18.3.18)(react@18.3.1)
      react: 18.3.1
      react-dom: 18.3.1(react@18.3.1)
    optionalDependencies:
      '@types/react': 18.3.18
      '@types/react-dom': 18.3.5(@types/react@18.3.18)

  '@radix-ui/react-focus-guards@1.1.1(@types/react@18.3.18)(react@18.3.1)':
    dependencies:
      react: 18.3.1
    optionalDependencies:
      '@types/react': 18.3.18

  '@radix-ui/react-focus-scope@1.1.2(@types/react-dom@18.3.5(@types/react@18.3.18))(@types/react@18.3.18)(react-dom@18.3.1(react@18.3.1))(react@18.3.1)':
    dependencies:
      '@radix-ui/react-compose-refs': 1.1.1(@types/react@18.3.18)(react@18.3.1)
      '@radix-ui/react-primitive': 2.0.2(@types/react-dom@18.3.5(@types/react@18.3.18))(@types/react@18.3.18)(react-dom@18.3.1(react@18.3.1))(react@18.3.1)
      '@radix-ui/react-use-callback-ref': 1.1.0(@types/react@18.3.18)(react@18.3.1)
      react: 18.3.1
      react-dom: 18.3.1(react@18.3.1)
    optionalDependencies:
      '@types/react': 18.3.18
      '@types/react-dom': 18.3.5(@types/react@18.3.18)

  '@radix-ui/react-id@1.1.0(@types/react@18.3.18)(react@18.3.1)':
    dependencies:
      '@radix-ui/react-use-layout-effect': 1.1.0(@types/react@18.3.18)(react@18.3.1)
      react: 18.3.1
    optionalDependencies:
      '@types/react': 18.3.18

  '@radix-ui/react-popper@1.2.2(@types/react-dom@18.3.5(@types/react@18.3.18))(@types/react@18.3.18)(react-dom@18.3.1(react@18.3.1))(react@18.3.1)':
    dependencies:
      '@floating-ui/react-dom': 2.1.2(react-dom@18.3.1(react@18.3.1))(react@18.3.1)
      '@radix-ui/react-arrow': 1.1.2(@types/react-dom@18.3.5(@types/react@18.3.18))(@types/react@18.3.18)(react-dom@18.3.1(react@18.3.1))(react@18.3.1)
      '@radix-ui/react-compose-refs': 1.1.1(@types/react@18.3.18)(react@18.3.1)
      '@radix-ui/react-context': 1.1.1(@types/react@18.3.18)(react@18.3.1)
      '@radix-ui/react-primitive': 2.0.2(@types/react-dom@18.3.5(@types/react@18.3.18))(@types/react@18.3.18)(react-dom@18.3.1(react@18.3.1))(react@18.3.1)
      '@radix-ui/react-use-callback-ref': 1.1.0(@types/react@18.3.18)(react@18.3.1)
      '@radix-ui/react-use-layout-effect': 1.1.0(@types/react@18.3.18)(react@18.3.1)
      '@radix-ui/react-use-rect': 1.1.0(@types/react@18.3.18)(react@18.3.1)
      '@radix-ui/react-use-size': 1.1.0(@types/react@18.3.18)(react@18.3.1)
      '@radix-ui/rect': 1.1.0
      react: 18.3.1
      react-dom: 18.3.1(react@18.3.1)
    optionalDependencies:
      '@types/react': 18.3.18
      '@types/react-dom': 18.3.5(@types/react@18.3.18)

  '@radix-ui/react-portal@1.1.4(@types/react-dom@18.3.5(@types/react@18.3.18))(@types/react@18.3.18)(react-dom@18.3.1(react@18.3.1))(react@18.3.1)':
    dependencies:
      '@radix-ui/react-primitive': 2.0.2(@types/react-dom@18.3.5(@types/react@18.3.18))(@types/react@18.3.18)(react-dom@18.3.1(react@18.3.1))(react@18.3.1)
      '@radix-ui/react-use-layout-effect': 1.1.0(@types/react@18.3.18)(react@18.3.1)
      react: 18.3.1
      react-dom: 18.3.1(react@18.3.1)
    optionalDependencies:
      '@types/react': 18.3.18
      '@types/react-dom': 18.3.5(@types/react@18.3.18)

  '@radix-ui/react-primitive@2.0.2(@types/react-dom@18.3.5(@types/react@18.3.18))(@types/react@18.3.18)(react-dom@18.3.1(react@18.3.1))(react@18.3.1)':
    dependencies:
      '@radix-ui/react-slot': 1.1.2(@types/react@18.3.18)(react@18.3.1)
      react: 18.3.1
      react-dom: 18.3.1(react@18.3.1)
    optionalDependencies:
      '@types/react': 18.3.18
      '@types/react-dom': 18.3.5(@types/react@18.3.18)

  '@radix-ui/react-select@2.1.6(@types/react-dom@18.3.5(@types/react@18.3.18))(@types/react@18.3.18)(react-dom@18.3.1(react@18.3.1))(react@18.3.1)':
    dependencies:
      '@radix-ui/number': 1.1.0
      '@radix-ui/primitive': 1.1.1
      '@radix-ui/react-collection': 1.1.2(@types/react-dom@18.3.5(@types/react@18.3.18))(@types/react@18.3.18)(react-dom@18.3.1(react@18.3.1))(react@18.3.1)
      '@radix-ui/react-compose-refs': 1.1.1(@types/react@18.3.18)(react@18.3.1)
      '@radix-ui/react-context': 1.1.1(@types/react@18.3.18)(react@18.3.1)
      '@radix-ui/react-direction': 1.1.0(@types/react@18.3.18)(react@18.3.1)
      '@radix-ui/react-dismissable-layer': 1.1.5(@types/react-dom@18.3.5(@types/react@18.3.18))(@types/react@18.3.18)(react-dom@18.3.1(react@18.3.1))(react@18.3.1)
      '@radix-ui/react-focus-guards': 1.1.1(@types/react@18.3.18)(react@18.3.1)
      '@radix-ui/react-focus-scope': 1.1.2(@types/react-dom@18.3.5(@types/react@18.3.18))(@types/react@18.3.18)(react-dom@18.3.1(react@18.3.1))(react@18.3.1)
      '@radix-ui/react-id': 1.1.0(@types/react@18.3.18)(react@18.3.1)
      '@radix-ui/react-popper': 1.2.2(@types/react-dom@18.3.5(@types/react@18.3.18))(@types/react@18.3.18)(react-dom@18.3.1(react@18.3.1))(react@18.3.1)
      '@radix-ui/react-portal': 1.1.4(@types/react-dom@18.3.5(@types/react@18.3.18))(@types/react@18.3.18)(react-dom@18.3.1(react@18.3.1))(react@18.3.1)
      '@radix-ui/react-primitive': 2.0.2(@types/react-dom@18.3.5(@types/react@18.3.18))(@types/react@18.3.18)(react-dom@18.3.1(react@18.3.1))(react@18.3.1)
      '@radix-ui/react-slot': 1.1.2(@types/react@18.3.18)(react@18.3.1)
      '@radix-ui/react-use-callback-ref': 1.1.0(@types/react@18.3.18)(react@18.3.1)
      '@radix-ui/react-use-controllable-state': 1.1.0(@types/react@18.3.18)(react@18.3.1)
      '@radix-ui/react-use-layout-effect': 1.1.0(@types/react@18.3.18)(react@18.3.1)
      '@radix-ui/react-use-previous': 1.1.0(@types/react@18.3.18)(react@18.3.1)
      '@radix-ui/react-visually-hidden': 1.1.2(@types/react-dom@18.3.5(@types/react@18.3.18))(@types/react@18.3.18)(react-dom@18.3.1(react@18.3.1))(react@18.3.1)
      aria-hidden: 1.2.4
      react: 18.3.1
      react-dom: 18.3.1(react@18.3.1)
      react-remove-scroll: 2.6.3(@types/react@18.3.18)(react@18.3.1)
    optionalDependencies:
      '@types/react': 18.3.18
      '@types/react-dom': 18.3.5(@types/react@18.3.18)

  '@radix-ui/react-slider@1.2.3(@types/react-dom@18.3.5(@types/react@18.3.18))(@types/react@18.3.18)(react-dom@18.3.1(react@18.3.1))(react@18.3.1)':
    dependencies:
      '@radix-ui/number': 1.1.0
      '@radix-ui/primitive': 1.1.1
      '@radix-ui/react-collection': 1.1.2(@types/react-dom@18.3.5(@types/react@18.3.18))(@types/react@18.3.18)(react-dom@18.3.1(react@18.3.1))(react@18.3.1)
      '@radix-ui/react-compose-refs': 1.1.1(@types/react@18.3.18)(react@18.3.1)
      '@radix-ui/react-context': 1.1.1(@types/react@18.3.18)(react@18.3.1)
      '@radix-ui/react-direction': 1.1.0(@types/react@18.3.18)(react@18.3.1)
      '@radix-ui/react-primitive': 2.0.2(@types/react-dom@18.3.5(@types/react@18.3.18))(@types/react@18.3.18)(react-dom@18.3.1(react@18.3.1))(react@18.3.1)
      '@radix-ui/react-use-controllable-state': 1.1.0(@types/react@18.3.18)(react@18.3.1)
      '@radix-ui/react-use-layout-effect': 1.1.0(@types/react@18.3.18)(react@18.3.1)
      '@radix-ui/react-use-previous': 1.1.0(@types/react@18.3.18)(react@18.3.1)
      '@radix-ui/react-use-size': 1.1.0(@types/react@18.3.18)(react@18.3.1)
      react: 18.3.1
      react-dom: 18.3.1(react@18.3.1)
    optionalDependencies:
      '@types/react': 18.3.18
      '@types/react-dom': 18.3.5(@types/react@18.3.18)

  '@radix-ui/react-slot@1.1.2(@types/react@18.3.18)(react@18.3.1)':
    dependencies:
      '@radix-ui/react-compose-refs': 1.1.1(@types/react@18.3.18)(react@18.3.1)
      react: 18.3.1
    optionalDependencies:
      '@types/react': 18.3.18

  '@radix-ui/react-use-callback-ref@1.1.0(@types/react@18.3.18)(react@18.3.1)':
    dependencies:
      react: 18.3.1
    optionalDependencies:
      '@types/react': 18.3.18

  '@radix-ui/react-use-controllable-state@1.1.0(@types/react@18.3.18)(react@18.3.1)':
    dependencies:
      '@radix-ui/react-use-callback-ref': 1.1.0(@types/react@18.3.18)(react@18.3.1)
      react: 18.3.1
    optionalDependencies:
      '@types/react': 18.3.18

  '@radix-ui/react-use-escape-keydown@1.1.0(@types/react@18.3.18)(react@18.3.1)':
    dependencies:
      '@radix-ui/react-use-callback-ref': 1.1.0(@types/react@18.3.18)(react@18.3.1)
      react: 18.3.1
    optionalDependencies:
      '@types/react': 18.3.18

  '@radix-ui/react-use-layout-effect@1.1.0(@types/react@18.3.18)(react@18.3.1)':
    dependencies:
      react: 18.3.1
    optionalDependencies:
      '@types/react': 18.3.18

  '@radix-ui/react-use-previous@1.1.0(@types/react@18.3.18)(react@18.3.1)':
    dependencies:
      react: 18.3.1
    optionalDependencies:
      '@types/react': 18.3.18

  '@radix-ui/react-use-rect@1.1.0(@types/react@18.3.18)(react@18.3.1)':
    dependencies:
      '@radix-ui/rect': 1.1.0
      react: 18.3.1
    optionalDependencies:
      '@types/react': 18.3.18

  '@radix-ui/react-use-size@1.1.0(@types/react@18.3.18)(react@18.3.1)':
    dependencies:
      '@radix-ui/react-use-layout-effect': 1.1.0(@types/react@18.3.18)(react@18.3.1)
      react: 18.3.1
    optionalDependencies:
      '@types/react': 18.3.18

  '@radix-ui/react-visually-hidden@1.1.2(@types/react-dom@18.3.5(@types/react@18.3.18))(@types/react@18.3.18)(react-dom@18.3.1(react@18.3.1))(react@18.3.1)':
    dependencies:
      '@radix-ui/react-primitive': 2.0.2(@types/react-dom@18.3.5(@types/react@18.3.18))(@types/react@18.3.18)(react-dom@18.3.1(react@18.3.1))(react@18.3.1)
      react: 18.3.1
      react-dom: 18.3.1(react@18.3.1)
    optionalDependencies:
      '@types/react': 18.3.18
      '@types/react-dom': 18.3.5(@types/react@18.3.18)

  '@radix-ui/rect@1.1.0': {}

  '@rollup/pluginutils@5.1.4(rollup@4.34.8)':
    dependencies:
      '@types/estree': 1.0.6
      estree-walker: 2.0.2
      picomatch: 4.0.2
    optionalDependencies:
      rollup: 4.34.8

  '@rollup/rollup-android-arm-eabi@4.34.8':
    optional: true

  '@rollup/rollup-android-arm64@4.34.8':
    optional: true

  '@rollup/rollup-darwin-arm64@4.34.8':
    optional: true

  '@rollup/rollup-darwin-x64@4.34.8':
    optional: true

  '@rollup/rollup-freebsd-arm64@4.34.8':
    optional: true

  '@rollup/rollup-freebsd-x64@4.34.8':
    optional: true

  '@rollup/rollup-linux-arm-gnueabihf@4.34.8':
    optional: true

  '@rollup/rollup-linux-arm-musleabihf@4.34.8':
    optional: true

  '@rollup/rollup-linux-arm64-gnu@4.34.8':
    optional: true

  '@rollup/rollup-linux-arm64-musl@4.34.8':
    optional: true

  '@rollup/rollup-linux-loongarch64-gnu@4.34.8':
    optional: true

  '@rollup/rollup-linux-powerpc64le-gnu@4.34.8':
    optional: true

  '@rollup/rollup-linux-riscv64-gnu@4.34.8':
    optional: true

  '@rollup/rollup-linux-s390x-gnu@4.34.8':
    optional: true

  '@rollup/rollup-linux-x64-gnu@4.34.8':
    optional: true

  '@rollup/rollup-linux-x64-musl@4.34.8':
    optional: true

  '@rollup/rollup-win32-arm64-msvc@4.34.8':
    optional: true

  '@rollup/rollup-win32-ia32-msvc@4.34.8':
    optional: true

  '@rollup/rollup-win32-x64-msvc@4.34.8':
    optional: true

  '@sec-ant/readable-stream@0.4.1': {}

  '@shikijs/core@1.29.2':
    dependencies:
      '@shikijs/engine-javascript': 1.29.2
      '@shikijs/engine-oniguruma': 1.29.2
      '@shikijs/types': 1.29.2
      '@shikijs/vscode-textmate': 10.0.2
      '@types/hast': 3.0.4
      hast-util-to-html: 9.0.4

  '@shikijs/engine-javascript@1.29.2':
    dependencies:
      '@shikijs/types': 1.29.2
      '@shikijs/vscode-textmate': 10.0.2
      oniguruma-to-es: 2.3.0

  '@shikijs/engine-oniguruma@1.29.2':
    dependencies:
      '@shikijs/types': 1.29.2
      '@shikijs/vscode-textmate': 10.0.2

  '@shikijs/langs@1.29.2':
    dependencies:
      '@shikijs/types': 1.29.2

  '@shikijs/themes@1.29.2':
    dependencies:
      '@shikijs/types': 1.29.2

  '@shikijs/types@1.29.2':
    dependencies:
      '@shikijs/vscode-textmate': 10.0.2
      '@types/hast': 3.0.4

  '@shikijs/vscode-textmate@10.0.2': {}

  '@sindresorhus/merge-streams@4.0.0': {}

  '@stackblitz/sdk@1.11.0': {}

  '@types/acorn@4.0.6':
    dependencies:
      '@types/estree': 1.0.6

  '@types/babel__core@7.20.5':
    dependencies:
      '@babel/parser': 7.26.9
      '@babel/types': 7.26.5
      '@types/babel__generator': 7.6.8
      '@types/babel__template': 7.4.4
      '@types/babel__traverse': 7.20.6

  '@types/babel__generator@7.6.8':
    dependencies:
      '@babel/types': 7.26.5

  '@types/babel__standalone@7.1.9':
    dependencies:
      '@babel/parser': 7.26.9
      '@babel/types': 7.26.5
      '@types/babel__core': 7.20.5
      '@types/babel__generator': 7.6.8
      '@types/babel__template': 7.4.4
      '@types/babel__traverse': 7.20.6

  '@types/babel__template@7.4.4':
    dependencies:
      '@babel/parser': 7.26.9
      '@babel/types': 7.26.5

  '@types/babel__traverse@7.20.6':
    dependencies:
      '@babel/types': 7.26.5

  '@types/cookie@0.6.0': {}

  '@types/debug@4.1.12':
    dependencies:
      '@types/ms': 2.1.0

  '@types/dom-mediacapture-transform@0.1.10':
    dependencies:
      '@types/dom-webcodecs': 0.1.13

  '@types/dom-webcodecs@0.1.13': {}

  '@types/estree-jsx@1.0.5':
    dependencies:
      '@types/estree': 1.0.6

  '@types/estree@1.0.6': {}

  '@types/hast@3.0.4':
    dependencies:
      '@types/unist': 3.0.3

  '@types/js-yaml@4.0.9': {}

  '@types/mdast@4.0.4':
    dependencies:
      '@types/unist': 3.0.3

  '@types/mdx@2.0.13': {}

  '@types/moo@0.5.10': {}

  '@types/ms@2.1.0': {}

  '@types/nearley@2.11.5': {}

  '@types/nlcst@2.0.3':
    dependencies:
      '@types/unist': 3.0.3

  '@types/node@17.0.45': {}

  '@types/node@22.13.4':
    dependencies:
      undici-types: 6.20.0

  '@types/prop-types@15.7.14': {}

  '@types/react-dom@18.3.5(@types/react@18.3.18)':
    dependencies:
      '@types/react': 18.3.18

  '@types/react@18.3.18':
    dependencies:
      '@types/prop-types': 15.7.14
      csstype: 3.1.3

  '@types/sax@1.2.7':
    dependencies:
      '@types/node': 22.13.4

  '@types/unist@2.0.11': {}

  '@types/unist@3.0.3': {}

  '@typescript/vfs@1.6.1(typescript@5.7.3)':
    dependencies:
      debug: 4.4.0
      typescript: 5.7.3
    transitivePeerDependencies:
      - supports-color

  '@ungap/structured-clone@1.3.0': {}

  '@vitejs/plugin-react@4.3.4(vite@6.1.1(@types/node@22.13.4)(jiti@2.4.2)(tsx@4.19.3)(yaml@2.7.0))':
    dependencies:
      '@babel/core': 7.26.9
      '@babel/plugin-transform-react-jsx-self': 7.25.9(@babel/core@7.26.9)
      '@babel/plugin-transform-react-jsx-source': 7.25.9(@babel/core@7.26.9)
      '@types/babel__core': 7.20.5
      react-refresh: 0.14.2
      vite: 6.1.1(@types/node@22.13.4)(jiti@2.4.2)(tsx@4.19.3)(yaml@2.7.0)
    transitivePeerDependencies:
      - supports-color

  '@vitest/expect@3.0.6':
    dependencies:
      '@vitest/spy': 3.0.6
      '@vitest/utils': 3.0.6
      chai: 5.2.0
      tinyrainbow: 2.0.0

  '@vitest/mocker@3.0.6(vite@6.1.1(@types/node@22.13.4)(jiti@2.4.2)(tsx@4.19.3)(yaml@2.7.0))':
    dependencies:
      '@vitest/spy': 3.0.6
      estree-walker: 3.0.3
      magic-string: 0.30.17
    optionalDependencies:
      vite: 6.1.1(@types/node@22.13.4)(jiti@2.4.2)(tsx@4.19.3)(yaml@2.7.0)

  '@vitest/pretty-format@3.0.6':
    dependencies:
      tinyrainbow: 2.0.0

  '@vitest/runner@3.0.6':
    dependencies:
      '@vitest/utils': 3.0.6
      pathe: 2.0.3

  '@vitest/snapshot@3.0.6':
    dependencies:
      '@vitest/pretty-format': 3.0.6
      magic-string: 0.30.17
      pathe: 2.0.3

  '@vitest/spy@3.0.6':
    dependencies:
      tinyspy: 3.0.2

  '@vitest/utils@3.0.6':
    dependencies:
      '@vitest/pretty-format': 3.0.6
      loupe: 3.1.3
      tinyrainbow: 2.0.0

  '@volar/kit@2.4.11(typescript@5.7.3)':
    dependencies:
      '@volar/language-service': 2.4.11
      '@volar/typescript': 2.4.11
      typesafe-path: 0.2.2
      typescript: 5.7.3
      vscode-languageserver-textdocument: 1.0.12
      vscode-uri: 3.1.0

  '@volar/language-core@2.4.11':
    dependencies:
      '@volar/source-map': 2.4.11

  '@volar/language-server@2.4.11':
    dependencies:
      '@volar/language-core': 2.4.11
      '@volar/language-service': 2.4.11
      '@volar/typescript': 2.4.11
      path-browserify: 1.0.1
      request-light: 0.7.0
      vscode-languageserver: 9.0.1
      vscode-languageserver-protocol: 3.17.5
      vscode-languageserver-textdocument: 1.0.12
      vscode-uri: 3.1.0

  '@volar/language-service@2.4.11':
    dependencies:
      '@volar/language-core': 2.4.11
      vscode-languageserver-protocol: 3.17.5
      vscode-languageserver-textdocument: 1.0.12
      vscode-uri: 3.1.0

  '@volar/source-map@2.4.11': {}

  '@volar/typescript@2.4.11':
    dependencies:
      '@volar/language-core': 2.4.11
      path-browserify: 1.0.1
      vscode-uri: 3.1.0

  '@vscode/emmet-helper@2.11.0':
    dependencies:
      emmet: 2.4.11
      jsonc-parser: 2.3.1
      vscode-languageserver-textdocument: 1.0.12
      vscode-languageserver-types: 3.17.5
      vscode-uri: 3.1.0

  '@vscode/l10n@0.0.18': {}

  '@vtbag/cam-shaft@1.0.5': {}

  '@vtbag/element-crossing@1.1.0': {}

  '@vtbag/inspection-chamber@1.0.21': {}

  '@vtbag/turn-signal@1.3.0': {}

  '@webgpu/types@0.1.54': {}

  acorn-jsx@5.3.2(acorn@8.14.0):
    dependencies:
      acorn: 8.14.0

  acorn@8.14.0: {}

  ajv@8.17.1:
    dependencies:
      fast-deep-equal: 3.1.3
      fast-uri: 3.0.6
      json-schema-traverse: 1.0.0
      require-from-string: 2.0.2

  ansi-align@3.0.1:
    dependencies:
      string-width: 4.2.3

  ansi-regex@5.0.1: {}

  ansi-regex@6.1.0: {}

  ansi-styles@4.3.0:
    dependencies:
      color-convert: 2.0.1

  ansi-styles@6.2.1: {}

  any-promise@1.3.0: {}

  anymatch@3.1.3:
    dependencies:
      normalize-path: 3.0.0
      picomatch: 2.3.1

  arg@5.0.2: {}

  argparse@1.0.10:
    dependencies:
      sprintf-js: 1.0.3

  argparse@2.0.1: {}

  aria-hidden@1.2.4:
    dependencies:
      tslib: 2.8.1

  aria-query@5.3.2: {}

  array-iterate@2.0.1: {}

  assertion-error@2.0.1: {}

  astring@1.9.0: {}

  astro-expressive-code@0.40.2(astro@5.3.0(@types/node@22.13.4)(jiti@2.4.2)(rollup@4.34.8)(tsx@4.19.3)(typescript@5.7.3)(yaml@2.7.0)):
    dependencies:
      astro: 5.3.0(@types/node@22.13.4)(jiti@2.4.2)(rollup@4.34.8)(tsx@4.19.3)(typescript@5.7.3)(yaml@2.7.0)
      rehype-expressive-code: 0.40.2

  astro-remote@0.3.3:
    dependencies:
      entities: 4.5.0
      marked: 12.0.2
      marked-footnote: 1.2.4(marked@12.0.2)
      marked-smartypants: 1.1.9(marked@12.0.2)
      ultrahtml: 1.5.3

  astro-vtbot@2.0.6:
    dependencies:
      '@vtbag/cam-shaft': 1.0.5
      '@vtbag/element-crossing': 1.1.0
      '@vtbag/inspection-chamber': 1.0.21
      '@vtbag/turn-signal': 1.3.0

  astro@5.3.0(@types/node@22.13.4)(jiti@2.4.2)(rollup@4.34.8)(tsx@4.19.3)(typescript@5.7.3)(yaml@2.7.0):
    dependencies:
      '@astrojs/compiler': 2.10.4
      '@astrojs/internal-helpers': 0.5.1
      '@astrojs/markdown-remark': 6.1.0
      '@astrojs/telemetry': 3.2.0
      '@oslojs/encoding': 1.1.0
      '@rollup/pluginutils': 5.1.4(rollup@4.34.8)
      '@types/cookie': 0.6.0
      acorn: 8.14.0
      aria-query: 5.3.2
      axobject-query: 4.1.0
      boxen: 8.0.1
      ci-info: 4.1.0
      clsx: 2.1.1
      common-ancestor-path: 1.0.1
      cookie: 0.7.2
      cssesc: 3.0.0
      debug: 4.4.0
      deterministic-object-hash: 2.0.2
      devalue: 5.1.1
      diff: 5.2.0
      dlv: 1.1.3
      dset: 3.1.4
      es-module-lexer: 1.6.0
      esbuild: 0.24.2
      estree-walker: 3.0.3
      fast-glob: 3.3.3
      flattie: 1.1.1
      github-slugger: 2.0.0
      html-escaper: 3.0.3
      http-cache-semantics: 4.1.1
      js-yaml: 4.1.0
      kleur: 4.1.5
      magic-string: 0.30.17
      magicast: 0.3.5
      micromatch: 4.0.8
      mrmime: 2.0.1
      neotraverse: 0.6.18
      p-limit: 6.2.0
      p-queue: 8.1.0
      preferred-pm: 4.1.1
      prompts: 2.4.2
      rehype: 13.0.2
      semver: 7.7.1
      shiki: 1.29.2
      tinyexec: 0.3.2
      tsconfck: 3.1.5(typescript@5.7.3)
      ultrahtml: 1.5.3
      unist-util-visit: 5.0.0
      unstorage: 1.14.4
      vfile: 6.0.3
      vite: 6.1.1(@types/node@22.13.4)(jiti@2.4.2)(tsx@4.19.3)(yaml@2.7.0)
      vitefu: 1.0.5(vite@6.1.1(@types/node@22.13.4)(jiti@2.4.2)(tsx@4.19.3)(yaml@2.7.0))
      which-pm: 3.0.1
      xxhash-wasm: 1.1.0
      yargs-parser: 21.1.1
      yocto-spinner: 0.2.0
      zod: 3.24.2
      zod-to-json-schema: 3.24.1(zod@3.24.2)
      zod-to-ts: 1.2.0(typescript@5.7.3)(zod@3.24.2)
    optionalDependencies:
      sharp: 0.33.5
    transitivePeerDependencies:
      - '@azure/app-configuration'
      - '@azure/cosmos'
      - '@azure/data-tables'
      - '@azure/identity'
      - '@azure/keyvault-secrets'
      - '@azure/storage-blob'
      - '@capacitor/preferences'
      - '@deno/kv'
      - '@netlify/blobs'
      - '@planetscale/database'
      - '@types/node'
      - '@upstash/redis'
      - '@vercel/blob'
      - '@vercel/kv'
      - aws4fetch
      - db0
      - idb-keyval
      - ioredis
      - jiti
      - less
      - lightningcss
      - rollup
      - sass
      - sass-embedded
      - stylus
      - sugarss
      - supports-color
      - terser
      - tsx
      - typescript
      - uploadthing
      - yaml

  autoprefixer@10.4.20(postcss@8.5.2):
    dependencies:
      browserslist: 4.24.4
      caniuse-lite: 1.0.30001700
      fraction.js: 4.3.7
      normalize-range: 0.1.2
      picocolors: 1.1.1
      postcss: 8.5.2
      postcss-value-parser: 4.2.0

  axobject-query@4.1.0: {}

  b4a@1.6.7: {}

  bail@2.0.2: {}

  balanced-match@1.0.2: {}

  bare-events@2.5.4:
    optional: true

  bare-fs@4.0.1:
    dependencies:
      bare-events: 2.5.4
      bare-path: 3.0.0
      bare-stream: 2.6.5(bare-events@2.5.4)
    transitivePeerDependencies:
      - bare-buffer
    optional: true

  bare-os@3.4.0:
    optional: true

  bare-path@3.0.0:
    dependencies:
      bare-os: 3.4.0
    optional: true

  bare-stream@2.6.5(bare-events@2.5.4):
    dependencies:
      streamx: 2.22.0
    optionalDependencies:
      bare-events: 2.5.4
    optional: true

  base-64@1.0.0: {}

  base64-js@1.5.1: {}

  bcp-47-match@2.0.3: {}

  bcp-47@2.1.0:
    dependencies:
      is-alphabetical: 2.0.1
      is-alphanumerical: 2.0.1
      is-decimal: 2.0.1

  before-after-hook@2.2.3: {}

  binary-extensions@2.3.0: {}

  bl@4.1.0:
    dependencies:
      buffer: 5.7.1
      inherits: 2.0.4
      readable-stream: 3.6.2

  boolbase@1.0.0: {}

  boxen@8.0.1:
    dependencies:
      ansi-align: 3.0.1
      camelcase: 8.0.0
      chalk: 5.4.1
      cli-boxes: 3.0.0
      string-width: 7.2.0
      type-fest: 4.35.0
      widest-line: 5.0.0
      wrap-ansi: 9.0.0

  brace-expansion@2.0.1:
    dependencies:
      balanced-match: 1.0.2

  braces@3.0.3:
    dependencies:
      fill-range: 7.1.1

  browserslist@4.24.4:
    dependencies:
      caniuse-lite: 1.0.30001700
      electron-to-chromium: 1.5.102
      node-releases: 2.0.19
      update-browserslist-db: 1.1.2(browserslist@4.24.4)

  buffer@5.7.1:
    dependencies:
      base64-js: 1.5.1
      ieee754: 1.2.1

  bundle-require@5.1.0(esbuild@0.24.2):
    dependencies:
      esbuild: 0.24.2
      load-tsconfig: 0.2.5

  cac@6.7.14: {}

  call-me-maybe@1.0.2: {}

  camelcase-css@2.0.1: {}

  camelcase@8.0.0: {}

  caniuse-lite@1.0.30001700: {}

  ccount@2.0.1: {}

  chai@5.2.0:
    dependencies:
      assertion-error: 2.0.1
      check-error: 2.1.1
      deep-eql: 5.0.2
      loupe: 3.1.3
      pathval: 2.0.0

  chalk@4.1.2:
    dependencies:
      ansi-styles: 4.3.0
      supports-color: 7.2.0

  chalk@5.4.1: {}

  character-entities-html4@2.1.0: {}

  character-entities-legacy@3.0.0: {}

  character-entities@2.0.2: {}

  character-reference-invalid@2.0.1: {}

  check-error@2.1.1: {}

  chokidar@3.6.0:
    dependencies:
      anymatch: 3.1.3
      braces: 3.0.3
      glob-parent: 5.1.2
      is-binary-path: 2.1.0
      is-glob: 4.0.3
      normalize-path: 3.0.0
      readdirp: 3.6.0
    optionalDependencies:
      fsevents: 2.3.3

  chokidar@4.0.3:
    dependencies:
      readdirp: 4.1.2

  chownr@1.1.4: {}

  ci-info@4.1.0: {}

  classnames@2.5.1: {}

  cli-boxes@3.0.0: {}

  cli-cursor@3.1.0:
    dependencies:
      restore-cursor: 3.1.0

  cli-spinners@2.9.2: {}

  cliui@8.0.1:
    dependencies:
      string-width: 4.2.3
      strip-ansi: 6.0.1
      wrap-ansi: 7.0.0

  clone@1.0.4: {}

  clsx@2.1.1: {}

  collapse-white-space@2.1.0: {}

  color-convert@2.0.1:
    dependencies:
      color-name: 1.1.4

  color-name@1.1.4: {}

  color-string@1.9.1:
    dependencies:
      color-name: 1.1.4
      simple-swizzle: 0.2.2

  color@4.2.3:
    dependencies:
      color-convert: 2.0.1
      color-string: 1.9.1

  comma-separated-tokens@2.0.3: {}

  commander@2.20.3: {}

  commander@4.1.1: {}

  common-ancestor-path@1.0.1: {}

  confbox@0.1.8: {}

  consola@3.4.0: {}

  convert-source-map@2.0.0: {}

  cookie-es@1.2.2: {}

  cookie@0.7.2: {}

  cross-spawn@7.0.6:
    dependencies:
      path-key: 3.1.1
      shebang-command: 2.0.0
      which: 2.0.2

  crossws@0.3.4:
    dependencies:
      uncrypto: 0.1.3

  css-selector-parser@3.0.5: {}

  cssesc@3.0.0: {}

  csstype@3.1.3: {}

  debug@4.4.0:
    dependencies:
      ms: 2.1.3

  decode-named-character-reference@1.0.2:
    dependencies:
      character-entities: 2.0.2

  decode-uri-component@0.4.1: {}

  decompress-response@6.0.0:
    dependencies:
      mimic-response: 3.1.0

  deep-eql@5.0.2: {}

  deep-extend@0.6.0: {}

  defaults@1.0.4:
    dependencies:
      clone: 1.0.4

  defu@6.1.4: {}

  deprecation@2.3.1: {}

  dequal@2.0.3: {}

  destr@2.0.3: {}

  detect-libc@2.0.3: {}

  detect-node-es@1.1.0: {}

  deterministic-object-hash@2.0.2:
    dependencies:
      base-64: 1.0.0

  devalue@5.1.1: {}

  devlop@1.1.0:
    dependencies:
      dequal: 2.0.3

  didyoumean@1.2.2: {}

  diff@5.2.0: {}

  direction@2.0.1: {}

  discontinuous-range@1.0.0: {}

  dlv@1.1.3: {}

  dpdm@3.14.0:
    dependencies:
      chalk: 4.1.2
      fs-extra: 11.3.0
      glob: 10.4.5
      ora: 5.4.1
      tslib: 2.8.1
      typescript: 5.7.3
      yargs: 17.7.2

  dset@3.1.4: {}

  eastasianwidth@0.2.0: {}

  electron-to-chromium@1.5.102: {}

  emmet@2.4.11:
    dependencies:
      '@emmetio/abbreviation': 2.3.3
      '@emmetio/css-abbreviation': 2.1.8

  emoji-regex-xs@1.0.0: {}

  emoji-regex@10.4.0: {}

  emoji-regex@8.0.0: {}

  emoji-regex@9.2.2: {}

  end-of-stream@1.4.4:
    dependencies:
      once: 1.4.0

  entities@4.5.0: {}

  es-module-lexer@1.6.0: {}

  esast-util-from-estree@2.0.0:
    dependencies:
      '@types/estree-jsx': 1.0.5
      devlop: 1.1.0
      estree-util-visit: 2.0.0
      unist-util-position-from-estree: 2.0.0

  esast-util-from-js@2.0.1:
    dependencies:
      '@types/estree-jsx': 1.0.5
      acorn: 8.14.0
      esast-util-from-estree: 2.0.0
      vfile-message: 4.0.2

  esbuild@0.24.2:
    optionalDependencies:
      '@esbuild/aix-ppc64': 0.24.2
      '@esbuild/android-arm': 0.24.2
      '@esbuild/android-arm64': 0.24.2
      '@esbuild/android-x64': 0.24.2
      '@esbuild/darwin-arm64': 0.24.2
      '@esbuild/darwin-x64': 0.24.2
      '@esbuild/freebsd-arm64': 0.24.2
      '@esbuild/freebsd-x64': 0.24.2
      '@esbuild/linux-arm': 0.24.2
      '@esbuild/linux-arm64': 0.24.2
      '@esbuild/linux-ia32': 0.24.2
      '@esbuild/linux-loong64': 0.24.2
      '@esbuild/linux-mips64el': 0.24.2
      '@esbuild/linux-ppc64': 0.24.2
      '@esbuild/linux-riscv64': 0.24.2
      '@esbuild/linux-s390x': 0.24.2
      '@esbuild/linux-x64': 0.24.2
      '@esbuild/netbsd-arm64': 0.24.2
      '@esbuild/netbsd-x64': 0.24.2
      '@esbuild/openbsd-arm64': 0.24.2
      '@esbuild/openbsd-x64': 0.24.2
      '@esbuild/sunos-x64': 0.24.2
      '@esbuild/win32-arm64': 0.24.2
      '@esbuild/win32-ia32': 0.24.2
      '@esbuild/win32-x64': 0.24.2

  esbuild@0.25.0:
    optionalDependencies:
      '@esbuild/aix-ppc64': 0.25.0
      '@esbuild/android-arm': 0.25.0
      '@esbuild/android-arm64': 0.25.0
      '@esbuild/android-x64': 0.25.0
      '@esbuild/darwin-arm64': 0.25.0
      '@esbuild/darwin-x64': 0.25.0
      '@esbuild/freebsd-arm64': 0.25.0
      '@esbuild/freebsd-x64': 0.25.0
      '@esbuild/linux-arm': 0.25.0
      '@esbuild/linux-arm64': 0.25.0
      '@esbuild/linux-ia32': 0.25.0
      '@esbuild/linux-loong64': 0.25.0
      '@esbuild/linux-mips64el': 0.25.0
      '@esbuild/linux-ppc64': 0.25.0
      '@esbuild/linux-riscv64': 0.25.0
      '@esbuild/linux-s390x': 0.25.0
      '@esbuild/linux-x64': 0.25.0
      '@esbuild/netbsd-arm64': 0.25.0
      '@esbuild/netbsd-x64': 0.25.0
      '@esbuild/openbsd-arm64': 0.25.0
      '@esbuild/openbsd-x64': 0.25.0
      '@esbuild/sunos-x64': 0.25.0
      '@esbuild/win32-arm64': 0.25.0
      '@esbuild/win32-ia32': 0.25.0
      '@esbuild/win32-x64': 0.25.0

  escalade@3.2.0: {}

  escape-string-regexp@5.0.0: {}

  esprima@4.0.1: {}

  estree-util-attach-comments@3.0.0:
    dependencies:
      '@types/estree': 1.0.6

  estree-util-build-jsx@3.0.1:
    dependencies:
      '@types/estree-jsx': 1.0.5
      devlop: 1.1.0
      estree-util-is-identifier-name: 3.0.0
      estree-walker: 3.0.3

  estree-util-is-identifier-name@3.0.0: {}

  estree-util-scope@1.0.0:
    dependencies:
      '@types/estree': 1.0.6
      devlop: 1.1.0

  estree-util-to-js@2.0.0:
    dependencies:
      '@types/estree-jsx': 1.0.5
      astring: 1.9.0
      source-map: 0.7.4

  estree-util-visit@2.0.0:
    dependencies:
      '@types/estree-jsx': 1.0.5
      '@types/unist': 3.0.3

  estree-walker@2.0.2: {}

  estree-walker@3.0.3:
    dependencies:
      '@types/estree': 1.0.6

  eventemitter3@5.0.1: {}

  execa@9.5.2:
    dependencies:
      '@sindresorhus/merge-streams': 4.0.0
      cross-spawn: 7.0.6
      figures: 6.1.0
      get-stream: 9.0.1
      human-signals: 8.0.0
      is-plain-obj: 4.1.0
      is-stream: 4.0.1
      npm-run-path: 6.0.0
      pretty-ms: 9.2.0
      signal-exit: 4.1.0
      strip-final-newline: 4.0.0
      yoctocolors: 2.1.1

  expand-template@2.0.3: {}

  expect-type@1.1.0: {}

  expressive-code-twoslash@0.4.0(@expressive-code/core@0.40.2)(expressive-code@0.40.2)(typescript@5.7.3):
    dependencies:
      '@expressive-code/core': 0.40.2
      expressive-code: 0.40.2
      mdast-util-from-markdown: 2.0.2
      mdast-util-gfm: 3.1.0
      mdast-util-to-hast: 13.2.0
      twoslash: 0.2.12(typescript@5.7.3)
      typescript: 5.7.3
    transitivePeerDependencies:
      - supports-color

  expressive-code@0.40.2:
    dependencies:
      '@expressive-code/core': 0.40.2
      '@expressive-code/plugin-frames': 0.40.2
      '@expressive-code/plugin-shiki': 0.40.2
      '@expressive-code/plugin-text-markers': 0.40.2

  extend@3.0.2: {}

  fast-deep-equal@3.1.3: {}

  fast-fifo@1.3.2: {}

  fast-glob@3.3.3:
    dependencies:
      '@nodelib/fs.stat': 2.0.5
      '@nodelib/fs.walk': 1.2.8
      glob-parent: 5.1.2
      merge2: 1.4.1
      micromatch: 4.0.8

  fast-uri@3.0.6: {}

  fast-xml-parser@4.5.2:
    dependencies:
      strnum: 1.0.5

  fastq@1.19.0:
    dependencies:
      reusify: 1.0.4

  fdir@6.4.3(picomatch@4.0.2):
    optionalDependencies:
      picomatch: 4.0.2

  figures@6.1.0:
    dependencies:
      is-unicode-supported: 2.1.0

  fill-range@7.1.1:
    dependencies:
      to-regex-range: 5.0.1

  filter-obj@5.1.0: {}

  find-up-simple@1.0.0: {}

  find-up@4.1.0:
    dependencies:
      locate-path: 5.0.0
      path-exists: 4.0.0

  find-yarn-workspace-root2@1.2.16:
    dependencies:
      micromatch: 4.0.8
      pkg-dir: 4.2.0

  flattie@1.1.1: {}

  foreground-child@3.3.0:
    dependencies:
      cross-spawn: 7.0.6
      signal-exit: 4.1.0

  fraction.js@4.3.7: {}

  framer-motion@12.4.5(react-dom@18.3.1(react@18.3.1))(react@18.3.1):
    dependencies:
      motion-dom: 12.4.5
      motion-utils: 12.0.0
      tslib: 2.8.1
    optionalDependencies:
      react: 18.3.1
      react-dom: 18.3.1(react@18.3.1)

  fs-constants@1.0.0: {}

  fs-extra@11.3.0:
    dependencies:
      graceful-fs: 4.2.11
      jsonfile: 6.1.0
      universalify: 2.0.1

  fsevents@2.3.3:
    optional: true

  function-bind@1.1.2: {}

  gensync@1.0.0-beta.2: {}

  get-caller-file@2.0.5: {}

  get-east-asian-width@1.3.0: {}

  get-nonce@1.0.1: {}

  get-stream@9.0.1:
    dependencies:
      '@sec-ant/readable-stream': 0.4.1
      is-stream: 4.0.1

  get-tsconfig@4.10.0:
    dependencies:
      resolve-pkg-maps: 1.0.0

  github-from-package@0.0.0: {}

  github-slugger@2.0.0: {}

  glob-parent@5.1.2:
    dependencies:
      is-glob: 4.0.3

  glob-parent@6.0.2:
    dependencies:
      is-glob: 4.0.3

  glob@10.4.5:
    dependencies:
      foreground-child: 3.3.0
      jackspeak: 3.4.3
      minimatch: 9.0.5
      minipass: 7.1.2
      package-json-from-dist: 1.0.1
      path-scurry: 1.11.1

  glob@11.0.1:
    dependencies:
      foreground-child: 3.3.0
      jackspeak: 4.0.3
      minimatch: 10.0.1
      minipass: 7.1.2
      package-json-from-dist: 1.0.1
      path-scurry: 2.0.0

  globals@11.12.0: {}

  graceful-fs@4.2.11: {}

  h3@1.15.0:
    dependencies:
      cookie-es: 1.2.2
      crossws: 0.3.4
      defu: 6.1.4
      destr: 2.0.3
      iron-webcrypto: 1.2.1
      node-mock-http: 1.0.0
      ohash: 1.1.4
      radix3: 1.1.2
      ufo: 1.5.4
      uncrypto: 0.1.3

  has-flag@4.0.0: {}

  hasown@2.0.2:
    dependencies:
      function-bind: 1.1.2

  hast-util-embedded@3.0.0:
    dependencies:
      '@types/hast': 3.0.4
      hast-util-is-element: 3.0.0

  hast-util-format@1.1.0:
    dependencies:
      '@types/hast': 3.0.4
      hast-util-embedded: 3.0.0
      hast-util-minify-whitespace: 1.0.1
      hast-util-phrasing: 3.0.1
      hast-util-whitespace: 3.0.0
      html-whitespace-sensitive-tag-names: 3.0.1
      unist-util-visit-parents: 6.0.1

  hast-util-from-html@2.0.3:
    dependencies:
      '@types/hast': 3.0.4
      devlop: 1.1.0
      hast-util-from-parse5: 8.0.2
      parse5: 7.2.1
      vfile: 6.0.3
      vfile-message: 4.0.2

  hast-util-from-parse5@8.0.2:
    dependencies:
      '@types/hast': 3.0.4
      '@types/unist': 3.0.3
      devlop: 1.1.0
      hastscript: 9.0.0
      property-information: 6.5.0
      vfile: 6.0.3
      vfile-location: 5.0.3
      web-namespaces: 2.0.1

  hast-util-has-property@3.0.0:
    dependencies:
      '@types/hast': 3.0.4

  hast-util-is-body-ok-link@3.0.1:
    dependencies:
      '@types/hast': 3.0.4

  hast-util-is-element@3.0.0:
    dependencies:
      '@types/hast': 3.0.4

  hast-util-minify-whitespace@1.0.1:
    dependencies:
      '@types/hast': 3.0.4
      hast-util-embedded: 3.0.0
      hast-util-is-element: 3.0.0
      hast-util-whitespace: 3.0.0
      unist-util-is: 6.0.0

  hast-util-parse-selector@4.0.0:
    dependencies:
      '@types/hast': 3.0.4

  hast-util-phrasing@3.0.1:
    dependencies:
      '@types/hast': 3.0.4
      hast-util-embedded: 3.0.0
      hast-util-has-property: 3.0.0
      hast-util-is-body-ok-link: 3.0.1
      hast-util-is-element: 3.0.0

  hast-util-raw@9.1.0:
    dependencies:
      '@types/hast': 3.0.4
      '@types/unist': 3.0.3
      '@ungap/structured-clone': 1.3.0
      hast-util-from-parse5: 8.0.2
      hast-util-to-parse5: 8.0.0
      html-void-elements: 3.0.0
      mdast-util-to-hast: 13.2.0
      parse5: 7.2.1
      unist-util-position: 5.0.0
      unist-util-visit: 5.0.0
      vfile: 6.0.3
      web-namespaces: 2.0.1
      zwitch: 2.0.4

  hast-util-select@6.0.3:
    dependencies:
      '@types/hast': 3.0.4
      '@types/unist': 3.0.3
      bcp-47-match: 2.0.3
      comma-separated-tokens: 2.0.3
      css-selector-parser: 3.0.5
      devlop: 1.1.0
      direction: 2.0.1
      hast-util-has-property: 3.0.0
      hast-util-to-string: 3.0.1
      hast-util-whitespace: 3.0.0
      nth-check: 2.1.1
      property-information: 6.5.0
      space-separated-tokens: 2.0.2
      unist-util-visit: 5.0.0
      zwitch: 2.0.4

  hast-util-to-estree@3.1.1:
    dependencies:
      '@types/estree': 1.0.6
      '@types/estree-jsx': 1.0.5
      '@types/hast': 3.0.4
      comma-separated-tokens: 2.0.3
      devlop: 1.1.0
      estree-util-attach-comments: 3.0.0
      estree-util-is-identifier-name: 3.0.0
      hast-util-whitespace: 3.0.0
      mdast-util-mdx-expression: 2.0.1
      mdast-util-mdx-jsx: 3.2.0
      mdast-util-mdxjs-esm: 2.0.1
      property-information: 6.5.0
      space-separated-tokens: 2.0.2
      style-to-object: 1.0.8
      unist-util-position: 5.0.0
      zwitch: 2.0.4
    transitivePeerDependencies:
      - supports-color

  hast-util-to-html@9.0.4:
    dependencies:
      '@types/hast': 3.0.4
      '@types/unist': 3.0.3
      ccount: 2.0.1
      comma-separated-tokens: 2.0.3
      hast-util-whitespace: 3.0.0
      html-void-elements: 3.0.0
      mdast-util-to-hast: 13.2.0
      property-information: 6.5.0
      space-separated-tokens: 2.0.2
      stringify-entities: 4.0.4
      zwitch: 2.0.4

  hast-util-to-jsx-runtime@2.3.2:
    dependencies:
      '@types/estree': 1.0.6
      '@types/hast': 3.0.4
      '@types/unist': 3.0.3
      comma-separated-tokens: 2.0.3
      devlop: 1.1.0
      estree-util-is-identifier-name: 3.0.0
      hast-util-whitespace: 3.0.0
      mdast-util-mdx-expression: 2.0.1
      mdast-util-mdx-jsx: 3.2.0
      mdast-util-mdxjs-esm: 2.0.1
      property-information: 6.5.0
      space-separated-tokens: 2.0.2
      style-to-object: 1.0.8
      unist-util-position: 5.0.0
      vfile-message: 4.0.2
    transitivePeerDependencies:
      - supports-color

  hast-util-to-parse5@8.0.0:
    dependencies:
      '@types/hast': 3.0.4
      comma-separated-tokens: 2.0.3
      devlop: 1.1.0
      property-information: 6.5.0
      space-separated-tokens: 2.0.2
      web-namespaces: 2.0.1
      zwitch: 2.0.4

  hast-util-to-string@3.0.1:
    dependencies:
      '@types/hast': 3.0.4

  hast-util-to-text@4.0.2:
    dependencies:
      '@types/hast': 3.0.4
      '@types/unist': 3.0.3
      hast-util-is-element: 3.0.0
      unist-util-find-after: 5.0.0

  hast-util-whitespace@3.0.0:
    dependencies:
      '@types/hast': 3.0.4

  hastscript@9.0.0:
    dependencies:
      '@types/hast': 3.0.4
      comma-separated-tokens: 2.0.3
      hast-util-parse-selector: 4.0.0
      property-information: 6.5.0
      space-separated-tokens: 2.0.2

  html-escaper@3.0.3: {}

  html-void-elements@3.0.0: {}

  html-whitespace-sensitive-tag-names@3.0.1: {}

  http-cache-semantics@4.1.1: {}

  human-signals@8.0.0: {}

  i18next@23.16.8:
    dependencies:
      '@babel/runtime': 7.26.9

  ieee754@1.2.1: {}

  ignore@5.3.2: {}

  import-meta-resolve@4.1.0: {}

  inherits@2.0.4: {}

  ini@1.3.8: {}

  inline-style-parser@0.2.4: {}

  iron-webcrypto@1.2.1: {}

  is-alphabetical@2.0.1: {}

  is-alphanumerical@2.0.1:
    dependencies:
      is-alphabetical: 2.0.1
      is-decimal: 2.0.1

  is-arrayish@0.3.2: {}

  is-binary-path@2.1.0:
    dependencies:
      binary-extensions: 2.3.0

  is-core-module@2.16.1:
    dependencies:
      hasown: 2.0.2

  is-decimal@2.0.1: {}

  is-docker@3.0.0: {}

  is-extglob@2.1.1: {}

  is-fullwidth-code-point@3.0.0: {}

  is-glob@4.0.3:
    dependencies:
      is-extglob: 2.1.1

  is-hexadecimal@2.0.1: {}

  is-inside-container@1.0.0:
    dependencies:
      is-docker: 3.0.0

  is-interactive@1.0.0: {}

  is-number@7.0.0: {}

  is-plain-obj@4.1.0: {}

  is-stream@4.0.1: {}

  is-unicode-supported@0.1.0: {}

  is-unicode-supported@2.1.0: {}

  is-wsl@3.1.0:
    dependencies:
      is-inside-container: 1.0.0

  isbinaryfile@5.0.4: {}

  isexe@2.0.0: {}

  jackspeak@3.4.3:
    dependencies:
      '@isaacs/cliui': 8.0.2
    optionalDependencies:
      '@pkgjs/parseargs': 0.11.0

  jackspeak@4.0.3:
    dependencies:
      '@isaacs/cliui': 8.0.2

  jiti@1.21.7: {}

  jiti@2.4.2: {}

  jotai-location@0.5.5(jotai@2.12.1(@types/react@18.3.18)(react@18.3.1)):
    dependencies:
      jotai: 2.12.1(@types/react@18.3.18)(react@18.3.1)

  jotai@2.12.1(@types/react@18.3.18)(react@18.3.1):
    optionalDependencies:
      '@types/react': 18.3.18
      react: 18.3.1

  joycon@3.1.1: {}

  js-tokens@4.0.0: {}

  js-yaml@3.14.1:
    dependencies:
      argparse: 1.0.10
      esprima: 4.0.1

  js-yaml@4.1.0:
    dependencies:
      argparse: 2.0.1

  jsesc@3.1.0: {}

  json-schema-traverse@1.0.0: {}

  json5@2.2.3: {}

  jsonc-parser@2.3.1: {}

  jsonc-parser@3.3.1: {}

  jsonfile@6.1.0:
    dependencies:
      universalify: 2.0.1
    optionalDependencies:
      graceful-fs: 4.2.11

  kleur@3.0.3: {}

  kleur@4.1.5: {}

  klona@2.0.6: {}

  lilconfig@3.1.3: {}

  lines-and-columns@1.2.4: {}

  linkify-it@5.0.0:
    dependencies:
      uc.micro: 2.1.0

  load-tsconfig@0.2.5: {}

  load-yaml-file@0.2.0:
    dependencies:
      graceful-fs: 4.2.11
      js-yaml: 3.14.1
      pify: 4.0.1
      strip-bom: 3.0.0

  locate-path@5.0.0:
    dependencies:
      p-locate: 4.1.0

  lodash.sortby@4.7.0: {}

  lodash@4.17.21: {}

  log-symbols@4.1.0:
    dependencies:
      chalk: 4.1.2
      is-unicode-supported: 0.1.0

  longest-streak@3.1.0: {}

  loose-envify@1.4.0:
    dependencies:
      js-tokens: 4.0.0

  loupe@3.1.3: {}

  lru-cache@10.4.3: {}

  lru-cache@11.0.2: {}

  lru-cache@5.1.1:
    dependencies:
      yallist: 3.1.1

  lucide-react@0.475.0(react@18.3.1):
    dependencies:
      react: 18.3.1

  lunr@2.3.9: {}

  lz-string@1.5.0: {}

  magic-string@0.30.17:
    dependencies:
      '@jridgewell/sourcemap-codec': 1.5.0

  magicast@0.3.5:
    dependencies:
      '@babel/parser': 7.26.9
      '@babel/types': 7.26.5
      source-map-js: 1.2.1

  markdown-extensions@2.0.0: {}

  markdown-it@14.1.0:
    dependencies:
      argparse: 2.0.1
      entities: 4.5.0
      linkify-it: 5.0.0
      mdurl: 2.0.0
      punycode.js: 2.3.1
      uc.micro: 2.1.0

  markdown-table@3.0.4: {}

  marked-footnote@1.2.4(marked@12.0.2):
    dependencies:
      marked: 12.0.2

  marked-plaintify@1.1.1(marked@15.0.7):
    dependencies:
      marked: 15.0.7

  marked-smartypants@1.1.9(marked@12.0.2):
    dependencies:
      marked: 12.0.2
      smartypants: 0.2.2

  marked@12.0.2: {}

  marked@15.0.7: {}

  mdast-util-definitions@6.0.0:
    dependencies:
      '@types/mdast': 4.0.4
      '@types/unist': 3.0.3
      unist-util-visit: 5.0.0

  mdast-util-directive@3.1.0:
    dependencies:
      '@types/mdast': 4.0.4
      '@types/unist': 3.0.3
      ccount: 2.0.1
      devlop: 1.1.0
      mdast-util-from-markdown: 2.0.2
      mdast-util-to-markdown: 2.1.2
      parse-entities: 4.0.2
      stringify-entities: 4.0.4
      unist-util-visit-parents: 6.0.1
    transitivePeerDependencies:
      - supports-color

  mdast-util-find-and-replace@3.0.2:
    dependencies:
      '@types/mdast': 4.0.4
      escape-string-regexp: 5.0.0
      unist-util-is: 6.0.0
      unist-util-visit-parents: 6.0.1

  mdast-util-from-markdown@2.0.2:
    dependencies:
      '@types/mdast': 4.0.4
      '@types/unist': 3.0.3
      decode-named-character-reference: 1.0.2
      devlop: 1.1.0
      mdast-util-to-string: 4.0.0
      micromark: 4.0.1
      micromark-util-decode-numeric-character-reference: 2.0.2
      micromark-util-decode-string: 2.0.1
      micromark-util-normalize-identifier: 2.0.1
      micromark-util-symbol: 2.0.1
      micromark-util-types: 2.0.1
      unist-util-stringify-position: 4.0.0
    transitivePeerDependencies:
      - supports-color

  mdast-util-gfm-autolink-literal@2.0.1:
    dependencies:
      '@types/mdast': 4.0.4
      ccount: 2.0.1
      devlop: 1.1.0
      mdast-util-find-and-replace: 3.0.2
      micromark-util-character: 2.1.1

  mdast-util-gfm-footnote@2.1.0:
    dependencies:
      '@types/mdast': 4.0.4
      devlop: 1.1.0
      mdast-util-from-markdown: 2.0.2
      mdast-util-to-markdown: 2.1.2
      micromark-util-normalize-identifier: 2.0.1
    transitivePeerDependencies:
      - supports-color

  mdast-util-gfm-strikethrough@2.0.0:
    dependencies:
      '@types/mdast': 4.0.4
      mdast-util-from-markdown: 2.0.2
      mdast-util-to-markdown: 2.1.2
    transitivePeerDependencies:
      - supports-color

  mdast-util-gfm-table@2.0.0:
    dependencies:
      '@types/mdast': 4.0.4
      devlop: 1.1.0
      markdown-table: 3.0.4
      mdast-util-from-markdown: 2.0.2
      mdast-util-to-markdown: 2.1.2
    transitivePeerDependencies:
      - supports-color

  mdast-util-gfm-task-list-item@2.0.0:
    dependencies:
      '@types/mdast': 4.0.4
      devlop: 1.1.0
      mdast-util-from-markdown: 2.0.2
      mdast-util-to-markdown: 2.1.2
    transitivePeerDependencies:
      - supports-color

  mdast-util-gfm@3.1.0:
    dependencies:
      mdast-util-from-markdown: 2.0.2
      mdast-util-gfm-autolink-literal: 2.0.1
      mdast-util-gfm-footnote: 2.1.0
      mdast-util-gfm-strikethrough: 2.0.0
      mdast-util-gfm-table: 2.0.0
      mdast-util-gfm-task-list-item: 2.0.0
      mdast-util-to-markdown: 2.1.2
    transitivePeerDependencies:
      - supports-color

  mdast-util-mdx-expression@2.0.1:
    dependencies:
      '@types/estree-jsx': 1.0.5
      '@types/hast': 3.0.4
      '@types/mdast': 4.0.4
      devlop: 1.1.0
      mdast-util-from-markdown: 2.0.2
      mdast-util-to-markdown: 2.1.2
    transitivePeerDependencies:
      - supports-color

  mdast-util-mdx-jsx@3.2.0:
    dependencies:
      '@types/estree-jsx': 1.0.5
      '@types/hast': 3.0.4
      '@types/mdast': 4.0.4
      '@types/unist': 3.0.3
      ccount: 2.0.1
      devlop: 1.1.0
      mdast-util-from-markdown: 2.0.2
      mdast-util-to-markdown: 2.1.2
      parse-entities: 4.0.2
      stringify-entities: 4.0.4
      unist-util-stringify-position: 4.0.0
      vfile-message: 4.0.2
    transitivePeerDependencies:
      - supports-color

  mdast-util-mdx@3.0.0:
    dependencies:
      mdast-util-from-markdown: 2.0.2
      mdast-util-mdx-expression: 2.0.1
      mdast-util-mdx-jsx: 3.2.0
      mdast-util-mdxjs-esm: 2.0.1
      mdast-util-to-markdown: 2.1.2
    transitivePeerDependencies:
      - supports-color

  mdast-util-mdxjs-esm@2.0.1:
    dependencies:
      '@types/estree-jsx': 1.0.5
      '@types/hast': 3.0.4
      '@types/mdast': 4.0.4
      devlop: 1.1.0
      mdast-util-from-markdown: 2.0.2
      mdast-util-to-markdown: 2.1.2
    transitivePeerDependencies:
      - supports-color

  mdast-util-phrasing@4.1.0:
    dependencies:
      '@types/mdast': 4.0.4
      unist-util-is: 6.0.0

  mdast-util-to-hast@13.2.0:
    dependencies:
      '@types/hast': 3.0.4
      '@types/mdast': 4.0.4
      '@ungap/structured-clone': 1.3.0
      devlop: 1.1.0
      micromark-util-sanitize-uri: 2.0.1
      trim-lines: 3.0.1
      unist-util-position: 5.0.0
      unist-util-visit: 5.0.0
      vfile: 6.0.3

  mdast-util-to-markdown@2.1.2:
    dependencies:
      '@types/mdast': 4.0.4
      '@types/unist': 3.0.3
      longest-streak: 3.1.0
      mdast-util-phrasing: 4.1.0
      mdast-util-to-string: 4.0.0
      micromark-util-classify-character: 2.0.1
      micromark-util-decode-string: 2.0.1
      unist-util-visit: 5.0.0
      zwitch: 2.0.4

  mdast-util-to-string@4.0.0:
    dependencies:
      '@types/mdast': 4.0.4

  mdurl@2.0.0: {}

  merge2@1.4.1: {}

  micromark-core-commonmark@2.0.2:
    dependencies:
      decode-named-character-reference: 1.0.2
      devlop: 1.1.0
      micromark-factory-destination: 2.0.1
      micromark-factory-label: 2.0.1
      micromark-factory-space: 2.0.1
      micromark-factory-title: 2.0.1
      micromark-factory-whitespace: 2.0.1
      micromark-util-character: 2.1.1
      micromark-util-chunked: 2.0.1
      micromark-util-classify-character: 2.0.1
      micromark-util-html-tag-name: 2.0.1
      micromark-util-normalize-identifier: 2.0.1
      micromark-util-resolve-all: 2.0.1
      micromark-util-subtokenize: 2.0.4
      micromark-util-symbol: 2.0.1
      micromark-util-types: 2.0.1

  micromark-extension-directive@3.0.2:
    dependencies:
      devlop: 1.1.0
      micromark-factory-space: 2.0.1
      micromark-factory-whitespace: 2.0.1
      micromark-util-character: 2.1.1
      micromark-util-symbol: 2.0.1
      micromark-util-types: 2.0.1
      parse-entities: 4.0.2

  micromark-extension-gfm-autolink-literal@2.1.0:
    dependencies:
      micromark-util-character: 2.1.1
      micromark-util-sanitize-uri: 2.0.1
      micromark-util-symbol: 2.0.1
      micromark-util-types: 2.0.1

  micromark-extension-gfm-footnote@2.1.0:
    dependencies:
      devlop: 1.1.0
      micromark-core-commonmark: 2.0.2
      micromark-factory-space: 2.0.1
      micromark-util-character: 2.1.1
      micromark-util-normalize-identifier: 2.0.1
      micromark-util-sanitize-uri: 2.0.1
      micromark-util-symbol: 2.0.1
      micromark-util-types: 2.0.1

  micromark-extension-gfm-strikethrough@2.1.0:
    dependencies:
      devlop: 1.1.0
      micromark-util-chunked: 2.0.1
      micromark-util-classify-character: 2.0.1
      micromark-util-resolve-all: 2.0.1
      micromark-util-symbol: 2.0.1
      micromark-util-types: 2.0.1

  micromark-extension-gfm-table@2.1.1:
    dependencies:
      devlop: 1.1.0
      micromark-factory-space: 2.0.1
      micromark-util-character: 2.1.1
      micromark-util-symbol: 2.0.1
      micromark-util-types: 2.0.1

  micromark-extension-gfm-tagfilter@2.0.0:
    dependencies:
      micromark-util-types: 2.0.1

  micromark-extension-gfm-task-list-item@2.1.0:
    dependencies:
      devlop: 1.1.0
      micromark-factory-space: 2.0.1
      micromark-util-character: 2.1.1
      micromark-util-symbol: 2.0.1
      micromark-util-types: 2.0.1

  micromark-extension-gfm@3.0.0:
    dependencies:
      micromark-extension-gfm-autolink-literal: 2.1.0
      micromark-extension-gfm-footnote: 2.1.0
      micromark-extension-gfm-strikethrough: 2.1.0
      micromark-extension-gfm-table: 2.1.1
      micromark-extension-gfm-tagfilter: 2.0.0
      micromark-extension-gfm-task-list-item: 2.1.0
      micromark-util-combine-extensions: 2.0.1
      micromark-util-types: 2.0.1

  micromark-extension-mdx-expression@3.0.0:
    dependencies:
      '@types/estree': 1.0.6
      devlop: 1.1.0
      micromark-factory-mdx-expression: 2.0.2
      micromark-factory-space: 2.0.1
      micromark-util-character: 2.1.1
      micromark-util-events-to-acorn: 2.0.2
      micromark-util-symbol: 2.0.1
      micromark-util-types: 2.0.1

  micromark-extension-mdx-jsx@3.0.1:
    dependencies:
      '@types/acorn': 4.0.6
      '@types/estree': 1.0.6
      devlop: 1.1.0
      estree-util-is-identifier-name: 3.0.0
      micromark-factory-mdx-expression: 2.0.2
      micromark-factory-space: 2.0.1
      micromark-util-character: 2.1.1
      micromark-util-events-to-acorn: 2.0.2
      micromark-util-symbol: 2.0.1
      micromark-util-types: 2.0.1
      vfile-message: 4.0.2

  micromark-extension-mdx-md@2.0.0:
    dependencies:
      micromark-util-types: 2.0.1

  micromark-extension-mdxjs-esm@3.0.0:
    dependencies:
      '@types/estree': 1.0.6
      devlop: 1.1.0
      micromark-core-commonmark: 2.0.2
      micromark-util-character: 2.1.1
      micromark-util-events-to-acorn: 2.0.2
      micromark-util-symbol: 2.0.1
      micromark-util-types: 2.0.1
      unist-util-position-from-estree: 2.0.0
      vfile-message: 4.0.2

  micromark-extension-mdxjs@3.0.0:
    dependencies:
      acorn: 8.14.0
      acorn-jsx: 5.3.2(acorn@8.14.0)
      micromark-extension-mdx-expression: 3.0.0
      micromark-extension-mdx-jsx: 3.0.1
      micromark-extension-mdx-md: 2.0.0
      micromark-extension-mdxjs-esm: 3.0.0
      micromark-util-combine-extensions: 2.0.1
      micromark-util-types: 2.0.1

  micromark-factory-destination@2.0.1:
    dependencies:
      micromark-util-character: 2.1.1
      micromark-util-symbol: 2.0.1
      micromark-util-types: 2.0.1

  micromark-factory-label@2.0.1:
    dependencies:
      devlop: 1.1.0
      micromark-util-character: 2.1.1
      micromark-util-symbol: 2.0.1
      micromark-util-types: 2.0.1

  micromark-factory-mdx-expression@2.0.2:
    dependencies:
      '@types/estree': 1.0.6
      devlop: 1.1.0
      micromark-factory-space: 2.0.1
      micromark-util-character: 2.1.1
      micromark-util-events-to-acorn: 2.0.2
      micromark-util-symbol: 2.0.1
      micromark-util-types: 2.0.1
      unist-util-position-from-estree: 2.0.0
      vfile-message: 4.0.2

  micromark-factory-space@2.0.1:
    dependencies:
      micromark-util-character: 2.1.1
      micromark-util-types: 2.0.1

  micromark-factory-title@2.0.1:
    dependencies:
      micromark-factory-space: 2.0.1
      micromark-util-character: 2.1.1
      micromark-util-symbol: 2.0.1
      micromark-util-types: 2.0.1

  micromark-factory-whitespace@2.0.1:
    dependencies:
      micromark-factory-space: 2.0.1
      micromark-util-character: 2.1.1
      micromark-util-symbol: 2.0.1
      micromark-util-types: 2.0.1

  micromark-util-character@2.1.1:
    dependencies:
      micromark-util-symbol: 2.0.1
      micromark-util-types: 2.0.1

  micromark-util-chunked@2.0.1:
    dependencies:
      micromark-util-symbol: 2.0.1

  micromark-util-classify-character@2.0.1:
    dependencies:
      micromark-util-character: 2.1.1
      micromark-util-symbol: 2.0.1
      micromark-util-types: 2.0.1

  micromark-util-combine-extensions@2.0.1:
    dependencies:
      micromark-util-chunked: 2.0.1
      micromark-util-types: 2.0.1

  micromark-util-decode-numeric-character-reference@2.0.2:
    dependencies:
      micromark-util-symbol: 2.0.1

  micromark-util-decode-string@2.0.1:
    dependencies:
      decode-named-character-reference: 1.0.2
      micromark-util-character: 2.1.1
      micromark-util-decode-numeric-character-reference: 2.0.2
      micromark-util-symbol: 2.0.1

  micromark-util-encode@2.0.1: {}

  micromark-util-events-to-acorn@2.0.2:
    dependencies:
      '@types/acorn': 4.0.6
      '@types/estree': 1.0.6
      '@types/unist': 3.0.3
      devlop: 1.1.0
      estree-util-visit: 2.0.0
      micromark-util-symbol: 2.0.1
      micromark-util-types: 2.0.1
      vfile-message: 4.0.2

  micromark-util-html-tag-name@2.0.1: {}

  micromark-util-normalize-identifier@2.0.1:
    dependencies:
      micromark-util-symbol: 2.0.1

  micromark-util-resolve-all@2.0.1:
    dependencies:
      micromark-util-types: 2.0.1

  micromark-util-sanitize-uri@2.0.1:
    dependencies:
      micromark-util-character: 2.1.1
      micromark-util-encode: 2.0.1
      micromark-util-symbol: 2.0.1

  micromark-util-subtokenize@2.0.4:
    dependencies:
      devlop: 1.1.0
      micromark-util-chunked: 2.0.1
      micromark-util-symbol: 2.0.1
      micromark-util-types: 2.0.1

  micromark-util-symbol@2.0.1: {}

  micromark-util-types@2.0.1: {}

  micromark@4.0.1:
    dependencies:
      '@types/debug': 4.1.12
      debug: 4.4.0
      decode-named-character-reference: 1.0.2
      devlop: 1.1.0
      micromark-core-commonmark: 2.0.2
      micromark-factory-space: 2.0.1
      micromark-util-character: 2.1.1
      micromark-util-chunked: 2.0.1
      micromark-util-combine-extensions: 2.0.1
      micromark-util-decode-numeric-character-reference: 2.0.2
      micromark-util-encode: 2.0.1
      micromark-util-normalize-identifier: 2.0.1
      micromark-util-resolve-all: 2.0.1
      micromark-util-sanitize-uri: 2.0.1
      micromark-util-subtokenize: 2.0.4
      micromark-util-symbol: 2.0.1
      micromark-util-types: 2.0.1
    transitivePeerDependencies:
      - supports-color

  micromatch@4.0.8:
    dependencies:
      braces: 3.0.3
      picomatch: 2.3.1

  mimic-fn@2.1.0: {}

  mimic-response@3.1.0: {}

  minimatch@10.0.1:
    dependencies:
      brace-expansion: 2.0.1

  minimatch@9.0.5:
    dependencies:
      brace-expansion: 2.0.1

  minimist@1.2.8: {}

  minipass@7.1.2: {}

  mkdirp-classic@0.5.3: {}

  mlly@1.7.4:
    dependencies:
      acorn: 8.14.0
      pathe: 2.0.3
      pkg-types: 1.3.1
      ufo: 1.5.4

  monaco-editor@0.52.2: {}

  moo@0.5.2: {}

  motion-dom@12.4.5:
    dependencies:
      motion-utils: 12.0.0

  motion-utils@12.0.0: {}

  motion@12.4.5(react-dom@18.3.1(react@18.3.1))(react@18.3.1):
    dependencies:
      framer-motion: 12.4.5(react-dom@18.3.1(react@18.3.1))(react@18.3.1)
      tslib: 2.8.1
    optionalDependencies:
      react: 18.3.1
      react-dom: 18.3.1(react@18.3.1)

  mrmime@2.0.1: {}

  ms@2.1.3: {}

  muggle-string@0.4.1: {}

  mz@2.7.0:
    dependencies:
      any-promise: 1.3.0
      object-assign: 4.1.1
      thenify-all: 1.6.0

  nanoid@3.3.8: {}

  napi-build-utils@2.0.0: {}

  nearley@2.20.1:
    dependencies:
      commander: 2.20.3
      moo: 0.5.2
      railroad-diagrams: 1.0.0
      randexp: 0.4.6

  neotraverse@0.6.18: {}

  nlcst-to-string@4.0.0:
    dependencies:
      '@types/nlcst': 2.0.3

  node-abi@3.74.0:
    dependencies:
      semver: 7.7.1

  node-addon-api@6.1.0: {}

  node-fetch-native@1.6.6: {}

  node-mock-http@1.0.0: {}

  node-releases@2.0.19: {}

  normalize-path@3.0.0: {}

  normalize-range@0.1.2: {}

  npm-run-path@6.0.0:
    dependencies:
      path-key: 4.0.0
      unicorn-magic: 0.3.0

  nth-check@2.1.1:
    dependencies:
      boolbase: 1.0.0

  object-assign@4.1.1: {}

  object-hash@3.0.0: {}

  ofetch@1.4.1:
    dependencies:
      destr: 2.0.3
      node-fetch-native: 1.6.6
      ufo: 1.5.4

  ohash@1.1.4: {}

  once@1.4.0:
    dependencies:
      wrappy: 1.0.2

  onetime@5.1.2:
    dependencies:
      mimic-fn: 2.1.0

  oniguruma-to-es@2.3.0:
    dependencies:
      emoji-regex-xs: 1.0.0
      regex: 5.1.1
      regex-recursion: 5.1.1

  ora@5.4.1:
    dependencies:
      bl: 4.1.0
      chalk: 4.1.2
      cli-cursor: 3.1.0
      cli-spinners: 2.9.2
      is-interactive: 1.0.0
      is-unicode-supported: 0.1.0
      log-symbols: 4.1.0
      strip-ansi: 6.0.1
      wcwidth: 1.0.1

  p-limit@2.3.0:
    dependencies:
      p-try: 2.2.0

  p-limit@6.2.0:
    dependencies:
      yocto-queue: 1.1.1

  p-locate@4.1.0:
    dependencies:
      p-limit: 2.3.0

  p-queue@8.1.0:
    dependencies:
      eventemitter3: 5.0.1
      p-timeout: 6.1.4

  p-timeout@6.1.4: {}

  p-try@2.2.0: {}

  package-json-from-dist@1.0.1: {}

  pagefind@1.3.0:
    optionalDependencies:
      '@pagefind/darwin-arm64': 1.3.0
      '@pagefind/darwin-x64': 1.3.0
      '@pagefind/linux-arm64': 1.3.0
      '@pagefind/linux-x64': 1.3.0
      '@pagefind/windows-x64': 1.3.0

  parse-entities@4.0.2:
    dependencies:
      '@types/unist': 2.0.11
      character-entities-legacy: 3.0.0
      character-reference-invalid: 2.0.1
      decode-named-character-reference: 1.0.2
      is-alphanumerical: 2.0.1
      is-decimal: 2.0.1
      is-hexadecimal: 2.0.1

  parse-latin@7.0.0:
    dependencies:
      '@types/nlcst': 2.0.3
      '@types/unist': 3.0.3
      nlcst-to-string: 4.0.0
      unist-util-modify-children: 4.0.0
      unist-util-visit-children: 3.0.0
      vfile: 6.0.3

  parse-ms@4.0.0: {}

  parse5@7.2.1:
    dependencies:
      entities: 4.5.0

  path-browserify@1.0.1: {}

  path-exists@4.0.0: {}

  path-key@3.1.1: {}

  path-key@4.0.0: {}

  path-parse@1.0.7: {}

  path-scurry@1.11.1:
    dependencies:
      lru-cache: 10.4.3
      minipass: 7.1.2

  path-scurry@2.0.0:
    dependencies:
      lru-cache: 11.0.2
      minipass: 7.1.2

  pathe@2.0.3: {}

  pathval@2.0.0: {}

  picocolors@1.1.1: {}

  picomatch@2.3.1: {}

  picomatch@4.0.2: {}

  pify@2.3.0: {}

  pify@4.0.1: {}

  pirates@4.0.6: {}

  pkg-dir@4.2.0:
    dependencies:
      find-up: 4.1.0

  pkg-pr-new@0.0.39:
    dependencies:
      '@jsdevtools/ez-spawn': 3.0.4
      '@octokit/action': 6.1.0
      ignore: 5.3.2
      isbinaryfile: 5.0.4
      pkg-types: 1.3.1
      query-registry: 3.0.1
      tinyglobby: 0.2.11

  pkg-types@1.3.1:
    dependencies:
      confbox: 0.1.8
      mlly: 1.7.4
      pathe: 2.0.3

  postcss-import@15.1.0(postcss@8.5.2):
    dependencies:
      postcss: 8.5.2
      postcss-value-parser: 4.2.0
      read-cache: 1.0.0
      resolve: 1.22.10

  postcss-js@4.0.1(postcss@8.5.2):
    dependencies:
      camelcase-css: 2.0.1
      postcss: 8.5.2

  postcss-load-config@4.0.2(postcss@8.5.2):
    dependencies:
      lilconfig: 3.1.3
      yaml: 2.7.0
    optionalDependencies:
      postcss: 8.5.2

  postcss-load-config@6.0.1(jiti@2.4.2)(postcss@8.5.2)(tsx@4.19.3)(yaml@2.7.0):
    dependencies:
      lilconfig: 3.1.3
    optionalDependencies:
      jiti: 2.4.2
      postcss: 8.5.2
      tsx: 4.19.3
      yaml: 2.7.0

  postcss-nested@6.2.0(postcss@8.5.2):
    dependencies:
      postcss: 8.5.2
      postcss-selector-parser: 6.1.2

  postcss-selector-parser@6.1.2:
    dependencies:
      cssesc: 3.0.0
      util-deprecate: 1.0.2

  postcss-value-parser@4.2.0: {}

  postcss@8.5.2:
    dependencies:
      nanoid: 3.3.8
      picocolors: 1.1.1
      source-map-js: 1.2.1

  prebuild-install@7.1.3:
    dependencies:
      detect-libc: 2.0.3
      expand-template: 2.0.3
      github-from-package: 0.0.0
      minimist: 1.2.8
      mkdirp-classic: 0.5.3
      napi-build-utils: 2.0.0
      node-abi: 3.74.0
      pump: 3.0.2
      rc: 1.2.8
      simple-get: 4.0.1
      tar-fs: 2.1.2
      tunnel-agent: 0.6.0

  preferred-pm@4.1.1:
    dependencies:
      find-up-simple: 1.0.0
      find-yarn-workspace-root2: 1.2.16
      which-pm: 3.0.1

  prettier@2.8.7:
    optional: true

  pretty-ms@9.2.0:
    dependencies:
      parse-ms: 4.0.0

  prismjs@1.29.0: {}

  prompts@2.4.2:
    dependencies:
      kleur: 3.0.3
      sisteransi: 1.0.5

  property-information@6.5.0: {}

  pump@3.0.2:
    dependencies:
      end-of-stream: 1.4.4
      once: 1.4.0

  punycode.js@2.3.1: {}

  punycode@2.3.1: {}

  query-registry@3.0.1:
    dependencies:
      query-string: 9.1.1
      quick-lru: 7.0.0
      url-join: 5.0.0
      validate-npm-package-name: 5.0.1
      zod: 3.24.2
      zod-package-json: 1.1.0

  query-string@9.1.1:
    dependencies:
      decode-uri-component: 0.4.1
      filter-obj: 5.1.0
      split-on-first: 3.0.0

  queue-microtask@1.2.3: {}

  quick-lru@7.0.0: {}

  radix3@1.1.2: {}

  railroad-diagrams@1.0.0: {}

  randexp@0.4.6:
    dependencies:
      discontinuous-range: 1.0.0
      ret: 0.1.15

  rc@1.2.8:
    dependencies:
      deep-extend: 0.6.0
      ini: 1.3.8
      minimist: 1.2.8
      strip-json-comments: 2.0.1

  react-dom@18.3.1(react@18.3.1):
    dependencies:
      loose-envify: 1.4.0
      react: 18.3.1
      scheduler: 0.23.2

  react-refresh@0.14.2: {}

  react-remove-scroll-bar@2.3.8(@types/react@18.3.18)(react@18.3.1):
    dependencies:
      react: 18.3.1
      react-style-singleton: 2.2.3(@types/react@18.3.18)(react@18.3.1)
      tslib: 2.8.1
    optionalDependencies:
      '@types/react': 18.3.18

  react-remove-scroll@2.6.3(@types/react@18.3.18)(react@18.3.1):
    dependencies:
      react: 18.3.1
      react-remove-scroll-bar: 2.3.8(@types/react@18.3.18)(react@18.3.1)
      react-style-singleton: 2.2.3(@types/react@18.3.18)(react@18.3.1)
      tslib: 2.8.1
      use-callback-ref: 1.3.3(@types/react@18.3.18)(react@18.3.1)
      use-sidecar: 1.1.3(@types/react@18.3.18)(react@18.3.1)
    optionalDependencies:
      '@types/react': 18.3.18

  react-style-singleton@2.2.3(@types/react@18.3.18)(react@18.3.1):
    dependencies:
      get-nonce: 1.0.1
      react: 18.3.1
      tslib: 2.8.1
    optionalDependencies:
      '@types/react': 18.3.18

  react@18.3.1:
    dependencies:
      loose-envify: 1.4.0

  read-cache@1.0.0:
    dependencies:
      pify: 2.3.0

  readable-stream@3.6.2:
    dependencies:
      inherits: 2.0.4
      string_decoder: 1.3.0
      util-deprecate: 1.0.2

  readdirp@3.6.0:
    dependencies:
      picomatch: 2.3.1

  readdirp@4.1.2: {}

  recma-build-jsx@1.0.0:
    dependencies:
      '@types/estree': 1.0.6
      estree-util-build-jsx: 3.0.1
      vfile: 6.0.3

  recma-jsx@1.0.0(acorn@8.14.0):
    dependencies:
      acorn-jsx: 5.3.2(acorn@8.14.0)
      estree-util-to-js: 2.0.0
      recma-parse: 1.0.0
      recma-stringify: 1.0.0
      unified: 11.0.5
    transitivePeerDependencies:
      - acorn

  recma-parse@1.0.0:
    dependencies:
      '@types/estree': 1.0.6
      esast-util-from-js: 2.0.1
      unified: 11.0.5
      vfile: 6.0.3

  recma-stringify@1.0.0:
    dependencies:
      '@types/estree': 1.0.6
      estree-util-to-js: 2.0.0
      unified: 11.0.5
      vfile: 6.0.3

  regenerator-runtime@0.14.1: {}

  regex-recursion@5.1.1:
    dependencies:
      regex: 5.1.1
      regex-utilities: 2.3.0

  regex-utilities@2.3.0: {}

  regex@5.1.1:
    dependencies:
      regex-utilities: 2.3.0

  rehype-expressive-code@0.40.2:
    dependencies:
      expressive-code: 0.40.2

  rehype-format@5.0.1:
    dependencies:
      '@types/hast': 3.0.4
      hast-util-format: 1.1.0

  rehype-parse@9.0.1:
    dependencies:
      '@types/hast': 3.0.4
      hast-util-from-html: 2.0.3
      unified: 11.0.5

  rehype-raw@7.0.0:
    dependencies:
      '@types/hast': 3.0.4
      hast-util-raw: 9.1.0
      vfile: 6.0.3

  rehype-recma@1.0.0:
    dependencies:
      '@types/estree': 1.0.6
      '@types/hast': 3.0.4
      hast-util-to-estree: 3.1.1
    transitivePeerDependencies:
      - supports-color

  rehype-stringify@10.0.1:
    dependencies:
      '@types/hast': 3.0.4
      hast-util-to-html: 9.0.4
      unified: 11.0.5

  rehype@13.0.2:
    dependencies:
      '@types/hast': 3.0.4
      rehype-parse: 9.0.1
      rehype-stringify: 10.0.1
      unified: 11.0.5

  remark-directive@3.0.1:
    dependencies:
      '@types/mdast': 4.0.4
      mdast-util-directive: 3.1.0
      micromark-extension-directive: 3.0.2
      unified: 11.0.5
    transitivePeerDependencies:
      - supports-color

  remark-gfm@4.0.1:
    dependencies:
      '@types/mdast': 4.0.4
      mdast-util-gfm: 3.1.0
      micromark-extension-gfm: 3.0.0
      remark-parse: 11.0.0
      remark-stringify: 11.0.0
      unified: 11.0.5
    transitivePeerDependencies:
      - supports-color

  remark-mdx@3.1.0:
    dependencies:
      mdast-util-mdx: 3.0.0
      micromark-extension-mdxjs: 3.0.0
    transitivePeerDependencies:
      - supports-color

  remark-parse@11.0.0:
    dependencies:
      '@types/mdast': 4.0.4
      mdast-util-from-markdown: 2.0.2
      micromark-util-types: 2.0.1
      unified: 11.0.5
    transitivePeerDependencies:
      - supports-color

  remark-rehype@11.1.1:
    dependencies:
      '@types/hast': 3.0.4
      '@types/mdast': 4.0.4
      mdast-util-to-hast: 13.2.0
      unified: 11.0.5
      vfile: 6.0.3

  remark-smartypants@3.0.2:
    dependencies:
      retext: 9.0.0
      retext-smartypants: 6.2.0
      unified: 11.0.5
      unist-util-visit: 5.0.0

  remark-stringify@11.0.0:
    dependencies:
      '@types/mdast': 4.0.4
      mdast-util-to-markdown: 2.1.2
      unified: 11.0.5

  remeda@2.20.2:
    dependencies:
      type-fest: 4.35.0

  request-light@0.5.8: {}

  request-light@0.7.0: {}

  require-directory@2.1.1: {}

  require-from-string@2.0.2: {}

  resolve-from@5.0.0: {}

  resolve-pkg-maps@1.0.0: {}

  resolve@1.22.10:
    dependencies:
      is-core-module: 2.16.1
      path-parse: 1.0.7
      supports-preserve-symlinks-flag: 1.0.0

  restore-cursor@3.1.0:
    dependencies:
      onetime: 5.1.2
      signal-exit: 3.0.7

  ret@0.1.15: {}

  retext-latin@4.0.0:
    dependencies:
      '@types/nlcst': 2.0.3
      parse-latin: 7.0.0
      unified: 11.0.5

  retext-smartypants@6.2.0:
    dependencies:
      '@types/nlcst': 2.0.3
      nlcst-to-string: 4.0.0
      unist-util-visit: 5.0.0

  retext-stringify@4.0.0:
    dependencies:
      '@types/nlcst': 2.0.3
      nlcst-to-string: 4.0.0
      unified: 11.0.5

  retext@9.0.0:
    dependencies:
      '@types/nlcst': 2.0.3
      retext-latin: 4.0.0
      retext-stringify: 4.0.0
      unified: 11.0.5

  reusify@1.0.4: {}

  rollup@4.34.8:
    dependencies:
      '@types/estree': 1.0.6
    optionalDependencies:
      '@rollup/rollup-android-arm-eabi': 4.34.8
      '@rollup/rollup-android-arm64': 4.34.8
      '@rollup/rollup-darwin-arm64': 4.34.8
      '@rollup/rollup-darwin-x64': 4.34.8
      '@rollup/rollup-freebsd-arm64': 4.34.8
      '@rollup/rollup-freebsd-x64': 4.34.8
      '@rollup/rollup-linux-arm-gnueabihf': 4.34.8
      '@rollup/rollup-linux-arm-musleabihf': 4.34.8
      '@rollup/rollup-linux-arm64-gnu': 4.34.8
      '@rollup/rollup-linux-arm64-musl': 4.34.8
      '@rollup/rollup-linux-loongarch64-gnu': 4.34.8
      '@rollup/rollup-linux-powerpc64le-gnu': 4.34.8
      '@rollup/rollup-linux-riscv64-gnu': 4.34.8
      '@rollup/rollup-linux-s390x-gnu': 4.34.8
      '@rollup/rollup-linux-x64-gnu': 4.34.8
      '@rollup/rollup-linux-x64-musl': 4.34.8
      '@rollup/rollup-win32-arm64-msvc': 4.34.8
      '@rollup/rollup-win32-ia32-msvc': 4.34.8
      '@rollup/rollup-win32-x64-msvc': 4.34.8
      fsevents: 2.3.3

  run-parallel@1.2.0:
    dependencies:
      queue-microtask: 1.2.3

  safe-buffer@5.2.1: {}

  sax@1.4.1: {}

  scheduler@0.23.2:
    dependencies:
      loose-envify: 1.4.0

  semver@6.3.1: {}

  semver@7.7.1: {}

  sharp@0.32.6:
    dependencies:
      color: 4.2.3
      detect-libc: 2.0.3
      node-addon-api: 6.1.0
      prebuild-install: 7.1.3
      semver: 7.7.1
      simple-get: 4.0.1
      tar-fs: 3.0.8
      tunnel-agent: 0.6.0
    transitivePeerDependencies:
      - bare-buffer

  sharp@0.33.5:
    dependencies:
      color: 4.2.3
      detect-libc: 2.0.3
      semver: 7.7.1
    optionalDependencies:
      '@img/sharp-darwin-arm64': 0.33.5
      '@img/sharp-darwin-x64': 0.33.5
      '@img/sharp-libvips-darwin-arm64': 1.0.4
      '@img/sharp-libvips-darwin-x64': 1.0.4
      '@img/sharp-libvips-linux-arm': 1.0.5
      '@img/sharp-libvips-linux-arm64': 1.0.4
      '@img/sharp-libvips-linux-s390x': 1.0.4
      '@img/sharp-libvips-linux-x64': 1.0.4
      '@img/sharp-libvips-linuxmusl-arm64': 1.0.4
      '@img/sharp-libvips-linuxmusl-x64': 1.0.4
      '@img/sharp-linux-arm': 0.33.5
      '@img/sharp-linux-arm64': 0.33.5
      '@img/sharp-linux-s390x': 0.33.5
      '@img/sharp-linux-x64': 0.33.5
      '@img/sharp-linuxmusl-arm64': 0.33.5
      '@img/sharp-linuxmusl-x64': 0.33.5
      '@img/sharp-wasm32': 0.33.5
      '@img/sharp-win32-ia32': 0.33.5
      '@img/sharp-win32-x64': 0.33.5
    optional: true

  shebang-command@2.0.0:
    dependencies:
      shebang-regex: 3.0.0

  shebang-regex@3.0.0: {}

  shiki@1.29.2:
    dependencies:
      '@shikijs/core': 1.29.2
      '@shikijs/engine-javascript': 1.29.2
      '@shikijs/engine-oniguruma': 1.29.2
      '@shikijs/langs': 1.29.2
      '@shikijs/themes': 1.29.2
      '@shikijs/types': 1.29.2
      '@shikijs/vscode-textmate': 10.0.2
      '@types/hast': 3.0.4

  siginfo@2.0.0: {}

  signal-exit@3.0.7: {}

  signal-exit@4.1.0: {}

  simple-concat@1.0.1: {}

  simple-get@4.0.1:
    dependencies:
      decompress-response: 6.0.0
      once: 1.4.0
      simple-concat: 1.0.1

  simple-swizzle@0.2.2:
    dependencies:
      is-arrayish: 0.3.2

  sisteransi@1.0.5: {}

  sitemap@8.0.0:
    dependencies:
      '@types/node': 17.0.45
      '@types/sax': 1.2.7
      arg: 5.0.2
      sax: 1.4.1

  smartypants@0.2.2: {}

  smol-toml@1.3.1: {}

  source-map-js@1.2.1: {}

  source-map@0.7.4: {}

  source-map@0.8.0-beta.0:
    dependencies:
      whatwg-url: 7.1.0

  space-separated-tokens@2.0.2: {}

  split-on-first@3.0.0: {}

  sprintf-js@1.0.3: {}

  stackback@0.0.2: {}

  starlight-blog@0.17.2(@astrojs/starlight@0.32.0(astro@5.3.0(@types/node@22.13.4)(jiti@2.4.2)(rollup@4.34.8)(tsx@4.19.3)(typescript@5.7.3)(yaml@2.7.0)))(astro@5.3.0(@types/node@22.13.4)(jiti@2.4.2)(rollup@4.34.8)(tsx@4.19.3)(typescript@5.7.3)(yaml@2.7.0)):
    dependencies:
      '@astrojs/mdx': 4.0.8(astro@5.3.0(@types/node@22.13.4)(jiti@2.4.2)(rollup@4.34.8)(tsx@4.19.3)(typescript@5.7.3)(yaml@2.7.0))
      '@astrojs/rss': 4.0.11
      '@astrojs/starlight': 0.32.0(astro@5.3.0(@types/node@22.13.4)(jiti@2.4.2)(rollup@4.34.8)(tsx@4.19.3)(typescript@5.7.3)(yaml@2.7.0))
      astro-remote: 0.3.3
      github-slugger: 2.0.0
      marked: 15.0.7
      marked-plaintify: 1.1.1(marked@15.0.7)
      ultrahtml: 1.5.3
    transitivePeerDependencies:
      - astro
      - supports-color

  starlight-typedoc@0.19.0(@astrojs/starlight@0.32.0(astro@5.3.0(@types/node@22.13.4)(jiti@2.4.2)(rollup@4.34.8)(tsx@4.19.3)(typescript@5.7.3)(yaml@2.7.0)))(typedoc-plugin-markdown@4.4.2(typedoc@0.27.7(typescript@5.7.3)))(typedoc@0.27.7(typescript@5.7.3)):
    dependencies:
      '@astrojs/starlight': 0.32.0(astro@5.3.0(@types/node@22.13.4)(jiti@2.4.2)(rollup@4.34.8)(tsx@4.19.3)(typescript@5.7.3)(yaml@2.7.0))
      github-slugger: 2.0.0
      typedoc: 0.27.7(typescript@5.7.3)
      typedoc-plugin-markdown: 4.4.2(typedoc@0.27.7(typescript@5.7.3))

  state-local@1.0.7: {}

  std-env@3.8.0: {}

  stream-replace-string@2.0.0: {}

  streamx@2.22.0:
    dependencies:
      fast-fifo: 1.3.2
      text-decoder: 1.2.3
    optionalDependencies:
      bare-events: 2.5.4

  string-argv@0.3.2: {}

  string-width@4.2.3:
    dependencies:
      emoji-regex: 8.0.0
      is-fullwidth-code-point: 3.0.0
      strip-ansi: 6.0.1

  string-width@5.1.2:
    dependencies:
      eastasianwidth: 0.2.0
      emoji-regex: 9.2.2
      strip-ansi: 7.1.0

  string-width@7.2.0:
    dependencies:
      emoji-regex: 10.4.0
      get-east-asian-width: 1.3.0
      strip-ansi: 7.1.0

  string_decoder@1.3.0:
    dependencies:
      safe-buffer: 5.2.1

  stringify-entities@4.0.4:
    dependencies:
      character-entities-html4: 2.1.0
      character-entities-legacy: 3.0.0

  strip-ansi@6.0.1:
    dependencies:
      ansi-regex: 5.0.1

  strip-ansi@7.1.0:
    dependencies:
      ansi-regex: 6.1.0

  strip-bom@3.0.0: {}

  strip-final-newline@4.0.0: {}

  strip-json-comments@2.0.1: {}

  strnum@1.0.5: {}

  style-to-object@1.0.8:
    dependencies:
      inline-style-parser: 0.2.4

  sucrase@3.35.0:
    dependencies:
      '@jridgewell/gen-mapping': 0.3.8
      commander: 4.1.1
      glob: 10.4.5
      lines-and-columns: 1.2.4
      mz: 2.7.0
      pirates: 4.0.6
      ts-interface-checker: 0.1.13

  supports-color@7.2.0:
    dependencies:
      has-flag: 4.0.0

  supports-preserve-symlinks-flag@1.0.0: {}

  tailwindcss-motion@1.1.0(tailwindcss@3.4.17):
    dependencies:
      tailwindcss: 3.4.17

  tailwindcss@3.4.17:
    dependencies:
      '@alloc/quick-lru': 5.2.0
      arg: 5.0.2
      chokidar: 3.6.0
      didyoumean: 1.2.2
      dlv: 1.1.3
      fast-glob: 3.3.3
      glob-parent: 6.0.2
      is-glob: 4.0.3
      jiti: 1.21.7
      lilconfig: 3.1.3
      micromatch: 4.0.8
      normalize-path: 3.0.0
      object-hash: 3.0.0
      picocolors: 1.1.1
      postcss: 8.5.2
      postcss-import: 15.1.0(postcss@8.5.2)
      postcss-js: 4.0.1(postcss@8.5.2)
      postcss-load-config: 4.0.2(postcss@8.5.2)
      postcss-nested: 6.2.0(postcss@8.5.2)
      postcss-selector-parser: 6.1.2
      resolve: 1.22.10
      sucrase: 3.35.0
    transitivePeerDependencies:
      - ts-node

  tar-fs@2.1.2:
    dependencies:
      chownr: 1.1.4
      mkdirp-classic: 0.5.3
      pump: 3.0.2
      tar-stream: 2.2.0

  tar-fs@3.0.8:
    dependencies:
      pump: 3.0.2
      tar-stream: 3.1.7
    optionalDependencies:
      bare-fs: 4.0.1
      bare-path: 3.0.0
    transitivePeerDependencies:
      - bare-buffer

  tar-stream@2.2.0:
    dependencies:
      bl: 4.1.0
      end-of-stream: 1.4.4
      fs-constants: 1.0.0
      inherits: 2.0.4
      readable-stream: 3.6.2

  tar-stream@3.1.7:
    dependencies:
      b4a: 1.6.7
      fast-fifo: 1.3.2
      streamx: 2.22.0

  text-decoder@1.2.3:
    dependencies:
      b4a: 1.6.7

  thenify-all@1.6.0:
    dependencies:
      thenify: 3.3.1

  thenify@3.3.1:
    dependencies:
      any-promise: 1.3.0

  tinybench@2.9.0: {}

  tinybench@3.1.1: {}

  tinyexec@0.3.2: {}

  tinyglobby@0.2.11:
    dependencies:
      fdir: 6.4.3(picomatch@4.0.2)
      picomatch: 4.0.2

  tinypool@1.0.2: {}

  tinyrainbow@2.0.0: {}

  tinyspy@3.0.2: {}

  to-regex-range@5.0.1:
    dependencies:
      is-number: 7.0.0

  tr46@1.0.1:
    dependencies:
      punycode: 2.3.1

  tree-kill@1.2.2: {}

  trim-lines@3.0.1: {}

  trough@2.2.0: {}

  ts-interface-checker@0.1.13: {}

  tsconfck@3.1.5(typescript@5.7.3):
    optionalDependencies:
      typescript: 5.7.3

  tslib@2.8.1: {}

  tsup@8.3.6(jiti@2.4.2)(postcss@8.5.2)(tsx@4.19.3)(typescript@5.7.3)(yaml@2.7.0):
    dependencies:
      bundle-require: 5.1.0(esbuild@0.24.2)
      cac: 6.7.14
      chokidar: 4.0.3
      consola: 3.4.0
      debug: 4.4.0
      esbuild: 0.24.2
      joycon: 3.1.1
      picocolors: 1.1.1
      postcss-load-config: 6.0.1(jiti@2.4.2)(postcss@8.5.2)(tsx@4.19.3)(yaml@2.7.0)
      resolve-from: 5.0.0
      rollup: 4.34.8
      source-map: 0.8.0-beta.0
      sucrase: 3.35.0
      tinyexec: 0.3.2
      tinyglobby: 0.2.11
      tree-kill: 1.2.2
    optionalDependencies:
      postcss: 8.5.2
      typescript: 5.7.3
    transitivePeerDependencies:
      - jiti
      - supports-color
      - tsx
      - yaml

  tsx@4.19.3:
    dependencies:
      esbuild: 0.25.0
      get-tsconfig: 4.10.0
    optionalDependencies:
      fsevents: 2.3.3

  tunnel-agent@0.6.0:
    dependencies:
      safe-buffer: 5.2.1

  twoslash-protocol@0.2.12: {}

  twoslash@0.2.12(typescript@5.7.3):
    dependencies:
      '@typescript/vfs': 1.6.1(typescript@5.7.3)
      twoslash-protocol: 0.2.12
      typescript: 5.7.3
    transitivePeerDependencies:
      - supports-color

  type-detect@4.1.0: {}

  type-fest@4.35.0: {}

  typed-binary@4.3.2: {}

  typedoc-plugin-markdown@4.4.2(typedoc@0.27.7(typescript@5.7.3)):
    dependencies:
      typedoc: 0.27.7(typescript@5.7.3)

  typedoc@0.27.7(typescript@5.7.3):
    dependencies:
      '@gerrit0/mini-shiki': 1.27.2
      lunr: 2.3.9
      markdown-it: 14.1.0
      minimatch: 9.0.5
      typescript: 5.7.3
      yaml: 2.7.0

  typesafe-path@0.2.2: {}

  typescript-auto-import-cache@0.3.5:
    dependencies:
      semver: 7.7.1

  typescript@5.7.3: {}

  uc.micro@2.1.0: {}

  ufo@1.5.4: {}

  ultrahtml@1.5.3: {}

  uncrypto@0.1.3: {}

  undici-types@6.20.0: {}

  undici@6.21.1: {}

  unicorn-magic@0.3.0: {}

  unified@11.0.5:
    dependencies:
      '@types/unist': 3.0.3
      bail: 2.0.2
      devlop: 1.1.0
      extend: 3.0.2
      is-plain-obj: 4.1.0
      trough: 2.2.0
      vfile: 6.0.3

  unist-util-find-after@5.0.0:
    dependencies:
      '@types/unist': 3.0.3
      unist-util-is: 6.0.0

  unist-util-is@6.0.0:
    dependencies:
      '@types/unist': 3.0.3

  unist-util-modify-children@4.0.0:
    dependencies:
      '@types/unist': 3.0.3
      array-iterate: 2.0.1

  unist-util-position-from-estree@2.0.0:
    dependencies:
      '@types/unist': 3.0.3

  unist-util-position@5.0.0:
    dependencies:
      '@types/unist': 3.0.3

  unist-util-remove-position@5.0.0:
    dependencies:
      '@types/unist': 3.0.3
      unist-util-visit: 5.0.0

  unist-util-stringify-position@4.0.0:
    dependencies:
      '@types/unist': 3.0.3

  unist-util-visit-children@3.0.0:
    dependencies:
      '@types/unist': 3.0.3

  unist-util-visit-parents@6.0.1:
    dependencies:
      '@types/unist': 3.0.3
      unist-util-is: 6.0.0

  unist-util-visit@5.0.0:
    dependencies:
      '@types/unist': 3.0.3
      unist-util-is: 6.0.0
      unist-util-visit-parents: 6.0.1

  universal-user-agent@6.0.1: {}

  universalify@2.0.1: {}

  unplugin@2.2.0:
    dependencies:
      acorn: 8.14.0
      webpack-virtual-modules: 0.6.2

  unstorage@1.14.4:
    dependencies:
      anymatch: 3.1.3
      chokidar: 3.6.0
      destr: 2.0.3
      h3: 1.15.0
      lru-cache: 10.4.3
      node-fetch-native: 1.6.6
      ofetch: 1.4.1
      ufo: 1.5.4

  update-browserslist-db@1.1.2(browserslist@4.24.4):
    dependencies:
      browserslist: 4.24.4
      escalade: 3.2.0
      picocolors: 1.1.1

  url-join@5.0.0: {}

  use-callback-ref@1.3.3(@types/react@18.3.18)(react@18.3.1):
    dependencies:
      react: 18.3.1
      tslib: 2.8.1
    optionalDependencies:
      '@types/react': 18.3.18

  use-sidecar@1.1.3(@types/react@18.3.18)(react@18.3.1):
    dependencies:
      detect-node-es: 1.1.0
      react: 18.3.1
      tslib: 2.8.1
    optionalDependencies:
      '@types/react': 18.3.18

  util-deprecate@1.0.2: {}

  validate-npm-package-name@5.0.1: {}

  vfile-location@5.0.3:
    dependencies:
      '@types/unist': 3.0.3
      vfile: 6.0.3

  vfile-message@4.0.2:
    dependencies:
      '@types/unist': 3.0.3
      unist-util-stringify-position: 4.0.0

  vfile@6.0.3:
    dependencies:
      '@types/unist': 3.0.3
      vfile-message: 4.0.2

  vite-node@3.0.6(@types/node@22.13.4)(jiti@2.4.2)(tsx@4.19.3)(yaml@2.7.0):
    dependencies:
      cac: 6.7.14
      debug: 4.4.0
      es-module-lexer: 1.6.0
      pathe: 2.0.3
      vite: 6.1.1(@types/node@22.13.4)(jiti@2.4.2)(tsx@4.19.3)(yaml@2.7.0)
    transitivePeerDependencies:
      - '@types/node'
      - jiti
      - less
      - lightningcss
      - sass
      - sass-embedded
      - stylus
      - sugarss
      - supports-color
      - terser
      - tsx
      - yaml

  vite@6.1.1(@types/node@22.13.4)(jiti@2.4.2)(tsx@4.19.3)(yaml@2.7.0):
    dependencies:
      esbuild: 0.24.2
      postcss: 8.5.2
      rollup: 4.34.8
    optionalDependencies:
      '@types/node': 22.13.4
      fsevents: 2.3.3
      jiti: 2.4.2
      tsx: 4.19.3
      yaml: 2.7.0

  vitefu@1.0.5(vite@6.1.1(@types/node@22.13.4)(jiti@2.4.2)(tsx@4.19.3)(yaml@2.7.0)):
    optionalDependencies:
      vite: 6.1.1(@types/node@22.13.4)(jiti@2.4.2)(tsx@4.19.3)(yaml@2.7.0)

  vitest@3.0.6(@types/debug@4.1.12)(@types/node@22.13.4)(jiti@2.4.2)(tsx@4.19.3)(yaml@2.7.0):
    dependencies:
      '@vitest/expect': 3.0.6
      '@vitest/mocker': 3.0.6(vite@6.1.1(@types/node@22.13.4)(jiti@2.4.2)(tsx@4.19.3)(yaml@2.7.0))
      '@vitest/pretty-format': 3.0.6
      '@vitest/runner': 3.0.6
      '@vitest/snapshot': 3.0.6
      '@vitest/spy': 3.0.6
      '@vitest/utils': 3.0.6
      chai: 5.2.0
      debug: 4.4.0
      expect-type: 1.1.0
      magic-string: 0.30.17
      pathe: 2.0.3
      std-env: 3.8.0
      tinybench: 2.9.0
      tinyexec: 0.3.2
      tinypool: 1.0.2
      tinyrainbow: 2.0.0
      vite: 6.1.1(@types/node@22.13.4)(jiti@2.4.2)(tsx@4.19.3)(yaml@2.7.0)
      vite-node: 3.0.6(@types/node@22.13.4)(jiti@2.4.2)(tsx@4.19.3)(yaml@2.7.0)
      why-is-node-running: 2.3.0
    optionalDependencies:
      '@types/debug': 4.1.12
      '@types/node': 22.13.4
    transitivePeerDependencies:
      - jiti
      - less
      - lightningcss
      - msw
      - sass
      - sass-embedded
      - stylus
      - sugarss
      - supports-color
      - terser
      - tsx
      - yaml

  volar-service-css@0.0.62(@volar/language-service@2.4.11):
    dependencies:
      vscode-css-languageservice: 6.3.2
      vscode-languageserver-textdocument: 1.0.12
      vscode-uri: 3.1.0
    optionalDependencies:
      '@volar/language-service': 2.4.11

  volar-service-emmet@0.0.62(@volar/language-service@2.4.11):
    dependencies:
      '@emmetio/css-parser': 0.4.0
      '@emmetio/html-matcher': 1.3.0
      '@vscode/emmet-helper': 2.11.0
      vscode-uri: 3.1.0
    optionalDependencies:
      '@volar/language-service': 2.4.11

  volar-service-html@0.0.62(@volar/language-service@2.4.11):
    dependencies:
      vscode-html-languageservice: 5.3.1
      vscode-languageserver-textdocument: 1.0.12
      vscode-uri: 3.1.0
    optionalDependencies:
      '@volar/language-service': 2.4.11

  volar-service-prettier@0.0.62(@volar/language-service@2.4.11):
    dependencies:
      vscode-uri: 3.1.0
    optionalDependencies:
      '@volar/language-service': 2.4.11

  volar-service-typescript-twoslash-queries@0.0.62(@volar/language-service@2.4.11):
    dependencies:
      vscode-uri: 3.1.0
    optionalDependencies:
      '@volar/language-service': 2.4.11

  volar-service-typescript@0.0.62(@volar/language-service@2.4.11):
    dependencies:
      path-browserify: 1.0.1
      semver: 7.7.1
      typescript-auto-import-cache: 0.3.5
      vscode-languageserver-textdocument: 1.0.12
      vscode-nls: 5.2.0
      vscode-uri: 3.1.0
    optionalDependencies:
      '@volar/language-service': 2.4.11

  volar-service-yaml@0.0.62(@volar/language-service@2.4.11):
    dependencies:
      vscode-uri: 3.1.0
      yaml-language-server: 1.15.0
    optionalDependencies:
      '@volar/language-service': 2.4.11

  vscode-css-languageservice@6.3.2:
    dependencies:
      '@vscode/l10n': 0.0.18
      vscode-languageserver-textdocument: 1.0.12
      vscode-languageserver-types: 3.17.5
      vscode-uri: 3.1.0

  vscode-html-languageservice@5.3.1:
    dependencies:
      '@vscode/l10n': 0.0.18
      vscode-languageserver-textdocument: 1.0.12
      vscode-languageserver-types: 3.17.5
      vscode-uri: 3.1.0

  vscode-json-languageservice@4.1.8:
    dependencies:
      jsonc-parser: 3.3.1
      vscode-languageserver-textdocument: 1.0.12
      vscode-languageserver-types: 3.17.5
      vscode-nls: 5.2.0
      vscode-uri: 3.1.0

  vscode-jsonrpc@6.0.0: {}

  vscode-jsonrpc@8.2.0: {}

  vscode-languageserver-protocol@3.16.0:
    dependencies:
      vscode-jsonrpc: 6.0.0
      vscode-languageserver-types: 3.16.0

  vscode-languageserver-protocol@3.17.5:
    dependencies:
      vscode-jsonrpc: 8.2.0
      vscode-languageserver-types: 3.17.5

  vscode-languageserver-textdocument@1.0.12: {}

  vscode-languageserver-types@3.16.0: {}

  vscode-languageserver-types@3.17.5: {}

  vscode-languageserver@7.0.0:
    dependencies:
      vscode-languageserver-protocol: 3.16.0

  vscode-languageserver@9.0.1:
    dependencies:
      vscode-languageserver-protocol: 3.17.5

  vscode-nls@5.2.0: {}

  vscode-uri@3.1.0: {}

  wcwidth@1.0.1:
    dependencies:
      defaults: 1.0.4

  web-namespaces@2.0.1: {}

  webidl-conversions@4.0.2: {}

<<<<<<< HEAD
  /wgpu-matrix@3.3.0:
    resolution: {integrity: sha512-MRdywXdzTwX9pVbO5Z/oRX9l7464Wkfv28glG1c7t7s5v/0Dvts6yV8b4AOTOTl1UDGq9KUEAoSN6KW5P12ruQ==}
=======
  webpack-virtual-modules@0.6.2: {}
>>>>>>> f7b2b661

  wgpu-matrix@3.3.0: {}

  wgsl_reflect@https://codeload.github.com/mhawryluk/wgsl_reflect/tar.gz/85994fdc8d8a3abbb4f79baf3891e54eed0c1c63: {}

  whatwg-url@7.1.0:
    dependencies:
      lodash.sortby: 4.7.0
      tr46: 1.0.1
      webidl-conversions: 4.0.2

  which-pm-runs@1.1.0: {}

  which-pm@3.0.1:
    dependencies:
      load-yaml-file: 0.2.0

  which@2.0.2:
    dependencies:
      isexe: 2.0.0

  why-is-node-running@2.3.0:
    dependencies:
      siginfo: 2.0.0
      stackback: 0.0.2

  widest-line@5.0.0:
    dependencies:
      string-width: 7.2.0

  wrap-ansi@7.0.0:
    dependencies:
      ansi-styles: 4.3.0
      string-width: 4.2.3
      strip-ansi: 6.0.1

  wrap-ansi@8.1.0:
    dependencies:
      ansi-styles: 6.2.1
      string-width: 5.1.2
      strip-ansi: 7.1.0

  wrap-ansi@9.0.0:
    dependencies:
      ansi-styles: 6.2.1
      string-width: 7.2.0
      strip-ansi: 7.1.0

  wrappy@1.0.2: {}

  xxhash-wasm@1.1.0: {}

  y18n@5.0.8: {}

  yallist@3.1.1: {}

  yaml-language-server@1.15.0:
    dependencies:
      ajv: 8.17.1
      lodash: 4.17.21
      request-light: 0.5.8
      vscode-json-languageservice: 4.1.8
      vscode-languageserver: 7.0.0
      vscode-languageserver-textdocument: 1.0.12
      vscode-languageserver-types: 3.17.5
      vscode-nls: 5.2.0
      vscode-uri: 3.1.0
      yaml: 2.2.2
    optionalDependencies:
      prettier: 2.8.7

  yaml@2.2.2: {}

  yaml@2.7.0: {}

  yargs-parser@21.1.1: {}

  yargs@17.7.2:
    dependencies:
      cliui: 8.0.1
      escalade: 3.2.0
      get-caller-file: 2.0.5
      require-directory: 2.1.1
      string-width: 4.2.3
      y18n: 5.0.8
      yargs-parser: 21.1.1

  yocto-queue@1.1.1: {}

  yocto-spinner@0.2.0:
    dependencies:
      yoctocolors: 2.1.1

  yoctocolors@2.1.1: {}

  zod-package-json@1.1.0:
    dependencies:
      zod: 3.24.2

  zod-to-json-schema@3.24.1(zod@3.24.2):
    dependencies:
      zod: 3.24.2

  zod-to-ts@1.2.0(typescript@5.7.3)(zod@3.24.2):
    dependencies:
      typescript: 5.7.3
      zod: 3.24.2

  zod@3.24.2: {}

  zwitch@2.0.4: {}<|MERGE_RESOLUTION|>--- conflicted
+++ resolved
@@ -8919,12 +8919,7 @@
 
   webidl-conversions@4.0.2: {}
 
-<<<<<<< HEAD
-  /wgpu-matrix@3.3.0:
-    resolution: {integrity: sha512-MRdywXdzTwX9pVbO5Z/oRX9l7464Wkfv28glG1c7t7s5v/0Dvts6yV8b4AOTOTl1UDGq9KUEAoSN6KW5P12ruQ==}
-=======
   webpack-virtual-modules@0.6.2: {}
->>>>>>> f7b2b661
 
   wgpu-matrix@3.3.0: {}
 
