--- conflicted
+++ resolved
@@ -3,12 +3,8 @@
   - 'apps/*'
 
 catalog:
-<<<<<<< HEAD
-  typescript: ^5.7.3
   arktype: ^2.1.15
-=======
   typescript: ^5.8.2
->>>>>>> 55248401
   tsup: ^8.4.0
   unbuild: ^3.5.0
   "@webgpu/types": ^0.1.54
