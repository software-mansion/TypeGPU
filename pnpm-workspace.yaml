packages:
  - 'packages/*'
  - 'apps/*'

catalog:
  arktype: ^2.1.20
  typescript: ^5.8.2
  tsup: ^8.5.0
  unbuild: ^3.5.0
<<<<<<< HEAD
  '@webgpu/types': ^0.1.63
  vitest: ^3.0.9
=======
  '@webgpu/types': ^0.1.54
  vitest: ^3.2.4
>>>>>>> f43b7f17
<|MERGE_RESOLUTION|>--- conflicted
+++ resolved
@@ -7,10 +7,5 @@
   typescript: ^5.8.2
   tsup: ^8.5.0
   unbuild: ^3.5.0
-<<<<<<< HEAD
   '@webgpu/types': ^0.1.63
-  vitest: ^3.0.9
-=======
-  '@webgpu/types': ^0.1.54
-  vitest: ^3.2.4
->>>>>>> f43b7f17
+  vitest: ^3.2.4