packages:
  - 'packages/*'
  - 'apps/*'

catalog:
  arktype: ^2.1.22

catalogs:
  build:
    tsup: ^8.5.0
    unbuild: ^3.5.0
    jiti: ^2.6.0
  types:
<<<<<<< HEAD
    typescript: ^5.9.3
    '@webgpu/types': ^0.1.66
    '@types/three': '^0.180.0'
=======
    typescript: ^5.8.2
    '@webgpu/types': ^0.1.66
    '@types/three': '^0.181.0'
>>>>>>> 0e7be49c
  test:
    vitest: ^3.2.4
  frontend:
    'vite-imagetools': ^9.0.0
    'fuse.js': ^7.1.0
  example:
    'wgpu-matrix': ^3.4.0
<<<<<<< HEAD
    three: ^0.180.0
=======
    three: ^0.181.0
>>>>>>> 0e7be49c
<|MERGE_RESOLUTION|>--- conflicted
+++ resolved
@@ -11,15 +11,9 @@
     unbuild: ^3.5.0
     jiti: ^2.6.0
   types:
-<<<<<<< HEAD
     typescript: ^5.9.3
     '@webgpu/types': ^0.1.66
-    '@types/three': '^0.180.0'
-=======
-    typescript: ^5.8.2
-    '@webgpu/types': ^0.1.66
     '@types/three': '^0.181.0'
->>>>>>> 0e7be49c
   test:
     vitest: ^3.2.4
   frontend:
@@ -27,8 +21,4 @@
     'fuse.js': ^7.1.0
   example:
     'wgpu-matrix': ^3.4.0
-<<<<<<< HEAD
-    three: ^0.180.0
-=======
-    three: ^0.181.0
->>>>>>> 0e7be49c
+    three: ^0.181.0